-------------------------------------------------------------------
<<<<<<< HEAD
Thu Oct 20 09:52:00 UTC 2016 - jreidinger@suse.com

- more robust password filtering in y2start.log
  (bsc#798966)
- 3.2.5

-------------------------------------------------------------------
Thu Oct 13 14:15:23 UTC 2016 - igonzalezsosa@suse.com

- Set libyui-ncurses environment before starting the installer
  (related to bsc#780621)
- 3.2.4

-------------------------------------------------------------------
Thu Oct 13 13:55:33 UTC 2016 - igonzalezsosa@suse.com

- Bump version number to release fixes for bnc#999895,
  bsc#988700 and bnc#999953.
- 3.2.3
=======
Mon Oct 31 13:23:38 UTC 2016 - lslezak@suse.cz

- Added support for read-only proposal modules (FATE#321739)
- 3.1.216.1.2

-------------------------------------------------------------------
Thu Oct 27 15:09:58 CEST 2016 - shundhammer@suse.de

- Documentation for subvolumes in control.xml (fate#321737)
- 3.1.216.1.1
>>>>>>> 8464ea0f

-------------------------------------------------------------------
Thu Oct  6 12:55:58 CEST 2016 - schubi@suse.de

<<<<<<< HEAD
- AutoYaST upgrade: Do not override the Report module settings in
  the AutoYaST upgrade mode, keep the previous settings
  (bnc#999895).
=======
- AutoYaST upgrade: Setting timeout for errors, messages, ...
  popup correctly (bnc#999895).
>>>>>>> 8464ea0f

-------------------------------------------------------------------
Thu Sep 29 08:09:28 UTC 2016 - igonzalezsosa@suse.com

- Translate description of Snapper snapshots (bsc#988700)
<<<<<<< HEAD
- 3.2.2
=======
- 3.1.216.1
>>>>>>> 8464ea0f

-------------------------------------------------------------------
Wed Sep 21 11:00:27 CEST 2016 - schubi@suse.de

- Fixed crash if one defined proposal module has not been found on
  system while switching back from "Expert" proposal.
  (bnc#999953)
<<<<<<< HEAD
- 3.2.1

-------------------------------------------------------------------
Wed Sep 14 13:53:41 UTC 2016 - jreidinger@suse.com

- reduce time needed for building this package
- 3.2.0
=======
- 3.1.216
>>>>>>> 8464ea0f

-------------------------------------------------------------------
Tue Sep 13 12:37:57 UTC 2016 - jreidinger@suse.com

- fix skipping of proposal returning empty hash otherwise it
  creates non sense proposal entry in UI (bnc#994127)
- 3.1.215

-------------------------------------------------------------------
Tue Aug 30 06:55:13 UTC 2016 - lslezak@suse.cz

- Display a warning popup when the installer self-update uses
  the fallback URL instead of the selected SMT or the default SCC
  server (bsc#996179)
- Do not contact the registration server in self-update when
  network is not running, skip self-update completely
- 3.1.214

-------------------------------------------------------------------
Thu Aug 25 14:23:20 UTC 2016 - lslezak@suse.cz

- Move the installer self update step earlier in the workflow
  so the user entered values are not lost after restart and avoid
  repeating some steps again (bsc#985055)
- This also fixes losing some values due to restaring YaST (bsc#993690),
  (bsc#992608)
- Improved the self update URL handling - the boot parameter has
  the highest priority, always ask user when a SLP service is found,
  in AutoYaST mode SLP needs to be enabled in the profile
- Display progress when downloading and applying the updates
- 3.1.213

-------------------------------------------------------------------
Wed Aug 25 12:51:45 UTC 2016 - cwh@suse.com

- Replace unicode bullet char by asterisk for ncurses (bsc#995082)
- 3.1.212

-------------------------------------------------------------------
Thu Aug 25 07:33:10 UTC 2016 - jreidinger@suse.com

- fix writing proposals (bnc#994127)
- 3.1.211

-------------------------------------------------------------------
Wed Aug 17 15:02:02 UTC 2016 - jreidinger@suse.com

- filter out same repositories from extraurls if they differ only
  in trailing slash (bnc#970488)
- 3.1.210

-------------------------------------------------------------------
Tue Aug 16 15:34:43 UTC 2016 - kanderssen@suse.com

- SSH Importer: Width fix to avoid cut of CheckBoxFrame Label
  (fate##319624)
- 3.1.209

-------------------------------------------------------------------
Tue Aug 16 13:28:14 CEST 2016 - locilka@suse.com

- Fixed testsuite for inst_complex_welcome after implementing lazy
  loading in ProductLicense in yast2-packager (bsc#993285)
- 3.1.208

-------------------------------------------------------------------
Fri Aug  5 07:22:59 UTC 2016 - igonzalezsosa@suse.com

- Fix the registration screen initialization when SCC server
  is used during self-update (FATE#319716)
- 3.1.207

-------------------------------------------------------------------
Thu Aug  4 10:02:28 UTC 2016 - igonzalezsosa@suse.com

- Retrieve the self-update URL from the registration
  server (SCC/SMT) (FATE#319716)
- 3.1.206

-------------------------------------------------------------------
Wed Aug  3 17:06:46 CEST 2016 - locilka@suse.com

- UI, UX and internal handling for the Welcome screen optimized to
  prevent from not showing that the license needs to be accepted
  (bsc#980374).
- 3.1.205

-------------------------------------------------------------------
Fri Jul 29 07:32:46 UTC 2016 - ancor@suse.com

- If the user has skipped multipath activation, don't ask again
  after installer self-update (bsc#989770)
- 3.1.204

-------------------------------------------------------------------
Fri Jul 22 13:48:12 UTC 2016 - igonzalezsosa@suse.com

- Don't halt the installation if installer updates server
  cannot be reached when using AutoYaST (bsc#988949)
- 3.1.203

-------------------------------------------------------------------
Thu Jul 21 11:52:59 UTC 2016 - jreidinger@suse.com

- simplify and speed up inst_finish client (bnc#986649)
- add test suite for inst_finish client
- 3.1.202

-------------------------------------------------------------------
Mon Jul 18 13:13:05 UTC 2016 - lslezak@suse.cz

- Run extra inst-sys cleanup to free more memory on systems with
  low memory (bsc#974601)
- 3.1.201

-------------------------------------------------------------------
Thu Jul 14 08:10:16 UTC 2016 - lslezak@suse.cz

- Properly adjust the OOM killer (oom_score_adj has a different
  range than the original oom_adj) (bsc#974601)
- 3.1.200

-------------------------------------------------------------------
Tue Jul 12 16:14:28 CEST 2016 - schubi@suse.de

- Added AutoYaST schema file "ssh_import".
  (fate#319624)
- 3.1.199

-------------------------------------------------------------------
Mon Jun 27 13:00:24 UTC 2016 - jreidinger@suse.com

- Make writing of bootloader settings the last step so that other
  installation steps (kdump, cio-ignore) do not have to waste time
  repeating it
  (bnc#986649)
- 3.1.198

-------------------------------------------------------------------
Thu Jun 23 08:17:24 UTC 2016 - lslezak@suse.cz

- Display more information in the error popup when downloading
  the optional installer updates fails (bsc#986091)
- 3.1.197

-------------------------------------------------------------------
Thu Jun 16 13:31:16 UTC 2016 - igonzalezsosa@suse.com

- Avoid restarting YaST when self-update repository exists but
  is empty (bsc#985113)
- 3.1.196

-------------------------------------------------------------------
Wed Jun 15 15:15:15 CEST 2016 - snwint@suse.de

- call set_videomode to adjust video mode (bsc#974821)
- 3.1.195

-------------------------------------------------------------------
Tue Jun 14 14:17:53 UTC 2016 - igonzalezsosa@suse.com

- Fix architecture detection during self-update (bsc#984656)
- 3.1.194

-------------------------------------------------------------------
Thu Jun  2 11:09:33 UTC 2016 - schubi@suse.de

- Adapt AutoYaST to support import of SSH server keys/configuration
  (fate#319624)
- 3.1.193

-------------------------------------------------------------------
Thu Jun  2 10:09:33 UTC 2016 - igonzalezsosa@suse.com

- Drop yast2-installation-devel-doc package (fate#320356)
- 3.1.192

-------------------------------------------------------------------
Wed Jun  1 11:41:27 UTC 2016 - igonzalezsosa@suse.com

- When importing SSH keys/configuration, only regular files
  will be considered (bsc#982522)
- Force YaST2-Firstboot.service to run after
  YaST2-Second-Stage.service (bsc#980365)
- 3.1.191

-------------------------------------------------------------------
Mon May 30 14:35:05 UTC 2016 - lslezak@suse.cz

- Move the debugger invocation code to yast2-ruby-bindings package
  to use the same implementation at run time (FATE#318421)
- 3.1.190

-------------------------------------------------------------------
Thu May 26 13:17:42 UTC 2016 - kanderssen@suse.com

- System Role: centered dialog (ncurses).

-------------------------------------------------------------------
Wed May 25 15:49:41 UTC 2016 - kanderssen@suse.com

- More visual improvements in the SSH keys importing proposal
  summary based on blog entry feedback. (Fate#319624)
- 3.1.189

-------------------------------------------------------------------
Wed May 25 13:07:59 UTC 2016 - lslezak@suse.cz

- Start the Ruby debugger at the beginning of installation
  when Y2DEBUGGER is set (FATE#318421)
- 3.1.188

-------------------------------------------------------------------
Tue May 17 08:17:51 UTC 2016 - ancor@suse.com

- Visual improvement in the SSH keys importing proposal summary

-------------------------------------------------------------------
Mon May 16 16:39:34 UTC 2016 - ancor@suse.com

- The user is now informed about SSH keys to be reused (copied
  from a previous system) during system installation.
- The user can select a different partition (or none) to read the
  keys from and whether to also copy config files.
- SSH import functionality not longer depending from
  "copy_to_system" feature.
- Fate#319624
- 3.1.187

-------------------------------------------------------------------
Mon May 16 08:29:25 UTC 2016 - lslezak@suse.cz

- SSH installation: handle closing the initial installation screen
  by the window manager close button (bsc#979499)
- 3.1.186

-------------------------------------------------------------------
Mon May  9 15:14:22 CEST 2016 - schubi@suse.de

- Do not copy licenses from inst-sys to target system.
  Showing EULA location in the installed system.
  (fate#219341)
- 3.1.185

-------------------------------------------------------------------
Fri May  6 11:09:28 UTC 2016 - jsrain@suse.cz

- get more texts for roles dialog from control file, allow
  a general label (bsc#974625)
- 3.1.184

-------------------------------------------------------------------
Thu May  5 13:39:46 UTC 2016 - ancor@suse.com

- Always read the lists of local users in the previous system to
  have them available during user importing (part of fate#319624)
- 3.1.183

-------------------------------------------------------------------
Wed Apr 20 10:47:12 UTC 2016 - knut.anderssen@suse.com

- Disk Activation step will be skipped in case of installer update
  success (bsc#974409)
- License agreement will be remembered in case of going back after
  a installer update.
- 3.1.182

-------------------------------------------------------------------
Tue Apr 19 09:08:35 UTC 2016 - igonzalezsosa@suse.com

- Fix handling of license acceptance in welcome screen
  (bsc#975774)
- 3.1.181

-------------------------------------------------------------------
Fri Apr 15 12:51:00 UTC 2016 - lslezak@suse.cz

- Run the automatic installer self update also in the AutoYaST
  mode, read the optional custom URL from the profile ("general" ->
  "self_update_url" node) (FATE#319716)
- 3.1.180

-------------------------------------------------------------------
Wed Apr 13 07:14:09 UTC 2016 - mfilka@suse.com

- bsc#956473
  - improved formatting of network interfaces listing
- 3.1.179

-------------------------------------------------------------------
Tue Apr 12 15:09:15 UTC 2016 - jreidinger@suse.com

- do not install perl-Bootloader-YAML on target system as it is no
  longer needed (FATE#317701)
- 3.1.178

-------------------------------------------------------------------
Mon Apr  4 09:48:42 UTC 2016 - igonzalezsosa@suse.com

- Automatic update during installation will use Zypper repositories
  instead of Driver Update Disks (FATE#319716).
- 3.1.177

-------------------------------------------------------------------
Wed Mar 23 16:32:31 UTC 2016 - cwh@suse.com

- Moved proc_modules.scr to yast2.rpm to avoid that yast-sound
  depends on yast-installation (bsc#972310)
- 3.1.176

-------------------------------------------------------------------
Tue Mar 15 07:41:01 UTC 2016 - knut.anderssen@suse.com

- Added automatic update during installation (FATE#319716)
- 3.1.175

-------------------------------------------------------------------
Mon Mar 14 13:09:52 UTC 2016 - mvidner@suse.com

- System Role: align labels (FATE#317481).
- System Role: pop-up if changing the role to a different one.
- 3.1.174

-------------------------------------------------------------------
Mon Mar 14 09:39:50 UTC 2016 - igonzalezsosa@suse.com

- Moved Yast::Transfer::FileFromUrl here from yast2-update
  (FATE#319716).
- 3.1.173

-------------------------------------------------------------------
Fri Mar  4 14:24:49 UTC 2016 - mvidner@suse.com

- Added a System Role step in the installation (FATE#317481).
- 3.1.172

-------------------------------------------------------------------
Mon Feb 29 09:05:16 UTC 2016 - mfilka@suse.com

- bsc#956473
  - network interfaces listing shows all IPv4 / IPv6 addresses per
    device
- 3.1.171

-------------------------------------------------------------------
Fri Feb 26 08:36:55 UTC 2016 - ancor@suse.com

- Ensure plymouth does not interfere with X11 when executing
  yast2-firstboot (bsc#966874)
- 3.1.170

-------------------------------------------------------------------
Sun Feb 21 21:15:02 UTC 2016 - mfilka@suse.com

- bnc#960703
  - network service setup moved into yast2-network package.
- 3.1.169

-------------------------------------------------------------------
Wed Feb 17 16:03:56 UTC 2016 - cwh@suse.com

- Remove autoyast clone button (fate#317970) 
- 3.1.168

-------------------------------------------------------------------
Thu Dec 22 15:53:34 CET 2015 - schubi@suse.de

- Removing network dependencies in the service files in order to
  prevent booting cycles in Tumbleweed. (bnc#954908)
- 3.1.167

-------------------------------------------------------------------
Mon Dec 21 08:08:15 UTC 2015 - jsrain@suse.cz

- fixed function name to check zKVM hypervisor (bsc#956736)
- 3.1.166

-------------------------------------------------------------------
Fri Dec 11 09:17:16 UTC 2015 - jsrain@suse.cz

- don't enforce the disk activation dialog on zKVM (bsc#956736)
- 3.1.165

-------------------------------------------------------------------
Wed Dec  2 13:55:07 UTC 2015 - mvidner@suse.com

- Ensure second stage and YaST-Firstboot don't get killed by
  getty when running over 2nd or 3rd serial console (bsc#935965)
- 3.1.164

-------------------------------------------------------------------
Thu Nov 26 09:09:59 UTC 2015 - jreidinger@suse.com

- Do not crash in proposal client if zfcp proposal reports itself
  as unavailable (bnc#956745)

-------------------------------------------------------------------
Wed Nov 25 13:15:19 UTC 2015 - lslezak@suse.cz

- Save the software selection for using it later in AutoYaST
  when deploying installation images (bsc#956325, bsc#910728)
- 3.1.163

-------------------------------------------------------------------
Fri Nov  6 11:59:26 UTC 2015 - ancor@suse.com

- Ensure second stage and YaST-Firstboot don't get killed by
  getty when running over serial console (bsc#935965)
- 3.1.162

-------------------------------------------------------------------
Fri Oct  9 13:32:36 UTC 2015 - ancor@suse.com

- Language selection screen fixed to immediately apply the keyboard
  layout after changing it automatically (bsc#947969).
- 3.1.161

-------------------------------------------------------------------
Thu Oct  1 15:55:54 UTC 2015 - ancor@suse.com

- Simplified second stage systemd unit to avoid dependencies cycles
  (bnc#947521 and bnc#931643). Logic moved to YaST startup scripts.
- 3.1.160

-------------------------------------------------------------------
Fri Sep  4 07:07:33 UTC 2015 - jsrain@suse.cz

- fix bug preventing to finish proposal in some sutuations
  (bsc#944334)
- 3.1.159

-------------------------------------------------------------------
Thu Sep  3 14:41:07 CEST 2015 - locilka@suse.com

- Fixed setting language / languages in the installation welcome
  screen (bsc#943746, bsc#944035)
- 3.1.158

-------------------------------------------------------------------
Wed Sep  2 09:43:21 UTC 2015 - igonzalezsosa@suse.com

- Move #second_stage_required? method to InstFunctions module
  to be used by AutoYaST (bnc#892091)
- 3.1.157

-------------------------------------------------------------------
Tue Aug 25 10:17:24 CEST 2015 - schubi@suse.de

- fixed cio_ignore testcase
  This testcase is for bnc#941406
- 3.1.156

-------------------------------------------------------------------
Thu Aug 13 13:26:56 CEST 2015 - schubi@suse.de

- AutoYaST S390: handling cio_ignore
  Entry <general><cio_ignore> in order to set it
  (values: true/false). If it is not set cio_ignore is true.
  So it is backward compatible.
  (bnc#941406)
- cio_ignore does not make sense for KVM or z/VM. So checking
  for KVM and z/VM and evtl. disabling cio_ignore (fate#317861).
- 3.1.155

-------------------------------------------------------------------
Tue Aug 11 15:50:49 CEST 2015 - schubi@suse.de

- AutoYaST second stage: YaST2-Second-Stage.service
  Continue installation even if plymouth has returned an error.
  (bnc#940878)
- 3.1.154

-------------------------------------------------------------------
Fri Aug  7 12:53:08 UTC 2015 - igonzalezsosa@suse.com

- Fix release notes loading when network is not working (bsc#940648)
- 3.1.153

-------------------------------------------------------------------
Wed Aug  5 11:45:25 UTC 2015 - jsrain@suse.cz

- store cio_ignore settings before installing bootloader
  (bsc#933177)
- 3.1.152

-------------------------------------------------------------------
Fri Jul 24 13:01:22 UTC 2015 - jsrain@suse.cz

- avoid duplicating release notes for products (bsc#935599)
- 3.1.151

-------------------------------------------------------------------
Tue Jul 21 09:16:03 UTC 2015 - mvidner@suse.com

- Moved client code to lib/installation/clients to enable test
  coverage measurements.
- 3.1.150

-------------------------------------------------------------------
Wed Jul  1 13:50:55 CEST 2015 - shundhammer@suse.de

- Cleanup for snapshots made during installation (bnc#935923)
- 3.1.149 

-------------------------------------------------------------------
Wed Jul  1 10:46:50 CEST 2015 - locilka@suse.com

- Fixed handling user request to change an installation proposal
  (bsc#936448)
- 3.1.148

-------------------------------------------------------------------
Mon Jun 29 13:11:57 UTC 2015 - lslezak@suse.cz

- fixed menu button label in the proposal (bsc#936427)
- 3.1.147

-------------------------------------------------------------------
Mon Jun 29 08:41:17 UTC 2015 - jreidinger@suse.com

- add ability to hide export button (fate#315161)
- 3.1.146

-------------------------------------------------------------------
Wed Jun 17 09:29:09 CEST 2015 - locilka@suse.com

- Implemented triggers for installation proposal (FATE#317488).
  Any *_proposal client can define 'trigger' in 'MakeProposal'
  that defines in which circumstances it should be called again
  after all proposals have been called, e.g., if partitioning or
  software selection changes.
- 3.1.145

-------------------------------------------------------------------
Tue Jun  2 08:41:03 UTC 2015 - jreidinger@suse.com

- fix crash in Upgrade when creating post upgrade snapshot
  (fate#317973)
- 3.1.144

-------------------------------------------------------------------
Thu May 28 12:41:49 UTC 2015 - igonzalezsosa@suse.com

- add a client to create a snapshot after installation/upgrade
  (fate#317973)
- 3.1.143

-------------------------------------------------------------------
Wed May 20 19:29:48 UTC 2015 - lslezak@suse.cz

- set Xvnc server resolution to 96 dpi to fix broken layout in VNC
  installations (defaults to 75 dpi) (bsc#919456)
- 3.1.142

-------------------------------------------------------------------
Fri Apr 24 06:01:14 UTC 2015 - ancor@suse.com

- Fixed an error preventing the VNC connection during second
  installation stage of AutoYaST when using VNC=1 (bnc#923901)
- 3.1.141

-------------------------------------------------------------------
Wed Apr 20 13:11:40 CEST 2015 - schubi@suse.de

- Fixed differnt bugs in proposal overview with multiple tabs.
- Checking if plymouth is available while starting second
  installation stage for AutoYaST.
- 3.1.140

-------------------------------------------------------------------
Thu Apr 16 13:02:23 CEST 2015 - locilka@suse.com

- Always enable systemd startup services for Second Stage and
  Firstboot (bsc#924278)
- 3.1.139

-------------------------------------------------------------------
Thu Apr  2 09:27:55 UTC 2015 - jreidinger@suse.com

- avoid endless loop when confirm update in proposal runner
  (FATE#315161)
- 3.1.138

-------------------------------------------------------------------
Wed Apr  1 18:54:34 UTC 2015 - jreidinger@suse.com

- fix method missing error in proposal_runner (FATE#315161)
- 3.1.137

-------------------------------------------------------------------
Wed Apr  1 11:39:32 UTC 2015 - jreidinger@suse.com

- fix dependencies in proposal_store (FATE#315161)
- 3.1.136

-------------------------------------------------------------------
Fri Mar 27 13:14:22 UTC 2015 - jreidinger@suse.com

- allow proposal runner dialog to use different proposal store
  (FATE#315161)
- 3.1.135

-------------------------------------------------------------------
Tue Feb 17 14:24:19 CET 2015 - aschnell@suse.de

- get list of mounts from /proc/mounts in umount_finish (for
  fate#318392)
- 3.1.134

-------------------------------------------------------------------
Mon Feb 16 12:44:16 UTC 2015 - cwh@suse.com

- Delete or copy install.inf as applicable (bnc#897066)
- 3.1.133

-------------------------------------------------------------------
Wed Feb 11 09:03:38 UTC 2015 - lslezak@suse.cz

- removed redundant initialization label (bnc#878538)
- 3.1.132

-------------------------------------------------------------------
Fri Feb  6 12:56:53 UTC 2015 - ancor@suse.com

- The unit tests are now compatible with RSpec 3 (bnc#916364)
- 3.1.131

-------------------------------------------------------------------
Wed Feb  4 13:15:43 UTC 2015 - lslezak@suse.cz

- support custom display number in "display_ip" boot option
  (bnc#913888)
- 3.1.130

-------------------------------------------------------------------
Tue Feb  3 11:11:49 CET 2015 - schubi@suse.de

- AutoYaST: If the system starts in multi-user mode plymouth will
  be quit while installation in order to ensure that installation
  will be finished on console 1 and the login prompt will be
  shown.
  (bnc#903682,889757,897956)

-------------------------------------------------------------------
Thu Jan 29 17:10:44 UTC 2015 - jsrain@suse.cz

- allow keyboard layout testing in language dialog (bsc#889549)
- 3.1.129

-------------------------------------------------------------------
Tue Jan 27 13:39:57 CET 2015 - jsuchome@suse.cz

- explicitely set language packages for installation during the
  live install (bnc#904103)
- 3.1.128

-------------------------------------------------------------------
Mon Jan 26 16:09:01 UTC 2015 - jreidinger@suse.com

- fix typo causing error in installation ( catched by openQA ) 

-------------------------------------------------------------------
Mon Jan 26 10:21:19 UTC 2015 - jreidinger@suse.com

- Properly install new Proposal* libs to fix installation

-------------------------------------------------------------------
Tue Jan 13 12:27:52 UTC 2015 - jreidinger@suse.com

- Refactored inst_proposal into Installation::ProposalRunner and
  Installation::ProposalStore.
- 3.1.127

-------------------------------------------------------------------
Tue Jan 13 12:27:40 UTC 2015 - jsrain@suse.cz

- fixed progress bar during (live) image installation (bsc#854378)

-------------------------------------------------------------------
Wed Jan  7 14:27:28 UTC 2015 - jreidinger@suse.com

- do not stuck during copy of logs files (bnc#897091)
- 3.1.126

-------------------------------------------------------------------
Thu Dec 18 20:12:47 UTC 2014 - lslezak@suse.cz

- Fix bashisms and shebangs in scripts (by "Ledest")
- 3.1.125

-------------------------------------------------------------------
Wed Dec 10 15:57:59 CET 2014 - aschnell@suse.de

- drop check for Gtk since Gtk UI of YaST is no longer supported
  (bsc#908607)
- 3.1.124

-------------------------------------------------------------------
Thu Dec  4 09:50:16 UTC 2014 - jreidinger@suse.com

- remove X-KDE-Library from desktop file (bnc#899104)

-------------------------------------------------------------------
Wed Nov 26 16:53:17 UTC 2014 - ancor@suse.com

- Added more debug information in order to track bnc#897091
- 3.1.122

-------------------------------------------------------------------
Fri Nov 14 09:51:04 UTC 2014 - ancor@suse.com

- Merging changes from 3.1.116.1 (SLE12 maintenance branch)
- Fixed the "previously used repositories" step to work properly
  when reached using the back button (bnc#889791)
- 3.1.121

-------------------------------------------------------------------
Tue Nov  4 08:32:27 UTC 2014 - jreidinger@suse.com

- Improve dialog asking if system should be cloned (bnc#900028)
- 3.1.120

-------------------------------------------------------------------
Mon Nov  3 16:19:30 CET 2014 - schubi@suse.de

- AutoYaST Second Stage: Fixed a crash in package management when
  running in Qt UI with libproxy1-config-kde4 package installed.
  (bnc#866692)
- 3.1.119

-------------------------------------------------------------------
Fri Oct 31 07:41:09 UTC 2014 - jreidinger@suse.com

- do not write obsolete /etc/syconfig/boot RUN_PARALLEL key
  (bnc#896207)
- 3.1.118

-------------------------------------------------------------------
Thu Oct 30 07:35:52 UTC 2014 - lslezak@suse.cz

- properly setup locale in installation start script to display
  texts and labels correctly in a texmode installation and also
  to translate all buttons in graphical mode (removed "testutf8"
  calls, it has been dropped, always set UTF-8 locale) (bnc#902411)
- 3.1.117

-------------------------------------------------------------------
Wed Sep 17 16:04:11 UTC 2014 - lslezak@suse.cz

- additionaly return file system type in ".run.df" agent result,
  (to use it in the disk usage calculation bnc#896176)
- 3.1.116

-------------------------------------------------------------------
Thu Sep  4 12:21:25 UTC 2014 - mvidner@suse.com

- Use a more flexible rubygem requirement syntax (bnc#895069)
- 3.1.115

-------------------------------------------------------------------
Wed Aug 28 15:31:55 UTC 2014 - ancor@suse.com

- Enabled remote access on systems installed using VNC (bnc#893501)
- 3.1.114

-------------------------------------------------------------------
Thu Aug 28 15:04:59 CEST 2014 - locilka@suse.com

- Setting data for &product; macro (used in helps) as soon as
  the base-product repository is initialized (bnc#886608)
- 3.1.113

-------------------------------------------------------------------
Wed Aug 27 15:39:52 CEST 2014 - locilka@suse.com

- Fixed [Abort] button handling in Disks Activation dialog
  (bnc#893281)
- 3.1.112

-------------------------------------------------------------------
Wed Aug 27 10:33:03 CEST 2014 - schubi@suse.de

- Autoyast: Second stage will not be called at all. This bug has
  been generated due the fix in bnc#886464.
- 3.1.111

-------------------------------------------------------------------
Mon Aug 25 09:15:13 CEST 2014 - schubi@suse.de

- Autoyast
  -- Disabling second installation stage via autoyast
     configuration "second_stage".
  -- Centralized minimal configuration and disabling more
     configuration steps like X11, user, default_desktop,...
  -- bnc#886464 and bnc#892091
- 3.1.110

-------------------------------------------------------------------
Mon Aug 18 12:30:53 UTC 2014 - jreidinger@suse.com

- workaround problem with missing capabilities in image deployment
  (bnc#889489)
- 3.1.109

-------------------------------------------------------------------
Thu Aug  7 11:50:28 CEST 2014 - snwint@suse.de

- use oom_score_adj instead of oom_adj (bnc #890432)
- 3.1.108

-------------------------------------------------------------------
Thu Aug  7 08:20:36 UTC 2014 - jreidinger@suse.com

- update ca certificates after upgrade (bnc#889616)
- 3.1.107

-------------------------------------------------------------------
Mon Jul 28 11:52:43 UTC 2014 - lslezak@suse.cz

- use short product name for the default base product release notes
  (read from the installation medium) (bnc#885247)
- display at least an empty dialog when downloading release notes
  to hide the previous dialog in the installation workflow
  (bnc#889196)
- 3.1.106

-------------------------------------------------------------------
Thu Jul 24 14:42:59 UTC 2014 - lslezak@suse.cz

- do not repeat release notes downloading on network time out
  (bnc#885486)
- 3.1.105

-------------------------------------------------------------------
Thu Jul 24 11:52:43 CEST 2014 - aschnell@suse.de

- do not log sensitive information in y2start.log (bnc#888645)
- 3.1.104

-------------------------------------------------------------------
Tue Jul 22 08:13:41 CEST 2014 - snwint@suse.de

- linuxrc already provides proxy settings in URL form - so use it
- 3.1.103

-------------------------------------------------------------------
Mon Jul 21 12:10:43 CEST 2014 - schubi@suse.de

- taking display-manager.service instead of xdm.service in the
  second boot stage (bnc#886654, 884447)
- Workaround of bug in plymouth --> using deactivate option
  in second boot stage in order to start ncurses yast correctly
  (bnc#886488)
- 3.1.102

-------------------------------------------------------------------
Wed Jul 16 09:15:10 UTC 2014 - jsrain@suse.cz

- retranslate release notes button when going back in workflow
  (bnc#886660)
- 3.1.101

-------------------------------------------------------------------
Tue Jul 15 15:44:41 CEST 2014 - locilka@suse.com

- Asking user for confirmation while aborting the installation in
  disk activation dialog (bnc#886662)
- 3.1.100

-------------------------------------------------------------------
Fri Jul  4 08:48:03 UTC 2014 - jreidinger@suse.com

- Copy multipath blacklist to target system (bnc#885628)
- 3.1.99

-------------------------------------------------------------------
Thu Jul  3 09:14:53 UTC 2014 - jreidinger@suse.com

- remove useless steps from system analysis because it confuses
  users (bnc#885609)
- 3.1.98

-------------------------------------------------------------------
Mon Jun 30 14:34:59 UTC 2014 - jreidinger@suse.cz

- restore: use restore script instead of manual unpacking tarball
  to also remove newly generated content when rollbacking
  (bnc#882039)
- 3.1.97

-------------------------------------------------------------------
Mon Jun 23 16:09:32 CEST 2014 - locilka@suse.com

- Changed /bin/rm path to /usr/bin/rm path (bnc#882453)
- 3.1.96

-------------------------------------------------------------------
Mon Jun 23 13:02:27 UTC 2014 - jreidinger@suse.com

- directly export autoyast profile to target file (bnc#881108)
- 3.1.95

-------------------------------------------------------------------
Thu Jun 19 19:05:10 UTC 2014 - lslezak@suse.cz

- removed random_finish client, haveged service is by default
  enabled, no need for explicit enabling by Yast
  (gh#yast/yast-installation#214)
- 3.1.94

-------------------------------------------------------------------
Wed Jun 18 11:47:26 UTC 2014 - lslezak@suse.cz

- make sure the CIO ignore config file ends with a new line
  (bnc#883198)
- 3.1.93

-------------------------------------------------------------------
Tue Jun 17 12:34:33 UTC 2014 - lslezak@suse.cz

- inst_upgrade_urls.rb: set the future target distribution to not
  ignore the SCC online repositories in libzypp (bnc#881320)
- 3.1.92

-------------------------------------------------------------------
Mon Jun 16 12:33:18 UTC 2014 - jreidinger@suse.com

- write list of active devices for cio_ignore ( partially written
  by Ihno )
- 3.1.91

-------------------------------------------------------------------
Thu Jun 12 15:20:04 UTC 2014 - jreidinger@suse.com

- restore backup if yast failed during installation/upgrade
  (bnc#882039)
- 3.1.90

-------------------------------------------------------------------
Thu Jun 12 08:27:01 UTC 2014 - lslezak@suse.cz

- properly enable the add-on module in the installation workflow
- 3.1.89

-------------------------------------------------------------------
Tue Jun  3 13:53:15 UTC 2014 - lslezak@suse.cz

- inst_upgrade_urls.rb client:
  - remove old repositories (repo files) to avoid loading old
    SLE11 repositories when refreshing a registered service
    (bnc#880971)
  - remove old services to get rid of the old NCC service
  (Note: everything is backed up into /var/adm/backup/upgrade/zypp
  directory)
- 3.1.88

-------------------------------------------------------------------
Thu May 29 08:23:21 UTC 2014 - lslezak@suse.cz

- better error message for accepting the license (bnc#875183)
- 3.1.87

-------------------------------------------------------------------
Wed May 28 11:00:51 CEST 2014 - aschnell@suse.de

- close port 6000 during installation (bnc#879262)
- 3.1.86

-------------------------------------------------------------------
Wed May 21 10:32:51 UTC 2014 - jreidinger@suse.com

- do not call reipl multiple times (patch by Ihno)
- 3.1.85

-------------------------------------------------------------------
Fri May 16 12:19:30 UTC 2014 - jsrain@suse.cz

- reduced time-out for downloading release notes when behind
  firewall (bnc#878265)
- 3.1.84

-------------------------------------------------------------------
Fri May 16 08:37:23 UTC 2014 - mvidner@suse.com

- Fixed "undefined method" if an add-on has empty release notes URL
  (bnc#877705)
- 3.1.83

-------------------------------------------------------------------
Fri May 16 07:11:52 UTC 2014 - jsrain@suse.cz

- adjusted wording when deploying image to disk (bnc#877666)
- 3.1.82

-------------------------------------------------------------------
Wed May 14 11:10:05 UTC 2014 - jreidinger@suse.com

- Use new bootloader API to set kernel parameters (bnc#869608)
- 3.1.81

-------------------------------------------------------------------
Tue May 13 13:51:52 UTC 2014 - jreidinger@suse.com

- Fix haveged path to kill it properly (patch by Ihno) (bnc#876876)
- 3.1.80

-------------------------------------------------------------------
Tue May 13 10:09:55 CEST 2014 - gs@suse.de

- enable services for FCoE by calling fcoe-client finish script
  (bnc#877352)
- 3.1.79

-------------------------------------------------------------------
Fri May  9 10:44:11 UTC 2014 - jreidinger@suse.com

- ensure maximum size of prep partition for ppc64 (bnc#867345)
  ( part of patch made by dinaar@suse.com )
- 3.1.78

-------------------------------------------------------------------
Fri May  9 10:15:34 UTC 2014 - jsrain@suse.cz

- adjusted downloading release notes to work also for extensions
  (bnc#876700)
- 3.1.77

-------------------------------------------------------------------
Wed Apr 30 11:01:12 UTC 2014 - jreidinger@suse.com

- use correct keywords for cio ignore kernel params (bnc#874902)
- move cio_ignore step after bootloader step to have sections 
  generated (bnc#873996)
- 3.1.76

-------------------------------------------------------------------
Fri Apr 25 13:21:52 UTC 2014 - mfilka@suse.com

- bnc#872086
  - always copy network configuration. Even if network is not
    running during installation
- 3.1.75

-------------------------------------------------------------------
Fri Apr 25 08:22:06 UTC 2014 - jsrain@suse.cz

- enhanced handling of release notes from media (contrary to those
  downloaded on-line) (bnc#874996)
- 3.1.74

-------------------------------------------------------------------
Thu Apr 24 16:02:13 CEST 2014 - locilka@suse.com

- Changed inst_system_analysis to read Product information
  (that uses libzypp) after initializing libzypp (bnc#873877)
- 3.1.73

-------------------------------------------------------------------
Wed Apr 23 08:48:13 UTC 2014 - jsrain@suse.cz

- enable top bar with logo during installation (bnc#868722)
- 3.1.72

-------------------------------------------------------------------
Tue Apr 15 16:51:58 CEST 2014 - locilka@suse.com

- Switched from the old to the new network setup client for remote
  repositories (bnc#869640)
- 3.1.71

-------------------------------------------------------------------
Tue Apr 15 07:02:35 UTC 2014 - jreidinger@suse.com

- fix crash from last fix and adapt it to cooperate nice with
  autoinstallation (bnc#873458)
- 3.1.70

-------------------------------------------------------------------
Mon Apr 14 14:38:22 UTC 2014 - jreidinger@suse.com

- return error message if base product not found and continue in
  installation(bnc#873458)
- 3.1.69

-------------------------------------------------------------------
Mon Apr 14 10:11:52 CEST 2014 - locilka@suse.com

- removed loading 'pciehp' Kernel module (added for SLE 11 by FATE
  #311991) - it is now built-in Kernel (bnc#865834)
- 3.1.68

-------------------------------------------------------------------
Fri Apr 11 08:44:10 UTC 2014 - jsrain@suse.cz

- added missing files to package (bnc#872925)
- 3.1.67

-------------------------------------------------------------------
Thu Apr 10 09:34:30 UTC 2014 - mvidner@suse.com

- Put wizard title on the left instead of on top (bnc#868859)
- 3.1.66

-------------------------------------------------------------------
Thu Apr 10 09:15:56 UTC 2014 - jsrain@suse.cz

- added handling of release notes for slide show (bnc#871158)
- 3.1.65

-------------------------------------------------------------------
Wed Apr  9 10:07:02 CEST 2014 - snwint@suse.de

- save a copy of pbl.log
- 3.1.64

-------------------------------------------------------------------
Fri Apr  4 15:33:40 CEST 2014 - snwint@suse.de

- remove LIBGL_ALWAYS_INDIRECT (bnc #869172)
- 3.1.63

-------------------------------------------------------------------
Thu Apr  3 12:15:49 UTC 2014 - jreidinger@suse.com

- do not write network configuration from upgrade to system
  (bnc#871178)
- 3.1.62

-------------------------------------------------------------------
Wed Apr  2 09:25:38 UTC 2014 - jreidinger@suse.com

- remove ssh_service_finish as it is handle in
  firewall_stage1_finish due to split of ssh port open and sshd
  enablement (bnc#865056)
- 3.1.61

-------------------------------------------------------------------
Sun Mar 30 17:15:03 UTC 2014 - mfilka@suse.com

- bnc#869719
  - fixed parameters forcing manual network configuration on user's
    request at disks activation screen
- 3.1.60 

-------------------------------------------------------------------
Mon Mar 24 14:48:36 UTC 2014 - jreidinger@suse.com

- change cio_ignore kernel parameter according to kernel changes
  (bnc#869463)
- 3.1.59

-------------------------------------------------------------------
Mon Mar 24 12:33:47 UTC 2014 - jreidinger@suse.com

- avoid constant redefinition warning(BNC#869202)
- 3.1.58

-------------------------------------------------------------------
Wed Mar 19 12:45:27 UTC 2014 - lslezak@suse.cz

- skip "Installation Options" dialog when online repository option
  should not be displayed (part of bnc#868942)
- 3.1.57

-------------------------------------------------------------------
Fri Mar 14 14:43:06 CET 2014 - snwint@suse.de

- set LIBGL_ALWAYS_INDIRECT in ssh mode (bnc #868175)
- enable yast theme in ssh mode
- 3.1.56

-------------------------------------------------------------------
Fri Mar 14 08:15:01 UTC 2014 - jsrain@suse.cz

- download on-line version of release notes (fate#314695)
- 3.1.55

-------------------------------------------------------------------
Thu Mar 13 09:46:18 UTC 2014 - jreidinger@suse.com

- add kernel parameters for s390 when cio_ignore enabled to never
  blacklist console or ipl devices (fate#315318)
- 3.1.54

-------------------------------------------------------------------
Wed Mar 12 12:00:40 UTC 2014 - mfilka@suse.com

- bnc#858523
  - dropped disabling network configuration code. yast2-network is
    in charge of it now.
- 3.1.53 

-------------------------------------------------------------------
Mon Mar 10 13:01:48 UTC 2014 - jsrain@suse.cz

- don't hide ReleaseNotes button going back fron inst proposal
  (bnc#867389)
- 3.1.52

-------------------------------------------------------------------
Fri Mar  7 16:00:42 UTC 2014 - lslezak@suse.cz

- run scc_finish client if present (FATE#312012)
- 3.1.51

-------------------------------------------------------------------
Thu Mar  6 09:15:24 UTC 2014 - jreidinger@suse.com

- fix malformed string exception if cio ignore is disabled
  (bnc#866995)
- 3.1.50

-------------------------------------------------------------------
Tue Mar  4 09:13:41 UTC 2014 - jreidinger@suse.com

- call proper bash agent otherwise cio ignore feature do not work
  (bnc#866614)
- 3.1.49

-------------------------------------------------------------------
Mon Mar  3 12:57:24 UTC 2014 - jreidinger@suse.com

- do not crash if there is no general section in autoyast profile
  (BNC#866529)
- 3.1.48

-------------------------------------------------------------------
Thu Feb 27 15:08:12 CET 2014 - aschnell@suse.de

- reset proposal after rescanning storage (bnc#865579)
- 3.1.47

-------------------------------------------------------------------
Thu Feb 27 13:55:16 UTC 2014 - jreidinger@suse.com

- revert back complete skip of probing due to disks with activation
  (BNC#865579)
- 3.1.46

-------------------------------------------------------------------
Thu Feb 27 12:54:37 UTC 2014 - jreidinger@suse.com

- Do not rerun system probing as it is already done (BNC#865579)
- 3.1.45

-------------------------------------------------------------------
Wed Feb 26 09:15:50 UTC 2014 - jreidinger@suse.com

- implement cio ignore feature during installation for s390x
  (FATE#315586)
- 3.1.44

-------------------------------------------------------------------
Tue Feb 25 16:11:08 CET 2014 - locilka@suse.com

- Removed an icon from License Agreement dialog (bnc#865575)
- 3.1.43

-------------------------------------------------------------------
Tue Feb 25 14:14:59 CET 2014 - locilka@suse.com

- Adapted ignored_features to handle possibly missing Cmdline entry
  from Linuxrc (bnc#861465)
- 3.1.42

-------------------------------------------------------------------
Tue Feb 25 13:27:34 CET 2014 - locilka@suse.cz

- Removed hard-coded color and RichText formatting from
  installation confirmation dialog (#bnc#865371)
- 3.1.41

-------------------------------------------------------------------
Fri Feb 21 14:54:01 CET 2014 - snwint@suse.de

- Make vnc use real yast theme (bnc #855246) and make vnc screen size configurable.
- 3.1.40

-------------------------------------------------------------------
Fri Feb 21 09:16:18 UTC 2014 - mvidner@suse.com

- ssh installation: fix network start after reboot (bnc#850446)
- 3.1.39

-------------------------------------------------------------------
Wed Feb 19 15:22:00 CET 2014 - locilka@suse.com

- Prevent from re-defining CopyFilesFinishClient class (bnc#864631)
- 3.1.38

-------------------------------------------------------------------
Wed Feb 19 14:51:24 CET 2014 - locilka@suse.com

- Writing bootloader as late as possible, several configs need to
  be written and coppied to the installed system first (bnc#860089)
- 3.1.37

-------------------------------------------------------------------
Tue Feb 18 17:09:08 CET 2014 - locilka@suse.com

- Copying all udev rules from inst-sys to installed system
  (bnc#860089)
- 3.1.36

-------------------------------------------------------------------
Mon Feb 17 13:45:08 UTC 2014 - jreidinger@suse.com

- fix detection if ssh daemon run otherwise ssh installation do not
  reboot after first stage(BNC#864260)
- 3.1.35

-------------------------------------------------------------------
Wed Feb 12 11:44:20 UTC 2014 - jreidinger@suse.com

- fix namespace collision that cause error in installation
- 3.1.34

-------------------------------------------------------------------
Mon Feb 11 15:26:47 UTC 2014 - jreidinger@suse.com

- keep proper installation mode after cloning(BNC#861520)
- 3.1.33

-------------------------------------------------------------------
Tue Feb 11 14:55:36 UTC 2014 - jreidinger@suse.com

- fix dependencies to properly require new ruby bindings
- 3.1.32

-------------------------------------------------------------------
Mon Feb 10 14:31:52 UTC 2014 - jsrain@suse.cz

- removed unused release_notes_popup.rb


- Remove initialisation of Report in autoinst mode from 
  inst_system_analysis. Not needed any more since autoyast Profile 
  is now processed before inst_system_analysis gets called
  (bnc#862829).
- 3.1.31

-------------------------------------------------------------------
Fri Feb  7 09:36:00 UTC 2014 - jreidinger@suse.com

- Implement minimal installation feature (FATE#313149)
- 3.1.30

-------------------------------------------------------------------
Mon Feb  3 14:36:34 UTC 2014 - jreidinger@suse.com

- fix false positive errors in log for easier debugging in future
- 3.1.29

-------------------------------------------------------------------
Fri Jan 31 12:04:52 UTC 2014 - lslezak@suse.cz

- inst_inc_all.rb - added missing import (bnc#860263)
- 3.1.28

-------------------------------------------------------------------
Thu Jan 30 15:43:05 UTC 2014 - jreidinger@suse.com

- Remove write to non-existing /etc/sysconfig/suseconfig
  (FATE#100011)
- 3.1.27

-------------------------------------------------------------------
Thu Jan 30 15:42:52 CET 2014 - aschnell@suse.de

- fixed DASD detection (bnc#860398)
- 3.1.26

-------------------------------------------------------------------
Tue Jan 28 15:37:15 UTC 2014 - jreidinger@suse.com

- Fix exporting configuration in first stage (FATE#308539)
- 3.1.25

-------------------------------------------------------------------
Mon Jan 27 09:56:26 UTC 2014 - mfilka@suse.com

- fate#316768, bnc#854500
  - enable network service according product feature
- 3.1.24

-------------------------------------------------------------------
Fri Jan 24 12:01:29 UTC 2014 - lslezak@suse.cz

- removed inst_scc.rb client (moved to yast2-registration)
- 3.1.23

-------------------------------------------------------------------
Tue Jan 21 14:18:08 UTC 2014 - jreidinger@suse.com

- Remove icons from system analysis according to Ken's comments
  (fate#314695)
- 3.1.22

-------------------------------------------------------------------
Tue Jan 21 12:15:21 UTC 2014 - jreidinger@suse.com

- Remove "Change..." button in non-textual installation
- Add "Export Configuration" button in non-textual installation
  (FATE#308539)
- Add "Export Configuration" menu item in textual installation
  (FATE#308539)
- 3.1.21

-------------------------------------------------------------------
Tue Jan 21 08:48:17 UTC 2014 - jsrain@suse.cz

- adjusted UI according to Ken's comments (fate#314695)
- 3.1.20

-------------------------------------------------------------------
Mon Jan 13 09:58:46 UTC 2014 - jreidinger@suse.com

- add clone proposal and finish client (FATE#308539)
- 3.1.19

-------------------------------------------------------------------
Wed Jan  8 12:46:34 UTC 2014 - jsrain@suse.cz

- added capability to install OEM images (fate#316326)
- added handling Release Notes button (fate#314695)

-------------------------------------------------------------------
Fri Dec 20 09:32:08 UTC 2013 - vmoravec@suse.com

- Add abort and fail hooks for installation
- 3.1.18

-------------------------------------------------------------------
Thu Dec 12 14:50:32 UTC 2013 - lslezak@suse.cz

- control files have been moved to a separate package/git repo
  (https://github.com/yast/yast-installation-control)
- 3.1.17

-------------------------------------------------------------------
Wed Dec 11 09:54:10 UTC 2013 - lslezak@suse.cz

- fixed Makefile.am (added missing inst_scc.rb)
- 3.1.16

-------------------------------------------------------------------
Tue Dec 10 08:46:11 UTC 2013 - vmoravec@suse.com

- Show hook summary only if some hooks failed
- 3.1.15

-------------------------------------------------------------------
Thu Dec  5 15:32:24 UTC 2013 - jreidinger@suse.com

- fix opening zfcp client in disk activation on s390
- 3.1.14

-------------------------------------------------------------------
Thu Dec  5 15:25:18 UTC 2013 - lslezak@suse.cz

- added a new client for SCC registration (first iteration, UI
  only, does not work yet)

-------------------------------------------------------------------
Wed Dec  4 16:11:37 UTC 2013 - jreidinger@suse.com

- fix failure in remote disks activation client
- 3.1.13

-------------------------------------------------------------------
Wed Dec  4 08:30:37 UTC 2013 - lslezak@suse.cz

- removed "trang" dependency (requires complete Java stack, convert
  the file directly in the source repository)
- 3.1.12

-------------------------------------------------------------------
Tue Dec  3 15:11:17 UTC 2013 - jreidinger@suse.com

- remove server base scenario and media check clients from SLE
  installation (FATE#314695)
- add storage proposal dialog to SLE installation (FATE#314695)
- 3.1.11

-------------------------------------------------------------------
Tue Dec  3 13:40:27 UTC 2013 - vmoravec@suse.com

- Show popup window with used hooks before installation finished
- 3.1.10

-------------------------------------------------------------------
Mon Dec  2 12:28:26 UTC 2013 - jreidinger@suse.com

- Add direct link to network communication from remote disks
  activation (FATE#314695, part of NI requirements)
- 3.1.9

-------------------------------------------------------------------
Thu Nov 28 13:01:44 UTC 2013 - vmoravec@suse.com

- Add hooks to main installation client
- 3.1.8

-------------------------------------------------------------------
Wed Nov 20 13:21:57 UTC 2013 - lslezak@suse.cz

- removed support for automatic 2nd stage (the 2nd stage has been
  dropped completely) (FATE#314695)
- 3.1.7

-------------------------------------------------------------------
Tue Nov 19 10:19:13 CET 2013 - locilka@suse.com

- Proposing separate /home partition on SLES and SLES for VMware
  (FATE#316624)

-------------------------------------------------------------------
Mon Nov 18 13:28:32 UTC 2013 - lslezak@suse.cz

- move some steps from removed 2nd stage to the 1st stage
- "inst_mode" client: removed installation/update switch,
  renamed to "inst_installation_options" 
- 3.1.6

-------------------------------------------------------------------
Tue Nov 12 09:24:25 UTC 2013 - lslezak@suse.cz

- control file cleanup:
  * remove the 2nd stage in installation (FATE#314695)
  * removed autoconfiguration support in the 2nd stage (the 2nd
    stage has been removed completely)
  * repair mode removed (not supported) (FATE#308679)

-------------------------------------------------------------------
Mon Nov 11 14:21:37 UTC 2013 - vmoravec@suse.com

- 3.1.5
- replace runlevel entries in control files with default_target
  entries
- replace dependency on yast2-runlevel with yast2-services-manager

-------------------------------------------------------------------
Thu Nov  7 11:45:45 UTC 2013 - mfilka@suse.com

- bnc#849391
  - removed explicit start of second phase of SuSEfirewall2 
    initialization. Not needed when systemd is in use.
- 3.1.4

-------------------------------------------------------------------
Thu Oct 31 11:32:01 UTC 2013 - lslezak@suse.cz

- install "perl-Bootloader-YAML" package
- removed "Use Automatic Configuration" option from the
  installation mode dialog (the 2nd stage has been removed)
- 3.1.3

-------------------------------------------------------------------
Tue Oct 29 13:17:59 UTC 2013 - lslezak@suse.cz

- install only "perl-YAML-LibYAML" and "perl-bootloader" packages
  to the target system
- updated scr_switch_debugger.rb client

-------------------------------------------------------------------
Fri Oct 26 11:39:17 UTC 2013 - jsrain@suse.cz

- show release notes button (fate#314695)

-------------------------------------------------------------------
Fri Oct 25 10:06:07 CEST 2013 - aschnell@suse.de

- removed long obsolete EVMS entries from control file (see
  fate#305007)

-------------------------------------------------------------------
Wed Oct 23 07:27:28 UTC 2013 - lslezak@suse.cz

- removed autorepeat workaround for bnc#346186, not needed anymore,
  xset might not be installed (bnc#846768)
- 3.1.2

-------------------------------------------------------------------
Tue Oct 22 16:46:18 CEST 2013 - locilka@suse.com

- Extended support for ignored_features: They can be also mentioned
  in PTOptions and thus not appended to Kernel command line
  (FATE#314982)

-------------------------------------------------------------------
Tue Oct 15 14:15:31 CEST 2013 - locilka@suse.com

- Added support for ignore[d][_]feature[s] (FATE#314982) allowing
  to skip some unwanted features of the installer
- 3.1.1

-------------------------------------------------------------------
Thu Oct 10 14:48:46 CEST 2013 - locilka@suse.com

- Dropped modem and DSL detection (and configuration) from
  installation proposal (FATE#316263, FATE#316264)

-------------------------------------------------------------------
Fri Sep 27 16:34:11 UTC 2013 - lslezak@suse.cz

- do not use *.spec.in template, use *.spec file with RPM macros
  instead
- 3.1.0

-------------------------------------------------------------------
Fri Sep 27 14:17:54 CEST 2013 - jsuchome@suse.cz

- yast2-mouse was dropped, do not call its components (bnc#841960)
- 3.0.7 

-------------------------------------------------------------------
Thu Sep 26 10:47:32 CEST 2013 - jsuchome@suse.cz

- fix console status after the installation (bnc#750326)
- 3.0.6 

-------------------------------------------------------------------
Tue Sep  3 11:55:45 CEST 2013 - jsuchome@suse.cz

- do not mention xorg-x11 in the control files (bnc#837450) 
- remove obsoleted part of X11 related code
- 3.0.5

-------------------------------------------------------------------
Fri Aug  9 06:36:31 UTC 2013 - mfilka@suse.com

- bnc#798620
    - removed proposed hotfix for the bug. The hotfix could block 
    starting firewall under some circunstances.
    - (re)starting firewall is handled in yast2.rpm since 3.0.2
- 3.0.4 

-------------------------------------------------------------------
Wed Aug  7 12:57:05 CEST 2013 - jsuchome@suse.cz

- use pure ruby solution when sorting proposal items

-------------------------------------------------------------------
Tue Aug  6 11:30:53 CEST 2013 - jsuchome@suse.cz

- use pure ruby solution when sorting destkop items, so major desktop
  (with same order number) won't get resorted
- 3.0.3

-------------------------------------------------------------------
Mon Aug  5 13:16:04 CEST 2013 - jsuchome@suse.cz

- check the product profiles during system analysis and
  copy them to installed system (backport of fate#310730)
- 3.0.2

-------------------------------------------------------------------
Sun Aug  4 11:48:21 UTC 2013 - lslezak@suse.cz

- removed empty agents/Makefile.am and unused testsuite/Makefile.am
- removed obsolete BuildRequires: doxygen perl-XML-Writer sgml-skel
  yast2-testsuite yast2-storage yast2-pkg-bindings yast2-packager

-------------------------------------------------------------------
Fri Aug  2 14:25:07 CEST 2013 - jsuchome@suse.cz

- remove trang from BuildRequires: rng can be created during
  packaging, not needed during build

-------------------------------------------------------------------
Thu Aug  1 11:21:35 CEST 2013 - jsuchome@suse.cz

- correctly write supporturl (port of bnc#520169) 
- limit the number of the searched disks to 8 of each kind to
  shorten time needed for finding SSH keys (port of fate#305873)
- 3.0.1

-------------------------------------------------------------------
Wed Jul 31 08:30:58 UTC 2013 - yast-devel@opensuse.org

- converted from YCP to Ruby by YCP Killer
  (https://github.com/yast/ycp-killer)
- version 3.0.0

-------------------------------------------------------------------
Mon Jul 29 13:43:13 CEST 2013 - fehr@suse.de

- ignore SIGHUP in YaST2.Second-Stage to make autoyast installs
  with serial console succeed again (bnc#825728, bnc#823224)

-------------------------------------------------------------------
Thu Jul 11 12:23:36 CEST 2013 - aschnell@suse.de

- fixed sshd check (bnc#825160)
- 2.24.10

-------------------------------------------------------------------
Thu Jul  4 13:56:19 CEST 2013 - jsuchome@suse.cz

- show release notes of newest product first (bnc#827590)
- 2.24.9

-------------------------------------------------------------------
Tue Jun 25 10:17:46 CEST 2013 - jsuchome@suse.cz

- adapt control.xml to offical Factory one:
  added e17 desktop, enabled online repositories
- 2.24.8

-------------------------------------------------------------------
Fri Jun 21 16:55:50 CEST 2013 - jsuchome@suse.cz

- only show desktops for which their defined patterns are known
  (needed when desktop defined in control file is only available
  via some optional installation source - fate#315061)
- 2.24.7

-------------------------------------------------------------------
Wed Jun 19 11:42:59 CEST 2013 - aschnell@suse.de

- make check for sshd more robust (bnc#825160)
- 2.24.6

-------------------------------------------------------------------
Thu Jun  6 08:29:44 UTC 2013 - mfilka@suse.com

- bnc#774301
    - fixed udev events handling in kernel_finish 
- 2.24.5

-------------------------------------------------------------------
Wed Jun  5 13:02:06 UTC 2013 - lslezak@suse.cz

- use WFM::ClientExists() call instead of checking *.ycp file
  presence (works also with non-YCP clients and checks also e.g.
  /y2update/clients path)

-------------------------------------------------------------------
Mon May 27 15:27:12 CEST 2013 - locilka@suse.com

- Using unique IDs while calling rpmcopy_secondstage to prevent
  from disabling this step in AutoYaST or Upgrade while it should
  be disabled only in Installation (bnc#813072).

-------------------------------------------------------------------
Mon May 13 09:40:15 CEST 2013 - jsuchome@suse.cz

- startup scripts: if RC_LANG is not set, use en_US as default
  (bnc#815265)
- 2.24.4

-------------------------------------------------------------------
Fri May 03 12:18:43 CEST 2013 - aschnell@suse.de

- call unicode_start/stop and initviocons only on consoles
  (bnc#800790)
- fixed check for missing initviocons
- 2.24.3

-------------------------------------------------------------------
Mon Apr 22 14:59:35 CEST 2013 - jsuchome@suse.cz

- show dialog for all available disk controlers (bnc#807026)
- 2.24.2 

-------------------------------------------------------------------
Wed Apr 17 14:50:48 CEST 2013 - jsuchome@suse.cz

- force disk activation when Storage reports no disk was found
  (bnc#810823) 
- 2.24.1

-------------------------------------------------------------------
Fri Mar 29 11:58:02 CET 2013 - jsuchome@suse.cz

- always return boolean from DeployTarImage (bnc#804293)
- make the "Check drivers" error message depend on control.xml
  variable (fate#312875, bnc#805251) 
- 2.24.0

-------------------------------------------------------------------
Wed Mar 13 12:35:54 UTC 2013 - mfilka@suse.com

- NetworkManager is enabled and active after second stage (bnc#808039)
- 2.23.13 

-------------------------------------------------------------------
Mon Mar 04 14:42:03 CET 2013 - aschnell@suse.de

- deactivate RAID before going back to "Disk Activation" during
  installation (bnc#806454)

-------------------------------------------------------------------
Thu Feb 14 17:06:53 CET 2013 - fehr@suse.de

- fix got_kernel_param in misc.sh to not match substrings (so far 
  kernel parameters like systemd.log_level=debug activated Y2DEBUG)
- 2.23.12
 
-------------------------------------------------------------------
Wed Jan 23 16:00:21 CET 2013 - jsuchome@suse.cz

- prevent systemctl hang in 2nd stage (from fcrozat@suse.com,
  bnc#798620)
- 2.23.11

-------------------------------------------------------------------
Sun Jan 20 15:27:33 UTC 2013 - lslezak@suse.cz

- start the add-on module also when "addon" boot parameter is
  present (fate#314318)
- 2.23.10

-------------------------------------------------------------------
Mon Jan 14 13:45:23 UTC 2013 - locilka@suse.com

- Adding repositories that cannot be (re)added as enabled in
  a disabled state (bnc#779396).
- 2.23.9

-------------------------------------------------------------------
Fri Jan 11 10:47:11 CET 2013 - jsuchome@suse.cz

- adapted to changes in Storage.ycp API (bnc#797245)
- 2.23.8

-------------------------------------------------------------------
Mon Jan  7 13:06:32 CET 2013 - jsuchome@suse.cz

- set new keyboard layout right after selecting (bnc#796589)
- added SYSTEMCTL_OPTIONS to Firstboot/Second Stage services
  (bnc#791076)
- 2.23.7

-------------------------------------------------------------------
Fri Dec 21 08:23:47 CET 2012 - jsuchome@suse.cz

- show the info about possibility to download drivers
  from drivers.suse.com (fate#312875) 
- added KVM installation scenario (bnc#795067)
- 2.23.6

-------------------------------------------------------------------
Fri Dec 14 15:16:52 CET 2012 - jsuchome@suse.cz

- disable USB sources after installation (bnc#793709) 
- 2.23.5

-------------------------------------------------------------------
Tue Dec  4 16:54:56 CET 2012 - jsuchome@suse.cz

- allow using local repositories during update (bnc#779397)
- 2.23.4

-------------------------------------------------------------------
Mon Nov  5 08:21:41 CET 2012 - jsuchome@suse.cz

- fixed installation of systemd units (crrodriguez)
- 2.23.3

-------------------------------------------------------------------
Wed Oct 31 08:16:46 CET 2012 - jsuchome@suse.cz

- removed fonts_finish, its only action was to call obsolete
  SuSEconfig script
- removed inst_suseconfig client (fate#100011)
- 2.23.2 

-------------------------------------------------------------------
Fri Oct 26 08:44:43 CEST 2012 - jsuchome@suse.cz

- do not allow to go next without desktop selected (bnc#786507)
- 2.23.1

-------------------------------------------------------------------
Wed Oct 24 11:12:55 CEST 2012 - jsuchome@suse.cz

- removed suseconfig step from installation sequence (fate#100011)
- 2.23.0

-------------------------------------------------------------------
Wed Jul 11 15:56:38 CEST 2012 - jsuchome@suse.cz

- create simpler and non translated aliases for update sources 
  (bnc#768624)
- 2.22.10

-------------------------------------------------------------------
Thu Jun 28 14:36:08 CEST 2012 - jsuchome@suse.cz

- set TERM=linux for 2nd stage services, to keep ncurses nice
  (bnc#768356)
- 2.22.9

-------------------------------------------------------------------
Mon Jun 25 15:43:43 CEST 2012 - jsuchome@suse.cz

- ensure Plymouth is hiddent before 2nd start, to prevent system
  freeze (bnc#768185)
- ensure 2nd stage is started before SuSEfirewall2_init (bnc#733361)
- 2.22.8

-------------------------------------------------------------------
Tue Jun 19 14:49:52 CEST 2012 - aschnell@suse.de

- kill console before reboot (bnc#759627)
  (otherwise systemd will not proceed with system shutdown)

-------------------------------------------------------------------
Wed Jun  6 11:27:02 CEST 2012 - jsuchome@suse.cz

- require yast2-proxy for 2nd stage (bnc#764951)
- show a message if network config has failed (bnc#765129)
- 2.22.7

-------------------------------------------------------------------
Tue Apr 17 16:03:55 CEST 2012 - jsuchome@suse.cz

- enhanced image installation help text (bnc#732914)

-------------------------------------------------------------------
Tue Apr 03 14:56:55 CEST 2012 - aschnell@suse.de

- adapted to move of testX (see bnc#749184)
- 2.22.6

-------------------------------------------------------------------
Wed Mar 14 15:42:19 CET 2012 - aschnell@suse.de

- create link yast.ssh for 2nd stage ssh installation (bnc#745340)
- 2.22.5

-------------------------------------------------------------------
Wed Feb 15 11:46:45 CET 2012 - gs@suse.de

- Improve layout of the release notes dialog (bnc #550610)
- 2.22.4 

-------------------------------------------------------------------
Thu Feb  9 10:53:01 CET 2012 - jsuchome@suse.cz

- adapt the style only for ssh installation, not vnc (bnc#742777)
- 2.22.3 

-------------------------------------------------------------------
Tue Feb  7 17:22:46 CET 2012 - tgoettlicher@suse.de

- Fixed bnc #742777: ssh installation needs to much bandwidth
- 2.22.2

-------------------------------------------------------------------
Fri Jan 13 11:02:40 CET 2012 - jsuchome@suse.cz

- confirmed license
- 2.22.1

-------------------------------------------------------------------
Mon Jan  9 14:29:34 CET 2012 - locilka@suse.cz

- save ecdsa keys as well (bnc#726468) (added where missing)

-------------------------------------------------------------------
Mon Jan  9 13:39:10 CET 2012 - locilka@suse.cz

- Added ntp-client into list of cloned modules in control file
  (bnc #738019).

-------------------------------------------------------------------
Wed Jan  4 15:21:30 CET 2012 - locilka@suse.cz

- Reading the current random/poolsize from /proc to store the exact
  number of bytes (bnc#692799).

-------------------------------------------------------------------
Tue Jan  3 16:21:42 CET 2012 - locilka@suse.cz

- Modified saving state of the current randomness (bnc#692799).

-------------------------------------------------------------------
Thu Dec  8 16:45:15 CET 2011 - locilka@suse.cz

- Fixed saving state of the current randomness (bnc#692799).

-------------------------------------------------------------------
Fri Nov 25 11:35:04 CET 2011 - jsuchome@suse.cz

- ask for Abort confirmation in Update URLs step (bnc#728907)

-------------------------------------------------------------------
Wed Nov 16 13:18:40 CET 2011 - jsuchome@suse.cz

- merged texts from proofreading
- 2.22.0 

-------------------------------------------------------------------
Thu Nov 10 14:27:55 UTC 2011 - fcrozat@suse.com

- Disable routing initscript commands through systemd, prevent
  lockups.

-------------------------------------------------------------------
Thu Nov 03 11:52:08 CET 2011 - aschnell@suse.de

- use same code to display ip addresses during vnc and ssh
  installation (bnc#727802)
- 2.21.28

-------------------------------------------------------------------
Wed Nov  2 17:14:51 CET 2011 - fcrozat@suse.com

- Ensure network is not started by systemd before Firstboot /
  SecondStage (bnc#726823)
- 2.21.27

-------------------------------------------------------------------
Mon Oct 31 09:18:46 CET 2011 - jsuchome@suse.cz

- control files: save ecdsa keys (bnc#726468)
- 2.21.26 

-------------------------------------------------------------------
Wed Oct 19 16:25:41 CEST 2011 - locilka@suse.cz

- Creating /etc/mtab linking to /proc/self/mounts in umount_finish
  (bnc#725166)
- 2.21.25

-------------------------------------------------------------------
Fri Oct 14 11:27:58 CEST 2011 - fcrozat@suse.com

- Fix text mode handled in systemd (bnc#724115)
- 2.21.24

-------------------------------------------------------------------
Tue Oct 11 08:52:43 CEST 2011 - jsuchome@suse.cz

- compress the log file from 1st stage of installation (bnc#716938)
- 2.21.23

-------------------------------------------------------------------
Fri Oct  7 11:38:39 UTC 2011 - fcrozat@suse.com

- Use latest macros for systemd
- Drop workaround for bnc#719221, systemd is fixed now.
- 2.21.22

-------------------------------------------------------------------
Fri Oct  7 11:30:21 UTC 2011 - jsrain@suse.cz

- change the URL for congratulation dialog (bnc#720481)

-------------------------------------------------------------------
Mon Sep 26 10:41:38 CEST 2011 - jsuchome@suse.cz

- control.openSUSE: use lightdm as default DM for Xfce 
- 2.21.21

-------------------------------------------------------------------
Fri Sep 23 15:36:11 CEST 2011 - jsuchome@suse.cz

- updated systemd service files (bnc#719221)
- 2.21.20 

-------------------------------------------------------------------
Fri Sep 23 14:27:36 CEST 2011 - jsuchome@suse.cz

- unmount previously mounted /run (bnc#717321)
- 2.21.19

-------------------------------------------------------------------
Thu Sep 15 12:16:49 UTC 2011 - lslezak@suse.cz

- improved package update check - display only the repositories
  with an update available, display package updates in details
- 2.21.18

-------------------------------------------------------------------
Tue Sep  6 10:05:00 CEST 2011 - jsuchome@suse.cz

- enable system cloning only when autoyast2 is installed
  (bnc#692790)
- 2.21.17

-------------------------------------------------------------------
Wed Aug 31 14:33:50 CEST 2011 - jsuchome@suse.cz

- fix build for older distributions
- 2.21.16 

-------------------------------------------------------------------
Mon Aug 29 12:12:55 CEST 2011 - jsuchome@suse.cz

- added systemd .service files for second stage and firstboot
  (from fcrozat@suse.com, bnc#713760)
- 2.21.15

-------------------------------------------------------------------
Fri Aug 12 13:58:01 CEST 2011 - jsuchome@suse.cz

- expect there might me extra checks for disk controllers with
  s390 (bnc#706911)
- adapted help text and label in installation mode selection
  (bnc#711160)
- 2.21.14 

-------------------------------------------------------------------
Fri Aug  5 12:13:13 UTC 2011 - lslezak@suse.cz

- upgrade_urls.ycp - do not display reading and writing progress,
  it is pretty quick and just causes screen flickering
  (the write progress is displayed only when there is an enabled
  repo to add, refreshing it can take long time) (bnc#692614)
- 2.21.13

-------------------------------------------------------------------
Fri Aug  5 12:32:16 CEST 2011 - tgoettlicher@suse.de

- fixed .desktop file (bnc #681249)

-------------------------------------------------------------------
Thu Aug  4 14:50:33 UTC 2011 - lslezak@suse.cz

- 2.21.12

-------------------------------------------------------------------
Thu Aug  4 14:07:38 CEST 2011 - mvidner@suse.cz

- Copy network interface naming rules early to get them to initrd (bnc#666079).

-------------------------------------------------------------------
Thu Aug  4 11:37:02 UTC 2011 - lslezak@suse.cz

- extraurls: check whether there is an update candidate in the
  added extra repositories - openSUSE DVD does not contain all
  packages, packages from OSS repository which are not on DVD
  medium were not upgraded and were left in the old version even
  after adding new OSS repository with updated version (bnc#693230)

-------------------------------------------------------------------
Wed Aug  3 13:19:50 UTC 2011 - lslezak@suse.cz

- cleanup: removed obsoleted SourceManager::SyncAddedAndDeleted()
  call (zmd sync has been removed)
- 2.21.11

-------------------------------------------------------------------
Wed Aug  3 08:53:14 UTC 2011 - lslezak@suse.cz

- use term "Software manager" instead of "Package manager"
  (bnc#585679)
- 2.21.10

-------------------------------------------------------------------
Tue Aug  2 13:37:03 CEST 2011 - locilka@suse.cz

- Preserving the /dev/urandom state from inst-sys after the
  installation (bnc#692799)
- Automatically enabling haveged service if installed (bnc#692799)
- 2.21.9

-------------------------------------------------------------------
Mon Aug  1 15:38:32 CEST 2011 - locilka@suse.cz

- Added control.SLES-for-VMware into the SVN

-------------------------------------------------------------------
Fri Jul 22 15:00:30 CEST 2011 - locilka@suse.cz

- Removed obsoleted X-KDE-SubstituteUID from deploy_image.desktop
  (bnc#540627)
- 2.21.8

-------------------------------------------------------------------
Tue Jul 12 15:34:38 CEST 2011 - jsuchome@suse.cz

- Show Xen Virtualization Host Server Installation scenario
  only for x86_64 architecture (bnc#702103)
- 2.21.7

-------------------------------------------------------------------
Thu Jun 30 14:09:17 CEST 2011 - jsuchome@suse.cz

- fixed typos (bnc#703119)
- 2.21.6 

-------------------------------------------------------------------
Wed Jun  1 17:24:25 CEST 2011 - locilka@suse.cz

- always loading 'pciehp' kernel module on Dell hardware
  (FATE #311991)
- fixed control file validation
- stricter btrfs_increase_percentage definition in all control
  files (only 'integer' is allowed)

-------------------------------------------------------------------
Wed Jun  1 11:56:08 CEST 2011 - fehr@suse.de

- add btrfs_increase_percentage to to category "partitioning" in
  config.xml files
- 2.21.5 

-------------------------------------------------------------------
Thu May 19 14:22:10 CEST 2011 - jsuchome@suse.cz

- enable YaST restart in the 1st stage (bnc#694299)
- 2.21.4 

-------------------------------------------------------------------
Wed Apr 27 15:08:04 CEST 2011 - jsuchome@suse.cz

- added option to configure FCoE Interfaces when started with
  WithFCoE=1 argument (fate#307445)
- 2.21.3 

-------------------------------------------------------------------
Wed Apr 27 11:19:50 CEST 2011 - jsuchome@suse.cz

- Copy /media.1/build to the installed system (fate#311377)
- 2.21.2 

-------------------------------------------------------------------
Fri Mar 25 10:26:44 CET 2011 - jsuchome@suse.cz

- show the 'before-reboot' message in RichText, so possible command
  can be copy-pasted (bnc#383519)
- 2.21.1

-------------------------------------------------------------------
Thu Mar 24 16:14:02 CET 2011 - jsuchome@suse.cz

- do not start automatic configuration for autoYaST (bnc#679435)
- 2.21.0

-------------------------------------------------------------------
Mon Feb 28 14:52:26 CET 2011 - locilka@suse.cz

- Handling disabled installation steps also in Live Installation
  mode (BNC #675516)
- 2.20.6

-------------------------------------------------------------------
Thu Feb 17 13:49:19 CET 2011 - aschnell@suse.de

- fixed braille support during installation (bnc #672086)
- 2.20.5

-------------------------------------------------------------------
Tue Feb  8 15:10:25 CET 2011 - locilka@suse.cz

- Adapted openSUSE control file to the current naming schema of
  desktops (BNC #667408)

-------------------------------------------------------------------
Thu Jan 20 14:18:41 CET 2011 - jsrain@suse.cz

- fix initialization of AutoUpgrade for 2nd stage
- 2.20.4

-------------------------------------------------------------------
Wed Jan 19 15:38:20 CET 2011 - jsrain@suse.cz

- adaptations for unattended migration (fate#310481)
- don't delete /etc/mtab if it is a symlink (bnc#665437)
- 2.20.3

-------------------------------------------------------------------
Wed Jan 19 12:53:00 CET 2011 - jsrain@suse.cz

- fixed progress during live installation (bnc#665413)
- 2.20.2

-------------------------------------------------------------------
Fri Jan  7 13:43:01 CET 2011 - jsrain@suse.cz

- update XFCE desktop definition

-------------------------------------------------------------------
Thu Jan  6 10:47:00 CET 2011 - locilka@suse.cz

- Using wider space for licence displayed in non-textual interface
  (BNC #607135).
- Fixed DUD deployment (BNC #626337)

-------------------------------------------------------------------
Thu Nov 16 16:13:48 UTC 2010 - jsrain@suse.cz

- fixed behavior of window closing in installation proposal
  (bnc#636980)
- use df for estimating partition size for live installer
  (bnc#555288)
- 2.20.1

-------------------------------------------------------------------
Thu Sep 30 17:33:48 UTC 2010 - lslezak@suse.cz

- don't use spaces in repo alias (bnc#596950)
- inst_addon_update_sources.ycp - removed obsoleted ZMD sync call
- 2.20.0

-------------------------------------------------------------------
Wed Jun  2 13:52:02 CEST 2010 - jsrain@suse.cz

- removed link to repairing the system
- 2.19.20

-------------------------------------------------------------------
Wed May 12 15:33:24 CEST 2010 - ug@suse.de

- fixed the cloning at the end of a manual
  installation (bnc#605132)
- 2.19.7

-------------------------------------------------------------------
Mon Apr 19 12:29:08 CEST 2010 - aschnell@suse.de

- allow btrfs as root fs
- 2.19.6

-------------------------------------------------------------------
Thu Apr 15 17:12:28 CEST 2010 - locilka@suse.cz

- Script copy_files_finish copies files with --dereference to
  prevent from copying symlinks instead of the files content
  (BNC #596938).

-------------------------------------------------------------------
Fri Apr 09 17:09:27 CEST 2010 - aschnell@suse.de

- disable Qt/Gtk frontend if testX is unavailable (bnc #585432)
- 2.19.5

-------------------------------------------------------------------
Tue Apr  6 17:44:25 CEST 2010 - locilka@suse.cz

- Searching for LiveCD license in /usr/share/doc/licenses and /
  directories (BNC #594042).

-------------------------------------------------------------------
Fri Mar 26 11:26:04 CET 2010 - ug@suse.de

- fixed a broken yast2-installation.spec.in
- fixed broken schema validation files for control.xml files
- 2.19.4

-------------------------------------------------------------------
Wed Mar 24 07:42:19 UTC 2010 - lslezak@suse.cz

- inst_suseconfig.ycp - do not reset UI product name
  (&product; macro) (bnc#539906)

-------------------------------------------------------------------
Thu Mar 18 14:55:20 CET 2010 - locilka@suse.cz

- Previously used repositories switched from enabled/disabled mode
  to removed/enabled/disabled mode (BNC #588659).

-------------------------------------------------------------------
Fri Mar 12 13:19:15 CET 2010 - kmachalkova@suse.cz

- Port from SLE11 SP1: process files in _datadir/autoinstall/modules 
  with %suse_update_desktop_file. This passes their strings into
  translation (bnc#549944)

-------------------------------------------------------------------
Fri Mar 12 10:53:55 CET 2010 - locilka@suse.cz

- Unique identification in inst_upgrade_urls switched from URL to
  ALIAS (BNC #587517).
- In case of re-adding CD/DVD media, user is asked to insert
  correct media before adding it (BNC #587517).
- Only upgrade packages if upgrading from SLES 11, otherwise use
  patterns for upgrade (BNC #587544).

-------------------------------------------------------------------
Tue Mar  9 15:35:48 CET 2010 - locilka@suse.cz

- Fixed calling update.post from DUD (BNC #586609).

-------------------------------------------------------------------
Tue Mar  2 14:30:31 CET 2010 - locilka@suse.cz

- CIM service is proposed as disabled by default (BNC #584524).

-------------------------------------------------------------------
Mon Feb 22 17:48:57 CET 2010 - locilka@suse.cz

- Documented YaST RELAX NG schema (FATE #305551).
- Correctly re-added unique_id to RNC - AC steps and proposals
  (BNC #582094).

-------------------------------------------------------------------
Wed Feb 17 11:05:12 CET 2010 - ug@suse.de

- clone checkbox at the end of the installation is always
  enabled now and can install the autoyast2 package if needed
  (bnc#547486)

-------------------------------------------------------------------
Mon Feb 15 15:48:51 CET 2010 - ug@suse.de

- UI for autoinstallation images added to deploy_image_auto

-------------------------------------------------------------------
Tue Feb  9 17:06:15 CET 2010 - locilka@suse.cz

- Steps 'user' and 'auth' enabled again in Live mode (BNC #547931).

-------------------------------------------------------------------
Tue Feb  9 14:49:33 CET 2010 - locilka@suse.cz

- Fixed license agreement check box visibility (BNC #571846).
- 2.19.3

-------------------------------------------------------------------
Tue Feb  2 11:03:04 CET 2010 - locilka@suse.cz

- Added LXDE to openSUSE control file (FATE #307729).

-------------------------------------------------------------------
Mon Feb  1 11:35:15 CET 2010 - locilka@suse.cz

- Fixed 'going back' from services proposal BNC #572734.

-------------------------------------------------------------------
Fri Jan 22 15:56:07 CET 2010 - aschnell@suse.de

- fixed message during ssh installation (bnc #518616)

-------------------------------------------------------------------
Fri Jan 15 17:29:45 CET 2010 - aschnell@suse.de

- updated control.rnc
- 2.19.2

-------------------------------------------------------------------
Thu Jan  7 15:29:13 CET 2010 - jsuchome@suse.cz

- inst_complex_welcome adapted to Language::SwitchToEnglishIfNeeded
  (bnc#479529)
- 2.19.1

-------------------------------------------------------------------
Fri Dec 11 16:48:58 CET 2009 - locilka@suse.cz

- Adapted for new API to ProductLicense (FATE #306295).

-------------------------------------------------------------------
Wed Dec  9 16:44:34 CET 2009 - locilka@suse.cz

- Package kde4-kdm has been renamed to kdm (SLES, SLED control
  files) (bnc #561627).

-------------------------------------------------------------------
Wed Dec  9 14:58:38 CET 2009 - kmachalkova@suse.cz

- Un-check automatic configuration box when user selects update
  (bnc#537625)  

-------------------------------------------------------------------
Wed Dec  9 14:12:21 CET 2009 - locilka@suse.cz

- Enabled CIM by default (SLES and SLED) (FATE #305583)
- Adapted RNC for control files

-------------------------------------------------------------------
Wed Dec  9 12:49:08 CET 2009 - jsrain@suse.cz

- dereference hardlinks when deploying live CD so that it can
  be also deployed on multiple separate partitions (bnc#549158)

-------------------------------------------------------------------
Mon Nov 30 14:38:26 CET 2009 - locilka@suse.cz

- Repositories added by inst_addon_update_sources use
  Pkg::RepositoryAdd that does not need access to network
  (bnc #557723)

-------------------------------------------------------------------
Tue Nov 24 16:13:31 CET 2009 - kmachalkova@suse.cz

Cumulative patch with SLE11 SP1 features:
- In TUI (ncurses), use plain text (.txt) file with release notes, 
  if found (FaTE#306167)
- Set /etc/sysconfig/boot:RUN_PARALLEL according to corresponding
  value in control file (FaTE#307555) 
- 2.19.0

-------------------------------------------------------------------
Thu Nov 19 16:51:55 CET 2009 - locilka@suse.cz

- Added control file configuration option require_registration
  (FATE #305578).

-------------------------------------------------------------------
Wed Nov  4 16:31:17 CET 2009 - mzugec@suse.cz

- lan module in 1st stage (FaTE#303069)
- 2.18.34 

-------------------------------------------------------------------
Fri Oct 23 07:40:56 CEST 2009 - jsuchome@suse.cz

- during update, do not save timezone and console settings
  (bnc#547587)
- 2.18.33 

-------------------------------------------------------------------
Fri Oct 16 14:36:11 CEST 2009 - locilka@suse.cz

- Fixed handling repositories during upgrade (bnc #543468).
- 2.18.32

-------------------------------------------------------------------
Wed Oct  7 15:36:44 CEST 2009 - jsuchome@suse.cz

- set the time after chroot (bnc#538357)
- 2.18.31 

-------------------------------------------------------------------
Wed Oct  7 12:17:52 CEST 2009 - jsuchome@suse.cz

- correctly set the keyboard layout in 2nd stage (bnc#542009)
- 2.18.30

-------------------------------------------------------------------
Thu Oct  1 13:27:16 CEST 2009 - locilka@suse.cz

- Adjusting understandable name for update URLs added during second
  stage of installation (bnc #542792).
- 2.18.29

-------------------------------------------------------------------
Tue Sep 29 16:41:32 CEST 2009 - kmachalkova@suse.cz

- Correct HTML format tags in helptext (bnc#540784)
- Set firewall status according to user's choice also in non-automatic 
  2nd stage (missing call for AdjustDisabledSubProposals) (bnc#534862)
- 2.18.28 

-------------------------------------------------------------------
Thu Sep 24 15:51:15 CEST 2009 - kmachalkova@suse.cz

- Enable SSH service after reboot if this is SSH or VNC installation 
  (new ssh_service_finish client) (bnc#535206)
- 2.18.27 

-------------------------------------------------------------------
Mon Sep 14 15:27:19 CEST 2009 - jsrain@suse.cz

- enhanced display of release notes (fate#306237)
- 2.18.26

-------------------------------------------------------------------
Wed Sep  9 14:33:14 CEST 2009 - jsrain@suse.cz

- better error handling for image installation (bnc#533601)
- 2.18.25

-------------------------------------------------------------------
Fri Sep  4 19:00:27 CEST 2009 - kmachalkova@suse.cz

- Introducing unique IDs to unambiguously identify AC steps and 
  sub-proposals
- Writing disabled AC steps and subproposals at the end of 1st 
  stage, reading them back at the end of 2nd stage
- Filtering out disabled AC steps from AC workflow (FaTE #303859 and 
  bnc#534862)
- Require new yast2 base 
- 2.18.24

-------------------------------------------------------------------
Fri Sep  4 09:07:42 CEST 2009 - locilka@suse.cz

- Dropped unnecessary fallback text from the fallback control file
  (BNC #536288).

-------------------------------------------------------------------
Wed Aug 26 15:33:51 CEST 2009 - locilka@suse.cz

- Do not copy xorg.conf to installed system anymore (bnc #441404).
- 2.18.23

-------------------------------------------------------------------
Fri Aug 21 12:38:42 CEST 2009 - aschnell@suse.de

- do not disable qt/gtk frontends if xorg.conf is missing (bnc
  #533159)
- 2.18.22

-------------------------------------------------------------------
Fri Aug 14 18:26:49 CEST 2009 - kmachalkova@suse.cz

- Simple network (firewall) configuration in 1st stage (FaTE #303859) 

-------------------------------------------------------------------
Mon Aug 10 14:18:11 CEST 2009 - locilka@suse.cz

- added calling bootloader client bootloader_preupdate to control
  file to fix multiple grub entries (bnc #414490, bnc #477778).

-------------------------------------------------------------------
Thu Jul 30 20:26:30 CEST 2009 - jdsn@suse.de

- disable yast2-x11 during installation (bnc#441404) 
- 2.18.21

-------------------------------------------------------------------
Thu Jul 30 15:32:37 CEST 2009 - jsuchome@suse.cz

- adapted to changes in yast2-country: no saving of xorg.conf
  (bnc#441404) 
- 2.18.20

-------------------------------------------------------------------
Wed Jun 24 10:02:20 CEST 2009 - locilka@suse.cz

- Fixed Welcome dialog layout to have more license content visible
  and to align language and keyboard widgets with it.
- Not offering installation images if there are none (bnc #492745).
- 2.18.19

-------------------------------------------------------------------
Mon Jun 22 20:20:18 CEST 2009 - coolo@novell.com

- fix build with automake 1.11
- 2.18.18

-------------------------------------------------------------------
Thu Jun 11 12:57:14 CEST 2009 - jsrain@suse.cz

- adapted for unified progress during live installation
  (bnc#435680)
- 2.18.17

-------------------------------------------------------------------
Mon Jun 08 14:03:30 CEST 2009 - aschnell@suse.de

- use minimalistic xorg.conf during installation (bnc #510015)
- 2.18.16

-------------------------------------------------------------------
Wed May 20 12:45:47 CEST 2009 - aschnell@suse.de

- moved .proc.mounts agent from yast2-installation to yast2 (bnc
  #504429)

-------------------------------------------------------------------
Mon May 18 16:46:03 CEST 2009 - juhliarik@suse.cz

- added kdump support for autoyast installation (FATE#305588) 

-------------------------------------------------------------------
Thu May 14 13:45:08 CEST 2009 - locilka@suse.cz

- Installation/Upgrade newly require some packages essential for
  them to succeed (bnc #469730).

-------------------------------------------------------------------
Mon Apr 27 10:22:24 CEST 2009 - locilka@suse.cz

- Using a new yast-spanner (old yast icon) for Repair.
- 2.18.14

-------------------------------------------------------------------
Mon Apr 20 13:59:31 CEST 2009 - locilka@suse.cz

- Fixed Vendor module to use zypp history file instead of using
  y2logRPM (bnc #456446).
- 2.18.13

-------------------------------------------------------------------
Thu Apr 16 16:58:07 CEST 2009 - locilka@suse.cz

- Added documentation for installation images.

-------------------------------------------------------------------
Fri Apr 10 14:11:46 CEST 2009 - locilka@suse.cz

- KDE 3.x dropped from openSUSE control file (bnc #493547).

-------------------------------------------------------------------
Tue Apr  7 13:02:39 CEST 2009 - ug@suse.de

- changed the error message of missing hard disks during
  autoinstallation. Might confuse s390/iSCSI users. (bnc#476147)

-------------------------------------------------------------------
Mon Mar 30 14:20:57 CEST 2009 - locilka@suse.cz

- Fixing reevaluation of packages to remove, install and/or upgrade
  after images are deployed during first stage (bnc #489448).
- 2.18.12

-------------------------------------------------------------------
Fri Mar 27 18:15:15 CET 2009 - locilka@suse.cz

- Added new globals->ac_redraw_and_ignore control file item
  (openSUSE and SLED) that ignores if AC UI is missing and just
  redraws it. An error is still reported in case of missing Wizard
  widget (bnc #487565).

-------------------------------------------------------------------
Thu Mar 19 14:14:34 CET 2009 - locilka@suse.cz

- Continuing on Repair integration.
- Handling missing FLAGS in the content file.
- 2.18.11

-------------------------------------------------------------------
Wed Mar 18 13:17:58 CET 2009 - locilka@suse.cz

- Location /etc/modprobe.d/blacklist has been renamed to
  /etc/modprobe.d/50-blacklist.conf (bnc #485980).
- Unified inst_mode handling, especially correct handling of
  Automatic Configuration together with switching to Update mode
  (originally reported as bnc #469273).
- Repair workflow unified with the rest of installation.
- 2.18.10

-------------------------------------------------------------------
Mon Mar 16 14:47:46 CET 2009 - locilka@suse.cz

- Fixed help for "License Translations..." button (bnc #481113).

-------------------------------------------------------------------
Tue Mar 10 10:26:02 CET 2009 - locilka@suse.cz

- Obsolete 'tar --preserve' replaced with
  'tar --preserve-permissions --preserve-order' (bnc #483791).
- Added recovery support for AC (dialogs) possibly called by AC
  scripts (bnc #483211).

-------------------------------------------------------------------
Thu Feb 26 16:00:44 CET 2009 - ug@suse.de

- RPMs via driverupdate were not possible

-------------------------------------------------------------------
Tue Feb 24 13:30:15 CET 2009 - locilka@suse.cz

- Added support for .xz images deployment (bnc #476079).
- Added support for `reboot_same_step (bnc #475650).
- 2.18.9

-------------------------------------------------------------------
Mon Feb 23 16:36:56 CET 2009 - locilka@suse.cz

- Offering to configure network if remote repositories are used
  during upgrade (inst_upgrade_urls). Setup can be safely skipped
  and comes from the Online Repositories (bnc #478024).
- 2.18.8

-------------------------------------------------------------------
Fri Feb 20 20:40:09 CET 2009 - locilka@suse.cz

- save network configuration also for IPv6 only (bnc#477917)
- 2.18.7

-------------------------------------------------------------------
Tue Feb 17 16:56:09 CET 2009 - locilka@suse.cz

- Writing additional-control-files index file after removing and
  recreating the directory where it is stored (bnc #475516).
- 2.18.6

-------------------------------------------------------------------
Mon Feb  9 13:21:50 CET 2009 - locilka@suse.cz

- Enabling online update in (SLED) Automatic Configuration
  (bnc #449128).

-------------------------------------------------------------------
Fri Feb  6 10:39:20 CET 2009 - locilka@suse.cz

- InstError has been moved to yast2-2.18.6
- 2.18.5

-------------------------------------------------------------------
Thu Feb  5 18:16:17 CET 2009 - locilka@suse.cz

- InstError extended and documented.

-------------------------------------------------------------------
Mon Feb  2 13:09:08 CET 2009 - locilka@suse.cz

- Erasing all old additional control files in the final step of
  upgrade before rebooting to the second stage (bnc #471454).
- InstError can now save YaST logs on user request.
- 2.18.4

-------------------------------------------------------------------
Wed Jan 28 14:33:09 CET 2009 - locilka@suse.cz

- Added new InstError module for unified reporting of errors
  during installation.
- Better SlideShow support in inst_finish.
- Reporting more errors in inst_finish.
- 2.18.3

-------------------------------------------------------------------
Tue Jan 27 17:13:57 CET 2009 - locilka@suse.cz

- Added test for checking free space when SCR switch fails
  (bnc #460477).

-------------------------------------------------------------------
Mon Jan 26 13:58:00 CET 2009 - locilka@suse.cz

- Disabling [Back] buttons in the very first interactive dialogs
  in second stage, SLES and SLED control files (bnc #468677).

-------------------------------------------------------------------
Thu Jan 22 12:50:38 CET 2009 - locilka@suse.cz

- Dropping mode_proposal client - not in use anymore.
- 2.18.2

-------------------------------------------------------------------
Wed Jan 21 13:09:33 CET 2009 - locilka@suse.cz

- Removing dependency on yast2-runlevel (duplicate code in runlevel
  proposal).
- Removing dependency on yast2-mouse by moving the mouse-related
  scripts to yast2-mouse-2.18.0.
- Removing dependency on yast2-bootloader.
- inst_finish script newly uses the SlideShow module.

-------------------------------------------------------------------
Tue Jan 20 13:37:03 CET 2009 - locilka@suse.cz

- Possibility to move the base installation window has been
  disabled (bnc #466827)
- 2.18.1

-------------------------------------------------------------------
Tue Jan 13 12:15:42 CET 2009 - locilka@suse.cz

- Adapted the inst_proposal to better reflect the current situation
  'analyzing...' vs. 'adapting the proposal...' (bnc #463567).

-------------------------------------------------------------------
Fri Dec 19 13:07:49 CET 2008 - locilka@suse.cz

- Pattern WBEM added into two server scenarios (bnc #458332).

-------------------------------------------------------------------
Thu Dec 18 18:04:47 CET 2008 - locilka@suse.cz

- Updated control file documentation (bnc #438678).

-------------------------------------------------------------------
Wed Dec 17 14:42:22 CET 2008 - locilka@suse.cz

- Added yet another xset call (bnc #455771 comment #40)

-------------------------------------------------------------------
Tue Dec 16 17:13:38 CET 2008 - aschnell@suse.de

- adapted to storage API changes
- 2.18.0

-------------------------------------------------------------------
Tue Dec 16 12:29:27 CET 2008 - locilka@suse.cz

- Removed SLED control file labels that should be hidden
  (bnc #459080).
- Using a better help text for inst_new_desktop (bnc #432912).

-------------------------------------------------------------------
Mon Dec 15 14:32:27 CET 2008 - locilka@suse.cz

- Removed all (inst_)do_rezise calls from all control files on
  aschnell's request.

-------------------------------------------------------------------
Fri Dec 12 16:36:28 CET 2008 - aschnell@suse.de

- require initviocons (bnc #173426)
- 2.17.47

-------------------------------------------------------------------
Tue Dec  9 16:40:35 CET 2008 - locilka@suse.cz

- Updated control.rnc
- 2.17.46

-------------------------------------------------------------------
Mon Dec  8 13:16:33 CET 2008 - locilka@suse.cz

- Updated control.rnc
- Added two more control-file examples.
- Checking all control files during build.
- Adjusted control-file examples (all bnc #438678).
- Checking the process exit status returned after deploying an
  image (bnc #456337).
- 2.17.45

-------------------------------------------------------------------
Fri Dec  5 10:38:41 CET 2008 - locilka@suse.cz

- New control.rnc/rng for control file validation (bnc #455994).
- Added build-time control file validation.
- 2.17.44

-------------------------------------------------------------------
Wed Dec  3 18:33:59 CET 2008 - locilka@suse.cz

- inst_extrasources moved before inst_ask_online_update to register
  the online update repository before checking for patches
  (bnc #450229).

-------------------------------------------------------------------
Mon Dec  1 16:59:14 CET 2008 - locilka@suse.cz

- Fixed proposing the online update depending on the fact whether
  network is running (bnc #450229).
- 2.17.43

-------------------------------------------------------------------
Fri Nov 28 15:05:02 CET 2008 - locilka@suse.cz

- Updated labels of Installation Scenarios for SLES (bnc #428202).

-------------------------------------------------------------------
Fri Nov 28 12:16:03 CET 2008 - locilka@suse.cz

- Fixed behavior of inst_new_desktop when user switched to another
  language later (bnc #449818).
- 2.17.42

-------------------------------------------------------------------
Thu Nov 27 16:49:11 CET 2008 - locilka@suse.cz

- Using yast-live-install-finish icon when finishing LiveCD
  installation/inst_finish (bnc #438154).
- Fixed ImageInstallation SlideShow - download progress is shown
  only when downloading the images, not the other helper files
  (bnc #449792).
- Adjusting ImageInstallation-related SlideShow only if
  ImageInstallation is in use (bnc #439104).

-------------------------------------------------------------------
Thu Nov 27 15:05:11 CET 2008 - ug@suse.de

- the real fix for bnc#442691
  deploy_image_auto doesn't use the boolean variable 
  image_installation
- 2.17.41

-------------------------------------------------------------------
Tue Nov 25 14:42:31 CET 2008 - locilka@suse.cz

- Handling new feature of licenses ProductLicense::AcceptanceNeeded
  (bnc #448598).
- 2.17.40

-------------------------------------------------------------------
Mon Nov 24 12:51:48 CET 2008 - locilka@suse.cz

- Completely initializing the target and sources before checking
  for available patches and offering online update (bnc #447080).
- 2.17.39

-------------------------------------------------------------------
Thu Nov 20 18:21:32 CET 2008 - locilka@suse.cz

- Pkg::SourceStartManager in inst_ask_online_update to replace
  obsolete Pkg::PkgEstablish (bnc #447080).
- Reading all supported desktops to define the order of desktops
  in desktop_finish (bnc #446640).
- Added shadow desktops to SLES and SLED desktop files to have
  a fallback if user selects some other desktop than the default
  one (bnc #446640).
- 2.17.38

-------------------------------------------------------------------
Wed Nov 19 16:01:53 CET 2008 - locilka@suse.cz

- Added pciutils to Requires, lspci was called but not required
  (bnc #446533).
- 2.17.37

-------------------------------------------------------------------
Wed Nov 19 13:23:10 CET 2008 - locilka@suse.cz

- Added inst_fallback_controlfile client reporting about using
  a fallback control file.
- Calling inst_fallback_controlfile in the fallback control file
  (both bnc #440982).
- 2.17.36

-------------------------------------------------------------------
Fri Nov 14 12:17:47 CET 2008 - aschnell@suse.de

- don't start iscsid in second stage start scripts (bnc #444976)
- 2.17.35

-------------------------------------------------------------------
Thu Nov 13 17:36:53 CET 2008 - locilka@suse.cz

- Flushing the cache before calling a set_polkit_default_privs that
  uses the written data (bnc #440182).
- 2.17.34

-------------------------------------------------------------------
Thu Nov 13 11:21:11 CET 2008 - locilka@suse.cz

- Handling errors while deploying images, installation will abort
  (bnc #444209).
- 2.17.33

-------------------------------------------------------------------
Thu Nov 13 10:21:13 CET 2008 - ug@suse.de

- checkboxes in the congratulations dialog did not work anymore
  (bnc#444214)

-------------------------------------------------------------------
Tue Nov 11 13:58:17 CET 2008 - ug@suse.de

- fix for image deployment during autoinstallation

-------------------------------------------------------------------
Tue Nov 11 12:20:00 CET 2008 - juhliarik@suse.cz

- changed order of yast modules in Expert tab for installation
  (bnc #441434) 

-------------------------------------------------------------------
Tue Nov 11 10:53:25 CET 2008 - jsrain@suse.cz

- fixed switching to a tab with an error in the proposal
  (bnc #441434)
- 2.17.32

-------------------------------------------------------------------
Tue Nov 11 10:48:03 CET 2008 - aschnell@suse.de

- use accelerated xserver during installation for certain Intel
  cards (bnc #442413)
- 2.17.31

-------------------------------------------------------------------
Fri Nov  7 16:32:28 CET 2008 - locilka@suse.cz

- Fixed deploy_image_auto to handle AutoYaST settings correctly
  (bnc #442691).
- Removing the congrats dialog content before cloning, storing
  the sources, finishing (bnc #441452).
- Using Pkg::SourceProvideDigestedFile function when deploying
  images and in release_notes_popup (bnc #409927).
- 2.17.30

-------------------------------------------------------------------
Thu Nov  6 16:35:10 CET 2008 - locilka@suse.cz

- Fixed progress (SlideShow) information about images being
  deployed (bnc #442286).
- Changing inst_deploy_images to use PackagesUI for opening a
  package selector while debugging mode is turned on (bnc #435479).

-------------------------------------------------------------------
Thu Nov  6 16:19:59 CET 2008 - jsuchome@suse.cz

- S09-cleanup: check for additional services requiring restart
  (bnc#395402)

-------------------------------------------------------------------
Wed Nov  5 17:25:01 CET 2008 - locilka@suse.cz

- Calling set_polkit_default_privs without checking for it using
  FileUtils, checking by 'test -x' instead (bnc #440182).
- 2.17.29

-------------------------------------------------------------------
Wed Nov  5 13:09:04 CET 2008 - locilka@suse.cz

- Added yast2-storage >= 2.17.47 because of the previous fix
  implementation.
- 2.17.28

-------------------------------------------------------------------
Tue Nov 04 13:14:10 CET 2008 - aschnell@suse.de

- improved warning about partitioning (fate #302857)
- 2.17.27

-------------------------------------------------------------------
Mon Nov  3 18:34:30 CET 2008 - locilka@suse.cz

- Writing 'SecondStageRequired' 0/1 to /etc/install.inf even while
  rebooting during second stage (bnc #432005).
- 2.17.26

-------------------------------------------------------------------
Mon Nov 03 14:28:14 CET 2008 - aschnell@suse.de

- better reboot message during ssh installation (bnc #439572 and
  bnc #432005)
- 2.17.25

-------------------------------------------------------------------
Fri Oct 31 16:28:23 CET 2008 - locilka@suse.cz

- Fixed checking whether running the second stage is required.
- Added writing 'SecondStageRequired' 0/1 to /etc/install.inf
  (both bnc #439572)
- 2.17.24

-------------------------------------------------------------------
Thu Oct 30 14:42:15 CET 2008 - locilka@suse.cz

- Saving sources at the end of inst_extrasources if some were
  added (bnc #440184).
- 2.17.23

-------------------------------------------------------------------
Mon Oct 27 10:18:47 CET 2008 - locilka@suse.cz

- Added lnussel's patch to run set_polkit_default_privs at
  desktop_finish script (bnc #438698).
- Bigger license window (bnc #438100).
- Calling inst_prepareprogress also during Upgrade, all control
  files changed (bnc #438848).
- Disabling users and auth in LiveCD second stage (bnc #435965).
- Removing label for user_non_interactive (bnc #401319).
- Desktop 'startkde4' replaced with 'startkde' (bnc #438212).
- Added 'kdump' to 'clone_modules' (SLES) (bnc #436365).
- 2.17.22

-------------------------------------------------------------------
Tue Oct 21 16:46:00 CEST 2008 - locilka@suse.cz

- Added handling for globals->debug_deploying (bnc #436842).

-------------------------------------------------------------------
Mon Oct 20 12:56:32 CEST 2008 - locilka@suse.cz

- Fixed a typo (bnc #436471).

-------------------------------------------------------------------
Fri Oct 17 10:51:05 CEST 2008 - locilka@suse.cz

- Adapted SLES and SLED control files to write default desktop
  settings (bnc #436094).
- Added software->display_support_status flag to SLES/SLED
  (bnc #435479).

-------------------------------------------------------------------
Tue Oct 14 14:15:11 CEST 2008 - locilka@suse.cz

- Changed YaST icons while probing the system (bnc #404809).
- Enhanced scr_switch_debugger - Sending USR1 signal to the new SCR
  (bnc #433057).
- 2.17.21

-------------------------------------------------------------------
Mon Oct 13 13:29:04 CEST 2008 - locilka@suse.cz

- Enabled going_back in Add-Ons during installation (bnc #434735).

-------------------------------------------------------------------
Mon Oct 13 13:10:58 CEST 2008 - mzugec@suse.de

- configure supportconfig in installation (fate#305180)
- 2.17.20

-------------------------------------------------------------------
Mon Oct 13 09:45:23 CEST 2008 - locilka@suse.cz

- Fixed install/update confirmation dialog (bnc #433249).
- Fixed text in openSUSE control file (bnc #432911).
- Fixed typo (bnc #433794).

-------------------------------------------------------------------
Fri Oct 10 14:49:58 CEST 2008 - locilka@suse.cz

- Enhanced scr_switch_debugger (bnc #433057).
- Enabling key-repeating if not running in XEN (bnc #433338).

-------------------------------------------------------------------
Thu Oct  9 21:00:01 CEST 2008 - locilka@suse.cz

- Loading the Target while initializing libzypp in
  inst_upgrade_urls (bnc #429080).
- Running a simple SCR Test after chrooting to the installed system
  in scr_switch_finish, full-test is called in case of simple test
  failure (bnc #433057).
- Added more checking around 'searching for files' (bnc #427879).

-------------------------------------------------------------------
Wed Oct 08 12:51:01 CEST 2008 - aschnell@suse.de

- removed cp of proc/mounts to /etc/mtab (bnc #425464)
- 2.17.19

-------------------------------------------------------------------
Mon Oct  6 15:30:53 CEST 2008 - locilka@suse.cz

- Do not display any system type for SLES/SLED in installation
  overview (bnc #431336).
- Clients inst_new_desktop and inst_scenarios converted to use
  PackagesProposal API instead of using Pkg calls directly (bnc
  #432572)
- Dropping obsolete inst_software_selection client instead of
  convwerting it - not in use anymore (bnc #432572).
- Always change initial proposal [Next] button to [Install],
  resp. [Update] (bnc #431567).
- Removing desktop definitions and default_desktop from SLED
  control file, the required patterns are selected by PATTERNS
  in content file already (bnc #431902).
- Adding lnussel's patch for desktop_finish to write
  POLKIT_DEFAULT_PRIVS if defined in globals->polkit_default_privs
  (bnc #431158).
- Adding polkit_default_privs="restrictive" for SLES (bnc #431158).
- 2.17.18

-------------------------------------------------------------------
Fri Oct  3 16:31:10 CEST 2008 - locilka@suse.cz

- Enabling some steps in second stage even if Automatic
  Configuration is in use.
- Feature added into openSUSE and SLED control files
  (both bnc #428190).

-------------------------------------------------------------------
Thu Oct  2 22:00:46 CEST 2008 - mzugec@suse.de

- changed Release Notes into Support group (bnc#430005)

-------------------------------------------------------------------
Thu Oct  2 19:13:07 CEST 2008 - locilka@suse.cz

- Adjusted presentation_order for SLES and SLED installation
  proposals - software has to be proposed as almost the last one
  (bnc #431580).

-------------------------------------------------------------------
Thu Oct  2 14:00:49 CEST 2008 - locilka@suse.cz

- Added 'default_ntp_setup' into control files (SLES/D: false,
  openSUSE: true) (bnc #431259).

-------------------------------------------------------------------
Thu Oct  2 11:39:48 CEST 2008 - locilka@suse.cz

- Using two default desktops, one for inst_scenarios, another
  one (default) while inst_scenarios not used (bnc #431251,
  bnc #431503).
- Switching scenario_virtual_machine and
  scenario_virtualization_host in SLES control file (bnc #431251).
- 2.17.17

-------------------------------------------------------------------
Wed Oct  1 16:03:32 CEST 2008 - mzugec@suse.de

- use rpcbind instead of portmap for nfs installation (bnc#423026)
- 2.17.16

-------------------------------------------------------------------
Wed Oct  1 15:41:12 CEST 2008 - jsuchome@suse.cz

- if nn_NO language is selected, use nb_NO in YaST (bnc#426124)

-------------------------------------------------------------------
Wed Oct  1 13:42:18 CEST 2008 - locilka@suse.cz

- Changing pattern "Documentation" to "documentation" (bnc #431218)

-------------------------------------------------------------------
Tue Sep 30 13:20:09 CEST 2008 - locilka@suse.cz

- Replacing "networkmanager" proposal call with "general"
  (bnc #430704).

-------------------------------------------------------------------
Mon Sep 29 15:11:33 CEST 2008 - locilka@suse.cz

- Server scenarios work for i386, x86_64 archs only (bnc #430612).

-------------------------------------------------------------------
Mon Sep 29 14:56:45 CEST 2008 - kukuk@suse.de

- Replaced Minimal+Xen with Dom0.
- Removed xen_server from virtualization machine (bnc #429061).
- Added "XEN" suffix to Virtualization Host.

-------------------------------------------------------------------
Mon Sep 29 13:38:13 CEST 2008 - locilka@suse.cz

- Adding inst_lilo_convert to the update workflow (bnc #430579).

-------------------------------------------------------------------
Fri Sep 26 12:27:55 CEST 2008 - locilka@suse.cz

- Optimizing server_selections dialog layout (bnc #429977).
- Better text for installation initialization (bnc #428103).
- Better protection from removing the initial repository
  (bnc #429920).
- 2.17.15

-------------------------------------------------------------------
Thu Sep 25 14:33:36 CEST 2008 - juhliarik@suse.cz

- added calling kdump_finish to inst_finish.ycp (bnc #427732)

-------------------------------------------------------------------
Tue Sep 23 16:17:27 CEST 2008 - locilka@suse.cz

- Buggy SCR Agent run.get.suseconfig.modules replaced with
  .target.dir (bnc #429146).
- Added functionality to recover from failed read of previously
  used repositories in inst_upgrade_urls (bnc #429059).
- 2.17.14

-------------------------------------------------------------------
Mon Sep 22 16:14:54 CEST 2008 - locilka@suse.cz

- Fixed checking whether directory is mounted already (bnc #428368)

-------------------------------------------------------------------
Mon Sep 22 13:59:50 CEST 2008 - locilka@suse.cz

- KDE 3.5 moved to 'Others', removed KDE 3.5 description text.
- GNOME 2.22 changed to 2.24.
- Fixed Installation Mode dialog to show icons again (bnc #427344).
- 2.17.13

-------------------------------------------------------------------
Mon Sep 22 10:45:44 CEST 2008 - locilka@suse.cz

- Changing /sbin/udevtrigger & /sbin/udevsettle to /sbin/udevadm
  trigger & settle (bnc #427705).
- 2.17.12

-------------------------------------------------------------------
Thu Sep 18 10:35:32 CEST 2008 - locilka@suse.cz

- Definition of supported desktops added into SLES and SLED control
  files, added also default_desktop definition (bnc #427061).
- Added control file documentation for supported_desktops section.

-------------------------------------------------------------------
Fri Sep 12 15:01:46 CEST 2008 - locilka@suse.cz

- Disabling inst_suse_register in openSUSE control file
  (FATE #303458).

-------------------------------------------------------------------
Fri Sep 12 10:32:11 CEST 2008 - locilka@suse.cz

- Do not remove installation repository with the same URL as URL
  just being removed by inst_upgrade_urls (bnc #400823).
- 2.17.11

-------------------------------------------------------------------
Thu Sep 11 14:52:25 CEST 2008 - ug@suse.de

- deploy_image.desktop added (Fate #301321)
- deploy_image.rnc added

-------------------------------------------------------------------
Thu Sep 11 13:40:10 CEST 2008 - locilka@suse.cz

- Calling new client reipl_finish from yast2_inf_finish on s390
  (FATE #304960).

-------------------------------------------------------------------
Wed Sep 10 17:15:22 CEST 2008 - locilka@suse.cz

- Fixing control files to call 'inst_proposal' instead of
  'proposal' (bnc #425198).

-------------------------------------------------------------------
Wed Sep 10 15:53:44 CEST 2008 - locilka@suse.cz

- Desktop selection dialog definitions have been moved to control
  file (bnc #424678).
- 2.17.10

-------------------------------------------------------------------
Tue Sep  9 16:02:03 CEST 2008 - locilka@suse.cz

- Replacing usage of barexml with anyxml SCR  agent (bnc #424263).

-------------------------------------------------------------------
Mon Sep  8 17:49:11 CEST 2008 - locilka@suse.cz

- merged texts from proofread

-------------------------------------------------------------------
Mon Sep  8 15:57:09 CEST 2008 - locilka@suse.cz

- Added new AutoYaST client deploy_images_auto to support
  installation from images also in AutoYaST (FATE #301321).
- 2.17.9

-------------------------------------------------------------------
Fri Sep  5 12:45:00 CEST 2008 - locilka@suse.cz

- Some inst_finish steps are called in live installer only.
- Client vm_finish called only if yast2-vm is installed.
- Using WFM::ClientExists (new in yast2-core-2.17.10).
- Adjusted RPM dependencies.
- 2.17.8

-------------------------------------------------------------------
Thu Sep  4 15:02:01 CEST 2008 - sschober@suse.de

- cloning section in control.xml changed.

-------------------------------------------------------------------
Wed Sep 03 14:49:19 CEST 2008 - aschnell@suse.de

- adapted size values in control files to stricter parser in
  storage

-------------------------------------------------------------------
Tue Sep  2 15:20:09 CEST 2008 - locilka@suse.cz

- Using new <execute/> tag in control file to explicitly define
  a client to be called instead of guessing it from <name/> tag
  (openSUSE, SLED control files) (bnc #401319).
- Updated control files to call inst_prepareprogress to
  "Provide consistent progress during installation" (FATE #303860).
- All 'inst_proposal' calls changed to use the new 'execute'
  feature to have unique 'name's (needed for merging add-on control
  files).
- Adjusted RPM dependencies (FATE #303860).
- 2.17.7

-------------------------------------------------------------------
Tue Sep  2 11:10:01 CEST 2008 - visnov@suse.cz

- Use unified progressbar during installation (FATE #303860)

-------------------------------------------------------------------
Thu Aug 28 15:19:57 CEST 2008 - locilka@suse.cz

- Using new ButtonBox widget.
- Adjusted RPM dependencies.

-------------------------------------------------------------------
Thu Aug 21 13:01:40 CEST 2008 - jsuchome@suse.cz

- check for command line mode in inst_suseconfig (bnc#419132)

-------------------------------------------------------------------
Tue Aug 19 15:45:07 CEST 2008 - jsrain@suse.cz

- properly detect firstboot and do not destroy xorg.conf
  (bnc#354738)
- 2.17.6

-------------------------------------------------------------------
Fri Aug 15 10:41:24 CEST 2008 - locilka@suse.cz

- Added new globals->write_hostname_to_hosts control file option
  to configure the default for 127.0.0.2 issue (FATE #303875).
- 2.17.5

-------------------------------------------------------------------
Thu Aug 14 14:28:33 CEST 2008 - locilka@suse.cz

- Added documentation for add_on_products and its new format
  add_on_products.xml (FATE #303675).
- Fixed SCR Switch Debugger to show "Report Error" only once.

-------------------------------------------------------------------
Wed Aug 13 18:23:57 CEST 2008 - locilka@suse.cz

- Dropped some obsolete documentation.
- Started installation-features documentation (FATE #303675).
- Fixed building documentation for proposal-API.

-------------------------------------------------------------------
Tue Aug 12 10:28:24 CEST 2008 - locilka@suse.cz

- Added documentation and example for list of files to be copied
  from the previous installation.
- 2.17.4

-------------------------------------------------------------------
Mon Aug 11 17:35:47 CEST 2008 - locilka@suse.cz

- List of files to be copied from the previous installation moved
  to control file, added new API to define own list (module
  SystemFilesCopy) (FATE #305019).
- Adapted control files.

-------------------------------------------------------------------
Mon Aug 11 10:06:02 CEST 2008 - locilka@suse.cz

- Fixed WFM::Execute to use .local instead of .target in
  copy_files_finish script.

-------------------------------------------------------------------
Thu Aug  7 16:40:32 CEST 2008 - locilka@suse.cz

- Added new client inst_scenarios to offer main scenarios of the
  newly installed system.
- Configuration for inst_scenarios is defined in control file (Only
  SLES so far), client added into SLES workflow.
- Extended control file documentation (All FATE #304373).
- 2.17.3

-------------------------------------------------------------------
Wed Aug  6 13:54:07 CEST 2008 - locilka@suse.cz

- New control file entry globals->enable_kdump (default value)
  (FATE #303893).
- Adjusted control file documentation.

-------------------------------------------------------------------
Tue Aug  5 11:48:44 CEST 2008 - locilka@suse.cz

- Calling reiplauto client in SLES control file before reboot
  (FATE #304940).
- Running SCR Switch Debugger unconditionally if switching to
  installed system fails (bnc #411832).

-------------------------------------------------------------------
Mon Aug 04 16:22:55 CEST 2008 - aschnell@suse.de

- improved text during ssh installation (bnc #411079)

-------------------------------------------------------------------
Mon Aug  4 10:39:41 CEST 2008 - locilka@suse.cz

- Added kdump proposal to SLES control file (FATE #303893).

-------------------------------------------------------------------
Thu Jul 24 13:21:14 CEST 2008 - locilka@suse.cz

- Using button label "License Translations..." in complex welcome
  dialog (bnc #400616).
- SLES and SLED control files adapted to features added in 11.0.
- Added Automatic Configuration support into SLED (FATE #303396).

-------------------------------------------------------------------
Tue Jul 15 16:59:38 CEST 2008 - aschnell@suse.de

- fixed vnc connect message during installation (bnc #395834)
- 2.17.2

-------------------------------------------------------------------
Tue Jul 15 09:54:48 CEST 2008 - locilka@suse.cz

- Not only DPMS->off, but also screen-saver->off (FATE #304395).
- Added new control file feature globals->rle_offer_rulevel_4
  plus control file documentation (FATE #303798).

-------------------------------------------------------------------
Mon Jul 14 15:15:15 CEST 2008 - locilka@suse.cz

- Base-product license directory moved to control file
  (base_product_license_directory) (FATE #304865).
- Copying licenses to the system in copy_files_finish.
- Reading the license directory in inst_license.
- Icons for AC steps defined in control file.
- Adjusting DPMS 'off' when installation starts, DPMS 'on' when
  finishes (FATE #304395).
- Icons for inst_finish.
- 2.17.1

-------------------------------------------------------------------
Fri Jul 11 11:11:11 CEST 2008 - locilka@suse.cz

- Added documentation for AC Setup and for texts in control file.

-------------------------------------------------------------------
Thu Jul 10 17:48:59 CEST 2008 - locilka@suse.cz

- Settings for Automatic Configuration moved to control file
  because of code reuse for different AC in first boot
  (FATE #303939).

-------------------------------------------------------------------
Thu Jul 10 13:31:00 CEST 2008 - locilka@suse.cz

- Only directories in release-notes directory are considered to be
  real release notes (bnc #407922).
- 2.17.0

-------------------------------------------------------------------
Wed Jul  9 17:09:15 CEST 2008 - mvidner@suse.cz

- Fixed building in a prefix (/etc).

-------------------------------------------------------------------
Wed Jul  9 15:12:53 CEST 2008 - locilka@suse.cz

- Initializing the 'use_automatic_configuration' in first-stage
  installation worker (bnc #404122).
- Adjusted dependency on autoyast2-installation bacause of new
  function AutoinstConfig::getProposalList().

-------------------------------------------------------------------
Thu Jun 26 16:43:32 CEST 2008 - locilka@suse.cz

- Fixed help text for deploying images (bnc #391086).
- Fixed 'Do not panic!' text (bnc #388251).

-------------------------------------------------------------------
Wed Jun 25 16:44:33 CEST 2008 - ug@suse.de

- proposal selection possible via autoyast profile (fate#302946)

-------------------------------------------------------------------
Tue Jun 17 14:23:04 CEST 2008 - lslezak@suse.cz

- use Pkg::SourceSaveAll() instead of Pkg::SourceFinishAll()
  (bnc#395738)

-------------------------------------------------------------------
Fri Jun 13 15:37:24 CEST 2008 - locilka@suse.cz

- Removing Pkg//Source and Target finish from inst_inc_all that
  had been saving sources also in case of aborting the installation
  and moving it to inst_congratulate and umount_finish
  (bnc #398315).
- Freeing internal variables in ImageInstallation module after
  images are deployed (bnc #395030).

-------------------------------------------------------------------
Thu Jun 12 16:33:24 CEST 2008 - locilka@suse.cz

- Special mounts (such as /proc) are never remounted read-only
  in umount_finish anymore (bnc #395034)
- Added progress for adding / removing repositories in
  inst_upgrade_urls client (bnc #399223)

-------------------------------------------------------------------
Wed Jun  4 11:57:07 CEST 2008 - locilka@suse.cz

- Copying /license.tar.gz to /etc/YaST2/license/ (bnc #396444).
- Initial mouse probing has been disabled (bnc #395426).

-------------------------------------------------------------------
Tue Jun  3 13:44:56 CEST 2008 - locilka@suse.cz

- Umounting temporary directory in inst_pre_install (if already
  mounted) before new mount is called.
- Always use --numeric-owner (always use numbers for user/group
  names) when deploying images (bnc #396689).

-------------------------------------------------------------------
Mon Jun  2 12:33:57 CEST 2008 - locilka@suse.cz

- Return `next when going back to the automatic configuration
  dialog instead of returning `auto that would finish YaST and
  never start it again (bnc #395098).
- 2.16.49

-------------------------------------------------------------------
Wed May 28 16:23:22 CEST 2008 - ug@suse.de

- timeout in case of hardware probing problems
  when autoyast is in use (especially for harddisk Reports)
  bnc#395099
- 2.16.48

-------------------------------------------------------------------
Mon May 19 09:29:15 CEST 2008 - locilka@suse.cz

- Creating SuSEConfig hook file at installation_settings_finish
  in case of update. The file has to be created to force the
  SuSEConfig run on first boot (bnc #390930).
- Workaround for as-big-dialog-as-possible in License Agreement
  dialog (bnc #385257).
- Adding FACTORY repositories with priority 120, update source with
  priority 20 (bnc #392039).
- 2.16.47

-------------------------------------------------------------------
Fri May 16 16:40:22 CEST 2008 - jsrain@suse.cz

- added categories Settings and System into desktop file
  (bnc #382778)

-------------------------------------------------------------------
Thu May 15 13:13:13 CEST 2008 - locilka@suse.cz

- Changed dialog content for starting the installation
  (bnc #390614).
- Fixed sorting of repositories offered during upgrade to sort by
  repository name (bnc #390612).
- 2.16.46

-------------------------------------------------------------------
Thu May 15 10:32:09 CEST 2008 - jsuchome@suse.cz

- sort keyboard list according to translated items (bnc #390610)

-------------------------------------------------------------------
Wed May 14 15:22:50 CEST 2008 - kmachalkova@suse.cz

- inst_hostname client added to automatic configuration scripts -
  needed to generate random hostname and 127.0.0.2 line in
  /etc/hosts (bnc #383336)

-------------------------------------------------------------------
Wed May 14 14:29:21 CEST 2008 - jsrain@suse.cz

- use process agent instead of background agent when installing
  live image (bnc #384960)
- 2.16.45

-------------------------------------------------------------------
Mon May 12 15:10:50 CEST 2008 - locilka@suse.cz

- Added help to "Image Deployment" (bnc #388665).

-------------------------------------------------------------------
Tue May  6 17:37:22 CEST 2008 - locilka@suse.cz

- When reusing the old repositories during upgrade, copying also
  'autorefresh' and 'alias' (bnc #387261).
- Added software->dropped_packages into the control file to replace
  'delete old packages' (bnc #300540).
- 2.16.44

-------------------------------------------------------------------
Mon May  5 13:26:27 CEST 2008 - locilka@suse.cz

- Typofix (bnc #386606).

-------------------------------------------------------------------
Fri May  2 22:27:21 CEST 2008 - mzugec@suse.cz

- Don't stop network (by killing dhcpcd) at the end of 1.st stage
  (bnc #386588)

-------------------------------------------------------------------
Wed Apr 30 12:07:45 CEST 2008 - locilka@suse.cz

- Adding name and alias tags to extrasources (irc #yast/today).
- 2.16.43

-------------------------------------------------------------------
Wed Apr 30 10:24:19 CEST 2008 - locilka@suse.cz

- Making automatic installation more robust (bnc #384972).
- 2.16.42

-------------------------------------------------------------------
Tue Apr 29 12:59:49 CEST 2008 - locilka@suse.cz

- Disabling Progress when calling inst_finish scripts.

-------------------------------------------------------------------
Mon Apr 28 11:42:21 CEST 2008 - locilka@suse.cz

- Handling KDE3 vs KDE4 in default logon and window managers
  (bnc #381821).
- Optional and extra URLs moved to control file as well as default
  update repository (bnc #381360).
- Added possibility to abort installation during image deployment
  (bnc #382326).
- Progress for inst_proposal.
- 2.16.41

-------------------------------------------------------------------
Fri Apr 25 18:15:09 CEST 2008 - locilka@suse.cz

- New desktop selection dialog (bnc #379157).
- 2.16.40

-------------------------------------------------------------------
Thu Apr 24 14:54:53 CEST 2008 - locilka@suse.cz

- New  better shiny unified progress for image deployment.
- Showing also the just-handled image name (bnc #381188).
- 2.16.39

-------------------------------------------------------------------
Wed Apr 23 15:10:24 CEST 2008 - locilka@suse.cz

- Enabling inst_suseconfig in Automatic configuration (bnc #381751)
- Fixed run_df agent to ignore read errors on rootfs (bnc #382733)

-------------------------------------------------------------------
Tue Apr 22 18:46:51 CEST 2008 - locilka@suse.cz

- Adjusting automatic configuration UI to use two progress bars
  instead of one.

-------------------------------------------------------------------
Tue Apr 22 12:26:52 CEST 2008 - locilka@suse.cz

- Fixed filtering-out already registered repos (bnc #379051).
- Client inst_prepare_image moved to installation proposal make
  disabling 'installation from images' easy (bnc #381234).
- 2.16.38

-------------------------------------------------------------------
Mon Apr 21 15:28:24 CEST 2008 - locilka@suse.cz

- Calling 'xset r off' & 'xset m 1' (bnc #376945).
- Better help for Automatic configuration (bnc #381904).

-------------------------------------------------------------------
Mon Apr 21 14:48:58 CEST 2008 - locilka@suse.cz

- Using new DefaultDesktop::SelectedDesktops for writing the
  display manager configuration.

-------------------------------------------------------------------
Fri Apr 18 16:17:54 CEST 2008 - locilka@suse.cz

- Calling 'xset -r off' at the beginning of installation (both
  first and second stage) in X on XEN (bnc #376945).

-------------------------------------------------------------------
Fri Apr 18 16:01:13 CEST 2008 - juhliarik@suse.cz

- Added text for using kexec (yast_inf_finish.ycp)

-------------------------------------------------------------------
Thu Apr 17 17:15:02 CEST 2008 - locilka@suse.cz

- Added more debugging messages into ImageInstallation module.

-------------------------------------------------------------------
Thu Apr 17 14:01:46 CEST 2008 - locilka@suse.cz

- Added image-downloading progress (reusing existent progress bar).
- 2.16.37

-------------------------------------------------------------------
Wed Apr 16 14:20:06 CEST 2008 - locilka@suse.cz

- Running runlevel proposal after software proposal (bnc #380141).
- Using new possibility to disable and then reenable package
  callbacks (system_analysis, deploy_images).

-------------------------------------------------------------------
Tue Apr 15 11:45:18 CEST 2008 - locilka@suse.cz

- ImageInstallation tries to find details-<arch>.xml, then
  details.xml to provide useful progress while deploying images.
- 2.16.36

-------------------------------------------------------------------
Tue Apr 15 10:22:04 CEST 2008 - mvidner@suse.cz

- Enable printing the last few debugging log messages in the crash
  handler, even if Y2DEBUG is not set (fate#302166).
- 2.16.35

-------------------------------------------------------------------
Mon Apr 14 16:44:09 CEST 2008 - locilka@suse.cz

- Fixed typo in inst_network_check (bnc #379491).
- Fixed help for inst_mode (bnc #374360).

-------------------------------------------------------------------
Mon Apr 14 13:54:42 CEST 2008 - locilka@suse.cz

- Modifying SystemFilesCopy::CopyFilesToSystem to newly accept
  a parameter which defines where to extract cached files
  (fate #302980).
- Caching system files in the System Analysis dialog.
- Some better texts (bnc #377959).
- Better text for Software Selection dialog (bnc #379157).
- 2.16.34

-------------------------------------------------------------------
Fri Apr 11 18:21:53 CEST 2008 - locilka@suse.cz

- Changing Accept buttons to Install, Update and OK (FATE #120373).

-------------------------------------------------------------------
Fri Apr 11 17:55:32 CEST 2008 - locilka@suse.cz

- Added another per-image progress into the Installation images
  deployment (it requires details.xml).
- 2.16.33

-------------------------------------------------------------------
Fri Apr 11 15:33:17 CEST 2008 - juhliarik@suse.cz

- Added loading kernel via kexec (fate #303395)

-------------------------------------------------------------------
Thu Apr 10 12:02:07 CEST 2008 - locilka@suse.cz

- Filtering installation imagesets using the default architecture.
- Installation from images sets the download area (SourceManager).
- Removing image after it is deployed.
- Preparing image installation dialog for two progress-bars.
- 2.16.32

-------------------------------------------------------------------
Wed Apr  9 16:39:36 CEST 2008 - jsrain@suse.cz

- handle compressed logs properly at the end of first stage
  installation (fate #300637)
- 2.16.31

-------------------------------------------------------------------
Tue Apr  8 19:40:58 CEST 2008 - locilka@suse.cz

- Adjusted control file to sort installation overview via
  presentation_order and propose it via the real appearance.
- Fixed selecting the right imageset - the rule is currently that
  all patterns in imageset must be selected for installation
  (bnc #378032).

-------------------------------------------------------------------
Mon Apr  7 15:20:14 CEST 2008 - locilka@suse.cz

- Added new control file entry kexec_reboot that defines whether
  kexec should be used instead of reboot at the end of the first
  stage installation (FATE #303395).

-------------------------------------------------------------------
Fri Apr  4 17:02:23 CEST 2008 - locilka@suse.cz

- Improved user-feedback during automatic configuration.
- 2.16.30

-------------------------------------------------------------------
Fri Apr  4 14:06:22 CEST 2008 - jsrain@suse.cz

- added restart handling for live installation

-------------------------------------------------------------------
Wed Apr  3 16:40:16 CEST 2008 - locilka@suse.cz

- Removed Winkeys support during installation (bnc 376248).
- Fixed the decision-making process which images fits the best.
- Added new control file entries to adjust the Community
  Repositories and Add-Ons during installation.
- Cosmetic changes when initializing the wizard steps according to
  control file.
- Fixed untarring bzip2 or gzip-based images.
- Changed instalation from images to count the best image-set
  from patterns (list of patterns in image-set) in images.xml.
- 2.16.29

-------------------------------------------------------------------
Tue Apr  1 13:12:00 CEST 2008 - locilka@suse.cz

- Automatic configuration can be newly defined by control file. Two
  new variables have been added enable_autoconfiguration and
  autoconfiguration_default.
- New functionality to select the best-matching image for image
  installation if more than one fit.
- 2.16.28

-------------------------------------------------------------------
Tue Apr  1 12:36:52 CEST 2008 - jsrain@suse.cz

- added live installation workflow to default control file
- updated inst_finish clients handling for live installation

-------------------------------------------------------------------
Tue Apr  1 10:15:34 CEST 2008 - jsrain@suse.cz

- merged texts from proofread

-------------------------------------------------------------------
Mon Mar 31 16:42:40 CEST 2008 - locilka@suse.cz

- There are currently two possible patterns/desktops that can use
  kdm: kde4-kdm and kdebase3-kdm (bnc #372506).

-------------------------------------------------------------------
Fri Mar 28 13:33:31 CET 2008 - locilka@suse.cz

- Automatic configuration has been moved from the end of the first
  stage to the second stage. It's non-interactive (FATE #303396).
- Fixed installation from images (FATE #303554).
- ImageInstallation can newly handle .lzma images.
- 2.16.27

-------------------------------------------------------------------
Thu Mar 27 13:37:02 CET 2008 - locilka@suse.cz

- Fixed ZMD service handling, the correct name is novell-zmd
  (bnc #356655).

-------------------------------------------------------------------
Wed Mar 26 11:21:18 CET 2008 - locilka@suse.cz

- Added new entry to control file root_password_as_first_user to
  make it configurable (bnc #359115 comment #14).
- Control file modified to call installation-from-images clients.

-------------------------------------------------------------------
Tue Mar 25 13:12:39 CET 2008 - locilka@suse.cz

- Using Image-Installation clients (done by jsrain).
- Store/Restore resolvable-state functions added into
  ImageInstallation module.

-------------------------------------------------------------------
Fri Mar 21 10:48:20 CET 2008 - locilka@suse.cz

- Dropping keep_installed_patches support from control file as it
  is currently handled by libzypp itself (bnc #349533).

-------------------------------------------------------------------
Thu Mar 20 10:27:09 CET 2008 - locilka@suse.cz

- Added system_settings_finish call to the inst_finish
  (bnc #340733).

-------------------------------------------------------------------
Wed Mar 19 17:27:30 CET 2008 - locilka@suse.cz

- Agent anyxml has been renamed to barexml as it can't really read
  all possible XML files (bnc #366867)

-------------------------------------------------------------------
Wed Mar 19 13:53:05 CET 2008 - locilka@suse.cz

- When checking whether to run the second stage, considering also
  autoinstallation, not only installation (bnc #372322).
- 2.16.26

-------------------------------------------------------------------
Tue Mar 18 18:19:00 CET 2008 - locilka@suse.cz

- Fixed writing disabled modules and proposals during the
  inst_finish run (bnc #364066).
- Calling pre_umount_finish also in AutoYaST (bnc #372322).
- 2.16.25

-------------------------------------------------------------------
Mon Mar 17 12:43:32 CET 2008 - jsrain@suse.cz

- added 'StartupNotify=true' to the desktop file (bnc #304964)

-------------------------------------------------------------------
Mon Mar 17 11:04:38 CET 2008 - locilka@suse.cz

- Automatic configuration is now disabled for mode update.
- The whole second stage in now disabled for mode update.
- Added help text for "Use Automatic Configuration" check-box.
- 2.16.24

-------------------------------------------------------------------
Fri Mar 14 15:02:27 CET 2008 - locilka@suse.cz

- Added possibility to run automatic configuration instead of the
  whole second stage installation (fate #303396).
- Adjusted RPM dependencies.
- Creating and removing the file runme_at_boot is currently handled
  by YaST (YCP) installation scripts.
- Added new client inst_rpmcopy_secondstage that calls inst_rpmcopy
  because of DisabledModules disabling both first and second stage
  occurency of that script.
- Changed control file to call the new script in second stage.
- 2.16.23

-------------------------------------------------------------------
Mon Mar 10 11:25:57 CET 2008 - locilka@suse.cz

- Disabling the window menu in IceWM preferences to make the
  inst-sys 600 kB smaller (*.mo files). Thanks to mmarek.

-------------------------------------------------------------------
Fri Mar  7 11:35:29 CET 2008 - jsuchome@suse.cz

- control.openSUSE.xml: country_simple is for keyboard and language,
  not for timezone
- added 1st stage step for root password dialog (fate#302980)
- 2.16.22

-------------------------------------------------------------------
Thu Mar 06 10:57:42 CET 2008 - aschnell@suse.de

- call rcnetwork with option onboot during start of second stage
  (bnc #363423)
- 2.16.21

-------------------------------------------------------------------
Wed Mar  5 18:52:30 CET 2008 - locilka@suse.cz

- Remember (first stage) and restore (second stage) DisabledModules
  (bnc #364066).
- 2.16.20

-------------------------------------------------------------------
Wed Mar  5 16:30:22 CET 2008 - locilka@suse.cz

- Using client country_simple instead of timezone and language in
  the installation overview (FATE #302980).
- Using new users client in that overview too (FATE #302980).
- Do not remove already registered installation repositories during
  upgrade if they match the old repositories on system
  (bnc #360109).

-------------------------------------------------------------------
Mon Mar  3 21:12:25 CET 2008 - coolo@suse.de

- trying to change defaults for running gdb (arvin's patch)

-------------------------------------------------------------------
Mon Mar  3 15:17:23 CET 2008 - locilka@suse.cz

- Requiring the latest Language::Set functionality by RPM deps.

-------------------------------------------------------------------
Tue Feb 26 12:39:37 CET 2008 - jsuchome@suse.cz

- functionality of integrate_translation_extension.ycp moved into
  Language::Set, inst_complex_welcome adapted (F#302955)

-------------------------------------------------------------------
Fri Feb 22 11:27:13 CET 2008 - locilka@suse.cz

- "iscsi-client" added into modules to clone (bnc #363229 c#1).
- Removing focus from release notes content to make the default
  button focussed instead (bnc #363976).

-------------------------------------------------------------------
Thu Feb 21 06:26:22 CET 2008 - coolo@suse.de

- don't repeat the header

-------------------------------------------------------------------
Wed Feb 20 10:35:04 CET 2008 - locilka@suse.cz

- Showing release notes in tabs only if more than one product is
  installed (bnc #359137).
- Added better text for the complex welcome dialog (bnc #359528).
- Adjusted RPM dependencies (new Language API, see below).
- 2.16.19

-------------------------------------------------------------------
Wed Feb 20 10:24:26 CET 2008 - jsuchome@suse.cz

- inst_complex_welcome: save keyboard settings (bnc #360559),
  use the API from Language.ycp for generating items

-------------------------------------------------------------------
Fri Feb 15 14:28:45 CET 2008 - jsrain@suse.cz

- updated image-based installatoin not to use any hardcoded
  image names

-------------------------------------------------------------------
Thu Feb 14 11:20:04 CET 2008 - locilka@suse.cz

- Function FileSystemCopy from live-installer has been moved
  to ImageInstallation module (installation).
- Adjusted RPM dependencies (Installation module in yast2).

-------------------------------------------------------------------
Wed Feb 13 14:18:16 CET 2008 - jsrain@suse.cz

- added handling of update initiated from running system

-------------------------------------------------------------------
Tue Feb 12 10:26:15 CET 2008 - locilka@suse.cz

- Added new update_wizard_steps YCP client for easy updating or
  redrawing installation wizard steps from other modules.

-------------------------------------------------------------------
Mon Feb 11 18:28:00 CET 2008 - locilka@suse.cz

- Installation clients 'auth', 'user', and 'root' have been
  disabled by default. First-stage users will enable them only
  if needed.

-------------------------------------------------------------------
Fri Feb 08 13:06:19 CET 2008 - aschnell@suse.de

- during installation allow yast to be started from gdb with
  Y2GDB=1 on kernel command line (fate #302346)

-------------------------------------------------------------------
Fri Feb  8 10:37:02 CET 2008 - locilka@suse.cz

- Umount(s) used with -l and -f params.

-------------------------------------------------------------------
Thu Feb  7 14:19:11 CET 2008 - locilka@suse.cz

- Functionality that integrates the just-selected language
  translation has been moved to integrate_translation_extension
  client to make it available for other modules.
- New label for "Show in Fullscreen" button to better match what
  it really does (bnc #359527).
- Module InstExtensionImage moved to yast2.
- Added new disintegrate_all_extensions client that is called at
  the end of the initial installation to umount and remove all
  integrated inst-sys extensions.
- 2.16.18

-------------------------------------------------------------------
Wed Feb  6 13:23:35 CET 2008 - locilka@suse.cz

- Better /lbin/wget handling in InstExtensionImage.
- Speed-up inst_complex_welcome optimalizations (e.g., skipping
  downloading extension already by Linuxrc)

-------------------------------------------------------------------
Tue Feb  5 16:04:15 CET 2008 - locilka@suse.cz

- Squashfs image needs to be mounted using '-o loop'.
- Displaying busy cursor when downloading the extension.
- 2.16.17

-------------------------------------------------------------------
Mon Feb  4 19:04:29 CET 2008 - locilka@suse.cz

- Modular inst-sys used for localizations (FATE #302955).
- Tabs have been removed from installation proposal.
- 2.16.16

-------------------------------------------------------------------
Fri Feb  1 16:08:26 CET 2008 - locilka@suse.cz

- Added new InstExtensionImage module for integration of modular
  inst-sys images on-the-fly (FATE #302955).

-------------------------------------------------------------------
Thu Jan 31 19:05:49 CET 2008 - aschnell@suse.de

- reflect init-script rename from suse-blinux to sbl
- 2.16.15

-------------------------------------------------------------------
Thu Jan 31 15:02:56 CET 2008 - jsuchome@suse.cz

- call users_finish.ycp from inst_finish.ycp (FATE #302980)

-------------------------------------------------------------------
Thu Jan 31 12:58:42 CET 2008 - locilka@suse.cz

- Fixed inst_restore_settings client: NetworkDevices are now
  NetworkInterfaces.
- 2.16.14

-------------------------------------------------------------------
Thu Jan 31 11:14:46 CET 2008 - locilka@suse.cz

- Added docu. for *_finish scripts (needed for FATE #302980).
- Welcome dialog can newly show the license according to the just
  selected language and also show other lozalizations if needed.
- 2.16.13

-------------------------------------------------------------------
Wed Jan 30 15:22:29 CET 2008 - aschnell@suse.de

- Use icewm instead of fvwm during installation (bnc #357240)
- 2.16.12

-------------------------------------------------------------------
Wed Jan 30 14:15:50 CET 2008 - fehr@suse.de

- Add installation step for disk partitioning between time zone
  and software selection
- put user config after disk partitioning

-------------------------------------------------------------------
Wed Jan 30 09:51:42 CET 2008 - locilka@suse.cz

- Added -noreset option to the VNC startup script (bnc #351338).
- Added inst_user_first.ycp call to the control file right before
  the installation proposal.
- Fixed visibility of ZMD Turnoff checkbox (bnc #356655).

-------------------------------------------------------------------
Tue Jan 29 17:34:03 CET 2008 - locilka@suse.cz

- New desktop selection dialog without system task combo-boxes.
  System selection with icons (bnc #356926).
- More UI checking in dialogs.
- Unified DefaultDesktop module and software/desktop selection
  dialog in installation.

-------------------------------------------------------------------
Mon Jan 28 13:00:19 CET 2008 - aschnell@suse.de

- support Qt and Gtk frontend in startup scripts
- hack for key-autorepeat during installation (bnc #346186)
- 2.16.11

-------------------------------------------------------------------
Fri Jan 25 13:35:13 CET 2008 - locilka@suse.cz

- Reduced Wizard redrawing in the installation workflow.

-------------------------------------------------------------------
Thu Jan 24 15:21:39 CET 2008 - aschnell@suse.de

- start service brld before suse-blinux (bug #354769)
- 2.16.10

-------------------------------------------------------------------
Mon Jan 21 11:05:16 CET 2008 - kmachalkova@suse.cz

- Re-enabled thread support for ncurses UI in YaST2.call
  (bug #164999, FaTE #301899)

-------------------------------------------------------------------
Mon Jan 21 10:53:50 CET 2008 - locilka@suse.cz

- Release Notes UI facelifting.
- Splitting Welcome script dialog single-loop into functions.

-------------------------------------------------------------------
Wed Jan 16 15:49:59 CET 2008 - locilka@suse.cz

- Calling SetPackageLocale and SetTextLocale in the initial
  installation dialog (selecting language) (#354133).

-------------------------------------------------------------------
Mon Jan 14 13:39:00 CET 2008 - locilka@suse.cz

- Added new Language/Keyboard/License dialog (FATE #302957).
- Updated control files.
- 2.16.9

-------------------------------------------------------------------
Thu Jan 10 14:08:17 CET 2008 - locilka@suse.cz

- Extended system type and software selection dialog. Added base
  pattern (selected desktop) description, helps, default status
  for secondary selections, ...
- Added possibility to control visibility of Online Repositories
  via the installation control file (hidden by default).
- Added more control-file documentation.

-------------------------------------------------------------------
Tue Dec 18 16:54:39 CET 2007 - locilka@suse.cz

- Added new desktop and software selection dialog.
- 2.16.8

-------------------------------------------------------------------
Mon Dec 17 11:08:42 CET 2007 - locilka@suse.cz

- Hidden Mouse-probing busy popup.
- New YCP module InstData stores the installation data that should
  be shared among the installation clients.
- Installation repository initialization moved to the unified
  progress when probing the system.
- System analysis has been split into two scripts: inst_mode and
  inst_system_analysis to make the maintenance easier (also in
  control file).
- 2.16.7

-------------------------------------------------------------------
Thu Dec 13 14:25:30 CET 2007 - locilka@suse.cz

- Added a possibility to stop and disable the ZMD service in the
  last (congratulate) dialog of installation (FATE #302495).
- Adjusted the SLES control file: module arguments
  'show_zmd_turnoff_checkbox' and 'zmd_turnoff_default_state'.

-------------------------------------------------------------------
Mon Dec 10 12:13:14 CET 2007 - locilka@suse.cz

- Removed dependency on yast2-country, added dependency on
  yast2-country-data.

-------------------------------------------------------------------
Wed Dec  5 11:13:05 CET 2007 - mzugec@suse.cz

- description says network cards are wireless (#346133)

-------------------------------------------------------------------
Mon Dec  3 16:49:46 CET 2007 - locilka@suse.cz

- Installation Mode dialog adapted to new bright and better mod_UI.
- Using informative icon in some inst_network_check script.
- 2.16.6

-------------------------------------------------------------------
Mon Dec  3 14:34:38 CET 2007 - locilka@suse.cz

- Installation Mode dialog adapted to new mod-UI and to new
  Image-Dimming support in UI.

-------------------------------------------------------------------
Thu Nov 29 16:27:59 CET 2007 - locilka@suse.cz

- Using Progress::NewProgressIcons to show icons during the network
  setup in first stage and during system probing.

-------------------------------------------------------------------
Tue Nov 27 19:14:15 CET 2007 - sh@suse.de

- Use string ID "contents" rather than YCPSymbol `contents
  for Wizard ReplacePoint
- 2.16.5

-------------------------------------------------------------------
Fri Nov 23 13:36:54 CET 2007 - locilka@suse.cz

- Using translations for inst_finish steps (#343783).
- 2.16.4

-------------------------------------------------------------------
Tue Nov 20 11:08:23 CET 2007 - locilka@suse.cz

- Shutting down all dhcpcd clients when reconfiguring network in
  the first stage and when finishing the installation (#308577).
- 'Copy 70-persistent-cd.rules' functionality has been moved here
  from yast2-network (#328126).

-------------------------------------------------------------------
Mon Nov 19 15:35:10 CET 2007 - locilka@suse.cz

- Fixed busy texts for restarting YaST vs. finishing the instal.
- Unified used terminology (repositories) (FATE #302970).

-------------------------------------------------------------------
Tue Nov 13 13:54:13 CET 2007 - locilka@suse.cz

- Script copy_files_finish.ycp cleaned up.

-------------------------------------------------------------------
Fri Nov  9 13:30:34 CET 2007 - locilka@suse.cz

- Boot Installed System option has been removed (#327505).
- Installation Mode dialog has been redesigned using
  self-descriptive icons for all options.
- Return value from inst_repair is evaluated, error is reported in
  case of failure.
- 2.16.3

-------------------------------------------------------------------
Fri Nov  2 16:31:06 CET 2007 - locilka@suse.cz

- Adjusted RPM dependencies (Internet module has been moved from
  yast2-network to yast2).

-------------------------------------------------------------------
Tue Oct 30 17:26:51 CET 2007 - locilka@suse.cz

- Modules Hotplug and HwStatus moved to yast2.rpm to remove
  dependency of storage on installation.
- 2.16.2

-------------------------------------------------------------------
Wed Oct 24 16:32:41 CEST 2007 - locilka@suse.cz

- Changes in StorageDevice module API (#335582).
- 2.16.1

-------------------------------------------------------------------
Mon Oct 15 16:00:06 CEST 2007 - locilka@suse.cz

- Abort the installation instead of halting the system in case of
  declining the license when installing from LiveCD (#330730).

-------------------------------------------------------------------
Thu Oct 11 15:00:03 CEST 2007 - jsrain@suse.cz

- show release notes properly in live installation (#332862)

-------------------------------------------------------------------
Wed Oct  3 17:50:11 CEST 2007 - locilka@suse.cz

- Added "Network Type" information to the First Stage Network Setup
- 2.16.0

-------------------------------------------------------------------
Wed Oct  3 09:53:55 CEST 2007 - mvidner@suse.cz

- Do not try to package COPYRIGHT.english, it is gone from
  devtools (#299144).

-------------------------------------------------------------------
Tue Oct  2 16:04:55 CEST 2007 - ug@suse.de

- typo fixed (#328172)

-------------------------------------------------------------------
Mon Sep 24 16:43:11 CEST 2007 - locilka@suse.cz

- Changed default delete_old_packages back to 'true' after finding
  and fixing all remaining issues with 'false' (changed by coolo)
- Added new option 'online_repos_preselected' into the control file
  to make default status of Online Repositories easily configurable
  (#327791).
- Initializing the default behavior of Online Repositories in
  inst_features according to the control file (#327791).
- 2.15.54

-------------------------------------------------------------------
Fri Sep 21 16:35:18 CEST 2007 - locilka@suse.cz

- Start dhcpcd using WFM instead of SCR (#326342).
- 2.15.53

-------------------------------------------------------------------
Fri Sep 21 09:53:37 CEST 2007 - locilka@suse.cz

- When normal umount at the end of the installation fails, try
  at least: sync, remount read-only, umount --force.
- Report all services running in the installation directory
  (both #326478).
- 2.15.52

-------------------------------------------------------------------
Thu Sep 20 12:23:01 CEST 2007 - locilka@suse.cz

- Changed inst_upgrade_urls to add sources not enabled during the
  upgrade in a disabled state instead of ignoring them (#326342).
- 2.15.51

-------------------------------------------------------------------
Tue Sep 18 19:50:52 CEST 2007 - locilka@suse.cz

- Fixed tar syntax: --ignore-failed-read param. position (#326055).
- 2.15.50

-------------------------------------------------------------------
Thu Sep 13 16:18:30 CEST 2007 - locilka@suse.cz

- Fixed inst_upgrade_urls to re-register sources with their
  repository names taken from the upgraded system (#310209).
- 2.15.49

-------------------------------------------------------------------
Tue Sep 11 20:03:02 CEST 2007 - aschnell@suse.de

- don't swapoff after 1st stage installation (bug #308121)
- 2.15.48

-------------------------------------------------------------------
Tue Sep 11 11:07:20 CEST 2007 - locilka@suse.cz

- Calling ntp-client_finish instead of ntp_client_finish in the
  inst_finish script (#309430).

-------------------------------------------------------------------
Wed Sep  5 14:48:33 CEST 2007 - locilka@suse.cz

- Reinitializing variable for skipping add-on-related clients with
  its default value in inst_system_analysis (#305554).
- 2.15.47

-------------------------------------------------------------------
Wed Sep  5 13:24:32 CEST 2007 - jsrain@suse.cz

- removed inst_fam.ycp (also from control files) (#307378)

-------------------------------------------------------------------
Mon Sep  3 12:45:41 CEST 2007 - locilka@suse.cz

- Creating symlinks to .curlrc and .wgetrc files from the root.
- Adjusting RPM dependencies (yast2-core, new builtin 'setenv').
- Adjusting ENV variables with proxy settings (all three #305163).
- Writing also proxy setting into Install.inf (#298001#c5).
- 2.15.46

-------------------------------------------------------------------
Fri Aug 31 16:26:07 CEST 2007 - locilka@suse.cz

- Calling ntp_client_finish client at the end of the installation
  (#299238#c9).
- 2.15.45

-------------------------------------------------------------------
Fri Aug 24 09:25:53 CEST 2007 - locilka@suse.cz

- Changing forgotten "catalogs" to "initializing..." (#302384).
- 2.15.44

-------------------------------------------------------------------
Tue Aug 21 16:10:16 CEST 2007 - locilka@suse.cz

- Fixed evaluating of "enabled" tag in map of repositories in
  inst_upgrade_urls (#300901).
- Added ssh_host_dsa_key ssh_host_dsa_key.pub ssh_host_rsa_key
  ssh_host_rsa_key.pub to be optionally copied as well as the SSH1
  keys (#298798).
- Allowing to abort the "System Probing" dialog (#298049).
- 2.15.43

-------------------------------------------------------------------
Wed Aug 15 17:30:06 CEST 2007 - mzugec@suse.cz

- mark string for translation (#300268)

-------------------------------------------------------------------
Fri Aug 10 11:19:36 CEST 2007 - locilka@suse.cz

- Using "Online Repositories" for Internet/Web-based/Additional/...
  repositories downloaded from web during the first stage
  installation (#296407).
- 2.15.42

-------------------------------------------------------------------
Wed Aug  8 12:35:28 CEST 2007 - jsrain@suse.cz

- show reboot message within live installation without timeout
  (#297691)
- 2.15.41

-------------------------------------------------------------------
Mon Aug  6 08:58:02 CEST 2007 - locilka@suse.cz

- Renamed product/default repositories check-box to "Add Internet
  Repositories Before Installation" (#297580).
- Added help for that check-box (#296810).
- First stage network setup dialog - changes in dialog alignment
  (#295043).
- Initialize mouse after installation steps are displayed (#296406)
- 2.15.40

-------------------------------------------------------------------
Thu Aug  2 08:53:56 CEST 2007 - jsrain@suse.cz

- do not show "Clone" check box in live installation
- 2.15.39

-------------------------------------------------------------------
Wed Aug  1 11:00:15 CEST 2007 - locilka@suse.cz

- Changing remote repositories link to http://download.opensuse.org
  (#297628)

-------------------------------------------------------------------
Wed Aug  1 10:33:45 CEST 2007 - mvidner@suse.cz

- Removed Provides/Obsoletes for ancient yast package names,
  with the devel-doc subpackage they broke yast2-schema build.
- 2.15.38

-------------------------------------------------------------------
Tue Jul 31 11:29:53 CEST 2007 - lslezak@suse.cz

- inst_extrasources - register the extra repositories in content
  file automatically without asking user (#290040), do not download
  metadata from the extra sources (offline registration) (#290040,
  #288640)

-------------------------------------------------------------------
Mon Jul 30 12:38:31 CEST 2007 - locilka@suse.cz

- Added inst_upgrade_urls client which offers URLs used on the
  system to be used during the upgrade as well (FATE #301785).
- Calling the client from control file.
- Adjusted RPM dependencies (.anyxml SCR agent).
- 2.15.37

-------------------------------------------------------------------
Sun Jul 29 22:39:31 CEST 2007 - locilka@suse.cz

- Fixed curl parameters for network test in first stage (#295484).

-------------------------------------------------------------------
Thu Jul 26 17:51:29 CEST 2007 - mzugec@suse.cz

- set variables VNC and USE_SSH in S07-medium (#294485)
- 2.15.36

-------------------------------------------------------------------
Wed Jul 25 12:48:50 CEST 2007 - mvidner@suse.cz

- startup scripts: Call initviocons only if it exists (#173426).
- 2.15.35

-------------------------------------------------------------------
Wed Jul 25 10:58:29 CEST 2007 - locilka@suse.cz

- Renamed yast2-installation-doc to yast2-installation-devel-doc
  (FATE #302461).
- Removed ping-based internet test from the First-stage network
  setup test.
- Sped up internet test by adding timeouts and by downloading only
  the page header.
- Added help texts to the network setup dialogs.

-------------------------------------------------------------------
Tue Jul 24 13:20:36 CEST 2007 - locilka@suse.cz

- Control file: Unified wizard step names with dialogs, removed
  Clean Up step part of the Online Update is now Registration
  (#293095).
- Call inst_network_check (and setup) only in Add-On products
  and/or Additional Product Sources were requested to be used
  (#293808).

-------------------------------------------------------------------
Tue Jul 24 10:48:02 CEST 2007 - locilka@suse.cz

- Splitting auto-generated documentation into separate package
  yast2-installation-doc (FATE #302461).
- 2.15.34

-------------------------------------------------------------------
Thu Jul 19 16:36:19 CEST 2007 - locilka@suse.cz

- If network setup in the first-stage installation is cancelled,
  return to the previous dialog (network check).
- Several minor updates of the network setup workflow (#292379).
- 2.15.33

-------------------------------------------------------------------
Wed Jul 18 10:54:26 CEST 2007 - locilka@suse.cz

- New progress and help messages when initializing the second
  stage (#292617).
- More debugging in switch_scr_finish.

-------------------------------------------------------------------
Thu Jul 12 12:59:32 CEST 2007 - locilka@suse.cz

- Client inst_productsources.ycp moved to yast2-packager.
- Changed link to list of servers in control file.
- Adjusted RPM dependencies.
- Installation sources are now Repositories.
- 2.15.32

-------------------------------------------------------------------
Wed Jul 11 09:09:58 CEST 2007 - locilka@suse.cz

- Changed default delete_old_packages to 'false'.

-------------------------------------------------------------------
Wed Jul  4 16:16:37 CEST 2007 - locilka@suse.cz

- Fixed workflow when user selects to Boot the installed system and
  then cancels that decision.
- 2.15.31

-------------------------------------------------------------------
Mon Jul  2 15:38:27 CEST 2007 - locilka@suse.cz

- Applied patch from sassmann@novell.com for PS3 support with
  576x384 resolution (#273147).

-------------------------------------------------------------------
Fri Jun 29 11:50:47 CEST 2007 - locilka@suse.cz

- Extended "Suggested Installation Sources" to support two levels
  of linking. First link contains list of links to be downloaded
  in order to get lists of suggested repositories.

-------------------------------------------------------------------
Thu Jun 28 21:34:19 CEST 2007 - jsrain@suse.cz

- updated for live CD installation

-------------------------------------------------------------------
Thu Jun 21 17:38:09 CEST 2007 - adrian@suse.de

- fix changelog entry order

-------------------------------------------------------------------
Thu Jun 21 10:34:10 CEST 2007 - locilka@suse.cz

- Added handling for "Suggested Installation Sources" during the
  first stage installation, initial evrsion (FATE #300898).
- Enhanced SCR-Switch installation-debugger.
- Added case-insensitive filter into the "Suggested Installation
  Sources" dialog.

-------------------------------------------------------------------
Wed Jun 20 13:12:10 CEST 2007 - locilka@suse.cz

- Fixed inst_license to really halt the system when license is
  declined (#282958).
- Fixed writing proxy settings during First-Stage Installation,
  Network Setup. Wrong Proxy::Import keys were used).
- Pre-selecting first connected network card in Network Card dialog
  in First-Stage Installation, Network Setup to avoid confusions.
- Fixed canceled Network Setup not to abort the entire
  installation.

-------------------------------------------------------------------
Fri Jun 15 14:34:01 CEST 2007 - locilka@suse.cz

- Fixing inst_addon_update_sources to initialize the target
  and sources before using Pkg:: builtins (#270899#c29).

-------------------------------------------------------------------
Thu Jun 14 11:28:26 CEST 2007 - locilka@suse.cz

- Enhanced network-test in the fist stage installation, three
  different servers are tested with 'ping' instead of only one.
- Current network settings are logged in case of failed network
  test (both #283841).
- Enhanced network-test in the fist stage installation, three
  different web-servers are tested with curl instead of only one.

-------------------------------------------------------------------
Wed Jun 13 15:44:05 CEST 2007 - locilka@suse.cz

- Implemented new feature that saves the content defined in control
  file from the installation system to the just installed system.
  Function, that does it, is SaveInstSysContent in SystemFilesCopy
  module (FATE #301937).
- Added new entry into the control file that defines what and where
  to save it, initially /root/ -> /root/inst-sys/.
- Adjusted control-file documentation.
- Fixed inst_restore_settings to start SuSEfirewall2_setup if it is
  enabled in the system init scripts to prevent from having
  half-started firewall after YOU kernel-update (#282871).

-------------------------------------------------------------------
Mon Jun 11 18:30:48 CEST 2007 - locilka@suse.cz

- Added lost fix from Andreas Schwab for startup scripts. The patch
  fixes evaluation of bash expressions.
- 2.15.30

-------------------------------------------------------------------
Mon Jun 11 17:55:23 CEST 2007 - locilka@suse.cz

- Adjusted SCR for install.inf to provide read/write access.
- Writing install.inf for save_network script at the end of
  the initial stage.
- Changed internal data structure for NetworkSetup in the initial
  stage.
- Added Internet test to the end of the NetworkSetup in the initial
  stage.
- 2.15.29

-------------------------------------------------------------------
Fri Jun  8 17:52:57 CEST 2007 - locilka@suse.cz

- Added initial implementation of possibility to setup network
  in the first stage installation. New YCP clients have beed added:
  inst_network_check and inst_network_setup. Scripts are called
  from inst_system_analysis before sources are initialized
  (FATE #301967).

-------------------------------------------------------------------
Thu Jun  7 15:08:08 CEST 2007 - locilka@suse.cz

- A new label "Writing YaST Configuration..." used in case of
  restarting system or installation.

-------------------------------------------------------------------
Fri Jun  1 12:41:10 CEST 2007 - mzugec@suse.cz

- use shared isNetworkRunning() function in network_finish
- 2.15.28

-------------------------------------------------------------------
Wed May 30 11:33:52 CEST 2007 - mzugec@suse.cz

- fixed spec requirements

-------------------------------------------------------------------
Mon May 28 16:02:38 CEST 2007 - mzugec@suse.cz

- removed netsetup item from control files

-------------------------------------------------------------------
Mon May 28 13:33:08 CEST 2007 - mzugec@suse.cz

- removed inst_netsetup item from control files

-------------------------------------------------------------------
Sun May 27 14:49:37 CEST 2007 - mzugec@suse.de

- installation network changes:
http://lists.opensuse.org/yast-devel/2007-05/msg00025.html
- 2.15.27

-------------------------------------------------------------------
Tue May 22 10:51:57 CEST 2007 - ug@suse.de

- reactivate hardware detection during autoinstall
- 2.15.26

-------------------------------------------------------------------
Mon May 21 10:40:20 CEST 2007 - locilka@suse.cz

- Fixed release-notes desktop file.
- 2.15.25

-------------------------------------------------------------------
Thu May 17 22:18:29 CEST 2007 - locilka@suse.cz

- Progress dialog for initializing installation sources.
- 2.15.24

-------------------------------------------------------------------
Tue May 15 14:14:13 CEST 2007 - locilka@suse.cz

- Changed control file in partitioning/evms_config section from
  'true' to 'false' (#274702).

-------------------------------------------------------------------
Fri May 11 16:30:06 CEST 2007 - locilka@suse.cz

- Removing directories '/var/lib/zypp/cache' and '/var/lib/zypp/db'
  if they exist at the beginning of the installation (#267763).
- 2.15.23

-------------------------------------------------------------------
Thu May 10 17:16:49 CEST 2007 - locilka@suse.cz

- Merged hardware probing (inst_startup) and system probing
  (inst_system_analysis) into one script to have only one progress
  dialog instead of two (#271291).
- openSUSE control file clean-up: The default value for enable_next
  and enable_back is 'yes'. Only few steps do not allow to go back
  (#270893).
- 2.15.22

-------------------------------------------------------------------
Wed May  9 10:25:37 CEST 2007 - locilka@suse.cz

- Safe qouting of bash command in desktop_finish.
- CommandLine for inst_release_notes (#269914).

-------------------------------------------------------------------
Mon May  7 13:43:54 CEST 2007 - ms@suse.de

- don't clobber existing /root/.vnc/passwd file (#271734)

-------------------------------------------------------------------
Wed Apr 18 09:13:10 CEST 2007 - locilka@suse.cz

- Root password dialog has been moved to be the first dialog of the
  second stage installation workflow (FATE #301924).
- "Root Password" step is now called "root Password" (#249706).
- Created new 'Check Installation' entry to the 'Configuration'
  part of the workflow. This section contains setting up network
  if needed, initializing target if needed, and installing
  remaining software (needed by FATE #301924).
- Added new client inst_initialization that creates initialization
  progress UI instead of blank screen.
- 2.15.20

-------------------------------------------------------------------
Tue Apr 17 11:11:37 CEST 2007 - locilka@suse.cz

- Fixed Add-On template to use generic 'control' textdomain
- 2.15.19

-------------------------------------------------------------------
Fri Apr 13 09:45:10 CEST 2007 - locilka@suse.cz

- Replacing networkmanager_proposal with general_proposal (network)
  that includes also IPv6 settings (#263337, #260261).

-------------------------------------------------------------------
Thu Apr 12 11:57:03 CEST 2007 - locilka@suse.cz

- Initialize the target and sources before adding extra sources.
  They needn't be initialized after YaST is restarted during the
  online update (#263289).

-------------------------------------------------------------------
Wed Apr 11 10:21:24 CEST 2007 - locilka@suse.cz

- Release Notes dialog is using a [Close] button if not running in
  installation (#262440).

-------------------------------------------------------------------
Fri Apr  6 16:48:58 CEST 2007 - locilka@suse.cz

- In case of reboot during installation, network services status
  is stored to a reboot_network_settings file and their status
  is restored again when starting the installation after reboot.
  Restoring the status uses Progress library for user feedback
  (#258742).
- Adjusted RPM dependencies.
- 2.15.18

-------------------------------------------------------------------
Thu Apr  5 13:34:48 CEST 2007 - locilka@suse.cz

- Using function PackagesUI::ConfirmLicenses() instead of
  maintaining own code with almost the same functionality (#256627)
- Adjusted RPM dependencies
- Unified inst_startup UI to use the Progress library instead of
  sequence of busy pop-ups.
- Unified inst_system_analysis UI to use the Progress library
  instead of empty dialog.
- 2.15.17

-------------------------------------------------------------------
Wed Apr  4 10:35:55 CEST 2007 - locilka@suse.cz

- Removed IPv6 proposal from installation control file. IPv6
  proposal has been merged into Network Mode proposal (#260261).

-------------------------------------------------------------------
Wed Mar 28 16:17:37 CEST 2007 - locilka@suse.cz

- Adjusted to use WorkflowManager instead AddOnProduct module
  in some cases to make Pattern-based installation and
  configuration workflow (FATE #129).
- Adjusted RPM dependencies and BuildRequires.
- 2.15.16

-------------------------------------------------------------------
Tue Mar 27 14:22:46 CEST 2007 - ms@suse.de

- fixed X11 preparation by checking /etc/reconfig_system (#252763)

-------------------------------------------------------------------
Wed Mar 21 16:47:14 CET 2007 - locilka@suse.cz

- Handling CloneSystem functionality when the client for cloning is
  not installed (checkbox is disabled).

-------------------------------------------------------------------
Mon Mar 19 13:09:57 CET 2007 - locilka@suse.cz

- Creating an empty /etc/sysconfig/displaymanager in desktop_finish
  if the sysconfing doesn't exist (minimal installation).
- Handling missing .proc.parport.devices agent (RPM recommends
  yast2-printer for that).

-------------------------------------------------------------------
Tue Mar 13 13:43:42 CET 2007 - locilka@suse.cz

- Reboot in case of the declined license during the initial
  installation (#252132).

-------------------------------------------------------------------
Mon Mar 12 08:44:19 CET 2007 - locilka@suse.cz

- Modules 'Product' and 'Installation' (installation settings) were
  moved from 'yast2-installation' to 'yast2' to minimize
  cross-package dependencies.
- Adjusted package dependencies.
- 2.15.15

-------------------------------------------------------------------
Fri Mar  9 10:05:20 CET 2007 - locilka@suse.cz

- Module InstShowInfo has been moved from yast2-installation to
  yast2-packager because this module is used by Add-Ons and
  installation sources only.
- Adjusted RPM Requires (yast2-packager >= 2.15.22).
- 2.15.14

-------------------------------------------------------------------
Thu Mar  8 16:59:35 CET 2007 - locilka@suse.cz

- Module GetInstArgs moved from yast2-installation to yast2, many
  clients required yast2-installation only because of this module.

-------------------------------------------------------------------
Thu Mar  8 14:45:39 CET 2007 - locilka@suse.cz

- Tag 'PATTERNS' in product content file is depracated by
  'REQUIRES' and/or 'RECOMMENDS' tag (#252122).

-------------------------------------------------------------------
Tue Mar  6 16:44:49 CET 2007 - kmachalkova@suse.cz

- Do not export LINES and COLUMNS variables, so that terminal
  resize event is handled correctly (#184179)

-------------------------------------------------------------------
Tue Mar  6 16:44:48 CET 2007 - locilka@suse.cz

- AddOnProduct and ProductLicense finally moved to yast2-packager
  from yast2-installation to avoid build cycles.
- 2.15.13

-------------------------------------------------------------------
Mon Mar  5 17:14:58 CET 2007 - locilka@suse.cz

- Moving AddOnProduct module back to yast2-installation because
  this module is needed in the second-stage installation.
- AddOnProduct-related testsuites moved back to yast2-installation.
- 2.15.12

-------------------------------------------------------------------
Mon Mar  5 12:58:21 CET 2007 - locilka@suse.cz

- Adding new installation client mouse_finish which is called
  before SCR is switched. This removes the dependency of
  yast2-installation on yast2-mouse.
- 2.15.11

-------------------------------------------------------------------
Fri Mar  2 15:27:14 CET 2007 - locilka@suse.cz

- Providing feedback (busy message) in inst_restore_settings.
  Starting network by calling 'network start' with timeout.
- Adding yast2-bootloader into required packages because it is
  needed after the SCR is switched into the installed system just
  before reboot (#249679).
- Added more logging into inst_system_analysis (booting installed
  system).
- 2.15.10

-------------------------------------------------------------------
Wed Feb 28 14:11:16 CET 2007 - jsrain@suse.cz

- added more logging to umount_finish (#247594)

-------------------------------------------------------------------
Mon Feb 26 16:03:42 CET 2007 - jsrain@suse.cz

- updated popup in case of license is not accepted (#162499)

-------------------------------------------------------------------
Thu Feb 22 13:52:12 CET 2007 - locilka@suse.cz

- Splitting installation_worker (main installation script) into
  inst_worker_initial and inst_worker_continue.
- Testsuites related to Add-Ons moved to yast2-add-on package.
- 2.15.9

-------------------------------------------------------------------
Wed Feb 21 17:24:30 CET 2007 - locilka@suse.cz

- Added documentation for silently_downgrade_packages and
  keep_installed_patches control file entries (plus their reverse
  lists) (FATE #301990, Bugzilla #238488).

-------------------------------------------------------------------
Mon Feb 19 16:00:23 CET 2007 - locilka@suse.cz

- More concrete fix of bug #160301: Displaying information about
  how to continue the second stage installation if SSH is the only
  installation method. This informational pop-up has disabled
  time-out (#245742).
- Moving parts of installation_worker script to includes based on
  in which installation stage they are used.

-------------------------------------------------------------------
Fri Feb 16 16:18:28 CET 2007 - locilka@suse.cz

- Add-Ons moved to a new package yast2-add-on-2.15.0 (#238673)

-------------------------------------------------------------------
Thu Feb 15 12:21:46 CET 2007 - locilka@suse.cz

- New entries silently_downgrade_packages, plus reverse list, and
  keep_installed_patches, plus reverse list, were added into SLES
  and SLED control files (FATE #301990, Bugzilla #238488).

-------------------------------------------------------------------
Mon Feb 12 13:40:41 CET 2007 - locilka@suse.cz

- Making release_notes modular.
- Rewriting RPM dependencies (#238679).
- Moving parts of installation_worker client into functions.
- Moving Mouse-init functions into inst_init_mouse client.
- Moving Storage-related functions (autoinstall) into
  inst_check_autoinst_mode client.
- Moving vendor client and desktop file to the yast2-update to
  minimize yast2-installation dependencies.
- Remove obsolete /proc/bus/usb mounting (#244950).

-------------------------------------------------------------------
Wed Feb  7 11:01:02 CET 2007 - locilka@suse.cz

- Correct Installation::destdir quoting in .local or .target bash
  commands.
- 2.15.8

-------------------------------------------------------------------
Tue Feb  6 16:29:55 CET 2007 - locilka@suse.cz

- Hide &product; in inst_suseconfig call to remove dependency on
  Product.ycp and not to be so ugly (#241553).

-------------------------------------------------------------------
Mon Feb  5 11:31:52 CET 2007 - locilka@suse.cz

- Store Add-Ons at the end of first stage installation and restore
  them before AutoYaST cloning at the end of the second stage
  installation (bugzilla #187558).
- Set license content before it is displayed for the first time,
  select license language before it is displayed (#220847).
- 2.15.7

-------------------------------------------------------------------
Fri Feb  2 15:25:04 CET 2007 - locilka@suse.cz

- Removing dependency on yast2-slp package.
- Moving all SLP-related functionality to yast2-packager-2.15.7.
- Handling not installed yast2-slp package in Add-Ons (#238680).

-------------------------------------------------------------------
Thu Feb  1 12:41:36 CET 2007 - locilka@suse.cz

- When an Add-On product is added and removed later, correctly
  remove also cached control file of that Add-On (#238307).
- 2.15.6

-------------------------------------------------------------------
Wed Jan 31 09:34:11 CET 2007 - locilka@suse.cz

- Rereading all SCR Agents in case of installation workflow changed
  by Add-On product (#239055).
- Calling PackageLock::Check before Pkg calls (#238556).

-------------------------------------------------------------------
Sun Jan 28 22:27:48 CET 2007 - locilka@suse.cz

- Removed tv and bluetooth hardware proposals from SLES control
  file. There are no such modules in that product (#238759).

-------------------------------------------------------------------
Mon Jan 22 13:46:20 CET 2007 - locilka@suse.cz

- Correct handling of CD/DVD Add-Ons in installation (#237264).
- Fixed switching between Installation Settings tabs in case of
  error in proposal. Every time, only the more-detailed tab is
  selected (#237291).
- Appropriate buttons for Add-Ons dialog for both dialog in
  installation workflow and installation proposal (#237297).
- 2.15.5

-------------------------------------------------------------------
Fri Jan 19 16:25:44 CET 2007 - locilka@suse.cz

- Fixed cancelling of entering a new Add-On (#236315).
- Added zFCP and DASD to installation/update proposal on S/390
  (jsrain) (#160399)
- 2.15.4

-------------------------------------------------------------------
Wed Jan 17 10:50:02 CET 2007 - locilka@suse.cz

- Changed control file documentation for Flexible Partitioning
  (bugzilla #229651 comment #15).
- Changed option <clone_module> "lan" to "networking" (#235457).

-------------------------------------------------------------------
Fri Jan 12 19:05:56 CET 2007 - ms@suse.de

- fixed TERM type setup in case of ssh based installations.
  if the installation is ssh based, TERM is not allowed to
  be overwritten by the value of install.inf. The TERM value
  of install.inf points to the console and not to the remote
  terminal type (#234032)

-------------------------------------------------------------------
Fri Jan 12 17:41:05 CET 2007 - locilka@suse.cz

- control file variable for monthly suse_register run (F#301822)
  (change made by jdsn)

-------------------------------------------------------------------
Thu Jan 11 10:59:40 CET 2007 - locilka@suse.cz

- Changed SLD and SLE control files to reflect demands described in
  bugzilla bug #233156:
  * Old packages are removed by default, only for upgrading from
    SLD 10 or SLE 10, packages are not removed by default.
  * New packages are selected for installation by default, only for
    upgrading from SLD 10 or SLE 10, packages are only updated.
  * Upgrading to new SLE 10 from is only supported from SLES9 and
    SLE 10, upgrading from another product will display warning.

-------------------------------------------------------------------
Sat Jan  6 19:32:23 CET 2007 - ms@suse.de

- fixed usage of fbiterm (#225229)

-------------------------------------------------------------------
Thu Jan  4 14:27:12 CET 2007 - locilka@suse.cz

- Added documentation for new features in control file:
  * boolean delete_old_packages and list of products for which this
    rule is inverted.
  * boolean only_update_selected and list of products for which
    this rule is inverted.
  * list of products supported for upgrade
  (All described in FATE #301844)

-------------------------------------------------------------------
Tue Jan  2 13:07:24 CET 2007 - locilka@suse.cz

- Allowing to add the very same product that has been already
  installed or selected for installation in case the url is
  different than any of the current urls. There can be more sources
  for the product because product urls can be removed and added
  also by inst_source module (#227605).
- Consistent spelling of "Add-On" and "add-on" (#229934).
- 2.15.3

-------------------------------------------------------------------
Tue Dec 12 10:57:21 CET 2006 - locilka@suse.cz

- Consistent spelling of 'AutoYaST' (#221275).

-------------------------------------------------------------------
Mon Dec 11 16:11:21 CET 2006 - locilka@suse.cz

- Handling new flag REGISTERPRODUCT from add-on product content
  file. This flag demands running the registration client after
  an add-on product is installed (on a running system) and demands
  running the registration client even if it is disabled in
  the base-product's control file (during installation)
  (FATE #301312).
- 2.15.2

-------------------------------------------------------------------
Thu Dec  7 18:28:21 CET 2006 - locilka@suse.cz

- Release Notes dialog in the second stage installation now offers
  to select a different language for release notes than the default
  one (#224875).

-------------------------------------------------------------------
Thu Dec  7 10:46:00 CET 2006 - locilka@suse.cz

- Reworked adding and removing Add-Ons during the first stage
  installation. If some Add-Ons are added or removed, the entire
  workflow is created from scratch (#221377).
- Using a separate temporary directory for Add-On licenses not to
  be confused by the previous Add-On.
- Fixed Second Stage Installation script to handle rebooting
  after kernel-patch correctly (#224251).
- Fixed Add-On handling when cancelling adding an Add-On product,
  before that return value from the previous adding was evaluated.
- Fixing some texts (#223880)
- 2.15.1

-------------------------------------------------------------------
Mon Dec  4 16:27:21 CET 2006 - locilka@suse.cz

- Adding support for own help texts for particular submodules in
  installation proposal (FATE #301151). Use key "help" in
  "MakeProposal"'s function result.
- Adding root_password_ca_check item into the globals of control
  file set to true for SLES and false otherwise (FATE #300438).
- A better fix for disabling [Back] button in License Agreement
  dialog when the previous (Language) dialog has been skipped
  (223258).
- 2.15.0

-------------------------------------------------------------------
Mon Dec  4 08:34:02 CET 2006 - lslezak@suse.cz

- "en_EN" -> "en_GB" in list of the preferred languages for EULA

-------------------------------------------------------------------
Thu Nov 23 11:10:14 CET 2006 - locilka@suse.cz

- Disabling [Back] button in License Agreement dialog when the
  previous (Language) dialog has been skipped (223258).
- 2.14.15

-------------------------------------------------------------------
Wed Nov 22 18:51:10 CET 2006 - ms@suse.de

- added hostname/IP information to Xvnc setup (#223266)
- fixed call of initvicons, deactivate s390 exception (#192052)
- 2.14.14

-------------------------------------------------------------------
Tue Nov 21 14:42:50 CET 2006 - locilka@suse.cz

- Reporting the failed or aborted installation only when it has
  been really aborted or when it really failed. YaST or system
  restarts on purpose (online update) are now handled correctly -
  there is no question whether user wants to continue with
  the installation (#222896).
- 2.14.13

-------------------------------------------------------------------
Mon Nov 20 15:25:11 CET 2006 - locilka@suse.cz

- Wider list of extra-sources 56->76 characters (#221984).
- Adding modules listed in Linuxrc entry brokenmodules into the
  /etc/modprobe.d/blacklist file (#221815).
- 2.14.12

-------------------------------------------------------------------
Mon Nov 20 11:49:53 CET 2006 - ms@suse.de

- fixed framebuffer color depth setup (#221139)
- 2.14.11

-------------------------------------------------------------------
Mon Nov 20 08:55:16 CET 2006 - locilka@suse.cz

- Show update-confirmation dialog in Mode::update() only (#221571).
- Pressing [Abort] button in the Add-On dialog during installation
  now opens-up a correct pop-up dialog with correct text (#218677).

-------------------------------------------------------------------
Wed Nov 15 15:30:03 CET 2006 - ms@suse.de

- fixed i810 based installation (#220403)
- 2.14.10

-------------------------------------------------------------------
Wed Nov 15 14:38:21 CET 2006 - locilka@suse.cz

- Defining the minimal size for release_notes pop-up to have the
  minimal size 76x22 or 3/4x2/3 in text mode and 100x30 in graphic
  mode (#221222).

-------------------------------------------------------------------
Wed Nov 15 11:40:48 CET 2006 - locilka@suse.cz

- Restoring the [ Next ] button in the inst_congratlate client when
  the [ Back ] button is pressed (#221190).

-------------------------------------------------------------------
Tue Nov 14 13:20:24 CET 2006 - locilka@suse.cz

- Changes in openSUSE control file (#219878):
  * limit_try_home: 5 GB -> 7 GB
  * root_base_size: 3 GB -> 5 GB

-------------------------------------------------------------------
Thu Nov  9 15:21:14 CET 2006 - locilka@suse.cz

- Always run the fonts_finish's Write() function. Skip running
  "SuSEconfig --module fonts" if script SuSEconfig.fonts does not
  exist (#216079).
- 2.14.9

-------------------------------------------------------------------
Thu Nov  9 10:22:00 CET 2006 - locilka@suse.cz

- Added confirmation dialog into the update workflow on the running
  system before the update really proceeds (#219097).
- confirmInstallation function moved from inst_doit to misc to make
  confirmation dialog possible (#219097).
- Set Product Name only when any Product Name found (#218720).
- 2.14.8

-------------------------------------------------------------------
Fri Nov  3 14:39:53 CET 2006 - locilka@suse.cz

- Preselecting already installed languages in the Language Add-On
  script (FATE #301239) (#217052).
- 2.14.7

-------------------------------------------------------------------
Fri Nov  3 10:17:37 CET 2006 - locilka@suse.cz

- Changed text of question asking whether the second stage
  installation should start again (FATE #300422) in case of
  previous failure or user-abort (#215697).

-------------------------------------------------------------------
Wed Nov  1 17:43:41 CET 2006 - locilka@suse.cz

- "Installation->Other->Boot Installed System->Cancel" now doesn't
  abort the installation but returns to the Installation Mode
  dialog (#216887).
- Correct handling of pressing Cancel or Abort buttons in pop-up
  windows in Add-On installation (#216910).

-------------------------------------------------------------------
Mon Oct 30 15:10:07 CET 2006 - lslezak@suse.cz

- updated inst_extrasources client to not download files from the
  installation sources (#213031)
- requires yast2-pkg-bindings >= 2.13.101
- 2.14.6

-------------------------------------------------------------------
Mon Oct 30 12:59:31 CET 2006 - locilka@suse.cz

- Moving ProductFeatures::Save() from inst_kickoff client to
  save_config_finish - client that is called after the SCR is
  switched to the running system (#209119).
- Calling Storage::RemoveDmMapsTo (device) in after the disks are
  probed in inst_system_analysis (#208222).
- Fixed including packager.

-------------------------------------------------------------------
Thu Oct 26 14:51:12 CEST 2006 - locilka@suse.cz

- Enabling back button in the License Agreement dialog (#215236).
- Adding add-on.rnc for AutoYaST profile validation (#215248).
- Providing an easier switch to disable IPv6 by a new ipv6 client
  in the network proposal (FATE #300604) (mzugec).
- 2.14.5

-------------------------------------------------------------------
Wed Oct 25 16:28:14 CEST 2006 - locilka@suse.cz

- Adding more debugging messages in order to fix random crashing
  of the second stage installation (#214886).

-------------------------------------------------------------------
Tue Oct 24 13:57:57 CEST 2006 - locilka@suse.cz

- Renamed control file control.PROF.xml to control.openSUSE.xml

-------------------------------------------------------------------
Tue Oct 24 10:58:18 CEST 2006 - ms@suse.de

- fixed nic detection (#213870)

-------------------------------------------------------------------
Mon Oct 23 16:04:30 CEST 2006 - locilka@suse.cz

- Added special installation client for Language Add-Ons
  inst_language_add-on and it's XML workflow
  add-on-template_installation.xml for calling this client after
  the Add-On Product is added by the add-on client (FATE #301239).
- Adding add-on client to list of clients that are enabled for
  AutoYaST cloning (bugzilla #198927).
- Added summary of the Release Notes client for the Control Center
  (bugzilla #213878).
- 2.14.4

-------------------------------------------------------------------
Wed Oct 18 16:13:12 CEST 2006 - locilka@suse.cz

- Added a life-belt into the second stage installation. It can be
  restarted under these circumstances:

  1.) User aborts the installation
  2.) Installation process is killed during the installation
  3.) Computer is restarted during the installation (reset)

  The very next time the system is restarted. YaST starts and
  informs user that the previous installation was aborted/failed.
  Then users are asked whether they want to rerun the second stage
  installation (FATE #300422).

- Fixed setting own Y2MAXLOGSIZE up in order to save memory
  requirements during the first stage installation.
- 2.14.3

-------------------------------------------------------------------
Mon Oct 16 13:18:43 CEST 2006 - locilka@suse.cz

- Timeout license in AutoYaST after 2 seconds (#206706).
  This solution doesn't break ncurses.
- 2.14.2

-------------------------------------------------------------------
Mon Oct 16 12:24:10 CEST 2006 - fehr@suse.de

- added new configurable values for LVM/EVMS based proposals
  (feature 300169)
- change evms_config to true

-------------------------------------------------------------------
Mon Oct 16 11:12:51 CEST 2006 - ms@suse.de

- disable oom-killing for X-Server process (#211860)

-------------------------------------------------------------------
Thu Oct 12 16:28:07 CEST 2006 - locilka@suse.cz

- Handle Installation::destdir in *.bash properly (#211576).
- 2.14.1

-------------------------------------------------------------------
Mon Oct  9 16:52:14 CEST 2006 - locilka@suse.cz

- Merged SLES10 SP1 branch to openSUSE 10.2.
- 2.14.0

-------------------------------------------------------------------
Mon Oct  9 09:33:31 CEST 2006 - locilka@suse.cz

- Remove old eula.txt and then copy new one if exists (#208908).
- Using the fullscreen mode again, background images temporarily
  removed from the RPM build (#208307).
- The default "Other Option" is Repair, not Boot (#208841).
- Removed some unneeded imports from inst_clients.
- 2.13.159

-------------------------------------------------------------------
Mon Oct  2 16:44:25 CEST 2006 - locilka@suse.cz

- Merged proofread texts
- 2.13.158

-------------------------------------------------------------------
Mon Oct  2 11:06:29 CEST 2006 - lslezak@suse.cz

- inst_extrasources.ycp - fixed name of the text domain
- 2.13.157

-------------------------------------------------------------------
Wed Sep 27 15:22:15 CEST 2006 - lslezak@suse.cz

- new inst_extrasources.ycp client - add extra installation sources
  during installation (in 2nd stage, after online update)
  (fate #100168, #300910)
- 2.13.156

-------------------------------------------------------------------
Wed Sep 27 09:58:53 CEST 2006 - locilka@suse.cz

- YCP modules that originated at yast2-packager were moved back.
- Usage of dgettext replaced with standard gettext strings.
- Removed yast2-slp and yast2-firewall from build-requirements.
- 2.13.155

-------------------------------------------------------------------
Mon Sep 25 17:45:54 CEST 2006 - locilka@suse.cz

- New icon for Hardware Proposal.
- Root Password dialog moved before Hostname and Domain Name
  (#208032).

-------------------------------------------------------------------
Mon Sep 25 13:21:35 CEST 2006 - locilka@suse.cz

- A bit rewritten code for language selected for second stage of
  update (FATE #300572). Mode::Set is now called before Mode::Get.
- New installation images from jimmac (#203510).
- Timeout and accept the license dialog when installing using
  AutoYaST. By defualt, it's 8 seconds (#206706).
- New busy message when finishing the installation (closing
  sources, etc.).
- 2.13.154

-------------------------------------------------------------------
Mon Sep 25 10:59:16 CEST 2006 - jsrain@suse.cz

- check properly for existing files in /proc (#205408)

-------------------------------------------------------------------
Fri Sep 22 16:01:25 CEST 2006 - jsuchome@suse.cz

- Remember the selected language for update and use it also in the
  second stage (FATE #300572).
- 2.13.153

-------------------------------------------------------------------
Fri Sep 22 14:14:44 CEST 2006 - lslezak@suse.cz

- x11_finish.ycp - removed workaround for #201121

-------------------------------------------------------------------
Fri Sep 22 09:35:36 CEST 2006 - locilka@suse.cz

- Fixed starting Installation in window: Exception for PPC, 832x624
  still runs in fullscreen. Fixed using a fallback image when
  the current resolution is not supported (#207321).
- Fixed counting offset for installation in window. Exceptions are
  now handled correctly (#207310).
- Changed fallback background image - a pure black suits better.
- Visual speeding-up initializing the installation - adding
  a wrapper installation.ycp around installation_worker.ycp client
  to provide UI ASAP.

-------------------------------------------------------------------
Thu Sep 21 16:36:42 CEST 2006 - ms@suse.de

- added patch from Olaf Hering to remove the DefaultColorDepth
  for special fb devices which are not VESA VGA (#207338)

-------------------------------------------------------------------
Tue Sep 19 17:14:28 CEST 2006 - locilka@suse.cz

- Removed Installation background 1600x800 px.
- Added installation background 1280x800 px.

-------------------------------------------------------------------
Mon Sep 18 09:53:18 CEST 2006 - locilka@suse.cz

- Icon for release notes (inst_release_notes).
- List of available SLP sources based on Product Name (SLP label),
  also with filter when more than 15 sources are listed
  (FATE #300619).
- Added background images for installation (thanks to jimmac)
  [1024x768, 1280x1024, 1400x1050, 1600x800, 1600x1200] (Bugzilla
  #203510).
- Replacing "Product %1" with "%1" for list of selected Add-On
  products - the column is already called "Product".
- 2.13.152

-------------------------------------------------------------------
Thu Sep 14 14:45:54 CEST 2006 - locilka@suse.cz

- Finally! Corrected path for importing user-related data to the
  just installed system (FATE #120103, comments #17, #18).

-------------------------------------------------------------------
Thu Sep 14 00:46:19 CEST 2006 - ro@suse.de

- added yast2-core-devel to BuildRequires

-------------------------------------------------------------------
Wed Sep 13 09:27:51 CEST 2006 - locilka@suse.cz

- Calling languages.ycp client has been changed to a function call
  Language::GetLanguagesMap (#204791).
- Added new Requirement: yast2-country >= 2.13.35
- Calling copy_systemfiles_finish from inst_finish (FATE #300421).
- New icon for Finishing Basic Installation dialog.
- Calling new pre_umount_finish client before umount_finish,
  umount_finish closes SCR (#205389).
- Correctly quote files that are added into the temporary archive
  (FATE #300421).
- Removing the leading slashes from filenames when archiving them.
- Reporting error (into log) if save_hw_status_finish.ycp goes
  wrong (partly fixed #205408).
- 2.13.151

-------------------------------------------------------------------
Tue Sep 12 18:40:34 CEST 2006 - locilka@suse.cz

- Found a better place for calling 'inst_pre_install' client, by
  now it is really called...
- Enhanced logging.
- Disabling the License Language combo-box in case of less than
  two languages in it (#203543).

-------------------------------------------------------------------
Tue Sep 12 17:07:19 CEST 2006 - locilka@suse.cz

- Fixed displaying license: Language name should always be either
  shown or the license is disabled as invalid; If there are both
  license.en.txt and license.txt, one of them is hidden because
  they have the very same content; An installation language is also
  pre-selected as a language for a license (if such exists).
- Fixed initializing the known languages via WFM::call("languages")
  (#204791).
- Another icon for Installation Mode dialog, it was the same as for
  Initialization and Analyzing the Computer dialogs.
- 2.13.150

-------------------------------------------------------------------
Mon Sep 11 09:59:15 CEST 2006 - locilka@suse.cz

- Added 'inst_pre_install' and 'copy_systemfiles_finish' clients,
  and module 'SystemFilesCopy' as a solution for FATE requests
  #300421 and #120103, which means that SSH keys are, by now,
  copied from another already installed system (if such exists).
  If there are more installed systems, the best ones are selected
  considering the newest access-time.
- More verbose dialog when initializing the installation (+icon).

-------------------------------------------------------------------
Thu Sep  7 15:13:54 CEST 2006 - locilka@suse.cz

- Added dialog content and help into the initial dialog of add-on
  client. Progress will be even better.
- Temporarily disabled buttons that don't work there.
- Added more "busy messages" into the add-on dialogs.
- Added new functionality for filtering services in SLP services
  table. Allowed characters are "a-zA-Z0-9 .*-".

-------------------------------------------------------------------
Wed Sep  6 17:41:07 CEST 2006 - mvidner@suse.cz

- To allow adding unsigned sources, temporarily "rug set-pref
  security-level none" when syncing in inst_source (#190403).
- 2.13.149

-------------------------------------------------------------------
Wed Sep  6 12:47:51 CEST 2006 - locilka@suse.cz

- No such headline "Mode" in the Installation Settings dialog.
  Help fixed (#203811).
- Added help into the Add-On Product Installation dialog.
- Add and Delete buttons in the same dialog were moved to the left
  side according the YaST style guide.
- Disabling Delete button in case of no Products listed
  (all filed as bug #203809).
- Used a correct (another) icon in License Agreement dialog
  (#203808).

-------------------------------------------------------------------
Mon Sep  4 15:59:47 CEST 2006 - locilka@suse.cz

- Running Installation in Wizard Window (#203510).
- Needed binaries in inst-sys: xquery and fvwm-root.
- Initially, a plain colored image is used as a background.
- 2.13.148

-------------------------------------------------------------------
Mon Sep  4 15:49:40 CEST 2006 - ms@suse.de

- fixed -fp setup of Xvnc (#203531)

-------------------------------------------------------------------
Fri Sep  1 08:48:50 CEST 2006 - locilka@suse.cz

- Fixed Installation Mode dialog to redraw itself only when needed.

-------------------------------------------------------------------
Wed Aug 23 16:59:03 CEST 2006 - locilka@suse.cz

- Added a new debugger tool scr_switch_debugger.ycp that is called
  when switching to the installed system in switch_scr_finish.ycp
  fails (#201058).
- Additionally, YaST logs from installed system are stored under
  the /var/log/YaST2/InstalledSystemLogs/ directory.
- 2.13.147

-------------------------------------------------------------------
Wed Aug 23 16:44:18 CEST 2006 - jsrain@suse.cz

- use version specific Xvnc parameters
- 2.13.146

-------------------------------------------------------------------
Wed Aug 23 13:05:35 CEST 2006 - jsrain@suse.cz

- temporary fix to copy /etc/X11/xorg.conf to the system during
  installation (#201121)
- 2.13.145

-------------------------------------------------------------------
Tue Aug 22 19:26:28 CEST 2006 - mvidner@suse.cz

- test_proposal and test_inst_client: also call
  Mode::SetMode ("installation");

-------------------------------------------------------------------
Tue Aug 22 14:27:53 CEST 2006 - locilka@suse.cz

- New Installation Mode dialog (#156529)
- 2.13.144

-------------------------------------------------------------------
Tue Aug 22 13:41:54 CEST 2006 - jsrain@suse.cz

- weaken dependency on suseRegister (#183656)

-------------------------------------------------------------------
Fri Aug 18 09:49:41 CEST 2006 - jsrain@suse.cz

- fixed building documentation
- 2.13.143

-------------------------------------------------------------------
Thu Aug 10 11:18:24 CEST 2006 - jsrain@suse.cz

- fixed congratulation text for openSUSE (#198252)
- 2.13.142

-------------------------------------------------------------------
Wed Aug  9 15:30:57 CEST 2006 - jsrain@suse.cz

- read info about products from package manager without parsing all
  metadata and reading RPM database (#66046)
- added unzip to Requires (#195911)

-------------------------------------------------------------------
Tue Aug  8 09:54:38 CEST 2006 - jsrain@suse.cz

- fixed 'Requires'
- 2.13.141

-------------------------------------------------------------------
Fri Aug  4 16:33:11 CEST 2006 - jsrain@suse.cz

- updated for X.Org 7
- 2.13.140

-------------------------------------------------------------------
Fri Aug  4 09:21:28 CEST 2006 - jsrain@suse.cz

- moved SLP source scanning to SourceManager.ycp

-------------------------------------------------------------------
Wed Aug  2 14:10:41 CEST 2006 - mvidner@suse.cz

- Added a configure-time check for fvwm directory

-------------------------------------------------------------------
Fri Jul 28 09:42:00 CEST 2006 - jsrain@suse.cz

- offer to eject the CD drive when asking for add-on CD (#181992)

-------------------------------------------------------------------
Thu Jul 27 14:18:01 CEST 2006 - jsrain@suse.cz

- added support for merging multiple proposal items as one proposal
  item (eg. to group langage and keyboard)
- 2.13.139

-------------------------------------------------------------------
Wed Jul 26 09:18:36 CEST 2006 - jsrain@suse.cz

- get version from installed product proper way (#157924)

-------------------------------------------------------------------
Tue Jul 25 14:32:18 CEST 2006 - jsrain@suse.cz

- beep before rebooting the machine during installation (#144614)

-------------------------------------------------------------------
Mon Jul 24 13:56:22 CEST 2006 - jsrain@suse.cz

- fixed error reporting when creating a source (#159695)
- abort installation if package manager initialization fails
  (#167674)
- report proper message if no catalog found via SLP and firewall
  is running (#156444)

-------------------------------------------------------------------
Tue Jul 18 16:57:08 CEST 2006 - jsrain@suse.cz

- fixed displaying catalog selection dialog if multiple catalogs
  found on add-on media (#192761)

-------------------------------------------------------------------
Tue Jul 18 16:14:17 CEST 2006 - jsrain@suse.cz

- fixed vendor URL in congratulate dialog (#187358)
- 2.13.138

-------------------------------------------------------------------
Mon Jul 17 10:12:58 CEST 2006 - jsrain@suse.cz

- check if there are any patches available before offering online
  update (jsuchome)
- merged inst_default_desktop.ycp to desktop_finish.ycp

-------------------------------------------------------------------
Sun Jul 16 08:54:55 CEST 2006 - olh@suse.de

- introduce a Linuxrc::display_ip and use it instead of Arch::s390
- 2.13.137

-------------------------------------------------------------------
Fri Jul 14 15:16:00 CEST 2006 - jsrain@suse.cz

- adapted to changes in yast2-packager
- use only one implementation of product license handling (#191523)
- 2.13.136

-------------------------------------------------------------------
Fri Jul 14 14:51:37 CEST 2006 - olh@suse.de

- move /tmp/vncserver.log to /var/log/YaST2/vncserver.log

-------------------------------------------------------------------
Mon Jul 10 10:47:57 CEST 2006 - jsrain@suse.cz

- correctly import add-on product control file even if no
  additional YaST modules are present on the media (#185768)
- 2.13.135

-------------------------------------------------------------------
Mon Jul 10 09:23:29 CEST 2006 - mvidner@suse.cz

- When running Novell Customer Center Configuration the second time,
  do not add duplicate update sources for graphic card drivers
  (#188572).
- 2.13.134

-------------------------------------------------------------------
Fri Jun 30 11:42:11 CEST 2006 - ug@suse.de

- during autoinstall, timeout early warning popups

-------------------------------------------------------------------
Tue Jun 27 14:02:45 CEST 2006 - mvidner@suse.cz

- Don't show the URL passwords in registration success popup (#186978).
- Include the password in URLs passed to ZMD (#186842).
- Don't log the URL passwords.
- 2.13.133

-------------------------------------------------------------------
Mon Jun 26 08:54:43 CEST 2006 - jsrain@suse.cz

- preselect patterns according to selected desktop (#183944)

-------------------------------------------------------------------
Wed Jun 21 11:03:58 CEST 2006 - jsrain@suse.cz

- display the source URL dialog if adding add-on product update
  source fails in order to allow to enter password (#186804)

-------------------------------------------------------------------
Tue Jun 20 14:50:48 CEST 2006 - mvidner@suse.cz

- When registration succeeds, display only the actually added sources
(#180820#c26).

-------------------------------------------------------------------
Tue Jun 20 14:35:15 CEST 2006 - jsrain@suse.cz

- translate the congratulate string (#186567)

-------------------------------------------------------------------
Mon Jun 19 14:05:21 CEST 2006 - jsrain@suse.cz

- report an error when failed to register the update source for
  an add-on product (#185846)
- 2.13.132

-------------------------------------------------------------------
Mon Jun 19 12:54:36 CEST 2006 - jsrain@suse.cz

- ask about accepting license of add-on product added via the
  /add_on_product file (#186148)
- 2.13.131

-------------------------------------------------------------------
Thu Jun 15 18:47:05 CEST 2006 - mvidner@suse.cz

- Do not complain if ZMD cannot be stopped (#166900).
- When syncing the _original_ installation sources to ZMD,
  temporarily turn off signature checking because the user has
  already decided to trust the sources (#182747).
- SourceManager: factored out the rug pathname.
- 2.13.130

-------------------------------------------------------------------
Thu Jun 15 12:45:27 CEST 2006 - jsrain@suse.cz

- set installation server as host name (not IP address) if it is
  defined as host name during installation (#178933)
- 2.13.129

-------------------------------------------------------------------
Thu Jun 15 10:20:39 CEST 2006 - visnov@suse.cz

- fix the please-wait string

-------------------------------------------------------------------
Wed Jun 14 15:07:04 CEST 2006 - jdsn@suse.de

- added a please-wait string in registration (already translated)
- 2.13.128

-------------------------------------------------------------------
Mon Jun 12 16:07:52 CEST 2006 - mvidner@suse.cz

- Fillup /etc/sysconfig/security:CHECK_SIGNATURES and initialize it
  based on an install time kernel parameter.
- 2.13.127

-------------------------------------------------------------------
Mon Jun 12 13:22:08 CEST 2006 - jdsn@suse.de

- run pango module creation as root (#165891)
- fixed SLE desktop file of suse_register for autoyast (mc, ug)
- 2.13.126

-------------------------------------------------------------------
Fri Jun  9 11:02:57 CEST 2006 - locilka@suse.cz

- Identify the downloaded release notes by the product name during
  the internet test. Changes were made in the module Product
  (#180581).
- 2.13.125

-------------------------------------------------------------------
Thu Jun  8 11:49:04 CEST 2006 - jdsn@suse.de

- create pango modules for registration browser (#165891)
- sync zypp update sources in autoyast mode as well (#181183)
- 2.13.124

-------------------------------------------------------------------
Wed Jun  7 16:15:36 CEST 2006 - jsrain@suse.cz

- avoid adding update source of an add-on product twice during
  installation (#182434)
- 2.13.123

-------------------------------------------------------------------
Tue Jun  6 18:56:57 CEST 2006 - mvidner@suse.cz

- Moved SourceManager + deps from yast2-packager to yast2-installation
  to avoid circular BuildRequires.
- 2.13.122

-------------------------------------------------------------------
Tue Jun  6 18:32:04 CEST 2006 - mvidner@suse.cz

- Call suse_register with --nozypp meaning that we will tell rug
  ourselves which zypp/yum sources it should add. This enables
  rejecting broken or untrusted sources (#180820).
- Moved the major part of Register::add_update_sources to
  SourceManager::AddUpdateSources.
- 2.13.121

-------------------------------------------------------------------
Tue Jun  6 09:53:16 CEST 2006 - jsrain@suse.cz

- sync add-on product source to ZMD (#181743)
- 2.13.120

-------------------------------------------------------------------
Thu Jun  1 17:57:23 CEST 2006 - mvidner@suse.cz

- Do log Report::{Message,Warning,Error} messages by default (#180862).
- 2.13.119

-------------------------------------------------------------------
Thu Jun  1 14:55:44 CEST 2006 - jsrain@suse.cz

- honor UPDATEURLS if installing add-on product in running system
  (#180417)
- 2.13.118

-------------------------------------------------------------------
Wed May 31 12:58:33 CEST 2006 - jsrain@suse.cz

- avoid calling Pkg::SourceStartCache during 1st stage of the
  installation (#178007)
- 2.13.117

-------------------------------------------------------------------
Tue May 30 18:02:54 CEST 2006 - jdsn@suse.de

- set correct title of installation step Customer Center (#179921)
- 2.13.116

-------------------------------------------------------------------
Fri May 26 14:27:56 CEST 2006 - jsrain@suse.cz

- fixed behavior if SLP source detection fails (#179036)
- 2.13.115

-------------------------------------------------------------------
Thu May 25 08:46:56 CEST 2006 - jsrain@suse.cz

- added possibility to specify add-on product URL as command-line
  parameter of add-on.ycp (to run add-on product workflow via
  autorun.sh)
- 2.13.114

-------------------------------------------------------------------
Wed May 24 12:52:21 CEST 2006 - jsrain@suse.cz

- properly integrate YCP code for add-on product installation in
  running system (if YCP code present) (#178311)
- 2.13.113

-------------------------------------------------------------------
Tue May 23 18:58:20 CEST 2006 - jdsn@suse.de

- gray out checkboxes in inst_suse_register when skipping (#178042)
- 2.13.112

-------------------------------------------------------------------
Tue May 23 15:07:42 CEST 2006 - jsrain@suse.cz

- added different desktop files for SLE and BOX/openSUSE
- 2.13.111

-------------------------------------------------------------------
Tue May 23 13:20:03 CEST 2006 - jdsn@suse.de

- fixed layouting in inst_ask_online_update (#177559)

-------------------------------------------------------------------
Fri May 19 17:57:10 CEST 2006 - jdsn@suse.de

- let inst_suse_register ask to install mozilla-xulrunner if
  missing (#175166)
- prevent non-root user to run inst_suse_register (#170736)
- 2.13.110

-------------------------------------------------------------------
Fri May 19 15:36:36 CEST 2006 - jsrain@suse.cz

- more verbose logging of storing hardware status (#170188)
- 2.13.109

-------------------------------------------------------------------
Thu May 18 17:07:13 CEST 2006 - hare@suse.de

- start iscsid if root is on iSCSI (#176804)

-------------------------------------------------------------------
Wed May 17 13:08:52 CEST 2006 - jsrain@suse.cz

- set DISPLAYMANAGER_SHUTDOWN according to control file (#169639)
- 2.13.108

-------------------------------------------------------------------
Tue May 16 13:29:38 CEST 2006 - jsrain@suse.cz

- marked missed text for translation (#175930)
- 2.13.107

-------------------------------------------------------------------
Mon May 15 12:59:58 CEST 2006 - jsrain@suse.cz

- handle additional data for installation restart (#167561)

-------------------------------------------------------------------
Fri May 12 14:11:18 CEST 2006 - jsrain@suse.cz

- initialize callbacks before adding an add-on product, properly
  handle installation sources of add-on products (both if preparing
  AutoYaST configuration (#172837)
- 2.13.106

-------------------------------------------------------------------
Thu May 11 13:50:29 CEST 2006 - jsrain@suse.cz

- do not disable automatic modprobe before adding add-on products
  (#172149)
- 2.13.105

-------------------------------------------------------------------
Thu May 11 12:02:13 CEST 2006 - ms@suse.de

- fixed message text (#172766)

-------------------------------------------------------------------
Thu May 11 09:55:08 CEST 2006 - ms@suse.de

- prevent ssh message from being displayed if vnc+ssh has
  been specified as installation method (#173486)

-------------------------------------------------------------------
Wed May 10 13:40:16 CEST 2006 - jdsn@suse.de

- removed search bar from registration browser (#169092)
- 2.13.104

-------------------------------------------------------------------
Tue May  9 19:35:47 CEST 2006 - jdsl@suse.de

- switched to Enterprise wording for inst_suse_register (#173970)
- 2.13.103

-------------------------------------------------------------------
Tue May  9 19:30:47 CEST 2006 - mvidner@suse.cz

- Save the update sources if registration is done later after the
  installation (#172665).
- When adding upate sources, do not add duplicates (check by the alias
  passed by suse_register on SLE), delete the duplicate beforehand
  (#168740#c3).
- 2.13.102

-------------------------------------------------------------------
Tue May  9 11:32:20 CEST 2006 - mvidner@suse.cz

- Start the network also when doing a remote X11 installation (#165458,
  hare).
- 2.13.101

-------------------------------------------------------------------
Mon May  8 17:32:59 CEST 2006 - jdsl@suse.de

- added hard require from y2-installation to suseRegister (hmuelle)
- added new w3m-jail for registration (#167225)
- fixed passing of url to browser(s) for registration (#167225)
- switched to Enterprise strings for inst_suse_register (shorn)
- 2.13.100

-------------------------------------------------------------------
Thu May  4 14:31:29 CEST 2006 - jsrain@suse.cz

- added congratulate text to the control file (#170881)
- 2.13.99

-------------------------------------------------------------------
Thu May  4 13:10:48 CEST 2006 - jsrain@suse.cz

- disable timeout in popup before installation reboot in case
  of SSH installation (#160301)

-------------------------------------------------------------------
Thu May  4 11:21:32 CEST 2006 - locilka@suse.cz

- include proofread message texts

-------------------------------------------------------------------
Wed May  3 10:26:29 CEST 2006 - locilka@suse.cz

- Busy cursor when "Contacting server" in suse_register (#171061).
- 2.13.97

-------------------------------------------------------------------
Tue May  2 15:25:35 CEST 2006 - locilka@suse.cz

- Display KDE-related help in the Congratulations dialog only
  in case of KDE as the default windowmanager (#170880).
- 2.13.96

-------------------------------------------------------------------
Fri Apr 28 14:10:50 CEST 2006 - locilka@suse.cz

- Proper checking for available network when adding an Add-On
  product. Network-related options are disabled in case of missing
  network both in installation and running system (#170147).
- 2.13.95

-------------------------------------------------------------------
Fri Apr 28 11:32:03 CEST 2006 - jsuchome@suse.cz

- initialize package callbacks for add on product workflow (#170317)
- 2.13.94

-------------------------------------------------------------------
Thu Apr 27 16:50:50 CEST 2006 - mvidner@suse.cz

- Tell libzypp-zmd-backend not to write sources to zypp db,
  we are going to do it ourselves (#170113).
- 2.13.93

-------------------------------------------------------------------
Thu Apr 27 16:03:39 CEST 2006 - jsrain@suse.de

- handle missing SHORTLABEL in content file (#170129)
- 2.13.92

-------------------------------------------------------------------
Thu Apr 27 14:57:23 CEST 2006 - fehr@suse.de

- set limit for separate /home to 14G for SLED (#169232)

-------------------------------------------------------------------
Thu Apr 27 11:16:56 CEST 2006 - ms@suse.de

- removed update_xf86config call, checking for /dev/psaux was
  broken and is no longer needed because the default mouse device
  is /dev/input/mice since many versions now (#168816)

-------------------------------------------------------------------
Thu Apr 27 10:52:08 CEST 2006 - mvidner@suse.cz

- When asking for update URLs, go trough products, not patterns (#169836).
- 2.13.91

-------------------------------------------------------------------
Thu Apr 27 08:34:33 CEST 2006 - locilka@suse.cz

- Making "SLP Catalog" selection bigger (maximum ncurses size)
  (#168718)
- 2.13.90

-------------------------------------------------------------------
Tue Apr 25 22:58:52 CEST 2006 - jsrain@suse.de

- fixed service proposal in SLES control file (#159771)

-------------------------------------------------------------------
Tue Apr 25 16:19:11 CEST 2006 - locilka@suse.cz

- Return `next instead of `ok in case of SLP Add-On Source (#165989)
- 2.13.89

-------------------------------------------------------------------
Mon Apr 24 16:22:14 CEST 2006 - jsrain@suse.de

- GDM is default if both KDE and GNOME installed (#155095)
- 2.13.88

-------------------------------------------------------------------
Mon Apr 24 13:30:50 CEST 2006 - sh@suse.de

- V 2.13.87
- Removed "Disagree with all" button (bug #163001)

-------------------------------------------------------------------
Mon Apr 24 12:35:52 CEST 2006 - ug@suse.de

- 2.13.86

-------------------------------------------------------------------
Mon Apr 24 11:52:47 CEST 2006 - ug@suse.de

- X-SuSE-YaST-AutoInstRequires=lan
  added to desktop file of suse register.
  Otherwise the registration fails.

-------------------------------------------------------------------
Mon Apr 24 09:37:57 CEST 2006 - lnussel@suse.de

- run rcSuSEfirewall2 reload when installing via vnc or ssh (#153467)
- 2.13.85

-------------------------------------------------------------------
Fri Apr 21 23:26:26 CEST 2006 - jsrain@suse.de

- determine base product accordign to flag (#160585)
- 2.13.84

-------------------------------------------------------------------
Fri Apr 21 17:26:15 CEST 2006 - jdsn@suse.de

- added proxy support for registration browser (#165891)
- 2.13.83

-------------------------------------------------------------------
Thu Apr 20 22:22:59 CEST 2006 - jsrain@suse.de

- handle installation restart with repeating last step (#167561)
- 2.13.82

-------------------------------------------------------------------
Thu Apr 20 18:51:55 CEST 2006 - jdsn@suse.de

- proxy support for registration process (#165891)
- disable w3m registration by control variable (aj)
- 2.13.81

-------------------------------------------------------------------
Thu Apr 20 16:09:23 CEST 2006 - mvidner@suse.cz

- When cloning, save installation sources beforehand (#165860).
- 2.13.80

-------------------------------------------------------------------
Wed Apr 19 19:55:47 CEST 2006 - jsrain@suse.de

- restore buttons after calling DASD or zFCP module (#160399)
- 2.13.79

-------------------------------------------------------------------
Wed Apr 19 15:04:03 CEST 2006 - locilka@suse.cz

- Added more debugging messages to the inst_proposal (#162831)
- 2.13.78

-------------------------------------------------------------------
Tue Apr 18 22:58:41 CEST 2006 - jsrain@suse.de

- display proper popup when aborting add-on product installation
  (#159689)

-------------------------------------------------------------------
Tue Apr 18 22:22:02 CEST 2006 - jdsn@suse.de

- in inst_suse_register:
- busy/waiting popups (#163366, #164794)
- text changes (#165509)
- autodisable checkbox "Registration Code" (# 165841)
- error handling in case no browser is available
- cleanup
- 2.13.77

-------------------------------------------------------------------
Tue Apr 18 21:44:45 CEST 2006 - jsrain@suse.de

- do not initialize catalogs before booting installed system (#162899)
- 2.13.76

-------------------------------------------------------------------
Tue Apr 18 18:08:18 CEST 2006 - mvidner@suse.cz

- Do not try to add empty URL as an update source (#165860#c12).

-------------------------------------------------------------------
Tue Apr 18 17:02:05 CEST 2006 - mvidner@suse.cz

- Fixed a typo in the previous change.
- 2.13.75

-------------------------------------------------------------------
Tue Apr 18 14:06:21 CEST 2006 - locilka@suse.cz

- Add-On SLP source was allways returning `back also in case
  of `ok (`next) (#165989)
- 2.13.74

-------------------------------------------------------------------
Tue Apr 18 10:12:19 CEST 2006 - mvidner@suse.cz

- Skip popup and unnecessary work if there are no online update
  sources for add-ons (#167233).
- 2.13.73

-------------------------------------------------------------------
Fri Apr 14 22:25:11 CEST 2006 - jsrain@suse.de

- prevent from changing installation mode and system for update once
  it is selected (#165832)
- added add-on products to installation/update proposal for SLES/SLED
- 2.13.72

-------------------------------------------------------------------
Fri Apr 14 13:19:52 CEST 2006 - lslezak@suse.cz

- call vm_finish client at the end of installation - disable
  some services in Xen domU (#161720, #161721, #161756)
- 2.13.71

-------------------------------------------------------------------
Thu Apr 13 18:17:52 CEST 2006 - jdsn@suse.de

- changed control files according to (#165509)

-------------------------------------------------------------------
Thu Apr 13 10:35:42 CEST 2006 - mvidner@suse.cz

- Do not display errors if language specific release notes are missing
  on the installation source (#165767).
- 2.13.70

-------------------------------------------------------------------
Wed Apr 12 16:24:48 CEST 2006 - jdsn@suse.de

- added missing autoyast entries in suse_register.desktop
- 2.13.69

-------------------------------------------------------------------
Wed Apr 12 12:57:53 CEST 2006 - jsuchome@suse.cz

- control files updated for manual online update run (#165503)
- 2.13.68

-------------------------------------------------------------------
Wed Apr 12 11:39:08 CEST 2006 - ms@suse.de

- fixed displaying ftp password in plaintext in y2start.log (#164824)

-------------------------------------------------------------------
Wed Apr 12 11:05:34 CEST 2006 - mvidner@suse.cz

- Do not mangle the URL obtained from suse_register (#165499).
- 2.13.67

-------------------------------------------------------------------
Wed Apr 12 09:15:48 CEST 2006 - locilka@suse.cz

- fixed Product.ycp - relnotes_url might be defined as an empty
  string (#165314).
- 2.13.66

-------------------------------------------------------------------
Tue Apr 11 22:19:03 CEST 2006 - jsrain@suse.de

- fixed boot if root is on LVM (initialize udev symlinks) (#163073)
- 2.13.65

-------------------------------------------------------------------
Tue Apr 11 16:01:40 CEST 2006 - jdsn@suse.de

- in inst_suse_register:
  - resized popups (hmuelle)
  - new info pupop showing new update server (aj)
  - removed cancel button (#164801, shorn)
- 2.13.64

-------------------------------------------------------------------
Tue Apr 11 11:28:23 CEST 2006 - fehr@suse.de

- flag for evms in control.SLES.xml needs to be true

-------------------------------------------------------------------
Mon Apr 10 17:08:10 CEST 2006 - mvidner@suse.cz

- Add installation sources for online update (#163192).
- 2.13.63

-------------------------------------------------------------------
Fri Apr  7 23:01:33 CEST 2006 - jsrain@suse.de

- provide Product::short_name (#163702)
- 2.13.62

-------------------------------------------------------------------
Fri Apr  7 15:14:01 CEST 2006 - jdsn@suse.de

- fixed evaluation of control file variables (#162988)
- 2.13.61

-------------------------------------------------------------------
Fri Apr  7 09:39:20 CEST 2006 - jsuchome@suse.cz

- 2.13.60

-------------------------------------------------------------------
Thu Apr  6 17:10:07 CEST 2006 - ms@suse.de

- allow huge memory allocations (#151515)

-------------------------------------------------------------------
Thu Apr  6 15:19:13 CEST 2006 - jsuchome@suse.cz

- Product.ycp: read SHORTLABEL value from content file (#163702)

-------------------------------------------------------------------
Wed Apr  5 18:13:11 CEST 2006 - mvidner@suse.cz

- Call SourceManager::SyncYaSTInstSourceWithZMD () in
  inst_rpmcopy(continue) because inst_suse_register does not run
  without a network connection (#156030#c30).

-------------------------------------------------------------------
Wed Apr  5 17:05:27 CEST 2006 - jsrain@suse.de

- do not rewrite log from SCR running in chroot during installation
- fix checking for duplicate sources (#159662)
- 2.13.59

-------------------------------------------------------------------
Tue Apr  4 18:11:34 CEST 2006 - jdsn@suse.de

- fixed w3m registration again (#162462)
- changed Requires to Recommends for suseRegister (hmuelle, aj)
- 2.13.58

-------------------------------------------------------------------
Mon Apr  3 18:27:15 CEST 2006 - jdsn@suse.de

- fixed w3m in ncuses registration (#162462)
- changes in suse_register to test new server side business logic
- 2.13.57

-------------------------------------------------------------------
Mon Apr  3 14:33:44 CEST 2006 - locilka@suse.cz

- Using yast-addon icon in the .desktop file and also in the source
  code (#154930).
- 2.13.56

-------------------------------------------------------------------
Mon Apr  3 14:32:08 CEST 2006 - ug@suse.de

- by default, enable clone box on SLD

-------------------------------------------------------------------
Mon Apr  3 14:22:22 CEST 2006 - ug@suse.de

- uncheck clone checkbox if cloning is greyed out (#162457)

-------------------------------------------------------------------
Fri Mar 31 17:32:03 CEST 2006 - mvidner@suse.cz

- Tell ZMD to get the inst source (#156030)
- No unlocking after all (#160319)
  - Don't reset zypp
  - Reenable Back
  - Fetch update source from suse_resigster and add it
- 2.13.55

-------------------------------------------------------------------
Thu Mar 30 13:42:35 CEST 2006 - mvidner@suse.cz

- Reset zypp and release its lock before suse_register (#160319).
  Therefore disabled the Back button.
- Don't run add-on.ycp if another process has the zypp lock (#160319).
- 2.13.53

-------------------------------------------------------------------
Thu Mar 30 12:31:49 CEST 2006 - jdsn@suse.de

- included new desktop file in Makefile (162112)

-------------------------------------------------------------------
Wed Mar 29 17:57:35 CEST 2006 - jsrain@suse.de

- prevent from installing one product multiple times (#159662)
- 2.13.54

-------------------------------------------------------------------
Wed Mar 29 16:43:02 CEST 2006 - locilka@suse.cz

- Fixed adding SLP-based Add-On product (#161270)
- SLP-based Add-On product handling moved to separate function
- Add-On MediaSelect dialog creation moved to separate function
- Changed icon for License
- 2.13.52

-------------------------------------------------------------------
Tue Mar 29 16:06:23 CEST 2006 - jdsn@suse.de

- late feature "force registration" for suse_register (aj, shorn)

-------------------------------------------------------------------
Tue Mar 28 21:29:07 CEST 2006 - jdsn@suse.de

- added 'rm -f /var/lib/zypp/zmd_updated_the_sources'
  flag file to be deleted if suse_register runs during installation
  file checked by online update - deletion requested by mvidner
- 2.13.51

-------------------------------------------------------------------
Tue Mar 28 20:53:13 CEST 2006 - jdsn@suse.de

- added autoyast part of suse_register
- icon for product registration (#160293)
- fixes for inst_suse_register
- 2.13.50

-------------------------------------------------------------------
Mon Mar 27 23:47:38 CEST 2006 - jsrain@suse.de

- removed desktop selection from NLD workflow (#160650)

-------------------------------------------------------------------
Fri Mar 24 15:15:30 CET 2006 - locilka@suse.cz

- Filling up list of release_notes urls for all installed products
  in the Product.ycp. Needed for internet_test (#160563).
- 2.13.49

-------------------------------------------------------------------
Fri Mar 24 11:00:06 CET 2006 - ms@suse.de

- added initvicons call in second stage S05-config (#160299)

-------------------------------------------------------------------
Thu Mar 23 18:34:18 CET 2006 - jdsn@suse.de

- fixed security issue: suse-ncc dummy user got his own group

-------------------------------------------------------------------
Thu Mar 23 18:33:25 CET 2006 - jdsn@suse.de

- added controlfile configured default settings for suse_register
- 2.13.47

-------------------------------------------------------------------
Thu Mar 23 16:23:37 CET 2006 - locilka@suse.cz

- Display license immediately after the Add-On product is scanned
  and added. Handle user interaction.
- 2.13.46

-------------------------------------------------------------------
Thu Mar 23 14:16:46 CET 2006 - jdsn@suse.de

- final texts for suse_register
- nonroot - warning for suse_register
- 2.13.45

-------------------------------------------------------------------
Thu Mar 23 13:19:03 CET 2006 - locilka@suse.cz

- Displaying license of the Add-On product if exists. Trying the
  localized version first. Waiting for user interaction if needed.
- Displaying info.txt if exists (#160017)
- Adjusting testsuites
- 2.13.44

-------------------------------------------------------------------
Mon Mar 22 19:04:55 CET 2006 - jdsn@suse.de

- fixed missing module in makefile
- 2.13.43

-------------------------------------------------------------------
Wed Mar 22 19:03:57 CET 2006 - locilka@suse.cz

- Added fallback for adding add-on products without file
  installation.xml. In this case, the product is added as a normal
  installation source and sw_single is called.
- 2.13.42

-------------------------------------------------------------------
Mon Mar 22 18:45:17 CET 2006 - jdsn@suse.de

- fixed ssh bug in suse_register
- suse_register reads and writes configuration to sysconfig
- final texts in suse_register
- 2.13.41

-------------------------------------------------------------------
Wed Mar 22 13:43:12 CET 2006 - mvidner@suse.cz

- Fixed release notes download (by Product::FindBaseProducts), #159490.

-------------------------------------------------------------------
Wed Mar 22 11:40:18 CET 2006 - jdsn@suse.de

- changed help text in suse_register
- patch to make the ComboBox appear longer in release_notes

-------------------------------------------------------------------
Tue Mar 21 16:33:32 CET 2006 - locilka@suse.cz

- adding "Local Directory" option for Add-On Products when no
  network is available (#159779).
- avoid from adding "Unknown" Add-On Product when Cancel button
  pressed in the Add New Add-On popup (#159784).

-------------------------------------------------------------------
Tue Mar 21 08:57:51 CET 2006 - jsuchome@suse.cz

- returned dependency on yast2-online-update

-------------------------------------------------------------------
Tue Mar 21 07:57:37 CET 2006 - visnov@suse.cz

- try to get add-on product control files only optionally (#159116)
- 2.13.40

-------------------------------------------------------------------
Mon Mar 20 10:08:13 CET 2006 - locilka@suse.cz

- disabled skipping the 'Installation Mode' dialog when no other
  installed Linux found. Just disabling 'Update' and 'Other'
  options in that case (#157695).
- removed calling uml_finish, client doesn't has been dropped.

-------------------------------------------------------------------
Fri Mar 17 22:50:06 CET 2006 - jsrain@suse.de

- added AytoYaST support for add-on products
- 2.13.39

-------------------------------------------------------------------
Fri Mar 17 09:30:02 CET 2006 - locilka@suse.cz

- fixed .desktop file for Add-On Products, now it starts add-on
  instead of sw_single when launched from YaST Control Center
  (#158869).

-------------------------------------------------------------------
Thu Mar 16 23:24:11 CET 2006 - jsrain@suse.de

- added zFCP and DASD modules to list of modules to be cloned after
  SLES installation (#153378)
- 2.13.38

-------------------------------------------------------------------
Thu Mar 16 23:10:06 CET 2006 - jsrain@suse.de

- fixed product handling (&product; macro) (#151050)
- allow multiple installation sources (#151755)

-------------------------------------------------------------------
Thu Mar 16 15:51:42 CET 2006 - jdsn@suse.de

- fixed blocker bug (#158628), suse_register call in all products

-------------------------------------------------------------------
Thu Mar 16 14:56:36 CET 2006 - fehr@suse.de

- increase maximal size of root fs to 20 Gig (#158608)
- 2.13.37

-------------------------------------------------------------------
Wed Mar 15 18:21:54 CET 2006 - jsrain@suse.de

- do not overwrite language settings during update (#156562)
- do not offer network sources for Add-On products if no network is
  configured (#156467)
- 2.13.36

-------------------------------------------------------------------
Tue Mar 14 18:16:32 CET 2006 - jdsn@suse.de

- corrected titles in control file
- 2.13.35

-------------------------------------------------------------------
Tue Mar 14 18:11:53 CET 2006 - jdsn@suse.de

- 2.13.34

-------------------------------------------------------------------
Tue Mar 14 18:09:58 CET 2006 - jdsn@suse.de

- new browser for registration
- new texts for registration module

-------------------------------------------------------------------
Mon Mar 13 16:26:00 CET 2006 - jsrain@suse.de

- report an error if creating catalog for add-on product fails
  (#157566)
- 2.13.33

-------------------------------------------------------------------
Fri Mar 10 19:02:04 CET 2006 - jsrain@suse.de

- disable add-on products if inst-sys is mounted from CD
- 2.13.32

-------------------------------------------------------------------
Fri Mar 10 18:33:55 CET 2006 - jdsn@suse.de

- fixed security bug (#157008)
- added link to browser for Novell privacy statement

-------------------------------------------------------------------
Fri Mar 10 17:55:11 CET 2006 - mvidner@suse.cz

- Start ncurses UI in non-threaded mode to enable spawning of
  interactive processes (like w3m for suseRegister, #150799).
- 2.13.31

-------------------------------------------------------------------
Fri Mar 10 12:17:56 CET 2006 - ms@suse.de

- forcing using xim for Qt Input (#156962)

-------------------------------------------------------------------
Thu Mar  9 17:36:39 CET 2006 - mvidner@suse.cz

- Control files: added network/startmode, being ifplugd for SL and
  SLED, auto for SLES (#156388).
- 2.13.30

-------------------------------------------------------------------
Thu Mar  9 17:35:30 CET 2006 - jsrain@suse.de

- fixed asking for add-on product CD (#156469)

-------------------------------------------------------------------
Thu Mar  9 12:01:07 CET 2006 - ms@suse.de

- include proofread message texts

-------------------------------------------------------------------
Wed Mar  8 17:00:41 CET 2006 - jdsn@suse.de

- fixed launch of yastbrowser (during installation)
- 2.13.29

-------------------------------------------------------------------
Wed Mar  8 15:25:57 CET 2006 - ms@suse.de

- fixed createStageList() function to be more restrictive on checking
  for stage files. Adapt startup documentation according to this
  change (#144783)

-------------------------------------------------------------------
Wed Mar  8 14:25:02 CET 2006 - lrupp@suse.de

- added suseRegister to Requires

-------------------------------------------------------------------
Tue Mar  7 22:27:45 CET 2006 - jdsn@suse.de

- added functionality to skip suse register and/or online update
- 2.13.28

-------------------------------------------------------------------
Tue Mar  7 20:07:43 CET 2006 - jsrain@suse.de

- added yastbrowser

-------------------------------------------------------------------
Tue Mar  7 00:26:26 CET 2006 - jsrain@suse.de

- fixed back button behavior in installation mode dialog (#155044)

-------------------------------------------------------------------
Mon Mar  6 10:47:31 CET 2006 - visnov@suse.cz

- enable media callbacks in the add-on product handling

-------------------------------------------------------------------
Fri Mar  3 23:30:36 CET 2006 - jsrain@suse.de

- added .desktop file for add-on product installation (#154930)
- properly initialize source for add-on product (#154980)
- 2.13.27

-------------------------------------------------------------------
Fri Mar  3 10:43:12 CET 2006 - visnov@suse.cz

- reset package manager before installing patches

-------------------------------------------------------------------
Wed Mar  1 23:19:47 CET 2006 - jsrain@suse.de

- release all medias before registering add-on product CD or DVD
  (#154348)
- check whether files are on the add-on product media before using
  them (#154314)
- 2.13.26

-------------------------------------------------------------------
Mon Feb 27 18:32:05 CET 2006 - jsrain@suse.de

- fixed setting default desktop according to destop dialog (#152709)
- 2.13.25

-------------------------------------------------------------------
Fri Feb 24 19:40:37 CET 2006 - jsrain@suse.de

- select base product before runing add-on products dialog
- 2.13.24

-------------------------------------------------------------------
Fri Feb 24 16:57:03 CET 2006 - ms@suse.de

- added qt plugin check to check_network function (#149025)

-------------------------------------------------------------------
Thu Feb 23 16:15:50 CET 2006 - jsrain@suse.de

- changed the name of the add-on product control file (#152770)
- 2.13.23

-------------------------------------------------------------------
Wed Feb 22 23:05:28 CET 2006 - jsrain@suse.de

- using correct icon (#151630)
- 2.13.22

-------------------------------------------------------------------
Wed Feb 22 12:45:54 CET 2006 - ms@suse.de

- added console startup message when y2base is called (#148165)

-------------------------------------------------------------------
Wed Feb 22 10:28:42 CET 2006 - visnov@suse.cz

- adapt BuildRequires
- 2.13.21

-------------------------------------------------------------------
Wed Feb 22 01:20:18 CET 2006 - jsrain@suse.de

- do not offer creating AutoYaST profile in first boot mode
  (#152285)
- 2.13.20

-------------------------------------------------------------------
Sun Feb 19 17:48:17 CET 2006 - jsrain@suse.de

- made inst_proposal more resistent to incorrect data returned from
  client modules (#148271)

-------------------------------------------------------------------
Fri Feb 17 23:58:34 CET 2006 - jsrain@suse.de

- removed dependency on yast2-online-update
- integrated add-on product selection to installation workflow
- 2.13.19

-------------------------------------------------------------------
Fri Feb 17 14:19:46 CET 2006 - mvidner@suse.cz

- inst_release_notes: Let the combo box have a label.
- inst_disks_activate: fixed the textdomain (s390 -> installation)

-------------------------------------------------------------------
Thu Feb 16 23:29:18 CET 2006 - jsrain@suse.de

- several fixes of add-on product installation
- 2.13.18

-------------------------------------------------------------------
Tue Feb 14 23:40:31 CET 2006 - jsrain@suse.de

- added possibility to use standalone-installation proposals when
  installing with base product
- added support for replacing 2nd stage workflow
- added support for disabling individual proposal
- added support for inserting steps to inst_finish for add-on
  products
- added copying merged control files to installed system, merging
  them for 2nd stage workflow
- 2.13.17

-------------------------------------------------------------------
Tue Feb 14 18:32:18 CET 2006 - jdsn@suse.de

- new release notes module (multiple release notes) FATE: 120129
- 2.13.16

-------------------------------------------------------------------
Tue Feb 14 01:22:52 CET 2006 - jsrain@suse.de

- fixed add-on product workflow and proposal merging

-------------------------------------------------------------------
Mon Feb 13 22:33:37 CET 2006 - jsrain@suse.de

- updated patchs on add-on product CD according to spec
- 2.13.15

-------------------------------------------------------------------
Mon Feb 13 10:09:58 CET 2006 - visnov@suse.cz

- save zypp.log from instsys

-------------------------------------------------------------------
Sun Feb 12 20:41:09 CET 2006 - olh@suse.de

- umount /dev and /sys unconditionally in umount_finish.ycp

-------------------------------------------------------------------
Sun Feb 12 19:41:28 CET 2006 - olh@suse.de

- remove obsolete comment from umount_finish.ycp

-------------------------------------------------------------------
Sun Feb 12 18:35:41 CET 2006 - visnov@suse.cz

- revert redirect

-------------------------------------------------------------------
Sun Feb 12 16:45:43 CET 2006 - kkaempf@suse.de

- redirect stderr to /var/log/YaST2/zypp.log when running
  1st or 2nd stage installation. (#149001)

-------------------------------------------------------------------
Thu Feb  9 21:27:28 CET 2006 - jsrain@suse.de

- added add-on product installation in running system

-------------------------------------------------------------------
Thu Feb  9 00:56:18 CET 2006 - jsrain@suse.de

- added control file merging functionality

-------------------------------------------------------------------
Tue Feb  7 17:57:40 CET 2006 - mvidner@suse.cz

- control files: Configure the hostname in the main installation
  workflow also in SuSE Linux (#142758) and SLED (#137340).
- 2.13.13

-------------------------------------------------------------------
Mon Feb  6 10:43:59 CET 2006 - olh@suse.de

- remove the /usr/share/locale/br symlink creation, there is
  no user of /usr/share/locale files inside the inst-sys
- remove the hostname linux, domainname local calls
  the hostname is already set in inst_setup.
  yast can not be restarted with ssh installs

-------------------------------------------------------------------
Tue Jan 31 14:30:07 CET 2006 - fehr@suse.de

- disable proposal with separate /home for SLES

-------------------------------------------------------------------
Mon Jan 30 18:19:31 CET 2006 - ms@suse.de

- fixed PCI bus ID setup (#145938)

-------------------------------------------------------------------
Fri Jan 27 14:37:30 CET 2006 - ms@suse.de

- adding truetype font path to the vnc font path (#139351)

-------------------------------------------------------------------
Thu Jan 26 12:51:17 CET 2006 - fehr@suse.de

- remove loading of dm modules, if needed this is done in libstorage

-------------------------------------------------------------------
Tue Jan 24 13:00:43 CET 2006 - ms@suse.de

- added check for testutf8 binary (#144699)

-------------------------------------------------------------------
Tue Jan 24 08:29:29 CET 2006 - jsrain@suse.cz

- enable iSCSI dialog during installation
- 2.13.12

-------------------------------------------------------------------
Mon Jan 23 13:21:46 CET 2006 - mvidner@suse.cz

- Added networkmanager_proposal to the network proposal.
- 2.13.11

-------------------------------------------------------------------
Mon Jan 23 13:03:09 CET 2006 - ms@suse.de

- added y2start.log message if YaST exits abnormally (#141016)
- fixed repatching of xorg.conf file (#144538)

-------------------------------------------------------------------
Mon Jan 23 09:30:07 CET 2006 - jsrain@suse.cz

- added "enable_clone" option (#144101)

-------------------------------------------------------------------
Mon Jan 16 17:07:17 CET 2006 - mvidner@suse.cz

- Prefer the string product feature network/network_manager (always,
  laptop, never) over boolean network/network_manager_is_default.

-------------------------------------------------------------------
Fri Jan 13 14:12:31 CET 2006 - jsrain@suse.cz

- run the desktop dialog also on SLES (#142771)
- added iscsi installation to the installatino workflow
- 2.13.10

-------------------------------------------------------------------
Wed Jan 11 14:50:18 CET 2006 - jsrain@suse.cz

- call installation clients for DASD/zFCP configuration instead of
  the run-time ones

-------------------------------------------------------------------
Mon Jan  9 16:47:46 CET 2006 - jsrain@suse.cz

- write mouse information on PPC (#116406)
- UI mode set to expert for SLES
- reset storage after (de)activating any disk (#140936)
- 2.13.9

-------------------------------------------------------------------
Fri Jan  6 16:20:23 CET 2006 - ms@suse.de

- fixed HVC_CONSOLE_HINT text (#140386)

-------------------------------------------------------------------
Thu Jan  5 16:49:24 CET 2006 - jsrain@suse.cz

- Removed unneeded stuff from proposals on some architectures for
  SLES (#140999, #140991)
- Added iSCSI to installation workflow (real call still missing)
- moved DASD/zFCP disk activation prior installation mode selection
  (#140936)
- 2.13.8

-------------------------------------------------------------------
Thu Jan  5 14:29:12 CET 2006 - sh@suse.de

- V 2.13.7
- Fixed bugs #79289, #114037: trouble with y2cc at end of installation
  Dropped y2cc at end of installation (OK from aj + gp)

-------------------------------------------------------------------
Thu Jan  5 13:52:48 CET 2006 - mvidner@suse.cz

- control file: for SLES, ask for the host name in the main workflow (F4126)

-------------------------------------------------------------------
Thu Jan  5 13:04:46 CET 2006 - jsuchome@suse.cz

- control file: for NLD, do not enable autologin by default (#140990)

-------------------------------------------------------------------
Tue Jan  3 12:11:15 CET 2006 - ms@suse.de

- don't call initvicons on s390/s390x architectures (#140383)

-------------------------------------------------------------------
Thu Dec 22 12:25:26 CET 2005 - fehr@suse.de

- added try_separate_home to partitioning section of control.xml

-------------------------------------------------------------------
Wed Dec 21 11:30:11 CET 2005 - ms@suse.de

- fixed startup Makefile.am

-------------------------------------------------------------------
Wed Dec 21 10:36:13 CET 2005 - visnov@suse.cz

- merged proofread texts

-------------------------------------------------------------------
Tue Dec 20 13:14:02 CET 2005 - ms@suse.de

- added support for graphical installation on ia64 archs (#140142)

-------------------------------------------------------------------
Mon Dec 19 18:10:00 CET 2005 - sh@suse.de

- Implemented feature #300359: Show Beta notice during installation
  Now showing /info.txt in a popup (with a simple "OK" button)
  over the license agreement
- V 2.13.6

-------------------------------------------------------------------
Fri Dec 16 16:15:24 CET 2005 - jsrain@suse.cz

- do not call obsolete gnome-postinstall script
- added list of modules to offer clone at the end of installation
  to control files
- 2.13.5

-------------------------------------------------------------------
Wed Dec 14 12:07:13 CET 2005 - ms@suse.de

- make service startup more robust (#138433)

-------------------------------------------------------------------
Fri Dec  2 16:19:15 CET 2005 - mvidner@suse.cz

- Added control file variables network_manager_is_default,
  force_static_ip.
- 2.13.4

-------------------------------------------------------------------
Fri Dec  2 09:57:48 CET 2005 - jsrain@suse.cz

- mark missing texts for translation (#136021)

-------------------------------------------------------------------
Wed Nov 30 08:07:25 CET 2005 - lslezak@suse.cz

- removed Xen and UML sections from control files
  (moved to yast2-vm package)
- 2.13.4

-------------------------------------------------------------------
Tue Nov 29 14:19:05 CET 2005 - sh@suse.de

- Implemented feature #110081: License translations
- V 2.13.3

-------------------------------------------------------------------
Mon Nov 28 12:50:08 CET 2005 - jsrain@suse.cz

- adjusted default desktop in control files (#132491)

-------------------------------------------------------------------
Tue Nov 22 12:58:19 CET 2005 - jsrain@suse.cz

- added default desktop to control files

-------------------------------------------------------------------
Fri Nov 11 08:20:27 CET 2005 - jsrain@suse.cz

- write hwcfg-static-printer only if parallel port is present
  (#116406)
- 2.13.2

-------------------------------------------------------------------
Tue Nov  1 13:02:58 CET 2005 - jsrain@suse.cz

- adapted to inst_desktop_new.ycp -> inst_desktop.ycp rename

-------------------------------------------------------------------
Tue Oct 18 12:35:16 CEST 2005 - ms@suse.de

- added update check: update_xf86config to be called in case of
  update. The script will fix the mouse configuration if the device
  /dev/mouse or /dev/psaux is in use (#118755)

-------------------------------------------------------------------
Mon Oct 17 16:28:11 CEST 2005 - ms@suse.de

- added testX binary check

-------------------------------------------------------------------
Thu Oct 13 16:21:53 CEST 2005 - ms@suse.de

- fixed startup scripts because Stefan changed the X11 module
  naming from drv.o to drv.so :-(

-------------------------------------------------------------------
Fri Sep 30 14:22:28 CEST 2005 - jsrain@suse.cz

- remove checking whether to run language selection (language
  module knows better whether it is needed)

-------------------------------------------------------------------
Mon Sep 26 17:48:58 CEST 2005 - jsrain@suse.cz

- do close target before switching from update to bare metal
  installation (#115075)
- do not set default window manager in sysconfig if neither KDE
  nor GNOME are installed (#115412)
- 2.13.0

-------------------------------------------------------------------
Fri Sep  9 14:14:24 CEST 2005 - ms@suse.de

- fixed service startup sequence of HAL and DBUS (#115815)

-------------------------------------------------------------------
Wed Sep  7 16:00:24 CEST 2005 - jsrain@suse.cz

- fixed typo in the cursor scheme name for GNOME (#74309)
- 2.12.28

-------------------------------------------------------------------
Wed Sep  7 09:16:44 CEST 2005 - jsuchome@suse.cz

- 2.12.27

-------------------------------------------------------------------
Tue Sep  6 17:01:51 CEST 2005 - jsrain@suse.cz

- fixed freezing installation while saving configured hardware
 (#115387)

-------------------------------------------------------------------
Tue Sep  6 13:28:06 CEST 2005 - jsrain@suse.cz

- use correct icons for license agreement and installation mode
  dialogs (#105158)
- 2.12.26

-------------------------------------------------------------------
Mon Sep  5 17:30:18 CEST 2005 - ms@suse.de

- fixed braille setup (#115278)

-------------------------------------------------------------------
Mon Sep  5 16:25:44 CEST 2005 - ms@suse.de

- start dbus in Second-Stage/S06-services (#114667)

-------------------------------------------------------------------
Mon Sep  5 12:46:43 CEST 2005 - jsrain@suse.cz

- save all configured hardware at the end of installation (#104676)
- 2.12.25

-------------------------------------------------------------------
Thu Sep  1 13:45:29 CEST 2005 - ms@suse.de

- start hald in Second-Stage/S06-services (#114667)

-------------------------------------------------------------------
Mon Aug 29 09:56:30 CEST 2005 - jsrain@suse.cz

- reset package manager when switched installation mode (#105857)
- 2.12.24

-------------------------------------------------------------------
Fri Aug 26 10:23:24 CEST 2005 - jsrain@suse.cz

- set default cursor theme according to default desktop (#74309)
- 2.12.23

-------------------------------------------------------------------
Wed Aug 24 10:39:48 CEST 2005 - ms@suse.de

- fixed umount_result setting in /etc/install.inf. A space is
  needed between the colon and the value (#112620)

-------------------------------------------------------------------
Tue Aug 23 15:02:53 CEST 2005 - ms@suse.de

- fixed umount call in First-Stage setup -> added F03-umount (#103800)

-------------------------------------------------------------------
Tue Aug 23 12:46:16 CEST 2005 - jsrain@suse.cz

- mark correct tab selected after language is changed (#105995)
- reset target map when switching between installation and upgrade
  (#106627)

-------------------------------------------------------------------
Mon Aug 22 12:18:08 CEST 2005 - jsrain@suse.cz

- fixed title icons for proposal dialogs (#105165)
- 2.12.22

-------------------------------------------------------------------
Fri Aug 19 15:39:31 CEST 2005 - jsrain@suse.cz

- reverted forcing language dialog in NCurses (#102958)
- 2.12.21

-------------------------------------------------------------------
Fri Aug 19 15:33:08 CEST 2005 - ms@suse.de

- fixed mouse probing call, was never called in initial stage (#100665)

-------------------------------------------------------------------
Fri Aug 19 11:32:09 CEST 2005 - arvin@suse.de

- improved initialisation of libstorage callbacks (bug #105562)

-------------------------------------------------------------------
Wed Aug 17 17:37:02 CEST 2005 - ms@suse.de

- added umount_result key to /etc/install.inf containing the exit
  code from trying to umount the inst-sys (#103800)
- 2.12.19

-------------------------------------------------------------------
Wed Aug 17 15:45:40 CEST 2005 - jsrain@suse.cz

- handle correctly if _proposal client returns nil as warning level
  (#105154)

-------------------------------------------------------------------
Wed Aug 17 15:09:44 CEST 2005 - arvin@suse.de

- check if /sbin/splash exists (bug #105159)
- 2.12.18

-------------------------------------------------------------------
Tue Aug 16 08:51:16 CEST 2005 - jsrain@suse.cz

- build relation between old keys and new UDIs (#104676)

-------------------------------------------------------------------
Mon Aug 15 16:49:22 CEST 2005 - jsrain@suse.cz

- merged texts from proofread
- 2.12.17

-------------------------------------------------------------------
Mon Aug 15 14:45:43 CEST 2005 - ms@suse.de

- fixed vncpassword handling (#104377)

-------------------------------------------------------------------
Mon Aug 15 13:02:07 CEST 2005 - jsrain@suse.cz

- make the OK button in other installatino options popup default
  button (#104589)

-------------------------------------------------------------------
Fri Aug 12 14:35:19 CEST 2005 - jsrain@suse.cz

- force language selection in NCurses (#102958)
- 2.12.16

-------------------------------------------------------------------
Fri Aug 12 12:32:42 CEST 2005 - ms@suse.de

- fixed use of graphical installer within SSH session (#53767)

-------------------------------------------------------------------
Fri Aug 12 10:15:26 CEST 2005 - ms@suse.de

- fixed set_splash function to work with SuSE 10.0

-------------------------------------------------------------------
Tue Aug  9 15:22:24 CEST 2005 - ms@suse.de

- fixed shell warning (#100729)

-------------------------------------------------------------------
Mon Aug  8 14:06:10 CEST 2005 - jsrain@suse.cz

- show URL of product vendor in congratulation dialog (#102542)

-------------------------------------------------------------------
Fri Aug  5 13:00:16 CEST 2005 - lslezak@suse.cz

- added virtual machine proposal into contol file
- 2.12.15

-------------------------------------------------------------------
Wed Aug  3 13:01:20 CEST 2005 - jsrain@suse.cz

- fixed behavior in proposal with tabs if one of the submodules
  returned an error (#100203)
- 2.12.14

-------------------------------------------------------------------
Tue Aug  2 15:24:14 CEST 2005 - jsrain@suse.cz

- do not allow going back after 2nd stage installation is
  interrupted by reboot
- restore settings after reboot during 2nd stage installation

-------------------------------------------------------------------
Thu Jul 28 11:31:15 CEST 2005 - jsrain@suse.cz

- updated the installation confirmation popup (#98841)
- changed label of push button to access boot and repair (#98836),
  added help text
- 2.12.13

-------------------------------------------------------------------
Mon Jul 25 14:56:54 CEST 2005 - ms@suse.de

- include functions start_yast_and_reboot() and start_yast_again()
  according to a feature request for Jiri.

-------------------------------------------------------------------
Fri Jul 22 13:09:38 CEST 2005 - jsrain@suse.cz

- fixed dialog captions of proposals

-------------------------------------------------------------------
Thu Jul 21 17:01:57 CEST 2005 - fehr@suse.de

- replace obsolete SCR agent calls by call to Storage::ActivateHld()

-------------------------------------------------------------------
Thu Jul 21 11:54:19 CEST 2005 - ms@suse.de

- fixed YaST2.call::wait_for_x11() to set an initial value
  for server_running (#97381)
- 2.12.12

-------------------------------------------------------------------
Tue Jul 19 17:25:15 CEST 2005 - jsrain@suse.cz

- fixed switch from installation to update and vice versa
- added support for reboot and restart of YaST during 2nd stage
  installation
- updated control file to show 3 installation stages

-------------------------------------------------------------------
Mon Jul 18 13:38:50 CEST 2005 - jsrain@suse.cz

- updated control file
- minor inst_proposal clean-up
- 2.12.11

-------------------------------------------------------------------
Fri Jul 15 15:35:03 CEST 2005 - jsrain@suse.cz

- fixed behavior of several dialogs
- 2.12.10

-------------------------------------------------------------------
Thu Jul 14 18:18:42 CEST 2005 - jsrain@suse.cz

- added installation workflow
- added support for tabs in proposals
- adapted to new partitioner using storage-lib (arvin)
- moved inst_desktop.ycp to yast2-packager
- 2.12.9

-------------------------------------------------------------------
Mon Jul 11 16:21:58 CEST 2005 - jsrain@suse.cz

- removed dependency on vanished Display.ycp to fix build
- 2.12.8

-------------------------------------------------------------------
Mon Jul 11 11:14:18 CEST 2005 - ms@suse.de

- fixed race condition in checking servers exit code (#91342)
- fixed testX and xupdate paths

-------------------------------------------------------------------
Thu Jun  2 16:57:14 CEST 2005 - jsrain@suse.cz

- put focus on the release notes to allow scrolling without pushing
  Tab many times to move the focus (#80215)

-------------------------------------------------------------------
Wed Jun  1 14:12:06 CEST 2005 - mvidner@suse.cz

- Added a scr file for .etc.install_inf_options (#75720).
- 2.12.7

-------------------------------------------------------------------
Tue May 31 11:39:56 CEST 2005 - ms@suse.de

- implement check for driver update mode (#84155)

-------------------------------------------------------------------
Tue May 31 11:04:04 CEST 2005 - ms@suse.de

- applied patch from Olaf to avoid some time consuming calls (#86178)
- allow "vnc=1 usessh=1" as install and debug method (#45127)

-------------------------------------------------------------------
Mon May 30 15:55:55 CEST 2005 - jsrain@suse.cz

- display message when fallen into text mode installation (#53748)

-------------------------------------------------------------------
Mon May 16 10:53:27 CEST 2005 - jsrain@suse.cz

- renamed 'default' variable
- 2.12.6

-------------------------------------------------------------------
Tue May 10 14:05:01 CEST 2005 - jsrain@suse.cz

- copy /etc/X11/xorg.conf instead of XF86Config to the target
  system
- 2.12.5

-------------------------------------------------------------------
Mon May  9 18:27:54 CEST 2005 - ms@suse.de

- removed sed update of BusID (#78950)

-------------------------------------------------------------------
Wed Apr 27 12:56:15 CEST 2005 - jsrain@suse.cz

- modularized inst_finish.ycp
- 2.12.4

-------------------------------------------------------------------
Thu Apr 21 11:14:04 CEST 2005 - ms@suse.de

- fixed X11 config patching code, related to (#66989)

-------------------------------------------------------------------
Mon Apr 18 17:10:55 CEST 2005 - jsrain@suse.cz

- one more fix for new ProductFeatures.ycp interface
- 2.12.3

-------------------------------------------------------------------
Mon Apr 18 15:19:44 CEST 2005 - jsrain@suse.cz

- adapted to new interface of ProductFeatures.ycp
- 2.12.2

-------------------------------------------------------------------
Thu Apr 14 17:19:30 CEST 2005 - visnov@suse.cz

- 2.12.1

-------------------------------------------------------------------
Wed Apr  6 15:39:25 CEST 2005 - ms@suse.de

- inst-sys move XF86Config to xorg.conf (#66989)

-------------------------------------------------------------------
Tue Mar 29 14:23:17 CET 2005 - jsrain@suse.cz

- updated the layout of the source files in the repository
- 2.12.0

-------------------------------------------------------------------
Wed Mar 23 15:04:17 CET 2005 - ms@suse.de

- fixed vnc server arguments (#70896)

-------------------------------------------------------------------
Sat Mar 19 10:15:14 CET 2005 - ms@suse.de

- fixed second stage locale setup for textbased installation (#73631)

-------------------------------------------------------------------
Tue Mar 15 16:59:19 CET 2005 - ms@suse.de

- IMPORTANT: fixed locale setup (#72145)

-------------------------------------------------------------------
Tue Mar 15 09:44:32 CET 2005 - jsrain@suse.cz

- enable netdaemon if GNOME is default desktop (#72018)

-------------------------------------------------------------------
Mon Mar 14 15:23:17 CET 2005 - jsrain@suse.cz

- enable FAM daemon when GNOME is installed

-------------------------------------------------------------------
Mon Mar 14 14:15:34 CET 2005 - ms@suse.de

- fixed missing reboot on SSH installation (#67043)

-------------------------------------------------------------------
Fri Mar 11 16:50:14 CET 2005 - ms@suse.de

- added option --auto-fonts to Y2_QT_ARGS (#72174)

-------------------------------------------------------------------
Fri Mar 11 12:57:37 CET 2005 - ms@suse.de

- fixed setting TERM variable (#71771)

-------------------------------------------------------------------
Mon Mar  7 08:27:03 CET 2005 - jsrain@suse.cz

- initialize &product; macro in inst_suseconfig (#70899)
- set hwcfg file for parallel printer (#64412)

-------------------------------------------------------------------
Thu Mar  3 17:36:56 CET 2005 - ms@suse.de

- fixed LANG setting in F03-language (#66498)

-------------------------------------------------------------------
Thu Mar  3 12:53:00 CET 2005 - ms@suse.de

- fixed startup scripts for pcmcia/usb network installations (#65164)

-------------------------------------------------------------------
Wed Mar  2 10:53:37 CET 2005 - jsrain@suse.cz

- merged texts from proofread

-------------------------------------------------------------------
Wed Mar  2 06:42:11 CET 2005 - nashif@suse.de

- url in last dialog is set to www.novell.com/linux

-------------------------------------------------------------------
Tue Mar  1 12:13:09 CET 2005 - jsrain@suse.cz

- removed obsolete symlink juggling (#66016)

-------------------------------------------------------------------
Thu Feb 24 16:10:03 CET 2005 - ms@suse.de

- added logsize check to FirstStage/F07-logging

-------------------------------------------------------------------
Wed Feb 23 11:35:18 CET 2005 - jsrain@suse.cz

- fixed comments for translators

-------------------------------------------------------------------
Tue Feb 22 18:30:15 CET 2005 - ms@suse.de

- fixed check for X11 configuration in continue mode (#66224)

-------------------------------------------------------------------
Tue Feb 22 13:11:41 CET 2005 - sh@suse.de

- V 2.11.17

-------------------------------------------------------------------
Tue Feb 22 13:05:23 CET 2005 - ms@suse.de

- fixed Y2MAXLOGSIZE setting, which was set to 0 because df within
  inst-sys is not an option for checking the filesystem space

-------------------------------------------------------------------
Mon Feb 21 18:10:26 CET 2005 - sh@suse.de

- Proper log-rotating in inst_finish
- V 2.11.16

-------------------------------------------------------------------
Fri Feb 18 10:55:09 CET 2005 - jsrain@suse.cz

- added "Initializing..." title to installation before something
  else is shown (#51039)

-------------------------------------------------------------------
Thu Feb 17 12:41:33 CET 2005 - ms@suse.de

- fixed inst-sys copy process of XF86Config to take care
  about the new name xorg.conf

-------------------------------------------------------------------
Wed Feb 16 14:53:57 CET 2005 - jsrain@suse.cz

- fix displaying release notes if the localized version is not
  available (#50911)

-------------------------------------------------------------------
Thu Feb 10 13:13:50 CET 2005 - jsrain@suse.cz

- reduced forced minimal size of the release notes popup (#50637)
- fixed the order of proposal creation (and thus firewall
  is enabled again) (#50622)
- 2.11.15

-------------------------------------------------------------------
Wed Feb  9 19:16:22 CET 2005 - nashif@suse.de

- Save files control.xml and info.txt from installation into
  /etc/YaST2.

-------------------------------------------------------------------
Wed Feb  9 15:05:33 CET 2005 - jsrain@suse.cz

- additional kernel parameters in control file Prof moved to
  the new variable (#50369)

-------------------------------------------------------------------
Tue Feb  8 16:14:44 CET 2005 - nashif@suse.de

- Moved ProductControl to yast2 package

-------------------------------------------------------------------
Mon Feb  7 13:46:48 CET 2005 - jsrain@suse.cz

- fixed order of items in the "Change" button in proposals (#50204)
- merged texts from proofread
- added label informing about release notes from media
- fixed translating empty string in the installation steps
- 2.11.12

-------------------------------------------------------------------
Fri Feb  4 13:14:54 CET 2005 - jsrain@suse.cz

- display release notes from installation proposal

-------------------------------------------------------------------
Wed Feb  2 18:21:48 CET 2005 - ms@suse.de

- fixed control center call (#50389)

-------------------------------------------------------------------
Tue Feb  1 17:02:20 CET 2005 - nashif@suse.de

- Fixed left "steps" display problems (#50388)

-------------------------------------------------------------------
Wed Jan 26 16:12:23 CET 2005 - nashif@suse.de

- install inst_default_desktop.ycp (#49838)

-------------------------------------------------------------------
Tue Jan 25 07:21:53 CET 2005 - nashif@suse.de

- Fixed arguments in control file
- Fixed deleting completed steps
- 2.11.10

-------------------------------------------------------------------
Mon Jan 24 16:29:32 CET 2005 - nashif@suse.de

- Moved installation workflow routines out of installation.ycp
- Adapted arguments of installation clients
- Enhanced control file and made it more readable (arguments of clients
  are clearer now)

-------------------------------------------------------------------
Mon Jan 24 11:27:55 CET 2005 - ms@suse.de

- fixed language environment (#49811)

-------------------------------------------------------------------
Thu Jan 13 11:35:45 CET 2005 - jsrain@suse.cz

- changed the "System will boot now..." message at the end of
  isnt_finish.ycp (#41592)
- 2.11.8

-------------------------------------------------------------------
Wed Jan 12 12:44:29 CET 2005 - ms@suse.de

- removed xmset calls to disable/enable the mouse pointer.
- prevent patching X11 configuration in continue mode

-------------------------------------------------------------------
Wed Jan 12 11:39:31 CET 2005 - ms@suse.de

- fixed yast startup in continue mode. The evaluation of the
  variables USE_SSH and VNC was wrong in S08-start and
  S09-cleanup

-------------------------------------------------------------------
Tue Jan 11 16:16:38 CET 2005 - jsrain@suse.cz

- prevent disabling the Next button in the proposal (#46708)

-------------------------------------------------------------------
Wed Jan  5 17:30:11 CET 2005 - jsrain@suse.cz

- removed unneeded imports and variables from installation.ycp
- adapted to changed interface of Kernel.ycp
- 2.11.7

-------------------------------------------------------------------
Tue Jan  4 09:45:17 CET 2005 - jsrain@suse.cz

- on SGI Altix add fetchop and mmtimer to MODULES_LOADED_ON_BOOT
  (was disabled due to problems in Kernel.ycp) (bug #46971)
- disable Back/Accept buttons in inst_finish.ycp (#37025)

-------------------------------------------------------------------
Thu Dec 16 15:13:23 CET 2004 - sh@suse.de

- Applied patch from bug #49275: Enable user to skip proposal
  even if there is a blocker error in it

-------------------------------------------------------------------
Thu Dec 09 10:52:54 CET 2004 - arvin@suse.de

- disable inclusion of fetchop and mmtimer in
  MODULES_LOADED_ON_BOOT on SGI Altix (bug #46971)

-------------------------------------------------------------------
Fri Dec  3 15:05:57 CET 2004 - ms@suse.de

- include some patches from old startup code which has been
  changed while developing the new startup concept. Please note
  all architecture dependant code has to be part of the startup/arch
  directories and must be included in a clean way to the new scripts.
  I will not include any arch changes made in the last weeks because
  this will lead to the same horrible situation we had in the past.
  if there is anything which has to be handled differntly on another
  architecture this must be done separately to be able to maintain
  that code longer than two days

-------------------------------------------------------------------
Wed Dec  1 12:04:13 CET 2004 - sh@suse.de

- Fixed bug #48722: Inconsistent lower/upper case in mode dialog

-------------------------------------------------------------------
Mon Nov 29 12:32:36 CET 2004 - ms@suse.de

- startup scripts ready now. reports can be send using bug: (#46886)

-------------------------------------------------------------------
Thu Nov 11 18:11:38 CET 2004 - arvin@suse.de

- always use Directory::logdir

-------------------------------------------------------------------
Thu Nov 11 17:47:45 CET 2004 - sh@suse.de

- Record macros during installation:
  /var/log/YaST2/macro_inst_initial.ycp for initial stage,
  /var/log/YaST2/macro_inst_cont.ycp  for "continue" mode

-------------------------------------------------------------------
Tue Nov 02 08:45:57 CET 2004 - arvin@suse.de

- allow to select repair/boot in installation mode selection even
  when no update is possible (bug #39874)

-------------------------------------------------------------------
Mon Nov  1 14:32:25 CET 2004 - visnov@suse.cz

- set product name in wizard (#46247)

-------------------------------------------------------------------
Wed Oct 27 11:20:44 CEST 2004 - arvin@suse.de

- on SGI Altix add fetchop and mmtimer to MODULES_LOADED_ON_BOOT
  (bug #46971)

-------------------------------------------------------------------
Tue Oct 26 12:36:26 CEST 2004 - jsrain@suse.cz

- moved parts of Mode.ycp to Installation.ycp
- adapted to Mode.ycp clean-up
- 2.11.2

-------------------------------------------------------------------
Tue Oct 19 10:46:15 CEST 2004 - lslezak@suse.cz

- UML mode: copy /etc/mtab file to host system (#42859)
- version 2.11.1

-------------------------------------------------------------------
Mon Oct 11 15:04:26 CEST 2004 - jsrain@suse.cz

- adapted to functional interface of Arch.ycp

-------------------------------------------------------------------
Mon Oct 11 10:43:25 CEST 2004 - jsrain@suse.cz

- moved default logon/window manager setting to extra client,
  setting it according to the base package selection (#46619)
- 2.11.0

-------------------------------------------------------------------
Thu Sep 30 15:12:09 CEST 2004 - sh@suse.de

- V 2.10.30
- Made final confirmation popup higher to accomodate all text
  without scrolling even in more verbose languages (de, fr)

-------------------------------------------------------------------
Wed Sep 29 14:13:35 CEST 2004 - mls@suse.de

- stop splash animation before starting yast
- go to verbose mode if X didn't start

-------------------------------------------------------------------
Mon Sep 27 15:37:03 CEST 2004 - arvin@suse.de

- don't create top-level "media" convenience links (bug #46152)

-------------------------------------------------------------------
Wed Sep 22 16:48:43 CEST 2004 - sh@suse.de

- Made final installation confirmation dialog wider and higher
  to avoid scrolling even for more verbose languages (de, fr)
- V 2.10.27

-------------------------------------------------------------------
Wed Sep 22 09:30:45 CEST 2004 - visnov@suse.cz

- reinitialize dialog after mode chosen (#45784)

-------------------------------------------------------------------
Tue Sep 21 14:48:15 CEST 2004 - arvin@suse.de

- use suse marble in congratulation screen (bug #45712)

-------------------------------------------------------------------
Mon Sep 20 13:52:35 CEST 2004 - sh@suse.de

- V 2.10.24
- Merged accidentially split translatable messages

-------------------------------------------------------------------
Fri Sep 17 16:12:53 CEST 2004 - sh@suse.de

- V 2.10.23
- Changed final installation confirmation dialog according to
  bug #45279

-------------------------------------------------------------------
Fri Sep 17 12:12:12 CEST 2004 - arvin@suse.de

- moved popup with boot message further to the end (bug #45432)

-------------------------------------------------------------------
Thu Sep 16 17:00:17 CEST 2004 - snwint@suse.de

- use language info from linuxrc to set LANG in YaST.start; this is
  just to run ncurses yast in fbiterm for exotic languages

-------------------------------------------------------------------
Wed Sep 15 15:16:41 CEST 2004 - arvin@suse.de

- fixed back button in internet test dialog (bug #45319)

-------------------------------------------------------------------
Wed Sep 15 14:48:09 CEST 2004 - visnov@suse.cz

- initialize proposal heading before creating dialog (#45340)

-------------------------------------------------------------------
Tue Sep 14 18:22:06 CEST 2004 - sh@suse.de

- V 2.10.20
- Fixed bug #45271: Mixture of en_UK / en_US: "licence" / "license"

-------------------------------------------------------------------
Tue Sep 14 17:05:15 CEST 2004 - mvidner@suse.cz

- Copy the DHCP cache to the right place (#45150).

-------------------------------------------------------------------
Tue Sep 14 12:46:53 CEST 2004 - arvin@suse.de

- fixed help text in main proposal (bug #45093)

-------------------------------------------------------------------
Tue Sep 14 10:53:02 CEST 2004 - jsrain@suse.cz

- added enable_firewall and firewall_ssh_enable to control file
  for PROF
- added related handlinng to ProductControl

-------------------------------------------------------------------
Mon Sep 13 12:57:41 CEST 2004 - jsrain@suse.cz

- set FAM_ONLY_LOCAL and start fam according to default windowmanager
- 2.10.18

-------------------------------------------------------------------
Mon Sep 13 11:28:33 CEST 2004 - arvin@suse.de

- added system info entry to update proposal (bug #45096)

-------------------------------------------------------------------
Fri Sep 10 13:03:30 CEST 2004 - snwint@suse.de

- use vesa driver as fallback, not vga (see #38253, comment #11)

-------------------------------------------------------------------
Thu Sep  9 15:49:46 CEST 2004 - mvidner@suse.cz

- Added a client to test the network and hardware proposals (#44677).
- 2.10.16

-------------------------------------------------------------------
Wed Sep  8 15:47:16 CEST 2004 - visnov@suse.cz

- implemented reordering of proposal items
- implemented support for hyperlinks in proposal summaries

-------------------------------------------------------------------
Tue Sep 07 14:18:56 CEST 2004 - arvin@suse.de

- added proposal step to initialize sources during update before
  mounting filesystems (needed to solve bug #44724)

-------------------------------------------------------------------
Mon Sep  6 13:33:34 CEST 2004 - mvidner@suse.cz

- Copy the DHCP client cache so that we can request the same IP
  (#43974).
- 2.10.14

-------------------------------------------------------------------
Mon Sep  6 09:50:37 CEST 2004 - jsrain@suse.cz

- avoid asking to confirm one license multiple times (#44145)

-------------------------------------------------------------------
Fri Sep 03 14:33:07 CEST 2004 - arvin@suse.de

- call Bootloader::Update instead of Bootloader::Write during
  update (bug #44286)

-------------------------------------------------------------------
Mon Aug 30 17:23:29 CEST 2004 - jsrain@suse.cz

- ask to confirm licenses of packages before installing/updating
  (#44145)
- 2.10.12

-------------------------------------------------------------------
Fri Aug 27 16:59:56 CEST 2004 - mvidner@suse.cz

- When showing the address for a VNC installation, don't rely on
  install.inf, print the current IP (#43974).
- 2.10.11

-------------------------------------------------------------------
Fri Aug 27 15:09:13 CEST 2004 - arvin@suse.de

- merged proof read messages

-------------------------------------------------------------------
Wed Aug 25 11:56:57 CEST 2004 - arvin@suse.de

- avoid tmp file in /tmp (bug #39444)

-------------------------------------------------------------------
Wed Aug 18 09:10:38 CEST 2004 - arvin@suse.de

- updated fvwmrc.yast2 (see bug #43796)

-------------------------------------------------------------------
Tue Aug 17 15:27:40 CEST 2004 - nashif@suse.de

- XFree86 -> xorg-x11 (#43832)

-------------------------------------------------------------------
Fri Aug 13 22:12:31 CEST 2004 - nashif@suse.de

- Fixed update (#43795)

-------------------------------------------------------------------
Wed Aug 11 18:03:11 CEST 2004 - nashif@suse.de

- Copy EULA to installed system for later use in firstboot module

-------------------------------------------------------------------
Wed Aug 11 16:09:43 CEST 2004 - nashif@suse.de

- Added firewall to network proposal (#43718)

-------------------------------------------------------------------
Tue Aug 10 15:21:56 CEST 2004 - nashif@suse.de

- Add default label for proposals

-------------------------------------------------------------------
Tue Aug 10 14:31:34 CEST 2004 - mvidner@suse.cz

- Fixed arguments for proposals (`initial)

-------------------------------------------------------------------
Mon Aug  9 19:37:28 CEST 2004 - nashif@suse.de

- Enable locking of proposals in control file
- Updated DTD for control file

-------------------------------------------------------------------
Thu Jul 29 10:10:04 CEST 2004 - nashif@suse.de

- New variables for ui and language handling added to control file
- Use Linuxrc module for install.inf and yast.inf handling

-------------------------------------------------------------------
Tue Jul 20 11:18:33 CEST 2004 - arvin@suse.de

- use capitalized SUSE in congratulation screen (bug #38853)

-------------------------------------------------------------------
Tue Jun 15 19:16:26 CEST 2004 - sh@suse.de

- Fixed typo in ssh install script (#42058)

-------------------------------------------------------------------
Tue Jun 15 14:11:06 CEST 2004 - sh@suse.de

- Fixed bug #41597: EULA must be scrolled in both dimensions

-------------------------------------------------------------------
Tue Jun 15 12:23:23 CEST 2004 - arvin@suse.de

- added Requires for yast2-update (bug #42013)

-------------------------------------------------------------------
Fri Jun 11 00:58:40 CEST 2004 - nashif@suse.de

- Added variable software_proposal to control file (NLD)

-------------------------------------------------------------------
Thu Jun 10 03:53:14 CEST 2004 - nashif@suse.de

- Added control for NLD

-------------------------------------------------------------------
Tue Jun  8 04:55:22 CEST 2004 - nashif@suse.de

- Also install control file for SLES to avoid lots of possible
  confusion when control file is not found on installation media
  and fallback file is used.
  (#41696)

-------------------------------------------------------------------
Tue Jun  8 04:37:03 CEST 2004 - nashif@suse.de

- Fixed bug #41696: yast uses elevator=anticipatory instead of
  elevator=as

-------------------------------------------------------------------
Sun May 30 00:38:55 CEST 2004 - nashif@suse.de

- Added Services to main control file for translation (#41367)
- 2.9.83

-------------------------------------------------------------------
Thu May 27 14:40:46 CEST 2004 - mvidner@suse.cz

- Added variables to ProductFeatures
  so that yast2-nis-client testsuite passes (~#41038).
- 2.9.82

-------------------------------------------------------------------
Thu May 27 12:21:19 CEST 2004 - arvin@suse.de

- added special console handling for iSeries (bug #39025)

-------------------------------------------------------------------
Wed May 26 11:12:56 CEST 2004 - arvin@suse.de

- set LD_LIBRARY_PATH in 1st stage installation start script
  (bug #40833)

-------------------------------------------------------------------
Tue May 25 14:10:33 CEST 2004 - jsrain@suse.cz

- set the I/O scheduler in ProductFeatures (#41038)
- 2.9.79

-------------------------------------------------------------------
Mon May 24 14:58:50 CEST 2004 - arvin@suse.de

- again ask for TERM variable if it's set to "vt100" (bug #40991)

-------------------------------------------------------------------
Tue May 18 15:32:30 CEST 2004 - arvin@suse.de

- moved fvwmrc.notitle from sax2 here (bug #37480)

-------------------------------------------------------------------
Tue May 11 13:54:26 CEST 2004 - lslezak@suse.cz

- don't ask for TERM variable if it's already set to "xterm"
  or "vt100" from linuxrc (don't ask in UML installation) (#39947)
- version 2.9.76

-------------------------------------------------------------------
Tue May 04 11:13:53 CEST 2004 - arvin@suse.de

- merged proofread messages

-------------------------------------------------------------------
Fri Apr 30 16:30:13 CEST 2004 - arvin@suse.de

- readded vnc remote proposal to SLES workflow (bug #31023)

-------------------------------------------------------------------
Wed Apr 28 15:38:45 CEST 2004 - arvin@suse.de

- quick implementation of execution of update.post2 scripts
  (bug #38677)

-------------------------------------------------------------------
Wed Apr 28 15:26:30 CEST 2004 - lslezak@suse.cz

- set Ctrl+Alt+Del handler in /etc/inittab to halt (instead of
  reboot) in UML system (safe shutdown from host system using
  uml_mconsole)
- version 2.9.73

-------------------------------------------------------------------
Tue Apr 27 18:25:25 CEST 2004 - gs@suse.de

- write Console: entry for p690 hvc console before reading
  /etc/install.inf (bug #39527)

-------------------------------------------------------------------
Tue Apr 27 10:34:06 CEST 2004 - arvin@suse.de

- call Pkg::SetAdditionalLocales after language change from
  proposal (bug #38366)

-------------------------------------------------------------------
Mon Apr 26 12:34:02 CEST 2004 - arvin@suse.de

- activate lvm and md before booting into a installed system
  (bug #39423)

-------------------------------------------------------------------
Thu Apr 22 18:12:43 CEST 2004 - arvin@suse.de

- removed support of starting yast2 installation without keyboard
  (linuxrc always reports a keyboard now) (bug #39235)

-------------------------------------------------------------------
Thu Apr 22 11:08:53 CEST 2004 - arvin@suse.de

- run unicode_{start,stop} only if they are present (bug #35714)

-------------------------------------------------------------------
Wed Apr 21 13:23:17 CEST 2004 - arvin@suse.de

- uses special sles screen for user authentication on sles

-------------------------------------------------------------------
Mon Apr 19 08:44:01 CEST 2004 - lslezak@suse.cz

- UML mode fixes: don't copy mtab to the host (it's not needed),
  find kernel and initrd even when symlinks are missing
  (workaround for bug #39063)
- added help text in UML installation proposal
- version 2.9.64

-------------------------------------------------------------------
Fri Apr 16 17:58:43 CEST 2004 - nashif@suse.de

- store variables needed in run-time in a sysconfig like file
- first try to load saved control file before fallback to packaged one.

-------------------------------------------------------------------
Fri Apr 16 14:57:44 CEST 2004 - arvin@suse.de

- fixed network start for remote x11 installation (bug #38832)

-------------------------------------------------------------------
Fri Apr 16 14:26:09 CEST 2004 - lslezak@suse.cz

- UML mode fixes: don't copy mtab to the host (it's not needed),
  find kernel and initrd even when symlinks are missing
  (workaround for bug #39063)
- added help text in UML installation proposal

-------------------------------------------------------------------
Fri Apr 16 11:08:42 CEST 2004 - arvin@suse.de

- removed keyboard proposal from update proposal for the update
  in the running system (bug #37817)

-------------------------------------------------------------------
Fri Apr 16 10:57:57 CEST 2004 - arvin@suse.de

- don't run on serial console in case of vnc or ssh installation
  (bug #37325)

-------------------------------------------------------------------
Thu Apr 15 18:26:04 CEST 2004 - arvin@suse.de

- add "service" proposal to SLES installation

-------------------------------------------------------------------
Thu Apr 15 12:03:00 CEST 2004 - arvin@suse.de

- log fvwm output for vnc installation (bug #30061)

-------------------------------------------------------------------
Wed Apr 07 12:37:53 CEST 2004 - arvin@suse.de

- avoid tmp file creation in check.boot script (bug #38572)

-------------------------------------------------------------------
Tue Apr 06 19:04:33 CEST 2004 - arvin@suse.de

- use fbiterm for CJK locales if appropriate (bug #37823)

-------------------------------------------------------------------
Tue Apr  6 18:55:20 CEST 2004 - nashif@suse.de

- only_update_selected option added to product feature set
- V 2.9.56

-------------------------------------------------------------------
Tue Apr  6 16:26:14 CEST 2004 - sh@suse.de

- V 2.9.55
- Fixed bug #36908: Use dynamic fonts based on resolution

-------------------------------------------------------------------
Mon Apr  5 14:38:22 CEST 2004 - fehr@suse.de

- load module dm-snapshort at to prevent hangs if LVM contains
  snapshot LVs (#36422)

-------------------------------------------------------------------
Mon Apr 05 11:32:21 CEST 2004 - arvin@suse.de

- show correct warning in second stage installation when xserver
  can't be started (bug #38298)

-------------------------------------------------------------------
Mon Apr 05 11:04:34 CEST 2004 - arvin@suse.de

- adjusted decision of frontend depending on memory size to memory
  requirements of new interpreter (bug #38298)
- fixed memory value in warning popup

-------------------------------------------------------------------
Sat Apr 03 17:44:03 CEST 2004 - arvin@suse.de

- use fbiterm for CJK locales if appropriate (bug #37823)

-------------------------------------------------------------------
Fri Apr 02 15:59:59 CEST 2004 - arvin@suse.de

- finally changed license to GPL for good

-------------------------------------------------------------------
Thu Apr 01 11:34:10 CEST 2004 - arvin@suse.de

- symmetricalized calls to inst_netsetup (bug #37763)

-------------------------------------------------------------------
Thu Apr 01 11:03:37 CEST 2004 - arvin@suse.de

- removed step label for inst_netsetup (bug #37546)

-------------------------------------------------------------------
Wed Mar 31 19:41:34 CEST 2004 - nashif@suse.de

- Added 2 options to control file:
   inform_about_suboptimal_distribution
   use_desktop_scheduler

-------------------------------------------------------------------
Wed Mar 31 17:19:12 CEST 2004 - lslezak@suse.cz

- inst_finish.ycp - copy kernel image, initrd and /etc/mtab to
  the host system in UML installation mode

-------------------------------------------------------------------
Tue Mar 30 11:25:44 CEST 2004 - arvin@suse.de

- disable virtual desktops in fvwm during vnc installation
  (bug #37480)

-------------------------------------------------------------------
Mon Mar 29 14:48:56 CEST 2004 - fehr@suse.de

- call Storage::FinishInstall() at end of installation

-------------------------------------------------------------------
Mon Mar 29 14:46:51 CEST 2004 - sh@suse.de

- Fixed bug #36713 (relies on yast2-core with fix for bug #36711):
  textdomain for wizard steps should come from control.xml

-------------------------------------------------------------------
Mon Mar 29 05:22:12 CEST 2004 - nashif@suse.de

- fixed copying of hook script logs into installed system

-------------------------------------------------------------------
Sun Mar 28 16:05:19 CEST 2004 - nashif@suse.de

- fixed hook scrips, now using WFM::Read(.local...) (#36831 )
- Not executing any scripting after last client
- Detecting mode before installation steps are sets (#37070 )
- logging hook output to /var/log/YaST2 and copying those
file to installed system.

-------------------------------------------------------------------
Thu Mar 25 16:49:04 CET 2004 - sh@suse.de

- Fixed bug #34618: Don't use full-screen if started remotely

-------------------------------------------------------------------
Thu Mar 25 14:50:07 CET 2004 - ms@suse.de

- fixed driver to use on ia64 systems. there is no framebuffer
  available but the vesa driver is working now (#34909)
- fixed possible loop at installation. handle different exit codes
  from testX in scripts/YaST2. The needed changes to testX have
  been made within the sax2 package (#36794)

-------------------------------------------------------------------
Thu Mar 25 12:12:44 CET 2004 - arvin@suse.de

- removed network proposal from update work flow

-------------------------------------------------------------------
Wed Mar 24 16:10:31 CET 2004 - arvin@suse.de

- renamed usbdevfs to usbfs (bug #31869)

-------------------------------------------------------------------
Wed Mar 24 15:07:03 CET 2004 - sh@suse.de

- Fixed bug #36850: Strange texts in y2qt wizard side bar
- V 2.9.42

-------------------------------------------------------------------
Wed Mar 24 11:13:46 CET 2004 - gs@suse.de

- workaround beta3 pre bug: deactivate Hooks::Run
  (causes crash after inst_finish)
- V 2.9.41

-------------------------------------------------------------------
Mon Mar 22 20:32:41 CET 2004 - nashif@suse.de

- Execute features client if variables are set in control file
- V 2.9.40

-------------------------------------------------------------------
Mon Mar 22 15:58:33 CET 2004 - sh@suse.de

- V 2.9.39
- Fixed bug #36292: Wizard steps not translated
- Preliminary fix for bug #36713: Use textdomain from XML file

-------------------------------------------------------------------
Mon Mar 22 11:14:07 CET 2004 - arvin@suse.de

- introduced and handle new variable Installation::scr_destdir
  to be used by Storage (bug #34996)

-------------------------------------------------------------------
Sun Mar 21 19:48:42 CET 2004 - nashif@suse.de

- read/set language/keyboard/timezone
- added client to set product variables before entering proposal

-------------------------------------------------------------------
Fri Mar 19 15:47:08 CET 2004 - arvin@suse.de

- omit skip/don't skip buttons in uml proposal

-------------------------------------------------------------------
Thu Mar 18 16:18:30 CET 2004 - arvin@suse.de

- fixed update work flow setting (bug #36429 and #35007)

-------------------------------------------------------------------
Thu Mar 18 09:59:01 CET 2004 - mvidner@suse.cz

- Fall back to runlevel 3 if we accidentally don't set it
  in the installation proposal. It would be 0 (#35662).

-------------------------------------------------------------------
Wed Mar 17 22:56:12 CET 2004 - nashif@suse.de

- Add runlevel to s390 proposal
- remove x11 from autoinst workflow (handled differently)

-------------------------------------------------------------------
Wed Mar 17 05:46:03 CET 2004 - nashif@suse.de

- update wizard steps at the right spot to enable switching back
  to installation mode

-------------------------------------------------------------------
Tue Mar 16 21:18:06 CET 2004 - kkaempf@suse.de

- run cleanup script for GNOME (#36196)

-------------------------------------------------------------------
Tue Mar 16 16:02:52 CET 2004 - msvec@suse.cz

- added icons to network and hardware proposals

-------------------------------------------------------------------
Tue Mar 16 14:26:03 CET 2004 - fehr@suse.de

- fix typo devmap_mkmod.sh -> devmap_mknod.sh
- 2.9.32

-------------------------------------------------------------------
Tue Mar 16 01:53:54 CET 2004 - nashif@suse.de

- Enabled evms_config in control file

-------------------------------------------------------------------
Tue Mar 16 01:31:55 CET 2004 - nashif@suse.de

- Update steps when switching modes (#35590)

-------------------------------------------------------------------
Mon Mar 15 12:00:07 CET 2004 - arvin@suse.de

- don't ask for terminal type during vnc installation (bug #33534)

-------------------------------------------------------------------
Fri Mar 12 06:45:02 CET 2004 - nashif@suse.de

- Update control file for autoinst
- Enable swittching of steps upon mode change
- Added possibility to disable a workflow step in runtime

-------------------------------------------------------------------
Thu Mar 11 18:50:55 CET 2004 - sh@suse.de

- Fixed bug #34618: Don't use full screen in remote installation

-------------------------------------------------------------------
Wed Mar 10 14:40:11 CET 2004 - arvin@suse.de

- don't warn if only no disk controller can be found (bug #35546)

-------------------------------------------------------------------
Wed Mar 10 09:51:29 CET 2004 - arvin@suse.de

- extended uml installation work flow

-------------------------------------------------------------------
Wed Mar 10 07:08:09 CET 2004 - nashif@suse.de

- Set wizard steps depending on installation mode

-------------------------------------------------------------------
Wed Mar 10 03:04:53 CET 2004 - nashif@suse.de

- removed include dir from spec

-------------------------------------------------------------------
Wed Mar 10 01:07:58 CET 2004 - sh@suse.de

- V 2.9.24
- Migration to new wizard

-------------------------------------------------------------------
Tue Mar  9 13:08:25 CET 2004 - msvec@suse.cz

- replaced X11 version detection code with (simpler) YCP
- package could be noarch currently (reduced NFB a lot)

-------------------------------------------------------------------
Mon Mar 08 11:54:40 CET 2004 - arvin@suse.de

- call more generalized storage function during update

-------------------------------------------------------------------
Fri Mar 05 12:07:50 CET 2004 - arvin@suse.de

- load correct device mapper module and create nodes

-------------------------------------------------------------------
Thu Mar  4 16:40:36 CET 2004 - visnov@suse.cz

- added type info
- 2.9.20

-------------------------------------------------------------------
Wed Mar  3 17:48:49 CET 2004 - nashif@suse.de

- Moved product features to new feature module

-------------------------------------------------------------------
Wed Mar  3 17:43:45 CET 2004 - sh@suse.de

- Applied rw's patch for bug #34531

-------------------------------------------------------------------
Wed Mar 03 15:45:45 CET 2004 - arvin@suse.de

- call storage function to update fstab (bug #34996)

-------------------------------------------------------------------
Tue Mar  2 17:47:11 CET 2004 - sh@suse.de

- Added user-visible workflow step descriptions for new wizard
  layout

-------------------------------------------------------------------
Mon Mar 01 16:53:44 CET 2004 - arvin@suse.de

- work on UML installation

-------------------------------------------------------------------
Fri Feb 27 03:31:46 CET 2004 - nashif@suse.de

- New control file based installation merged

-------------------------------------------------------------------
Fri Feb 20 19:53:00 CET 2004 - arvin@suse.de

- handle abort button in inst_finish (bug #30303)

-------------------------------------------------------------------
Fri Feb 20 11:28:26 CET 2004 - arvin@suse.de

- removed obsolete code from start scripts (bug #31805)

-------------------------------------------------------------------
Mon Feb 16 16:52:00 CET 2004 - mvidner@suse.cz

- set the runlevel according to the proposal
- 2.9.15

-------------------------------------------------------------------
Mon Feb 16 16:01:35 CET 2004 - arvin@suse.de

- added more flexible package handling for products

-------------------------------------------------------------------
Mon Feb 16 13:49:50 CET 2004 - mvidner@suse.cz

- added runlevel_proposal to installation_proposals (#30028)
- 2.9.14

-------------------------------------------------------------------
Mon Feb 16 11:20:01 CET 2004 - arvin@suse.de

- removed obsolete Mode::hardBoot

-------------------------------------------------------------------
Fri Feb 13 15:16:41 CET 2004 - sh@suse.de

- Applied patch from bug #34531: Kernel 2.6 hotplug handling

-------------------------------------------------------------------
Wed Feb 11 16:11:02 CET 2004 - arvin@suse.de

- more control over base selection handling

-------------------------------------------------------------------
Tue Feb 10 17:59:40 CET 2004 - arvin@suse.de

- added type specification in inst_proposal.ycp

-------------------------------------------------------------------
Tue Feb 10 16:02:19 CET 2004 - nashif@suse.de

- remove x11 from workflow for autoyast

-------------------------------------------------------------------
Tue Feb 10 10:32:08 CET 2004 - arvin@suse.de

- fixed building on s390

-------------------------------------------------------------------
Sat Feb  7 09:33:56 CET 2004 - nashif@suse.de

- remove vendor.y2cc file

-------------------------------------------------------------------
Fri Feb 06 16:13:58 CET 2004 - arvin@suse.de

- set default runlevel to 3 or 5 during installation depending
  on the presents of X11 (see bug #32366)

-------------------------------------------------------------------
Fri Feb 06 11:46:47 CET 2004 - arvin@suse.de

- fixed copying of temporary X11 config

-------------------------------------------------------------------
Mon Feb  2 15:49:46 CET 2004 - lslezak@suse.cz

- InitHWinfo module enabled in installation proposal
- version 2.9.4

-------------------------------------------------------------------
Sat Jan 31 21:07:11 CET 2004 - arvin@suse.de

- removed useless 'global'

-------------------------------------------------------------------
Mon Jan 26 17:28:06 CET 2004 - jsrain@suse.de

- removed cfg_susecnfig.scr from file list (was moved to yast2.rpm)
- 2.9.2

-------------------------------------------------------------------
Fri Dec 12 14:23:14 CET 2003 - jsrain@suse.de

- don't check if module is present in initrd before loading it

-------------------------------------------------------------------
Fri Oct 24 15:58:50 CEST 2003 - ms@suse.de

- added stuff from yast2/library/x11 to installation package

-------------------------------------------------------------------
Fri Oct 24 13:09:25 CEST 2003 - arvin@suse.de

- added help text for "Repair Installed System" (bug #30402)

-------------------------------------------------------------------
Fri Oct 17 11:37:46 CEST 2003 - ms@suse.de

- inst_finish: (#32366)
  removed runlevel setup code which is handled within the X11
  module now (XProposal.ycp). The update code for initdefault
  is still present because during update the X11 configuration
  is not started

- inst_x11: (#32366)
  removed dead code which sets the default runlevel to 3 if there
  is no XF86Config file present. This task is done if the X11
  configuration is finished and if there is no X11 configuration
  the default initdefault with aaa_base is set to 3 already

-------------------------------------------------------------------
Wed Sep 24 12:25:08 CEST 2003 - snwint@suse.de

- look for x11 drivers in lib64 dir on x86_64 (#31649)

-------------------------------------------------------------------
Thu Sep 18 11:38:50 CEST 2003 - arvin@suse.de

- shut down temporary network before online test during update
  (bug #31030)

-------------------------------------------------------------------
Thu Sep 18 10:55:43 CEST 2003 - arvin@suse.de

- don't use external pcmcia during firstboot (bug #31252)

-------------------------------------------------------------------
Mon Sep 15 19:26:33 CEST 2003 - msvec@suse.cz

- 2.8.34

-------------------------------------------------------------------
Mon Sep 15 15:15:25 CEST 2003 - gs@suse.de

- YaST2.start: set default value for LANGUAGE

-------------------------------------------------------------------
Mon Sep 15 11:03:04 CEST 2003 - arvin@suse.de

- skip network probing during update (bug #30545)

-------------------------------------------------------------------
Sun Sep 14 15:07:36 CEST 2003 - arvin@suse.de

- reset packagemanager when changing installation mode (bug #27970)

-------------------------------------------------------------------
Sun Sep 14 14:27:12 CEST 2003 - snwint@suse.de

- added test for utf8 serial console to YaST2.{start,firstboot}

-------------------------------------------------------------------
Sat Sep 13 18:39:23 CEST 2003 - nashif@suse.de

- remove inst_startup from autoinst workflow, add it autoinst_init
  (bug #30678)

-------------------------------------------------------------------
Fri Sep 12 17:25:56 CEST 2003 - ms@suse.de

- added milestone texts for X11 config update/inject (#30612)
- fixed lookup path for XFree86 3.x config (#30612)

-------------------------------------------------------------------
Fri Sep 12 14:06:05 CEST 2003 - arvin@suse.de

- fixed permissions of /var/lib/YaST2/install.inf (bug #30630)

-------------------------------------------------------------------
Thu Sep 11 17:32:40 CEST 2003 - kkaempf@suse.de

- use kernel k_smp4G on SMP-systems with
  memory <= 4GB or without PAE support

-------------------------------------------------------------------
Thu Sep 11 11:12:36 CEST 2003 - arvin@suse.de

- check for /proc/splash (bug #30472)

-------------------------------------------------------------------
Wed Sep 10 11:34:10 CEST 2003 - sh@suse.de

- Fixed max log file size calculation:
  Set LANG only in subshell,
  don't rely on /dev in 'df' output - use last line instead

-------------------------------------------------------------------
Tue Sep  9 12:48:47 CEST 2003 - kkaempf@suse.de

- use kernel k_psmp on smp-systems with
  less than 4GB memory or without PAE support

-------------------------------------------------------------------
Tue Sep 09 12:42:20 CEST 2003 - arvin@suse.de

- added kernel option desktop

-------------------------------------------------------------------
Mon Sep  8 18:01:53 CEST 2003 - sh@suse.de

- V 2.8.24
- Fixed bug #29927: Logfile setting too restrictive
  Now checking free space on RAM disk with 'df' and using
  max 10% of that per log file (max 5000)

-------------------------------------------------------------------
Mon Sep  8 11:53:17 CEST 2003 - snwint@suse.de

- advance splash progress bar in YaST2{,.start}
- driver updates are applied in inst_setup (used to be in YaST2.start)
- don't clear screen in YaST2.start

-------------------------------------------------------------------
Thu Sep 04 17:45:53 CEST 2003 - arvin@suse.de

- proof-read messages

-------------------------------------------------------------------
Wed Sep  3 17:27:51 CEST 2003 - gs@suse.de

- installation.ycp: call UI::SetKeyboard in continue mode
  (enable unicode for ncurses in UTF-8 locale)

-------------------------------------------------------------------
Wed Sep  3 10:15:44 CEST 2003 - kkaempf@suse.de

- copy XF86Config from inst-sys to XF86Config.install in
  the system (#29910)

-------------------------------------------------------------------
Tue Sep  2 13:54:53 CEST 2003 - kkaempf@suse.de

- make repair system accessible

-------------------------------------------------------------------
Mon Sep 01 17:42:20 CEST 2003 - arvin@suse.de

- removed obsolete inst_hw_config.ycp and inst_confirm_abort.ycp

-------------------------------------------------------------------
Sun Aug 31 14:56:10 CEST 2003 - arvin@suse.de

- use Popup::ConfirmAbort

-------------------------------------------------------------------
Sat Aug 30 22:27:57 CEST 2003 - arvin@suse.de

- moved reactivation of network to yast2-network (bug #29561)
- moved display of into.txt into separate file

-------------------------------------------------------------------
Thu Aug 28 16:55:51 CEST 2003 - ms@suse.de

- fixed xmigrate call (#29535)

-------------------------------------------------------------------
Thu Aug 28 16:04:41 CEST 2003 - kkaempf@suse.de

- Install default kernel on SMP systems without 'PAE'
  (i.e. Pentium1-SMP)
- Drop check for unsupported Cyrix-CPUs without 'TSC'

-------------------------------------------------------------------
Tue Aug 26 11:49:21 CEST 2003 - arvin@suse.de

- don't gray out next button in proposal in case of blockers
  (bug #29320)

-------------------------------------------------------------------
Fri Aug 22 18:11:20 CEST 2003 - arvin@suse.de

- fixed reading of memory info (bug #29017)

-------------------------------------------------------------------
Fri Aug 22 11:27:23 CEST 2003 - arvin@suse.de

- fixed update workflow

-------------------------------------------------------------------
Thu Aug 21 14:42:12 CEST 2003 - arvin@suse.de

- removed obsolete installation_ui.ycp

-------------------------------------------------------------------
Thu Aug 21 10:04:25 CEST 2003 - kkaempf@suse.de

- copy badlist (if existing) to installed system (#29092)

-------------------------------------------------------------------
Tue Aug 19 08:13:17 CEST 2003 - arvin@suse.de

- better way for mouse probing in text mode (bug #29005)

-------------------------------------------------------------------
Mon Aug 18 11:22:04 CEST 2003 - arvin@suse.de

- don't probe mouse in text mode (bug #29005)

-------------------------------------------------------------------
Fri Aug 15 15:20:38 CEST 2003 - arvin@suse.de

- removed obsolete showlog_defines.ycp

-------------------------------------------------------------------
Tue Aug 12 20:31:12 CEST 2003 - arvin@suse.de

- added remote administration proposal to network proposal

-------------------------------------------------------------------
Tue Aug 12 14:38:03 CEST 2003 - gs@suse.de

- YaST2.start: don't run in UTF-8 mode on a console which is
  connected to a serial port

-------------------------------------------------------------------
Mon Aug 11 15:51:52 CEST 2003 - arvin@suse.de

- use ycp based ncurses menu at end of installation

-------------------------------------------------------------------
Fri Aug 08 10:54:34 CEST 2003 - arvin@suse.de

- variable handling of release notes url

-------------------------------------------------------------------
Wed Aug 06 09:37:19 CEST 2003 - arvin@suse.de

- don't copy kernel config from to /usr/src/linux (bug #28496)

-------------------------------------------------------------------
Fri Aug 01 20:10:11 CEST 2003 - arvin@suse.de

- call inst_netprobe during install
- added desktop files

-------------------------------------------------------------------
Wed Jul 30 11:42:24 CEST 2003 - arvin@suse.de

- don't complain when no storage controllers can be found
  (bug #23686)

-------------------------------------------------------------------
Wed Jul 30 10:23:01 CEST 2003 - arvin@suse.de

- always let YaST run in an UTF-8 environment during installation
  (bug #14751)

-------------------------------------------------------------------
Fri Jul 25 15:13:04 CEST 2003 - arvin@suse.de

- removed handling of XFree86 Version 3 from YaST2.start

-------------------------------------------------------------------
Fri Jul 25 15:12:25 CEST 2003 - gs@suse.de

- YaST2.firstboot: read RC_LANG from /etc/sysconfig/language and
                   export LANG accordingly;
		   call unicode_start/unicode_stop (if required)

-------------------------------------------------------------------
Thu Jul 24 13:39:36 CEST 2003 - gs@suse.de

- YaST2.start: call unicode_start/unicode_stop;
               export YAST_DOES_ACS removed

-------------------------------------------------------------------
Fri Jul 04 13:21:20 CEST 2003 - arvin@suse.de

- convert update workflow into a proposal

-------------------------------------------------------------------
Fri May 23 15:20:32 CEST 2003 - arvin@suse.de

- take kernel command line from install.inf (bug #25745)

-------------------------------------------------------------------
Mon Apr 28 17:25:45 CEST 2003 - arvin@suse.de

- fixes for live eval (bug #26457)

-------------------------------------------------------------------
Wed Apr 23 12:09:20 CEST 2003 - ms@suse.de

- add config migration from 3x to 4x if possible
- ensure XF86Config is available if someone performs an update
  within a XFree86 3.x environment

-------------------------------------------------------------------
Tue Apr 15 17:18:13 CEST 2003 - arvin@suse.de

- removed call of SuSEconfig.3ddiag and switch2mesasoft after
  reboot during installation since they don't exist anymore

-------------------------------------------------------------------
Thu Apr 10 15:49:20 CEST 2003 - ms@suse.de

- fixed conditions of xmset calls (#26214)

-------------------------------------------------------------------
Tue Apr  8 12:51:55 CEST 2003 - jsrain@suse.de

- fixed parsing of kernel parameters containing blank space
  (#26147)

-------------------------------------------------------------------
Tue Apr  1 15:44:12 CEST 2003 - jsrain@suse.de

- added init= kernel parameter to discard list (#25478)

-------------------------------------------------------------------
Tue Mar 18 13:37:15 CET 2003 - kkaempf@suse.de

- drop "insserv apache" again, opens port 80
- 2.7.43

-------------------------------------------------------------------
Mon Mar 17 18:11:40 CET 2003 - kkaempf@suse.de

- "insserv apache" if it's DOC_SERVER (#25436)
- 2.7.42

-------------------------------------------------------------------
Mon Mar 17 16:36:24 CET 2003 - arvin@suse.de

- start fvwm2 for vnc installation (bug #25405)

-------------------------------------------------------------------
Mon Mar 17 15:30:26 CET 2003 - arvin@suse.de

- turn of silent splash mode before displaying messages during
  vnc and ssh installation (bug #25407)

-------------------------------------------------------------------
Mon Mar 17 09:21:22 CET 2003 - kkaempf@suse.de

- start apache as doc_server if suse_help_viewer isn't provided
  by kdebase3-SuSE (25436)
- 2.7.39

-------------------------------------------------------------------
Sat Mar 15 22:54:09 CET 2003 - kkaempf@suse.de

- gdm2 might not be installed yet but earmarked for installation
  (#25410)
- 2.7.38

-------------------------------------------------------------------
Fri Mar 14 17:41:40 CET 2003 - sh@suse.de

- The final and super-great ultimate path for release notes:
  /usr/share/doc/release-notes/RELEASE-NOTES.*.rtf

-------------------------------------------------------------------
Fri Mar 14 17:38:44 CET 2003 - sh@suse.de

- Moved RTF version of release notes from /usr/share/doc to
  /usr/share/doc/release_notes

-------------------------------------------------------------------
Fri Mar 14 17:32:20 CET 2003 - sh@suse.de

- Using file name RELEASE_NOTES.rtf to allow coexistence with
  RELEASE_NOTES.html for Konqueror

-------------------------------------------------------------------
Fri Mar 14 11:14:01 CET 2003 - fehr@suse.de

- remove handling of IDE recorders from inst_finish.ycp
  this is now done much sooner in StorageDevices.ycp (bug #25293)

-------------------------------------------------------------------
Wed Mar 12 15:12:54 CET 2003 - arvin@suse.de

- fixed focus in last installation dialog (bug #25171)

-------------------------------------------------------------------
Wed Mar 12 10:19:51 CET 2003 - ms@suse.de

- fixed broken mouse bug in continue mode (#24914)

-------------------------------------------------------------------
Tue Mar 11 17:16:03 CET 2003 - kkaempf@suse.de

- also set /etc/sysconfig/displaymanager:DISPLAYMANAGER (#25087)

-------------------------------------------------------------------
Mon Mar 10 19:03:34 CET 2003 - kkaempf@suse.de

- check for existance of /usr/src/linux/include/linux before
  copying kernel config.
- 2.7.32

-------------------------------------------------------------------
Mon Mar 10 18:34:58 CET 2003 - mvidner@suse.de

- Added .etc.install_inf_alias to work around an ini-agent
  limitation (#24836).
- 2.7.31

-------------------------------------------------------------------
Mon Mar 10 16:10:27 CET 2003 - arvin@suse.de

- fixed compose characters for certain locales (bug #14751)

-------------------------------------------------------------------
Fri Mar  7 17:21:06 CET 2003 - nashif@suse.de

- Dont read product data from installed system if in config mode
  (#24772 )

-------------------------------------------------------------------
Fri Mar  7 14:04:21 CET 2003 - kkaempf@suse.de

- copy kernel config to /usr/src/linux/... (#24835)

-------------------------------------------------------------------
Thu Mar  6 13:33:40 CET 2003 - fehr@suse.de

- umount fs based on crypto loop files before all other umounts
  (#24751)

-------------------------------------------------------------------
Thu Mar  6 12:58:31 CET 2003 - ms@suse.de

- removed mouse probing code from inst_startup.ycp and put
  that code into installation.ycp. Changed the mouse probing
  code to disconnect the device in front of the probing and
  re-connect it after the probing is done to avoid any
  jumping mouse cursors (#24355)

-------------------------------------------------------------------
Tue Mar 04 21:13:02 CET 2003 - arvin@suse.de

- handle flags from content file in Product module (bug #21561)

-------------------------------------------------------------------
Tue Mar  4 13:07:02 CET 2003 - sh@suse.de

- Fixed bug #24542: Bad license agreement button text

-------------------------------------------------------------------
Mon Mar  3 16:47:07 CET 2003 - sh@suse.de

- Fixed bug #10990: Boot installed system does not unmount

-------------------------------------------------------------------
Mon Mar  3 11:06:28 CET 2003 - fehr@suse.de

- call win resize module not only on i386 but also on x86_64 and ia64

-------------------------------------------------------------------
Thu Feb 27 12:36:16 CET 2003 - arvin@suse.de

- kill (with SIGKILL) shell on tty2 after installation (bug #24404)

-------------------------------------------------------------------
Wed Feb 26 17:17:43 CET 2003 - kkaempf@suse.de

- pass language to packagemanager (#23828)

-------------------------------------------------------------------
Wed Feb 26 12:31:27 CET 2003 - arvin@suse.de

- disable all sources if user aborts installation (bug #24292)

-------------------------------------------------------------------
Tue Feb 25 11:19:26 CET 2003 - arvin@suse.de

- make Hardware Configuration Dialog unconfuseable (bug #24020)

-------------------------------------------------------------------
Mon Feb 24 19:55:43 CET 2003 - kkaempf@suse.de

- add debug hooks (#23787)

-------------------------------------------------------------------
Mon Feb 24 18:25:31 CET 2003 - sh@suse.de

- V 2.7.20
- Fixed bug #24038: Installation language re-selection does not work

-------------------------------------------------------------------
Mon Feb 24 18:00:37 CET 2003 - gs@suse.de

- don't add .UTF-8 to LANG variable (causes problems with ncurses)
  bug #23348

-------------------------------------------------------------------
Mon Feb 24 17:23:55 CET 2003 - mvidner@suse.de

- Added proxy to the network configuration proposal (#24204).

-------------------------------------------------------------------
Fri Feb 21 15:21:41 CET 2003 - arvin@suse.de

- better text for "abort installation" popup (bug #24019)

-------------------------------------------------------------------
Fri Feb 21 12:40:55 CET 2003 - arvin@suse.de

- fixed button labels and help texts (bug #23912)

-------------------------------------------------------------------
Fri Feb 21 12:00:14 CET 2003 - sh@suse.de

- Fixed bug #24027: Root exploit in inst_suseconfig

-------------------------------------------------------------------
Fri Feb 21 11:30:37 CET 2003 - arvin@suse.de

- always do hard reboot (bug #23903)

-------------------------------------------------------------------
Thu Feb 20 15:49:44 CET 2003 - kkaempf@suse.de

- drop /etc/XF86Config (#23965)

-------------------------------------------------------------------
Thu Feb 20 11:39:23 CET 2003 - arvin@suse.de

- use title-style capitalization for menu names (bug #23848)

-------------------------------------------------------------------
Thu Feb 20 09:51:29 CET 2003 - ms@suse.de

- add support for mouse wheel during installation (#21660)

-------------------------------------------------------------------
Wed Feb 19 16:42:22 CET 2003 - arvin@suse.de

- disable all sources if user aborts installation (bug #23776)

-------------------------------------------------------------------
Wed Feb 19 16:07:29 CET 2003 - fehr@suse.de

- fix wrong variable of keyboard module in inst_finish.ycp (#23782)

-------------------------------------------------------------------
Wed Feb 19 08:35:05 CET 2003 - arvin@suse.de

- run SuSEconfig fonts during inst_finish for anti aliased fonts
  (bug #23768)

-------------------------------------------------------------------
Tue Feb 18 20:47:55 CET 2003 - arvin@suse.de

- fixed reading of content file if FLAGS line is missing

-------------------------------------------------------------------
Sat Feb 15 16:26:26 CET 2003 - nashif@suse.de

- call inst_x11 in autoinst mode

-------------------------------------------------------------------
Wed Feb 12 15:23:00 CET 2003 - kkaempf@suse.de

- remove call to mkinfodir (#23588)

-------------------------------------------------------------------
Wed Feb 12 12:03:24 CET 2003 - fehr@suse.de

- Write keytable info to yast.inf again in inst_finish.ycp

-------------------------------------------------------------------
Tue Feb 11 21:39:29 CET 2003 - arvin@suse.de

- handle update flag from content file (bug #21561)

-------------------------------------------------------------------
Mon Feb 10 20:53:53 CET 2003 - arvin@suse.de

- setup complete environment for qt during installation

-------------------------------------------------------------------
Mon Feb 10 18:24:12 CET 2003 - arvin@suse.de

- skip proposal dialog if it's empty (bug #23520)

-------------------------------------------------------------------
Fri Feb  7 16:12:49 CET 2003 - jsuchome@suse.de

- adapted inst_confirm_abort for the use from yast2-repair

-------------------------------------------------------------------
Thu Feb  6 16:16:29 CET 2003 - jsrain@suse.de

- removed missleading help text about starting of network during
  hardware proposal, when network has already been started (#20912)

-------------------------------------------------------------------
Wed Feb 05 17:05:43 CET 2003 - arvin@suse.de

- merged proofread messages

-------------------------------------------------------------------
Mon Feb  3 18:18:08 CET 2003 - sh@suse.de

- V 2.7.7
- Added default function key handling

-------------------------------------------------------------------
Thu Jan 30 16:08:44 CET 2003 - kkaempf@suse.de

- call /usr/bin/mkinfodir in inst_suseconfig
  (replaces SuSEconfig.man_info)

-------------------------------------------------------------------
Wed Jan 29 14:42:42 CET 2003 - arvin@suse.de

- added dialog to ask for preferred method of user authentication

-------------------------------------------------------------------
Tue Jan 28 18:47:16 CET 2003 - arvin@suse.de

- added final congratulations dialog
- added dialog with release notes

-------------------------------------------------------------------
Mon Jan 27 17:47:38 CET 2003 - sh@suse.de

- V 2.7.5
- Use new y2base/qt command line options for better WM cooperation
- Don't start a WM any more in YaST2 start script
  (testX does that now)

-------------------------------------------------------------------
Wed Jan 22 17:11:20 CET 2003 - arvin@suse.de

- use newer interface to modules agent (bug #22995)

-------------------------------------------------------------------
Wed Jan 22 11:36:10 CET 2003 - jsrain@suse.de

- returned accidentally removed call of Bootloader::Write ()
  function (bug #23018)
- 2.7.3

-------------------------------------------------------------------
Fri Dec 20 17:25:00 CET 2002 - arvin@suse.de

- changed label of second button of popup with info.txt (EULA)
  from "Cancel" to "Do Not Accept" (bug #21874)

-------------------------------------------------------------------
Fri Dec 20 17:04:37 CET 2002 - arvin@suse.de

- merged from 8.1 branch:
  - only set hostname during vnc installation if necessary
    (bug #21454)
  - popup with info.txt (EULA) now has a timeout during
    autoinstallation (bug #21413)
  - remove /root/.vnc/passwd after installation (bug #21360)
  - popup with info.txt now has two buttons (accept and cancel)
  - start portmapper if instmode==nfs also on s390 (#21094)

-------------------------------------------------------------------
Thu Dec 12 12:40:22 CET 2002 - jsrain@suse.de

- added handling of modules required to be loaded early after
  mounting root
- not adding ide-scsi to initrd, but scheduling relevant modules
  to be loaded after boot (#19376)

-------------------------------------------------------------------
Wed Dec 11 16:51:45 CET 2002 - lslezak@suse.cz

- .proc.cpuinfo agent rewritten to INI-agent (now supports
  multiple CPU, all keys from /proc/cpuinfo can be read)

-------------------------------------------------------------------
Mon Dec 09 12:49:20 CET 2002 - arvin@suse.de

- add modules ide-cd and cdrom before ide-scsi to INITRD_MODULES
  when an ide cdwriter is found (bug #22343)

-------------------------------------------------------------------
Wed Dec  4 15:29:17 CET 2002 - jsrain@suse.cz

- adapted to new bootloader module interface
- 2.7.1

-------------------------------------------------------------------
Tue Oct 22 16:53:21 CEST 2002 - ms@suse.de

- removed inst_x11 to be part of the installation workflow
- add x11_proposal to:
  hw-config-proposals-home-pc.ycp
  hw-config-proposals-networked-pc.ycp

-------------------------------------------------------------------
Wed Oct 16 14:03:27 CEST 2002 - arvin@suse.de

- correctly handle quotes in /etc/install.inf (bug #20986)

-------------------------------------------------------------------
Wed Oct 16 11:10:07 CEST 2002 - kkaempf@suse.de

- use proper tmpdir for vendor-supplied script when loading
  vendor driver disk (#20967)
- 2.6.87

-------------------------------------------------------------------
Tue Oct 15 16:29:21 CEST 2002 - choeger@suse.de

- renamed product id text from "Open Team Server" to "Openexchange Server",
  because this text is shown into the installation window and the name of
  the cd is associated with this name

-------------------------------------------------------------------
Mon Oct 14 18:21:52 CEST 2002 - sh@suse.de

- V 2.6.85
- Fixed bug #19214: Return to proposal after update

-------------------------------------------------------------------
Mon Oct 14 15:57:34 CEST 2002 - kkaempf@suse.de

- use "UpdateDir" from install.inf when checking vendor
  update media (#19442)
- set /sysconfig/suseconfig/CWD_IN_USER_PATH="no" on non-box
  products (#17464)
- 2.6.84

-------------------------------------------------------------------
Mon Oct 14 15:41:33 CEST 2002 - sh@suse.de

- V 2.6.83
- Fixed bug #19628: Obsolete MediaUI::ChangeMedium() call

-------------------------------------------------------------------
Thu Oct 10 15:26:07 CEST 2002 - arvin@suse.de

- make info text (aka beta warning) scroll-able (bug #20063)

-------------------------------------------------------------------
Wed Oct  9 09:23:53 CEST 2002 - jsrain@suse.cz

- now not enabling 2 gettys on same serial line on p690 (#19788)

-------------------------------------------------------------------
Tue Oct  8 15:37:59 CEST 2002 - kkaempf@suse.de

- disable update for non-box products (#20695)
- 2.6.80

-------------------------------------------------------------------
Mon Oct  7 17:09:46 CEST 2002 - kkaempf@suse.de

- display media.1/info.txt if exists before starting installation
  (#18504)

-------------------------------------------------------------------
Tue Oct  1 17:01:15 CEST 2002 - kkaempf@suse.de

- runlevel 5 only where applicable (#20369)

-------------------------------------------------------------------
Thu Sep 26 18:17:35 CEST 2002 - arvin@suse.de

- remove console kernel option if it's autodectected like
  pseries can do (bug #20177)

-------------------------------------------------------------------
Thu Sep 26 12:56:01 CEST 2002 - choeger@suse.de

- call product specific YaST2 modules before finishing the
  installation

-------------------------------------------------------------------
Tue Sep 24 11:48:17 CEST 2002 - arvin@suse.de

- run depmod after network setup for ssh and vnc installation
  (bug #20040)

-------------------------------------------------------------------
Mon Sep 23 15:31:25 CEST 2002 - arvin@suse.de

- again fix for qt background color (bug #18926)

-------------------------------------------------------------------
Fri Sep 20 17:02:45 CEST 2002 - arvin@suse.de

- in final proposal screen hide button to start control center if
  the control center is not available (bug #19926)

-------------------------------------------------------------------
Fri Sep 20 16:58:14 CEST 2002 - kkaempf@suse.de

- re-init Product module in running system from cached
  product data properly
- 2.6.72

-------------------------------------------------------------------
Fri Sep 20 13:30:40 CEST 2002 - kkaempf@suse.de

- initialize Product module from content data
- 2.6.71

-------------------------------------------------------------------
Fri Sep 20 13:08:08 CEST 2002 - kkaempf@suse.de

- add agent to read "/content" file
- 2.6.69

-------------------------------------------------------------------
Fri Sep 20 11:47:05 CEST 2002 - kkaempf@suse.de

- linuxrc provides 'content' at / now, no need to mount the source.
- 2.6.70

-------------------------------------------------------------------
Fri Sep 20 11:32:26 CEST 2002 - kkaempf@suse.de

- force reboot on s390 after installation
- 2.6.69

-------------------------------------------------------------------
Thu Sep 19 21:17:17 CEST 2002 - kkaempf@suse.de

- umount /var/adm/mount after retrieving content file
- 2.6.68

-------------------------------------------------------------------
Wed Sep 18 17:49:20 CEST 2002 - kkaempf@suse.de

- added product hooks to installation workflow
- 2.6.67

-------------------------------------------------------------------
Wed Sep 18 16:28:57 CEST 2002 - arvin@suse.de

- removed all code regarding zilo (bug #19821)
- fixed qt background color (bug #18926)

-------------------------------------------------------------------
Wed Sep 18 16:00:39 CEST 2002 - arvin@suse.de

- provides/obsoletes the old yast

-------------------------------------------------------------------
Mon Sep 16 12:37:32 CEST 2002 - kkaempf@suse.de

- remove unneeded Save() functions (#19591)

-------------------------------------------------------------------
Thu Sep 12 22:14:45 CEST 2002 - fehr@suse.de

- remove obsolete LVM and MD initialisation in inst_mode.ycp
- 2.6.63

-------------------------------------------------------------------
Thu Sep 12 17:15:52 CEST 2002 - kkaempf@suse.de

- remove control files (#19564)
- 2.6.62

-------------------------------------------------------------------
Thu Sep 12 15:26:35 CEST 2002 - kkaempf@suse.de

- fix vendor path for UnitedLinux (#19442)
- 2.6.61

-------------------------------------------------------------------
Thu Sep 12 14:38:52 CEST 2002 - kkaempf@suse.de

- dont warn about kernel if not in update mode.
- 2.6.60

-------------------------------------------------------------------
Thu Sep 12 13:10:40 CEST 2002 - kkaempf@suse.de

- symlink *.shipped to *.suse on update for LILO compatibility
- 2.6.59

-------------------------------------------------------------------
Wed Sep 11 13:40:41 CEST 2002 - kkaempf@suse.de

- properly unmount sources also on abort and end of update
- move package log to yast2-packager
- handle run-time kernel switch extra
- 2.6.58

-------------------------------------------------------------------
Wed Sep 11 00:42:12 CEST 2002 - kkaempf@suse.de

- remove obsolete package data after update
- release source (CD) and target (rpmdb)
- 2.6.57

-------------------------------------------------------------------
Tue Sep 10 16:15:09 CEST 2002 - arvin@suse.de

- added more provides/obsoletes (bug #19325)

-------------------------------------------------------------------
Tue Sep 10 14:34:13 CEST 2002 - arvin@suse.de

- again fix initial language

-------------------------------------------------------------------
Mon Sep  9 15:46:39 CEST 2002 - kkaempf@suse.de

- fix initial language
- 2.6.54

-------------------------------------------------------------------
Mon Sep 09 15:41:19 CEST 2002 - arvin@suse.de

- run ncurses control center after installation (instead of ycp
  based one) (bug #19246)

-------------------------------------------------------------------
Mon Sep  9 12:48:38 CEST 2002 - kkaempf@suse.de

- drop "noarch"
- 2.6.53

-------------------------------------------------------------------
Mon Sep 09 12:24:03 CEST 2002 - arvin@suse.de

- setup proxy configuration for installation (bug #19189)

-------------------------------------------------------------------
Mon Sep  9 12:20:13 CEST 2002 - kkaempf@suse.de

- remove runme_at_boot at end
- 2.6.51

-------------------------------------------------------------------
Fri Sep  6 12:56:08 CEST 2002 - kkaempf@suse.de

- s390'ers want it different -> k_deflt on smp systems (#18990)
- 2.6.50

-------------------------------------------------------------------
Fri Sep  6 12:48:51 CEST 2002 - kkaempf@suse.de

- properly detect update_mode after restart
- 2.6.49

-------------------------------------------------------------------
Thu Sep  5 20:47:47 CEST 2002 - kkaempf@suse.de

- continue with inst_rpmcopy after update
- 2.6.48

-------------------------------------------------------------------
Thu Sep 05 19:10:43 CEST 2002 - arvin@suse.de

- more old trans-package fun

-------------------------------------------------------------------
Thu Sep 05 15:01:29 CEST 2002 - arvin@suse.de

- always run depmod after installation (bug #18382)
- set HOME=/root during installation (bug #18882)

-------------------------------------------------------------------
Wed Sep  4 16:12:19 CEST 2002 - kkaempf@suse.de

- move update branch to yast2-update (#18876)
- 2.6.45

-------------------------------------------------------------------
Wed Sep 04 12:48:03 CEST 2002 - arvin@suse.de

- fixed provide/obsolete of trans packages (bug #18691)

-------------------------------------------------------------------
Tue Sep  3 22:34:44 CEST 2002 - kkaempf@suse.de

- adapt update workflow to package manager
- 2.6.41

-------------------------------------------------------------------
Mon Sep 02 14:14:15 CEST 2002 - arvin@suse.de

- set default runlevel back to 3 if X11 is not configured
  (bug #18705)

-------------------------------------------------------------------
Mon Sep 02 11:04:17 CEST 2002 - arvin@suse.de

- set HOME=/tmp during installation so qt doesn't pollute root
  filesystem (bug #18663)

-------------------------------------------------------------------
Fri Aug 30 11:18:15 CEST 2002 - arvin@suse.de

- hide output of kill in YaST2.firstboot (bug #18585)
- moved X11Version.ycp to yast2 package

-------------------------------------------------------------------
Thu Aug 29 10:43:43 CEST 2002 - arvin@suse.de

- fixed network start for ssh installation (bug #18506)
- fixed password saving for ssh installation (bug #18507)
- start in textmode for ssh installation (bug #18571)

-------------------------------------------------------------------
Thu Aug 29 10:41:00 CEST 2002 - kkaempf@suse.de

- close source in inst_finish (#18508)

-------------------------------------------------------------------
Wed Aug 28 22:34:37 CEST 2002 - kkaempf@suse.de

- trigger cache copying at end
- 2.6.35

-------------------------------------------------------------------
Tue Aug 27 23:16:31 CEST 2002 - kkaempf@suse.de

- init packagemanager properly
- drop all references to old data (suse/setup/descr/info)

-------------------------------------------------------------------
Tue Aug 27 12:10:15 CEST 2002 - arvin@suse.de

- load firewire support during installation (bug #18379)
- create_interfaces has moved from / to /sbin

-------------------------------------------------------------------
Tue Aug 27 10:43:05 CEST 2002 - arvin@suse.de

- fixes for ssh installation

-------------------------------------------------------------------
Mon Aug 26 12:43:26 CEST 2002 - arvin@suse.de

- don't run x11 configuration if x11 is missing (bug #18208)

-------------------------------------------------------------------
Mon Aug 26 10:18:44 CEST 2002 - kkaempf@suse.de

- ignore even more boot options (#18154)

-------------------------------------------------------------------
Thu Aug 22 20:18:17 CEST 2002 - fehr@suse.de

- call /sbin/vgscan if root filesystem is on LVM before calling
  Boot::Save() (#18180)

-------------------------------------------------------------------
Thu Aug 22 14:43:26 CEST 2002 - arvin@suse.de

- use the same workflow on s390 as on other architectures

-------------------------------------------------------------------
Thu Aug 22 12:31:17 CEST 2002 - kkaempf@suse.de

- drop "ht" flag probing, done in libhd now (#13532).

-------------------------------------------------------------------
Thu Aug 22 10:45:21 CEST 2002 - kkaempf@suse.de

- run "SuSEconfig --module bootsplash" before bootloader
  V 2.6.29

-------------------------------------------------------------------
Thu Aug 22 09:46:46 CEST 2002 - kkaempf@suse.de

- selected packages are also provided after installation
  V 2.6.28

-------------------------------------------------------------------
Thu Aug 22 09:22:28 CEST 2002 - kkaempf@suse.de

- dont use .package agent in inst_finish
  V 2.6.27

-------------------------------------------------------------------
Wed Aug 21 18:01:05 CEST 2002 - kkaempf@suse.de

- fix for build
  V 2.6.26

-------------------------------------------------------------------
Wed Aug 21 16:31:59 CEST 2002 - kkaempf@suse.de

- adaptions to new packager
- V 2.6.25

-------------------------------------------------------------------
Tue Aug 20 19:08:14 CEST 2002 - arvin@suse.de

- use new Mode::x11_setup_needed and Arch::x11_setup_needed

-------------------------------------------------------------------
Tue Aug 20 12:00:23 CEST 2002 - arvin@suse.de

- don't probe for mouse, floppy and usb devices on iseries

-------------------------------------------------------------------
Mon Aug 19 17:58:45 CEST 2002 - olh@suse.de

- implemented starting of ssh in installed system (needed for
  some kinds of remote installation)

-------------------------------------------------------------------
Mon Aug 19 17:53:40 CEST 2002 - arvin@suse.de

- don't probe for mouse, floppy and usb devices on s390

-------------------------------------------------------------------
Mon Aug 19 16:24:31 CEST 2002 - arvin@suse.de

- don't run X11 configuration on S390 (bug #17371)

-------------------------------------------------------------------
Mon Aug 19 09:32:04 CEST 2002 - kkaempf@suse.de

- Moving target by ppc team. One bit more entered to #17739.

-------------------------------------------------------------------
Fri Aug 16 15:21:48 CEST 2002 - kkaempf@suse.de

- drop BOOT_IMAGE=apic evaluation. enableapic is passed
  as normal kernel parameter to k_deflt now.
- add "SuSE" to list of kernel parameters to discard.

-------------------------------------------------------------------
Thu Aug 15 13:53:54 CEST 2002 - kkaempf@suse.de

- linuxrc doesn't reboot on PCMCIA systems any more (#17739)

-------------------------------------------------------------------
Wed Aug 14 17:12:01 CEST 2002 - arvin@suse.de

- added special hardware configuration list for ppc64 and s390
  (bug #17742)

-------------------------------------------------------------------
Wed Aug 14 11:32:07 CEST 2002 - kkaempf@suse.de

- fix NoShell: check (#17714)

-------------------------------------------------------------------
Mon Aug 12 17:01:52 CEST 2002 - kkaempf@suse.de

- fix network parameters passing from /etc/install.inf
- install k_athlon if vendor_id == "AuthenticAMD"  && cpu family >= 6
- drop "acpismp=force" for hyperthreading SMP

-------------------------------------------------------------------
Mon Aug 12 15:48:57 CEST 2002 - kkaempf@suse.de

- read /etc/install.inf:InstMode correctly

-------------------------------------------------------------------
Thu Aug  8 16:23:00 CEST 2002 - kkaempf@suse.de

- honor "/etc/install.inf:NoShell" to suppress extra shell on tty2.

-------------------------------------------------------------------
Wed Aug  7 12:16:33 CEST 2002 - kkaempf@suse.de

- allow for multiple foreign primary partitions (#17458)

-------------------------------------------------------------------
Wed Aug 07 10:47:45 CEST 2002 - arvin@suse.de

- removed access to variable DEFAULT_LANGUAGE in YaST2 start
  script (now only RC_LANG is unsed)

-------------------------------------------------------------------
Tue Aug 06 12:51:33 CEST 2002 - arvin@suse.de

- don't start vnc server twice after reboot during installation
  (bug #17415)

-------------------------------------------------------------------
Mon Aug 05 18:56:15 CEST 2002 - arvin@suse.de

- even more changed for new /etc/install.inf agent

-------------------------------------------------------------------
Mon Aug  5 16:57:21 CEST 2002 - ms@suse.de

- do not call module x11 if serial_console or vnc session
  is active: (#17233)

-------------------------------------------------------------------
Mon Aug  5 15:17:53 CEST 2002 - kkaempf@suse.de

- call "/create_interface <destdir>" on S/390 in order to get network
  setup data to installed system.

-------------------------------------------------------------------
Mon Aug 05 12:10:21 CEST 2002 - arvin@suse.de

- further changed for new /etc/install.inf agent

-------------------------------------------------------------------
Sat Aug 03 15:33:51 CEST 2002 - arvin@suse.de

- removed option -noxim for qt frontend since bug #17161 is now
  solved by changes to yast2-qt

-------------------------------------------------------------------
Fri Aug 02 15:02:54 CEST 2002 - arvin@suse.de

- run qt frontend with option -noxim (bug #17161)
- configure only network card on iSeries

-------------------------------------------------------------------
Fri Aug  2 14:31:49 CEST 2002 - olh@suse.de

- export Y2DEBUG and increase logsize in YaST2.firstboot when
  booted with 'debug'

-------------------------------------------------------------------
Wed Jul 31 16:21:07 CEST 2002 - msvec@suse.cz

- remove MakeCDLinks from inst_finish.ycp (#17309)

-------------------------------------------------------------------
Wed Jul 31 16:21:07 CEST 2002 - msvec@suse.cz

- new agent for /etc/install.inf

-------------------------------------------------------------------
Mon Jul 29 18:15:45 CEST 2002 - arvin@suse.de

- fixed return value in inst_x11.ycp

-------------------------------------------------------------------
Fri Jul 26 13:35:24 CEST 2002 - ms@suse.de

- add subdirectory x11 and include the base modules
  X11Version and inst_x11 to be present at any time

-------------------------------------------------------------------
Tue Jul 23 15:29:46 CEST 2002 - olh@suse.de

- new kernel names and binaries for ppc.

-------------------------------------------------------------------
Tue Jul 23 12:17:48 CEST 2002 - olh@suse.de

- add -httpd /usr/share/vnc/classes to inst_setup_vnc

-------------------------------------------------------------------
Sat Jul 20 11:35:06 CEST 2002 - olh@suse.de

- use WFM::Execute (.local to copy vnc data to target directory

-------------------------------------------------------------------
Fri Jul 19 18:05:51 CEST 2002 - fehr@suse.de

- removed writing of /etc/fstab from inst_finish it is now in
  inst_prepdisk
- version 2.6.5

-------------------------------------------------------------------
Thu Jul 18 13:37:59 CEST 2002 - fehr@suse.de

- moved variable immediate_prepdisk from module Installation to
  module Storage.

-------------------------------------------------------------------
Wed Jul 17 16:29:25 CEST 2002 - arvin@suse.de

- fixed S390 reboot message (bug #17049)

-------------------------------------------------------------------
Tue Jul 16 17:25:31 CEST 2002 - sh@suse.de

- provide/obsolete yast2-trans-inst-proposal and
  yast2-trans-inst-general

-------------------------------------------------------------------
Wed Jul 10 15:51:00 CEST 2002 - arvin@suse.de

- omit keyboard, mouse and bootloader in initial proposal on s390
- fixed location of ycp data files

-------------------------------------------------------------------
Thu Jul 04 16:10:45 CEST 2002 - arvin@suse.de

- moved non binary files to /usr/share/YaST2

-------------------------------------------------------------------
Mon Jun 24 15:24:43 CEST 2002 - kkaempf@suse.de

- New package: split off purely installation related code
  from yast2.rpm<|MERGE_RESOLUTION|>--- conflicted
+++ resolved
@@ -1,5 +1,15 @@
 -------------------------------------------------------------------
-<<<<<<< HEAD
+Mon Oct 31 13:23:38 UTC 2016 - lslezak@suse.cz
+
+- Added support for read-only proposal modules (FATE#321739)
+- 3.2.6
+
+-------------------------------------------------------------------
+Thu Oct 27 15:09:58 CEST 2016 - shundhammer@suse.de
+
+- Documentation for subvolumes in control.xml (fate#321737)
+
+-------------------------------------------------------------------
 Thu Oct 20 09:52:00 UTC 2016 - jreidinger@suse.com
 
 - more robust password filtering in y2start.log
@@ -19,40 +29,19 @@
 - Bump version number to release fixes for bnc#999895,
   bsc#988700 and bnc#999953.
 - 3.2.3
-=======
-Mon Oct 31 13:23:38 UTC 2016 - lslezak@suse.cz
-
-- Added support for read-only proposal modules (FATE#321739)
-- 3.1.216.1.2
-
--------------------------------------------------------------------
-Thu Oct 27 15:09:58 CEST 2016 - shundhammer@suse.de
-
-- Documentation for subvolumes in control.xml (fate#321737)
-- 3.1.216.1.1
->>>>>>> 8464ea0f
 
 -------------------------------------------------------------------
 Thu Oct  6 12:55:58 CEST 2016 - schubi@suse.de
 
-<<<<<<< HEAD
 - AutoYaST upgrade: Do not override the Report module settings in
   the AutoYaST upgrade mode, keep the previous settings
   (bnc#999895).
-=======
-- AutoYaST upgrade: Setting timeout for errors, messages, ...
-  popup correctly (bnc#999895).
->>>>>>> 8464ea0f
 
 -------------------------------------------------------------------
 Thu Sep 29 08:09:28 UTC 2016 - igonzalezsosa@suse.com
 
 - Translate description of Snapper snapshots (bsc#988700)
-<<<<<<< HEAD
 - 3.2.2
-=======
-- 3.1.216.1
->>>>>>> 8464ea0f
 
 -------------------------------------------------------------------
 Wed Sep 21 11:00:27 CEST 2016 - schubi@suse.de
@@ -60,7 +49,6 @@
 - Fixed crash if one defined proposal module has not been found on
   system while switching back from "Expert" proposal.
   (bnc#999953)
-<<<<<<< HEAD
 - 3.2.1
 
 -------------------------------------------------------------------
@@ -68,9 +56,6 @@
 
 - reduce time needed for building this package
 - 3.2.0
-=======
-- 3.1.216
->>>>>>> 8464ea0f
 
 -------------------------------------------------------------------
 Tue Sep 13 12:37:57 UTC 2016 - jreidinger@suse.com
