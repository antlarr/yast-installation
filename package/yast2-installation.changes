--- conflicted
+++ resolved
@@ -1,16 +1,16 @@
 -------------------------------------------------------------------
-<<<<<<< HEAD
 Mon Feb 10 12:26:47 UTC 2014 - jreidinger@suse.com
 
 - keep proper installation mode after cloning(BNC#861520)
-=======
+- 3.1.32
+
+-------------------------------------------------------------------
 Mon Feb 10 13:00:10 CET 2014 - fehr@suse.de
 
 - Remove initialisation of Report in autoinst mode from 
   inst_system_analysis. Not needed any more since autoyast Profile 
   is now processed before inst_system_analysis gets called
   (bnc#862829).
->>>>>>> fb8f3ae4
 - 3.1.31
 
 -------------------------------------------------------------------
