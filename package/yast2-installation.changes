--- conflicted
+++ resolved
@@ -1,23 +1,19 @@
 -------------------------------------------------------------------
-<<<<<<< HEAD
-Tue Oct 27 15:36:13 UTC 2020 - Ladislav Slezák <lslezak@suse.cz>
-
-- yupdate - also make /usr/share/icons writable by default
-  (needed for updating yast2-theme)
-
--------------------------------------------------------------------
-Fri Oct 16 06:28:53 UTC 2020 - Imobach Gonzalez Sosa <igonzalezsosa@suse.com>
-=======
 Tue Oct 27 22:30:43 UTC 2020 - Knut Anderssen <kanderssen@suse.com>
 
 - Write hostname and proxy configuration to the inst-sys when
   configured through linuxrc not only during an installation but
   also when running an autoinstallation (bsc#1177768)
-- 4.2.47
-
--------------------------------------------------------------------
-Fri Oct  9 15:04:33 UTC 2020 - Imobach Gonzalez Sosa <igonzalezsosa@suse.com>
->>>>>>> db236230
+- 4.3.20
+
+-------------------------------------------------------------------
+Tue Oct 27 15:36:13 UTC 2020 - Ladislav Slezák <lslezak@suse.cz>
+
+- yupdate - also make /usr/share/icons writable by default
+  (needed for updating yast2-theme)
+
+-------------------------------------------------------------------
+Fri Oct 16 06:28:53 UTC 2020 - Imobach Gonzalez Sosa <igonzalezsosa@suse.com>
 
 - Run configuration_management_finish client after *.repo files
   are available in the installed system (bsc#1177522).
