-------------------------------------------------------------------
<<<<<<< HEAD
Thu Jan  5 13:16:08 CET 2017 - schubi@suse.de
=======
Mon Dec 19 13:23:12 UTC 2016 - mfilka@suse.com

- fate#321739
  - Made user's interaction possible in case of error in read-only
    proposal.
- 3.1.217.9 

-------------------------------------------------------------------
Wed Dec 14 15:47:02 UTC 2016 - jreidinger@suse.com
>>>>>>> fbd57291

- AutoYaST after second stage: Initialize tty1 in order to remove
  old YaST output and to show the cursor again.
  (bnc#1018037)
- 3.2.13

-------------------------------------------------------------------
Wed Dec 14 15:47:02 UTC 2016 - jreidinger@suse.com

Port changes from CASP1.0:

- Change layout of new installation dialog according to UX team
  suggestion (FATE#321754)
- Set root subvolume read-only if configured (Fate##321755)
- Document new control.xml parameter root_subvolume_read_only
- Add new installation dialog with keyboard layout and root
  password (FATE#321754)
- Added worker role dialog (Fate#321754)
- implement support for running additional dialogs for specific
  roles (FATE#321754)
- Added description for readonly_timezone and
  clone_install_recommended_default flag in control-file
  documentation. (Fate#321754, Fate#321764)
- 3.2.12

-------------------------------------------------------------------
Wed Dec  7 14:00:53 UTC 2016 - igonzalezsosa@suse.com

- Do not crash when the proposal screen is configured through
  an AutoYaST profile and tabs are not being used (bsc#1013976)
- 3.2.11

-------------------------------------------------------------------
Tue Nov 22 12:27:17 UTC 2016 - jreidinger@suse.com

- fix missing icon next to SSH Key Import in autoyast
  (bsc#988377)

-------------------------------------------------------------------
Fri Nov 18 15:10:49 UTC 2016 - jreidinger@suse.com

- add missing file causing crash (introduced with generic fix of
  bsc#1003682)
  (invisible in master since autotools support is dropped there)
- 3.2.10

-------------------------------------------------------------------
Thu Nov 17 11:59:06 CET 2016 - shundhammer@suse.de

- Documentation for new storage related parameters in control.xml
  (Fate#321736)

-------------------------------------------------------------------
Mon Nov 14 14:30:12 UTC 2016 - jreidinger@suse.com

- The user has to confirm when the configuration proposal contains
  a non-blocking error (generic fix for bsc#1003682)
- 3.2.9

-------------------------------------------------------------------
Fri Nov 11 16:41:25 CET 2016 - schubi@suse.de

- Fixed bug: AutoYaST hangs while running second stage.
  Removed network.service in the Before section of
  YaST2-Firstboot.service. (bnc#1007752)
- 3.2.8

-------------------------------------------------------------------
Fri Nov 11 13:50:06 UTC 2016 - jreidinger@suse.com

- Do not crash if importing ssh config from system which
  /etc/os-release does not contain pretty name (bsc#1009492)
- 3.2.7

-------------------------------------------------------------------
Mon Oct 31 13:23:38 UTC 2016 - lslezak@suse.cz

- Added support for read-only proposal modules (fate#321739)
- 3.2.6

-------------------------------------------------------------------
Thu Oct 27 15:09:58 CEST 2016 - shundhammer@suse.de

- Documentation for subvolumes in control.xml (fate#321737)

-------------------------------------------------------------------
Thu Oct 20 09:52:00 UTC 2016 - jreidinger@suse.com

- more robust password filtering in y2start.log
  (bsc#798966)
- 3.2.5

-------------------------------------------------------------------
Thu Oct 13 14:15:23 UTC 2016 - igonzalezsosa@suse.com

- Set libyui-ncurses environment before starting the installer
  (related to bsc#780621)
- 3.2.4

-------------------------------------------------------------------
Thu Oct 13 13:55:33 UTC 2016 - igonzalezsosa@suse.com

- Bump version number to release fixes for bnc#999895,
  bsc#988700 and bnc#999953.
- 3.2.3

-------------------------------------------------------------------
Thu Oct  6 12:55:58 CEST 2016 - schubi@suse.de

- AutoYaST upgrade: Do not override the Report module settings in
  the AutoYaST upgrade mode, keep the previous settings
  (bnc#999895).

-------------------------------------------------------------------
Thu Sep 29 08:09:28 UTC 2016 - igonzalezsosa@suse.com

- Translate description of Snapper snapshots (bsc#988700)
- 3.2.2

-------------------------------------------------------------------
Wed Sep 21 11:00:27 CEST 2016 - schubi@suse.de

- Fixed crash if one defined proposal module has not been found on
  system while switching back from "Expert" proposal.
  (bnc#999953)
- 3.2.1

-------------------------------------------------------------------
Wed Sep 14 13:53:41 UTC 2016 - jreidinger@suse.com

- reduce time needed for building this package
- 3.2.0

-------------------------------------------------------------------
Tue Sep 13 12:37:57 UTC 2016 - jreidinger@suse.com

- fix skipping of proposal returning empty hash otherwise it
  creates non sense proposal entry in UI (bnc#994127)
- 3.1.215

-------------------------------------------------------------------
Tue Aug 30 06:55:13 UTC 2016 - lslezak@suse.cz

- Display a warning popup when the installer self-update uses
  the fallback URL instead of the selected SMT or the default SCC
  server (bsc#996179)
- Do not contact the registration server in self-update when
  network is not running, skip self-update completely
- 3.1.214

-------------------------------------------------------------------
Thu Aug 25 14:23:20 UTC 2016 - lslezak@suse.cz

- Move the installer self update step earlier in the workflow
  so the user entered values are not lost after restart and avoid
  repeating some steps again (bsc#985055)
- This also fixes losing some values due to restaring YaST (bsc#993690),
  (bsc#992608)
- Improved the self update URL handling - the boot parameter has
  the highest priority, always ask user when a SLP service is found,
  in AutoYaST mode SLP needs to be enabled in the profile
- Display progress when downloading and applying the updates
- 3.1.213

-------------------------------------------------------------------
Wed Aug 25 12:51:45 UTC 2016 - cwh@suse.com

- Replace unicode bullet char by asterisk for ncurses (bsc#995082)
- 3.1.212

-------------------------------------------------------------------
Thu Aug 25 07:33:10 UTC 2016 - jreidinger@suse.com

- fix writing proposals (bnc#994127)
- 3.1.211

-------------------------------------------------------------------
Wed Aug 17 15:02:02 UTC 2016 - jreidinger@suse.com

- filter out same repositories from extraurls if they differ only
  in trailing slash (bnc#970488)
- 3.1.210

-------------------------------------------------------------------
Tue Aug 16 15:34:43 UTC 2016 - kanderssen@suse.com

- SSH Importer: Width fix to avoid cut of CheckBoxFrame Label
  (fate##319624)
- 3.1.209

-------------------------------------------------------------------
Tue Aug 16 13:28:14 CEST 2016 - locilka@suse.com

- Fixed testsuite for inst_complex_welcome after implementing lazy
  loading in ProductLicense in yast2-packager (bsc#993285)
- 3.1.208

-------------------------------------------------------------------
Fri Aug  5 07:22:59 UTC 2016 - igonzalezsosa@suse.com

- Fix the registration screen initialization when SCC server
  is used during self-update (FATE#319716)
- 3.1.207

-------------------------------------------------------------------
Thu Aug  4 10:02:28 UTC 2016 - igonzalezsosa@suse.com

- Retrieve the self-update URL from the registration
  server (SCC/SMT) (FATE#319716)
- 3.1.206

-------------------------------------------------------------------
Wed Aug  3 17:06:46 CEST 2016 - locilka@suse.com

- UI, UX and internal handling for the Welcome screen optimized to
  prevent from not showing that the license needs to be accepted
  (bsc#980374).
- 3.1.205

-------------------------------------------------------------------
Fri Jul 29 07:32:46 UTC 2016 - ancor@suse.com

- If the user has skipped multipath activation, don't ask again
  after installer self-update (bsc#989770)
- 3.1.204

-------------------------------------------------------------------
Fri Jul 22 13:48:12 UTC 2016 - igonzalezsosa@suse.com

- Don't halt the installation if installer updates server
  cannot be reached when using AutoYaST (bsc#988949)
- 3.1.203

-------------------------------------------------------------------
Thu Jul 21 11:52:59 UTC 2016 - jreidinger@suse.com

- simplify and speed up inst_finish client (bnc#986649)
- add test suite for inst_finish client
- 3.1.202

-------------------------------------------------------------------
Mon Jul 18 13:13:05 UTC 2016 - lslezak@suse.cz

- Run extra inst-sys cleanup to free more memory on systems with
  low memory (bsc#974601)
- 3.1.201

-------------------------------------------------------------------
Thu Jul 14 08:10:16 UTC 2016 - lslezak@suse.cz

- Properly adjust the OOM killer (oom_score_adj has a different
  range than the original oom_adj) (bsc#974601)
- 3.1.200

-------------------------------------------------------------------
Tue Jul 12 16:14:28 CEST 2016 - schubi@suse.de

- Added AutoYaST schema file "ssh_import".
  (fate#319624)
- 3.1.199

-------------------------------------------------------------------
Mon Jun 27 13:00:24 UTC 2016 - jreidinger@suse.com

- Make writing of bootloader settings the last step so that other
  installation steps (kdump, cio-ignore) do not have to waste time
  repeating it
  (bnc#986649)
- 3.1.198

-------------------------------------------------------------------
Thu Jun 23 08:17:24 UTC 2016 - lslezak@suse.cz

- Display more information in the error popup when downloading
  the optional installer updates fails (bsc#986091)
- 3.1.197

-------------------------------------------------------------------
Thu Jun 16 13:31:16 UTC 2016 - igonzalezsosa@suse.com

- Avoid restarting YaST when self-update repository exists but
  is empty (bsc#985113)
- 3.1.196

-------------------------------------------------------------------
Wed Jun 15 15:15:15 CEST 2016 - snwint@suse.de

- call set_videomode to adjust video mode (bsc#974821)
- 3.1.195

-------------------------------------------------------------------
Tue Jun 14 14:17:53 UTC 2016 - igonzalezsosa@suse.com

- Fix architecture detection during self-update (bsc#984656)
- 3.1.194

-------------------------------------------------------------------
Thu Jun  2 11:09:33 UTC 2016 - schubi@suse.de

- Adapt AutoYaST to support import of SSH server keys/configuration
  (fate#319624)
- 3.1.193

-------------------------------------------------------------------
Thu Jun  2 10:09:33 UTC 2016 - igonzalezsosa@suse.com

- Drop yast2-installation-devel-doc package (fate#320356)
- 3.1.192

-------------------------------------------------------------------
Wed Jun  1 11:41:27 UTC 2016 - igonzalezsosa@suse.com

- When importing SSH keys/configuration, only regular files
  will be considered (bsc#982522)
- Force YaST2-Firstboot.service to run after
  YaST2-Second-Stage.service (bsc#980365)
- 3.1.191

-------------------------------------------------------------------
Mon May 30 14:35:05 UTC 2016 - lslezak@suse.cz

- Move the debugger invocation code to yast2-ruby-bindings package
  to use the same implementation at run time (FATE#318421)
- 3.1.190

-------------------------------------------------------------------
Thu May 26 13:17:42 UTC 2016 - kanderssen@suse.com

- System Role: centered dialog (ncurses).

-------------------------------------------------------------------
Wed May 25 15:49:41 UTC 2016 - kanderssen@suse.com

- More visual improvements in the SSH keys importing proposal
  summary based on blog entry feedback. (Fate#319624)
- 3.1.189

-------------------------------------------------------------------
Wed May 25 13:07:59 UTC 2016 - lslezak@suse.cz

- Start the Ruby debugger at the beginning of installation
  when Y2DEBUGGER is set (FATE#318421)
- 3.1.188

-------------------------------------------------------------------
Tue May 17 08:17:51 UTC 2016 - ancor@suse.com

- Visual improvement in the SSH keys importing proposal summary

-------------------------------------------------------------------
Mon May 16 16:39:34 UTC 2016 - ancor@suse.com

- The user is now informed about SSH keys to be reused (copied
  from a previous system) during system installation.
- The user can select a different partition (or none) to read the
  keys from and whether to also copy config files.
- SSH import functionality not longer depending from
  "copy_to_system" feature.
- Fate#319624
- 3.1.187

-------------------------------------------------------------------
Mon May 16 08:29:25 UTC 2016 - lslezak@suse.cz

- SSH installation: handle closing the initial installation screen
  by the window manager close button (bsc#979499)
- 3.1.186

-------------------------------------------------------------------
Mon May  9 15:14:22 CEST 2016 - schubi@suse.de

- Do not copy licenses from inst-sys to target system.
  Showing EULA location in the installed system.
  (fate#219341)
- 3.1.185

-------------------------------------------------------------------
Fri May  6 11:09:28 UTC 2016 - jsrain@suse.cz

- get more texts for roles dialog from control file, allow
  a general label (bsc#974625)
- 3.1.184

-------------------------------------------------------------------
Thu May  5 13:39:46 UTC 2016 - ancor@suse.com

- Always read the lists of local users in the previous system to
  have them available during user importing (part of fate#319624)
- 3.1.183

-------------------------------------------------------------------
Wed Apr 20 10:47:12 UTC 2016 - knut.anderssen@suse.com

- Disk Activation step will be skipped in case of installer update
  success (bsc#974409)
- License agreement will be remembered in case of going back after
  a installer update.
- 3.1.182

-------------------------------------------------------------------
Tue Apr 19 09:08:35 UTC 2016 - igonzalezsosa@suse.com

- Fix handling of license acceptance in welcome screen
  (bsc#975774)
- 3.1.181

-------------------------------------------------------------------
Fri Apr 15 12:51:00 UTC 2016 - lslezak@suse.cz

- Run the automatic installer self update also in the AutoYaST
  mode, read the optional custom URL from the profile ("general" ->
  "self_update_url" node) (FATE#319716)
- 3.1.180

-------------------------------------------------------------------
Wed Apr 13 07:14:09 UTC 2016 - mfilka@suse.com

- bsc#956473
  - improved formatting of network interfaces listing
- 3.1.179

-------------------------------------------------------------------
Tue Apr 12 15:09:15 UTC 2016 - jreidinger@suse.com

- do not install perl-Bootloader-YAML on target system as it is no
  longer needed (FATE#317701)
- 3.1.178

-------------------------------------------------------------------
Mon Apr  4 09:48:42 UTC 2016 - igonzalezsosa@suse.com

- Automatic update during installation will use Zypper repositories
  instead of Driver Update Disks (FATE#319716).
- 3.1.177

-------------------------------------------------------------------
Wed Mar 23 16:32:31 UTC 2016 - cwh@suse.com

- Moved proc_modules.scr to yast2.rpm to avoid that yast-sound
  depends on yast-installation (bsc#972310)
- 3.1.176

-------------------------------------------------------------------
Tue Mar 15 07:41:01 UTC 2016 - knut.anderssen@suse.com

- Added automatic update during installation (FATE#319716)
- 3.1.175

-------------------------------------------------------------------
Mon Mar 14 13:09:52 UTC 2016 - mvidner@suse.com

- System Role: align labels (FATE#317481).
- System Role: pop-up if changing the role to a different one.
- 3.1.174

-------------------------------------------------------------------
Mon Mar 14 09:39:50 UTC 2016 - igonzalezsosa@suse.com

- Moved Yast::Transfer::FileFromUrl here from yast2-update
  (FATE#319716).
- 3.1.173

-------------------------------------------------------------------
Fri Mar  4 14:24:49 UTC 2016 - mvidner@suse.com

- Added a System Role step in the installation (FATE#317481).
- 3.1.172

-------------------------------------------------------------------
Mon Feb 29 09:05:16 UTC 2016 - mfilka@suse.com

- bsc#956473
  - network interfaces listing shows all IPv4 / IPv6 addresses per
    device
- 3.1.171

-------------------------------------------------------------------
Fri Feb 26 08:36:55 UTC 2016 - ancor@suse.com

- Ensure plymouth does not interfere with X11 when executing
  yast2-firstboot (bsc#966874)
- 3.1.170

-------------------------------------------------------------------
Sun Feb 21 21:15:02 UTC 2016 - mfilka@suse.com

- bnc#960703
  - network service setup moved into yast2-network package.
- 3.1.169

-------------------------------------------------------------------
Wed Feb 17 16:03:56 UTC 2016 - cwh@suse.com

- Remove autoyast clone button (fate#317970) 
- 3.1.168

-------------------------------------------------------------------
Thu Dec 22 15:53:34 CET 2015 - schubi@suse.de

- Removing network dependencies in the service files in order to
  prevent booting cycles in Tumbleweed. (bnc#954908)
- 3.1.167

-------------------------------------------------------------------
Mon Dec 21 08:08:15 UTC 2015 - jsrain@suse.cz

- fixed function name to check zKVM hypervisor (bsc#956736)
- 3.1.166

-------------------------------------------------------------------
Fri Dec 11 09:17:16 UTC 2015 - jsrain@suse.cz

- don't enforce the disk activation dialog on zKVM (bsc#956736)
- 3.1.165

-------------------------------------------------------------------
Wed Dec  2 13:55:07 UTC 2015 - mvidner@suse.com

- Ensure second stage and YaST-Firstboot don't get killed by
  getty when running over 2nd or 3rd serial console (bsc#935965)
- 3.1.164

-------------------------------------------------------------------
Thu Nov 26 09:09:59 UTC 2015 - jreidinger@suse.com

- Do not crash in proposal client if zfcp proposal reports itself
  as unavailable (bnc#956745)

-------------------------------------------------------------------
Wed Nov 25 13:15:19 UTC 2015 - lslezak@suse.cz

- Save the software selection for using it later in AutoYaST
  when deploying installation images (bsc#956325, bsc#910728)
- 3.1.163

-------------------------------------------------------------------
Fri Nov  6 11:59:26 UTC 2015 - ancor@suse.com

- Ensure second stage and YaST-Firstboot don't get killed by
  getty when running over serial console (bsc#935965)
- 3.1.162

-------------------------------------------------------------------
Fri Oct  9 13:32:36 UTC 2015 - ancor@suse.com

- Language selection screen fixed to immediately apply the keyboard
  layout after changing it automatically (bsc#947969).
- 3.1.161

-------------------------------------------------------------------
Thu Oct  1 15:55:54 UTC 2015 - ancor@suse.com

- Simplified second stage systemd unit to avoid dependencies cycles
  (bnc#947521 and bnc#931643). Logic moved to YaST startup scripts.
- 3.1.160

-------------------------------------------------------------------
Fri Sep  4 07:07:33 UTC 2015 - jsrain@suse.cz

- fix bug preventing to finish proposal in some sutuations
  (bsc#944334)
- 3.1.159

-------------------------------------------------------------------
Thu Sep  3 14:41:07 CEST 2015 - locilka@suse.com

- Fixed setting language / languages in the installation welcome
  screen (bsc#943746, bsc#944035)
- 3.1.158

-------------------------------------------------------------------
Wed Sep  2 09:43:21 UTC 2015 - igonzalezsosa@suse.com

- Move #second_stage_required? method to InstFunctions module
  to be used by AutoYaST (bnc#892091)
- 3.1.157

-------------------------------------------------------------------
Tue Aug 25 10:17:24 CEST 2015 - schubi@suse.de

- fixed cio_ignore testcase
  This testcase is for bnc#941406
- 3.1.156

-------------------------------------------------------------------
Thu Aug 13 13:26:56 CEST 2015 - schubi@suse.de

- AutoYaST S390: handling cio_ignore
  Entry <general><cio_ignore> in order to set it
  (values: true/false). If it is not set cio_ignore is true.
  So it is backward compatible.
  (bnc#941406)
- cio_ignore does not make sense for KVM or z/VM. So checking
  for KVM and z/VM and evtl. disabling cio_ignore (fate#317861).
- 3.1.155

-------------------------------------------------------------------
Tue Aug 11 15:50:49 CEST 2015 - schubi@suse.de

- AutoYaST second stage: YaST2-Second-Stage.service
  Continue installation even if plymouth has returned an error.
  (bnc#940878)
- 3.1.154

-------------------------------------------------------------------
Fri Aug  7 12:53:08 UTC 2015 - igonzalezsosa@suse.com

- Fix release notes loading when network is not working (bsc#940648)
- 3.1.153

-------------------------------------------------------------------
Wed Aug  5 11:45:25 UTC 2015 - jsrain@suse.cz

- store cio_ignore settings before installing bootloader
  (bsc#933177)
- 3.1.152

-------------------------------------------------------------------
Fri Jul 24 13:01:22 UTC 2015 - jsrain@suse.cz

- avoid duplicating release notes for products (bsc#935599)
- 3.1.151

-------------------------------------------------------------------
Tue Jul 21 09:16:03 UTC 2015 - mvidner@suse.com

- Moved client code to lib/installation/clients to enable test
  coverage measurements.
- 3.1.150

-------------------------------------------------------------------
Wed Jul  1 13:50:55 CEST 2015 - shundhammer@suse.de

- Cleanup for snapshots made during installation (bnc#935923)
- 3.1.149 

-------------------------------------------------------------------
Wed Jul  1 10:46:50 CEST 2015 - locilka@suse.com

- Fixed handling user request to change an installation proposal
  (bsc#936448)
- 3.1.148

-------------------------------------------------------------------
Mon Jun 29 13:11:57 UTC 2015 - lslezak@suse.cz

- fixed menu button label in the proposal (bsc#936427)
- 3.1.147

-------------------------------------------------------------------
Mon Jun 29 08:41:17 UTC 2015 - jreidinger@suse.com

- add ability to hide export button (fate#315161)
- 3.1.146

-------------------------------------------------------------------
Wed Jun 17 09:29:09 CEST 2015 - locilka@suse.com

- Implemented triggers for installation proposal (FATE#317488).
  Any *_proposal client can define 'trigger' in 'MakeProposal'
  that defines in which circumstances it should be called again
  after all proposals have been called, e.g., if partitioning or
  software selection changes.
- 3.1.145

-------------------------------------------------------------------
Tue Jun  2 08:41:03 UTC 2015 - jreidinger@suse.com

- fix crash in Upgrade when creating post upgrade snapshot
  (fate#317973)
- 3.1.144

-------------------------------------------------------------------
Thu May 28 12:41:49 UTC 2015 - igonzalezsosa@suse.com

- add a client to create a snapshot after installation/upgrade
  (fate#317973)
- 3.1.143

-------------------------------------------------------------------
Wed May 20 19:29:48 UTC 2015 - lslezak@suse.cz

- set Xvnc server resolution to 96 dpi to fix broken layout in VNC
  installations (defaults to 75 dpi) (bsc#919456)
- 3.1.142

-------------------------------------------------------------------
Fri Apr 24 06:01:14 UTC 2015 - ancor@suse.com

- Fixed an error preventing the VNC connection during second
  installation stage of AutoYaST when using VNC=1 (bnc#923901)
- 3.1.141

-------------------------------------------------------------------
Wed Apr 20 13:11:40 CEST 2015 - schubi@suse.de

- Fixed differnt bugs in proposal overview with multiple tabs.
- Checking if plymouth is available while starting second
  installation stage for AutoYaST.
- 3.1.140

-------------------------------------------------------------------
Thu Apr 16 13:02:23 CEST 2015 - locilka@suse.com

- Always enable systemd startup services for Second Stage and
  Firstboot (bsc#924278)
- 3.1.139

-------------------------------------------------------------------
Thu Apr  2 09:27:55 UTC 2015 - jreidinger@suse.com

- avoid endless loop when confirm update in proposal runner
  (FATE#315161)
- 3.1.138

-------------------------------------------------------------------
Wed Apr  1 18:54:34 UTC 2015 - jreidinger@suse.com

- fix method missing error in proposal_runner (FATE#315161)
- 3.1.137

-------------------------------------------------------------------
Wed Apr  1 11:39:32 UTC 2015 - jreidinger@suse.com

- fix dependencies in proposal_store (FATE#315161)
- 3.1.136

-------------------------------------------------------------------
Fri Mar 27 13:14:22 UTC 2015 - jreidinger@suse.com

- allow proposal runner dialog to use different proposal store
  (FATE#315161)
- 3.1.135

-------------------------------------------------------------------
Tue Feb 17 14:24:19 CET 2015 - aschnell@suse.de

- get list of mounts from /proc/mounts in umount_finish (for
  fate#318392)
- 3.1.134

-------------------------------------------------------------------
Mon Feb 16 12:44:16 UTC 2015 - cwh@suse.com

- Delete or copy install.inf as applicable (bnc#897066)
- 3.1.133

-------------------------------------------------------------------
Wed Feb 11 09:03:38 UTC 2015 - lslezak@suse.cz

- removed redundant initialization label (bnc#878538)
- 3.1.132

-------------------------------------------------------------------
Fri Feb  6 12:56:53 UTC 2015 - ancor@suse.com

- The unit tests are now compatible with RSpec 3 (bnc#916364)
- 3.1.131

-------------------------------------------------------------------
Wed Feb  4 13:15:43 UTC 2015 - lslezak@suse.cz

- support custom display number in "display_ip" boot option
  (bnc#913888)
- 3.1.130

-------------------------------------------------------------------
Tue Feb  3 11:11:49 CET 2015 - schubi@suse.de

- AutoYaST: If the system starts in multi-user mode plymouth will
  be quit while installation in order to ensure that installation
  will be finished on console 1 and the login prompt will be
  shown.
  (bnc#903682,889757,897956)

-------------------------------------------------------------------
Thu Jan 29 17:10:44 UTC 2015 - jsrain@suse.cz

- allow keyboard layout testing in language dialog (bsc#889549)
- 3.1.129

-------------------------------------------------------------------
Tue Jan 27 13:39:57 CET 2015 - jsuchome@suse.cz

- explicitely set language packages for installation during the
  live install (bnc#904103)
- 3.1.128

-------------------------------------------------------------------
Mon Jan 26 16:09:01 UTC 2015 - jreidinger@suse.com

- fix typo causing error in installation ( catched by openQA ) 

-------------------------------------------------------------------
Mon Jan 26 10:21:19 UTC 2015 - jreidinger@suse.com

- Properly install new Proposal* libs to fix installation

-------------------------------------------------------------------
Tue Jan 13 12:27:52 UTC 2015 - jreidinger@suse.com

- Refactored inst_proposal into Installation::ProposalRunner and
  Installation::ProposalStore.
- 3.1.127

-------------------------------------------------------------------
Tue Jan 13 12:27:40 UTC 2015 - jsrain@suse.cz

- fixed progress bar during (live) image installation (bsc#854378)

-------------------------------------------------------------------
Wed Jan  7 14:27:28 UTC 2015 - jreidinger@suse.com

- do not stuck during copy of logs files (bnc#897091)
- 3.1.126

-------------------------------------------------------------------
Thu Dec 18 20:12:47 UTC 2014 - lslezak@suse.cz

- Fix bashisms and shebangs in scripts (by "Ledest")
- 3.1.125

-------------------------------------------------------------------
Wed Dec 10 15:57:59 CET 2014 - aschnell@suse.de

- drop check for Gtk since Gtk UI of YaST is no longer supported
  (bsc#908607)
- 3.1.124

-------------------------------------------------------------------
Thu Dec  4 09:50:16 UTC 2014 - jreidinger@suse.com

- remove X-KDE-Library from desktop file (bnc#899104)

-------------------------------------------------------------------
Wed Nov 26 16:53:17 UTC 2014 - ancor@suse.com

- Added more debug information in order to track bnc#897091
- 3.1.122

-------------------------------------------------------------------
Fri Nov 14 09:51:04 UTC 2014 - ancor@suse.com

- Merging changes from 3.1.116.1 (SLE12 maintenance branch)
- Fixed the "previously used repositories" step to work properly
  when reached using the back button (bnc#889791)
- 3.1.121

-------------------------------------------------------------------
Tue Nov  4 08:32:27 UTC 2014 - jreidinger@suse.com

- Improve dialog asking if system should be cloned (bnc#900028)
- 3.1.120

-------------------------------------------------------------------
Mon Nov  3 16:19:30 CET 2014 - schubi@suse.de

- AutoYaST Second Stage: Fixed a crash in package management when
  running in Qt UI with libproxy1-config-kde4 package installed.
  (bnc#866692)
- 3.1.119

-------------------------------------------------------------------
Fri Oct 31 07:41:09 UTC 2014 - jreidinger@suse.com

- do not write obsolete /etc/syconfig/boot RUN_PARALLEL key
  (bnc#896207)
- 3.1.118

-------------------------------------------------------------------
Thu Oct 30 07:35:52 UTC 2014 - lslezak@suse.cz

- properly setup locale in installation start script to display
  texts and labels correctly in a texmode installation and also
  to translate all buttons in graphical mode (removed "testutf8"
  calls, it has been dropped, always set UTF-8 locale) (bnc#902411)
- 3.1.117

-------------------------------------------------------------------
Wed Sep 17 16:04:11 UTC 2014 - lslezak@suse.cz

- additionaly return file system type in ".run.df" agent result,
  (to use it in the disk usage calculation bnc#896176)
- 3.1.116

-------------------------------------------------------------------
Thu Sep  4 12:21:25 UTC 2014 - mvidner@suse.com

- Use a more flexible rubygem requirement syntax (bnc#895069)
- 3.1.115

-------------------------------------------------------------------
Wed Aug 28 15:31:55 UTC 2014 - ancor@suse.com

- Enabled remote access on systems installed using VNC (bnc#893501)
- 3.1.114

-------------------------------------------------------------------
Thu Aug 28 15:04:59 CEST 2014 - locilka@suse.com

- Setting data for &product; macro (used in helps) as soon as
  the base-product repository is initialized (bnc#886608)
- 3.1.113

-------------------------------------------------------------------
Wed Aug 27 15:39:52 CEST 2014 - locilka@suse.com

- Fixed [Abort] button handling in Disks Activation dialog
  (bnc#893281)
- 3.1.112

-------------------------------------------------------------------
Wed Aug 27 10:33:03 CEST 2014 - schubi@suse.de

- Autoyast: Second stage will not be called at all. This bug has
  been generated due the fix in bnc#886464.
- 3.1.111

-------------------------------------------------------------------
Mon Aug 25 09:15:13 CEST 2014 - schubi@suse.de

- Autoyast
  -- Disabling second installation stage via autoyast
     configuration "second_stage".
  -- Centralized minimal configuration and disabling more
     configuration steps like X11, user, default_desktop,...
  -- bnc#886464 and bnc#892091
- 3.1.110

-------------------------------------------------------------------
Mon Aug 18 12:30:53 UTC 2014 - jreidinger@suse.com

- workaround problem with missing capabilities in image deployment
  (bnc#889489)
- 3.1.109

-------------------------------------------------------------------
Thu Aug  7 11:50:28 CEST 2014 - snwint@suse.de

- use oom_score_adj instead of oom_adj (bnc #890432)
- 3.1.108

-------------------------------------------------------------------
Thu Aug  7 08:20:36 UTC 2014 - jreidinger@suse.com

- update ca certificates after upgrade (bnc#889616)
- 3.1.107

-------------------------------------------------------------------
Mon Jul 28 11:52:43 UTC 2014 - lslezak@suse.cz

- use short product name for the default base product release notes
  (read from the installation medium) (bnc#885247)
- display at least an empty dialog when downloading release notes
  to hide the previous dialog in the installation workflow
  (bnc#889196)
- 3.1.106

-------------------------------------------------------------------
Thu Jul 24 14:42:59 UTC 2014 - lslezak@suse.cz

- do not repeat release notes downloading on network time out
  (bnc#885486)
- 3.1.105

-------------------------------------------------------------------
Thu Jul 24 11:52:43 CEST 2014 - aschnell@suse.de

- do not log sensitive information in y2start.log (bnc#888645)
- 3.1.104

-------------------------------------------------------------------
Tue Jul 22 08:13:41 CEST 2014 - snwint@suse.de

- linuxrc already provides proxy settings in URL form - so use it
- 3.1.103

-------------------------------------------------------------------
Mon Jul 21 12:10:43 CEST 2014 - schubi@suse.de

- taking display-manager.service instead of xdm.service in the
  second boot stage (bnc#886654, 884447)
- Workaround of bug in plymouth --> using deactivate option
  in second boot stage in order to start ncurses yast correctly
  (bnc#886488)
- 3.1.102

-------------------------------------------------------------------
Wed Jul 16 09:15:10 UTC 2014 - jsrain@suse.cz

- retranslate release notes button when going back in workflow
  (bnc#886660)
- 3.1.101

-------------------------------------------------------------------
Tue Jul 15 15:44:41 CEST 2014 - locilka@suse.com

- Asking user for confirmation while aborting the installation in
  disk activation dialog (bnc#886662)
- 3.1.100

-------------------------------------------------------------------
Fri Jul  4 08:48:03 UTC 2014 - jreidinger@suse.com

- Copy multipath blacklist to target system (bnc#885628)
- 3.1.99

-------------------------------------------------------------------
Thu Jul  3 09:14:53 UTC 2014 - jreidinger@suse.com

- remove useless steps from system analysis because it confuses
  users (bnc#885609)
- 3.1.98

-------------------------------------------------------------------
Mon Jun 30 14:34:59 UTC 2014 - jreidinger@suse.cz

- restore: use restore script instead of manual unpacking tarball
  to also remove newly generated content when rollbacking
  (bnc#882039)
- 3.1.97

-------------------------------------------------------------------
Mon Jun 23 16:09:32 CEST 2014 - locilka@suse.com

- Changed /bin/rm path to /usr/bin/rm path (bnc#882453)
- 3.1.96

-------------------------------------------------------------------
Mon Jun 23 13:02:27 UTC 2014 - jreidinger@suse.com

- directly export autoyast profile to target file (bnc#881108)
- 3.1.95

-------------------------------------------------------------------
Thu Jun 19 19:05:10 UTC 2014 - lslezak@suse.cz

- removed random_finish client, haveged service is by default
  enabled, no need for explicit enabling by Yast
  (gh#yast/yast-installation#214)
- 3.1.94

-------------------------------------------------------------------
Wed Jun 18 11:47:26 UTC 2014 - lslezak@suse.cz

- make sure the CIO ignore config file ends with a new line
  (bnc#883198)
- 3.1.93

-------------------------------------------------------------------
Tue Jun 17 12:34:33 UTC 2014 - lslezak@suse.cz

- inst_upgrade_urls.rb: set the future target distribution to not
  ignore the SCC online repositories in libzypp (bnc#881320)
- 3.1.92

-------------------------------------------------------------------
Mon Jun 16 12:33:18 UTC 2014 - jreidinger@suse.com

- write list of active devices for cio_ignore ( partially written
  by Ihno )
- 3.1.91

-------------------------------------------------------------------
Thu Jun 12 15:20:04 UTC 2014 - jreidinger@suse.com

- restore backup if yast failed during installation/upgrade
  (bnc#882039)
- 3.1.90

-------------------------------------------------------------------
Thu Jun 12 08:27:01 UTC 2014 - lslezak@suse.cz

- properly enable the add-on module in the installation workflow
- 3.1.89

-------------------------------------------------------------------
Tue Jun  3 13:53:15 UTC 2014 - lslezak@suse.cz

- inst_upgrade_urls.rb client:
  - remove old repositories (repo files) to avoid loading old
    SLE11 repositories when refreshing a registered service
    (bnc#880971)
  - remove old services to get rid of the old NCC service
  (Note: everything is backed up into /var/adm/backup/upgrade/zypp
  directory)
- 3.1.88

-------------------------------------------------------------------
Thu May 29 08:23:21 UTC 2014 - lslezak@suse.cz

- better error message for accepting the license (bnc#875183)
- 3.1.87

-------------------------------------------------------------------
Wed May 28 11:00:51 CEST 2014 - aschnell@suse.de

- close port 6000 during installation (bnc#879262)
- 3.1.86

-------------------------------------------------------------------
Wed May 21 10:32:51 UTC 2014 - jreidinger@suse.com

- do not call reipl multiple times (patch by Ihno)
- 3.1.85

-------------------------------------------------------------------
Fri May 16 12:19:30 UTC 2014 - jsrain@suse.cz

- reduced time-out for downloading release notes when behind
  firewall (bnc#878265)
- 3.1.84

-------------------------------------------------------------------
Fri May 16 08:37:23 UTC 2014 - mvidner@suse.com

- Fixed "undefined method" if an add-on has empty release notes URL
  (bnc#877705)
- 3.1.83

-------------------------------------------------------------------
Fri May 16 07:11:52 UTC 2014 - jsrain@suse.cz

- adjusted wording when deploying image to disk (bnc#877666)
- 3.1.82

-------------------------------------------------------------------
Wed May 14 11:10:05 UTC 2014 - jreidinger@suse.com

- Use new bootloader API to set kernel parameters (bnc#869608)
- 3.1.81

-------------------------------------------------------------------
Tue May 13 13:51:52 UTC 2014 - jreidinger@suse.com

- Fix haveged path to kill it properly (patch by Ihno) (bnc#876876)
- 3.1.80

-------------------------------------------------------------------
Tue May 13 10:09:55 CEST 2014 - gs@suse.de

- enable services for FCoE by calling fcoe-client finish script
  (bnc#877352)
- 3.1.79

-------------------------------------------------------------------
Fri May  9 10:44:11 UTC 2014 - jreidinger@suse.com

- ensure maximum size of prep partition for ppc64 (bnc#867345)
  ( part of patch made by dinaar@suse.com )
- 3.1.78

-------------------------------------------------------------------
Fri May  9 10:15:34 UTC 2014 - jsrain@suse.cz

- adjusted downloading release notes to work also for extensions
  (bnc#876700)
- 3.1.77

-------------------------------------------------------------------
Wed Apr 30 11:01:12 UTC 2014 - jreidinger@suse.com

- use correct keywords for cio ignore kernel params (bnc#874902)
- move cio_ignore step after bootloader step to have sections 
  generated (bnc#873996)
- 3.1.76

-------------------------------------------------------------------
Fri Apr 25 13:21:52 UTC 2014 - mfilka@suse.com

- bnc#872086
  - always copy network configuration. Even if network is not
    running during installation
- 3.1.75

-------------------------------------------------------------------
Fri Apr 25 08:22:06 UTC 2014 - jsrain@suse.cz

- enhanced handling of release notes from media (contrary to those
  downloaded on-line) (bnc#874996)
- 3.1.74

-------------------------------------------------------------------
Thu Apr 24 16:02:13 CEST 2014 - locilka@suse.com

- Changed inst_system_analysis to read Product information
  (that uses libzypp) after initializing libzypp (bnc#873877)
- 3.1.73

-------------------------------------------------------------------
Wed Apr 23 08:48:13 UTC 2014 - jsrain@suse.cz

- enable top bar with logo during installation (bnc#868722)
- 3.1.72

-------------------------------------------------------------------
Tue Apr 15 16:51:58 CEST 2014 - locilka@suse.com

- Switched from the old to the new network setup client for remote
  repositories (bnc#869640)
- 3.1.71

-------------------------------------------------------------------
Tue Apr 15 07:02:35 UTC 2014 - jreidinger@suse.com

- fix crash from last fix and adapt it to cooperate nice with
  autoinstallation (bnc#873458)
- 3.1.70

-------------------------------------------------------------------
Mon Apr 14 14:38:22 UTC 2014 - jreidinger@suse.com

- return error message if base product not found and continue in
  installation(bnc#873458)
- 3.1.69

-------------------------------------------------------------------
Mon Apr 14 10:11:52 CEST 2014 - locilka@suse.com

- removed loading 'pciehp' Kernel module (added for SLE 11 by FATE
  #311991) - it is now built-in Kernel (bnc#865834)
- 3.1.68

-------------------------------------------------------------------
Fri Apr 11 08:44:10 UTC 2014 - jsrain@suse.cz

- added missing files to package (bnc#872925)
- 3.1.67

-------------------------------------------------------------------
Thu Apr 10 09:34:30 UTC 2014 - mvidner@suse.com

- Put wizard title on the left instead of on top (bnc#868859)
- 3.1.66

-------------------------------------------------------------------
Thu Apr 10 09:15:56 UTC 2014 - jsrain@suse.cz

- added handling of release notes for slide show (bnc#871158)
- 3.1.65

-------------------------------------------------------------------
Wed Apr  9 10:07:02 CEST 2014 - snwint@suse.de

- save a copy of pbl.log
- 3.1.64

-------------------------------------------------------------------
Fri Apr  4 15:33:40 CEST 2014 - snwint@suse.de

- remove LIBGL_ALWAYS_INDIRECT (bnc #869172)
- 3.1.63

-------------------------------------------------------------------
Thu Apr  3 12:15:49 UTC 2014 - jreidinger@suse.com

- do not write network configuration from upgrade to system
  (bnc#871178)
- 3.1.62

-------------------------------------------------------------------
Wed Apr  2 09:25:38 UTC 2014 - jreidinger@suse.com

- remove ssh_service_finish as it is handle in
  firewall_stage1_finish due to split of ssh port open and sshd
  enablement (bnc#865056)
- 3.1.61

-------------------------------------------------------------------
Sun Mar 30 17:15:03 UTC 2014 - mfilka@suse.com

- bnc#869719
  - fixed parameters forcing manual network configuration on user's
    request at disks activation screen
- 3.1.60 

-------------------------------------------------------------------
Mon Mar 24 14:48:36 UTC 2014 - jreidinger@suse.com

- change cio_ignore kernel parameter according to kernel changes
  (bnc#869463)
- 3.1.59

-------------------------------------------------------------------
Mon Mar 24 12:33:47 UTC 2014 - jreidinger@suse.com

- avoid constant redefinition warning(BNC#869202)
- 3.1.58

-------------------------------------------------------------------
Wed Mar 19 12:45:27 UTC 2014 - lslezak@suse.cz

- skip "Installation Options" dialog when online repository option
  should not be displayed (part of bnc#868942)
- 3.1.57

-------------------------------------------------------------------
Fri Mar 14 14:43:06 CET 2014 - snwint@suse.de

- set LIBGL_ALWAYS_INDIRECT in ssh mode (bnc #868175)
- enable yast theme in ssh mode
- 3.1.56

-------------------------------------------------------------------
Fri Mar 14 08:15:01 UTC 2014 - jsrain@suse.cz

- download on-line version of release notes (fate#314695)
- 3.1.55

-------------------------------------------------------------------
Thu Mar 13 09:46:18 UTC 2014 - jreidinger@suse.com

- add kernel parameters for s390 when cio_ignore enabled to never
  blacklist console or ipl devices (fate#315318)
- 3.1.54

-------------------------------------------------------------------
Wed Mar 12 12:00:40 UTC 2014 - mfilka@suse.com

- bnc#858523
  - dropped disabling network configuration code. yast2-network is
    in charge of it now.
- 3.1.53 

-------------------------------------------------------------------
Mon Mar 10 13:01:48 UTC 2014 - jsrain@suse.cz

- don't hide ReleaseNotes button going back fron inst proposal
  (bnc#867389)
- 3.1.52

-------------------------------------------------------------------
Fri Mar  7 16:00:42 UTC 2014 - lslezak@suse.cz

- run scc_finish client if present (FATE#312012)
- 3.1.51

-------------------------------------------------------------------
Thu Mar  6 09:15:24 UTC 2014 - jreidinger@suse.com

- fix malformed string exception if cio ignore is disabled
  (bnc#866995)
- 3.1.50

-------------------------------------------------------------------
Tue Mar  4 09:13:41 UTC 2014 - jreidinger@suse.com

- call proper bash agent otherwise cio ignore feature do not work
  (bnc#866614)
- 3.1.49

-------------------------------------------------------------------
Mon Mar  3 12:57:24 UTC 2014 - jreidinger@suse.com

- do not crash if there is no general section in autoyast profile
  (BNC#866529)
- 3.1.48

-------------------------------------------------------------------
Thu Feb 27 15:08:12 CET 2014 - aschnell@suse.de

- reset proposal after rescanning storage (bnc#865579)
- 3.1.47

-------------------------------------------------------------------
Thu Feb 27 13:55:16 UTC 2014 - jreidinger@suse.com

- revert back complete skip of probing due to disks with activation
  (BNC#865579)
- 3.1.46

-------------------------------------------------------------------
Thu Feb 27 12:54:37 UTC 2014 - jreidinger@suse.com

- Do not rerun system probing as it is already done (BNC#865579)
- 3.1.45

-------------------------------------------------------------------
Wed Feb 26 09:15:50 UTC 2014 - jreidinger@suse.com

- implement cio ignore feature during installation for s390x
  (FATE#315586)
- 3.1.44

-------------------------------------------------------------------
Tue Feb 25 16:11:08 CET 2014 - locilka@suse.com

- Removed an icon from License Agreement dialog (bnc#865575)
- 3.1.43

-------------------------------------------------------------------
Tue Feb 25 14:14:59 CET 2014 - locilka@suse.com

- Adapted ignored_features to handle possibly missing Cmdline entry
  from Linuxrc (bnc#861465)
- 3.1.42

-------------------------------------------------------------------
Tue Feb 25 13:27:34 CET 2014 - locilka@suse.cz

- Removed hard-coded color and RichText formatting from
  installation confirmation dialog (#bnc#865371)
- 3.1.41

-------------------------------------------------------------------
Fri Feb 21 14:54:01 CET 2014 - snwint@suse.de

- Make vnc use real yast theme (bnc #855246) and make vnc screen size configurable.
- 3.1.40

-------------------------------------------------------------------
Fri Feb 21 09:16:18 UTC 2014 - mvidner@suse.com

- ssh installation: fix network start after reboot (bnc#850446)
- 3.1.39

-------------------------------------------------------------------
Wed Feb 19 15:22:00 CET 2014 - locilka@suse.com

- Prevent from re-defining CopyFilesFinishClient class (bnc#864631)
- 3.1.38

-------------------------------------------------------------------
Wed Feb 19 14:51:24 CET 2014 - locilka@suse.com

- Writing bootloader as late as possible, several configs need to
  be written and coppied to the installed system first (bnc#860089)
- 3.1.37

-------------------------------------------------------------------
Tue Feb 18 17:09:08 CET 2014 - locilka@suse.com

- Copying all udev rules from inst-sys to installed system
  (bnc#860089)
- 3.1.36

-------------------------------------------------------------------
Mon Feb 17 13:45:08 UTC 2014 - jreidinger@suse.com

- fix detection if ssh daemon run otherwise ssh installation do not
  reboot after first stage(BNC#864260)
- 3.1.35

-------------------------------------------------------------------
Wed Feb 12 11:44:20 UTC 2014 - jreidinger@suse.com

- fix namespace collision that cause error in installation
- 3.1.34

-------------------------------------------------------------------
Mon Feb 11 15:26:47 UTC 2014 - jreidinger@suse.com

- keep proper installation mode after cloning(BNC#861520)
- 3.1.33

-------------------------------------------------------------------
Tue Feb 11 14:55:36 UTC 2014 - jreidinger@suse.com

- fix dependencies to properly require new ruby bindings
- 3.1.32

-------------------------------------------------------------------
Mon Feb 10 14:31:52 UTC 2014 - jsrain@suse.cz

- removed unused release_notes_popup.rb


- Remove initialisation of Report in autoinst mode from 
  inst_system_analysis. Not needed any more since autoyast Profile 
  is now processed before inst_system_analysis gets called
  (bnc#862829).
- 3.1.31

-------------------------------------------------------------------
Fri Feb  7 09:36:00 UTC 2014 - jreidinger@suse.com

- Implement minimal installation feature (FATE#313149)
- 3.1.30

-------------------------------------------------------------------
Mon Feb  3 14:36:34 UTC 2014 - jreidinger@suse.com

- fix false positive errors in log for easier debugging in future
- 3.1.29

-------------------------------------------------------------------
Fri Jan 31 12:04:52 UTC 2014 - lslezak@suse.cz

- inst_inc_all.rb - added missing import (bnc#860263)
- 3.1.28

-------------------------------------------------------------------
Thu Jan 30 15:43:05 UTC 2014 - jreidinger@suse.com

- Remove write to non-existing /etc/sysconfig/suseconfig
  (FATE#100011)
- 3.1.27

-------------------------------------------------------------------
Thu Jan 30 15:42:52 CET 2014 - aschnell@suse.de

- fixed DASD detection (bnc#860398)
- 3.1.26

-------------------------------------------------------------------
Tue Jan 28 15:37:15 UTC 2014 - jreidinger@suse.com

- Fix exporting configuration in first stage (FATE#308539)
- 3.1.25

-------------------------------------------------------------------
Mon Jan 27 09:56:26 UTC 2014 - mfilka@suse.com

- fate#316768, bnc#854500
  - enable network service according product feature
- 3.1.24

-------------------------------------------------------------------
Fri Jan 24 12:01:29 UTC 2014 - lslezak@suse.cz

- removed inst_scc.rb client (moved to yast2-registration)
- 3.1.23

-------------------------------------------------------------------
Tue Jan 21 14:18:08 UTC 2014 - jreidinger@suse.com

- Remove icons from system analysis according to Ken's comments
  (fate#314695)
- 3.1.22

-------------------------------------------------------------------
Tue Jan 21 12:15:21 UTC 2014 - jreidinger@suse.com

- Remove "Change..." button in non-textual installation
- Add "Export Configuration" button in non-textual installation
  (FATE#308539)
- Add "Export Configuration" menu item in textual installation
  (FATE#308539)
- 3.1.21

-------------------------------------------------------------------
Tue Jan 21 08:48:17 UTC 2014 - jsrain@suse.cz

- adjusted UI according to Ken's comments (fate#314695)
- 3.1.20

-------------------------------------------------------------------
Mon Jan 13 09:58:46 UTC 2014 - jreidinger@suse.com

- add clone proposal and finish client (FATE#308539)
- 3.1.19

-------------------------------------------------------------------
Wed Jan  8 12:46:34 UTC 2014 - jsrain@suse.cz

- added capability to install OEM images (fate#316326)
- added handling Release Notes button (fate#314695)

-------------------------------------------------------------------
Fri Dec 20 09:32:08 UTC 2013 - vmoravec@suse.com

- Add abort and fail hooks for installation
- 3.1.18

-------------------------------------------------------------------
Thu Dec 12 14:50:32 UTC 2013 - lslezak@suse.cz

- control files have been moved to a separate package/git repo
  (https://github.com/yast/yast-installation-control)
- 3.1.17

-------------------------------------------------------------------
Wed Dec 11 09:54:10 UTC 2013 - lslezak@suse.cz

- fixed Makefile.am (added missing inst_scc.rb)
- 3.1.16

-------------------------------------------------------------------
Tue Dec 10 08:46:11 UTC 2013 - vmoravec@suse.com

- Show hook summary only if some hooks failed
- 3.1.15

-------------------------------------------------------------------
Thu Dec  5 15:32:24 UTC 2013 - jreidinger@suse.com

- fix opening zfcp client in disk activation on s390
- 3.1.14

-------------------------------------------------------------------
Thu Dec  5 15:25:18 UTC 2013 - lslezak@suse.cz

- added a new client for SCC registration (first iteration, UI
  only, does not work yet)

-------------------------------------------------------------------
Wed Dec  4 16:11:37 UTC 2013 - jreidinger@suse.com

- fix failure in remote disks activation client
- 3.1.13

-------------------------------------------------------------------
Wed Dec  4 08:30:37 UTC 2013 - lslezak@suse.cz

- removed "trang" dependency (requires complete Java stack, convert
  the file directly in the source repository)
- 3.1.12

-------------------------------------------------------------------
Tue Dec  3 15:11:17 UTC 2013 - jreidinger@suse.com

- remove server base scenario and media check clients from SLE
  installation (FATE#314695)
- add storage proposal dialog to SLE installation (FATE#314695)
- 3.1.11

-------------------------------------------------------------------
Tue Dec  3 13:40:27 UTC 2013 - vmoravec@suse.com

- Show popup window with used hooks before installation finished
- 3.1.10

-------------------------------------------------------------------
Mon Dec  2 12:28:26 UTC 2013 - jreidinger@suse.com

- Add direct link to network communication from remote disks
  activation (FATE#314695, part of NI requirements)
- 3.1.9

-------------------------------------------------------------------
Thu Nov 28 13:01:44 UTC 2013 - vmoravec@suse.com

- Add hooks to main installation client
- 3.1.8

-------------------------------------------------------------------
Wed Nov 20 13:21:57 UTC 2013 - lslezak@suse.cz

- removed support for automatic 2nd stage (the 2nd stage has been
  dropped completely) (FATE#314695)
- 3.1.7

-------------------------------------------------------------------
Tue Nov 19 10:19:13 CET 2013 - locilka@suse.com

- Proposing separate /home partition on SLES and SLES for VMware
  (FATE#316624)

-------------------------------------------------------------------
Mon Nov 18 13:28:32 UTC 2013 - lslezak@suse.cz

- move some steps from removed 2nd stage to the 1st stage
- "inst_mode" client: removed installation/update switch,
  renamed to "inst_installation_options" 
- 3.1.6

-------------------------------------------------------------------
Tue Nov 12 09:24:25 UTC 2013 - lslezak@suse.cz

- control file cleanup:
  * remove the 2nd stage in installation (FATE#314695)
  * removed autoconfiguration support in the 2nd stage (the 2nd
    stage has been removed completely)
  * repair mode removed (not supported) (FATE#308679)

-------------------------------------------------------------------
Mon Nov 11 14:21:37 UTC 2013 - vmoravec@suse.com

- 3.1.5
- replace runlevel entries in control files with default_target
  entries
- replace dependency on yast2-runlevel with yast2-services-manager

-------------------------------------------------------------------
Thu Nov  7 11:45:45 UTC 2013 - mfilka@suse.com

- bnc#849391
  - removed explicit start of second phase of SuSEfirewall2 
    initialization. Not needed when systemd is in use.
- 3.1.4

-------------------------------------------------------------------
Thu Oct 31 11:32:01 UTC 2013 - lslezak@suse.cz

- install "perl-Bootloader-YAML" package
- removed "Use Automatic Configuration" option from the
  installation mode dialog (the 2nd stage has been removed)
- 3.1.3

-------------------------------------------------------------------
Tue Oct 29 13:17:59 UTC 2013 - lslezak@suse.cz

- install only "perl-YAML-LibYAML" and "perl-bootloader" packages
  to the target system
- updated scr_switch_debugger.rb client

-------------------------------------------------------------------
Fri Oct 26 11:39:17 UTC 2013 - jsrain@suse.cz

- show release notes button (fate#314695)

-------------------------------------------------------------------
Fri Oct 25 10:06:07 CEST 2013 - aschnell@suse.de

- removed long obsolete EVMS entries from control file (see
  fate#305007)

-------------------------------------------------------------------
Wed Oct 23 07:27:28 UTC 2013 - lslezak@suse.cz

- removed autorepeat workaround for bnc#346186, not needed anymore,
  xset might not be installed (bnc#846768)
- 3.1.2

-------------------------------------------------------------------
Tue Oct 22 16:46:18 CEST 2013 - locilka@suse.com

- Extended support for ignored_features: They can be also mentioned
  in PTOptions and thus not appended to Kernel command line
  (FATE#314982)

-------------------------------------------------------------------
Tue Oct 15 14:15:31 CEST 2013 - locilka@suse.com

- Added support for ignore[d][_]feature[s] (FATE#314982) allowing
  to skip some unwanted features of the installer
- 3.1.1

-------------------------------------------------------------------
Thu Oct 10 14:48:46 CEST 2013 - locilka@suse.com

- Dropped modem and DSL detection (and configuration) from
  installation proposal (FATE#316263, FATE#316264)

-------------------------------------------------------------------
Fri Sep 27 16:34:11 UTC 2013 - lslezak@suse.cz

- do not use *.spec.in template, use *.spec file with RPM macros
  instead
- 3.1.0

-------------------------------------------------------------------
Fri Sep 27 14:17:54 CEST 2013 - jsuchome@suse.cz

- yast2-mouse was dropped, do not call its components (bnc#841960)
- 3.0.7 

-------------------------------------------------------------------
Thu Sep 26 10:47:32 CEST 2013 - jsuchome@suse.cz

- fix console status after the installation (bnc#750326)
- 3.0.6 

-------------------------------------------------------------------
Tue Sep  3 11:55:45 CEST 2013 - jsuchome@suse.cz

- do not mention xorg-x11 in the control files (bnc#837450) 
- remove obsoleted part of X11 related code
- 3.0.5

-------------------------------------------------------------------
Fri Aug  9 06:36:31 UTC 2013 - mfilka@suse.com

- bnc#798620
    - removed proposed hotfix for the bug. The hotfix could block 
    starting firewall under some circunstances.
    - (re)starting firewall is handled in yast2.rpm since 3.0.2
- 3.0.4 

-------------------------------------------------------------------
Wed Aug  7 12:57:05 CEST 2013 - jsuchome@suse.cz

- use pure ruby solution when sorting proposal items

-------------------------------------------------------------------
Tue Aug  6 11:30:53 CEST 2013 - jsuchome@suse.cz

- use pure ruby solution when sorting destkop items, so major desktop
  (with same order number) won't get resorted
- 3.0.3

-------------------------------------------------------------------
Mon Aug  5 13:16:04 CEST 2013 - jsuchome@suse.cz

- check the product profiles during system analysis and
  copy them to installed system (backport of fate#310730)
- 3.0.2

-------------------------------------------------------------------
Sun Aug  4 11:48:21 UTC 2013 - lslezak@suse.cz

- removed empty agents/Makefile.am and unused testsuite/Makefile.am
- removed obsolete BuildRequires: doxygen perl-XML-Writer sgml-skel
  yast2-testsuite yast2-storage yast2-pkg-bindings yast2-packager

-------------------------------------------------------------------
Fri Aug  2 14:25:07 CEST 2013 - jsuchome@suse.cz

- remove trang from BuildRequires: rng can be created during
  packaging, not needed during build

-------------------------------------------------------------------
Thu Aug  1 11:21:35 CEST 2013 - jsuchome@suse.cz

- correctly write supporturl (port of bnc#520169) 
- limit the number of the searched disks to 8 of each kind to
  shorten time needed for finding SSH keys (port of fate#305873)
- 3.0.1

-------------------------------------------------------------------
Wed Jul 31 08:30:58 UTC 2013 - yast-devel@opensuse.org

- converted from YCP to Ruby by YCP Killer
  (https://github.com/yast/ycp-killer)
- version 3.0.0

-------------------------------------------------------------------
Mon Jul 29 13:43:13 CEST 2013 - fehr@suse.de

- ignore SIGHUP in YaST2.Second-Stage to make autoyast installs
  with serial console succeed again (bnc#825728, bnc#823224)

-------------------------------------------------------------------
Thu Jul 11 12:23:36 CEST 2013 - aschnell@suse.de

- fixed sshd check (bnc#825160)
- 2.24.10

-------------------------------------------------------------------
Thu Jul  4 13:56:19 CEST 2013 - jsuchome@suse.cz

- show release notes of newest product first (bnc#827590)
- 2.24.9

-------------------------------------------------------------------
Tue Jun 25 10:17:46 CEST 2013 - jsuchome@suse.cz

- adapt control.xml to offical Factory one:
  added e17 desktop, enabled online repositories
- 2.24.8

-------------------------------------------------------------------
Fri Jun 21 16:55:50 CEST 2013 - jsuchome@suse.cz

- only show desktops for which their defined patterns are known
  (needed when desktop defined in control file is only available
  via some optional installation source - fate#315061)
- 2.24.7

-------------------------------------------------------------------
Wed Jun 19 11:42:59 CEST 2013 - aschnell@suse.de

- make check for sshd more robust (bnc#825160)
- 2.24.6

-------------------------------------------------------------------
Thu Jun  6 08:29:44 UTC 2013 - mfilka@suse.com

- bnc#774301
    - fixed udev events handling in kernel_finish 
- 2.24.5

-------------------------------------------------------------------
Wed Jun  5 13:02:06 UTC 2013 - lslezak@suse.cz

- use WFM::ClientExists() call instead of checking *.ycp file
  presence (works also with non-YCP clients and checks also e.g.
  /y2update/clients path)

-------------------------------------------------------------------
Mon May 27 15:27:12 CEST 2013 - locilka@suse.com

- Using unique IDs while calling rpmcopy_secondstage to prevent
  from disabling this step in AutoYaST or Upgrade while it should
  be disabled only in Installation (bnc#813072).

-------------------------------------------------------------------
Mon May 13 09:40:15 CEST 2013 - jsuchome@suse.cz

- startup scripts: if RC_LANG is not set, use en_US as default
  (bnc#815265)
- 2.24.4

-------------------------------------------------------------------
Fri May 03 12:18:43 CEST 2013 - aschnell@suse.de

- call unicode_start/stop and initviocons only on consoles
  (bnc#800790)
- fixed check for missing initviocons
- 2.24.3

-------------------------------------------------------------------
Mon Apr 22 14:59:35 CEST 2013 - jsuchome@suse.cz

- show dialog for all available disk controlers (bnc#807026)
- 2.24.2 

-------------------------------------------------------------------
Wed Apr 17 14:50:48 CEST 2013 - jsuchome@suse.cz

- force disk activation when Storage reports no disk was found
  (bnc#810823) 
- 2.24.1

-------------------------------------------------------------------
Fri Mar 29 11:58:02 CET 2013 - jsuchome@suse.cz

- always return boolean from DeployTarImage (bnc#804293)
- make the "Check drivers" error message depend on control.xml
  variable (fate#312875, bnc#805251) 
- 2.24.0

-------------------------------------------------------------------
Wed Mar 13 12:35:54 UTC 2013 - mfilka@suse.com

- NetworkManager is enabled and active after second stage (bnc#808039)
- 2.23.13 

-------------------------------------------------------------------
Mon Mar 04 14:42:03 CET 2013 - aschnell@suse.de

- deactivate RAID before going back to "Disk Activation" during
  installation (bnc#806454)

-------------------------------------------------------------------
Thu Feb 14 17:06:53 CET 2013 - fehr@suse.de

- fix got_kernel_param in misc.sh to not match substrings (so far 
  kernel parameters like systemd.log_level=debug activated Y2DEBUG)
- 2.23.12
 
-------------------------------------------------------------------
Wed Jan 23 16:00:21 CET 2013 - jsuchome@suse.cz

- prevent systemctl hang in 2nd stage (from fcrozat@suse.com,
  bnc#798620)
- 2.23.11

-------------------------------------------------------------------
Sun Jan 20 15:27:33 UTC 2013 - lslezak@suse.cz

- start the add-on module also when "addon" boot parameter is
  present (fate#314318)
- 2.23.10

-------------------------------------------------------------------
Mon Jan 14 13:45:23 UTC 2013 - locilka@suse.com

- Adding repositories that cannot be (re)added as enabled in
  a disabled state (bnc#779396).
- 2.23.9

-------------------------------------------------------------------
Fri Jan 11 10:47:11 CET 2013 - jsuchome@suse.cz

- adapted to changes in Storage.ycp API (bnc#797245)
- 2.23.8

-------------------------------------------------------------------
Mon Jan  7 13:06:32 CET 2013 - jsuchome@suse.cz

- set new keyboard layout right after selecting (bnc#796589)
- added SYSTEMCTL_OPTIONS to Firstboot/Second Stage services
  (bnc#791076)
- 2.23.7

-------------------------------------------------------------------
Fri Dec 21 08:23:47 CET 2012 - jsuchome@suse.cz

- show the info about possibility to download drivers
  from drivers.suse.com (fate#312875) 
- added KVM installation scenario (bnc#795067)
- 2.23.6

-------------------------------------------------------------------
Fri Dec 14 15:16:52 CET 2012 - jsuchome@suse.cz

- disable USB sources after installation (bnc#793709) 
- 2.23.5

-------------------------------------------------------------------
Tue Dec  4 16:54:56 CET 2012 - jsuchome@suse.cz

- allow using local repositories during update (bnc#779397)
- 2.23.4

-------------------------------------------------------------------
Mon Nov  5 08:21:41 CET 2012 - jsuchome@suse.cz

- fixed installation of systemd units (crrodriguez)
- 2.23.3

-------------------------------------------------------------------
Wed Oct 31 08:16:46 CET 2012 - jsuchome@suse.cz

- removed fonts_finish, its only action was to call obsolete
  SuSEconfig script
- removed inst_suseconfig client (fate#100011)
- 2.23.2 

-------------------------------------------------------------------
Fri Oct 26 08:44:43 CEST 2012 - jsuchome@suse.cz

- do not allow to go next without desktop selected (bnc#786507)
- 2.23.1

-------------------------------------------------------------------
Wed Oct 24 11:12:55 CEST 2012 - jsuchome@suse.cz

- removed suseconfig step from installation sequence (fate#100011)
- 2.23.0

-------------------------------------------------------------------
Wed Jul 11 15:56:38 CEST 2012 - jsuchome@suse.cz

- create simpler and non translated aliases for update sources 
  (bnc#768624)
- 2.22.10

-------------------------------------------------------------------
Thu Jun 28 14:36:08 CEST 2012 - jsuchome@suse.cz

- set TERM=linux for 2nd stage services, to keep ncurses nice
  (bnc#768356)
- 2.22.9

-------------------------------------------------------------------
Mon Jun 25 15:43:43 CEST 2012 - jsuchome@suse.cz

- ensure Plymouth is hiddent before 2nd start, to prevent system
  freeze (bnc#768185)
- ensure 2nd stage is started before SuSEfirewall2_init (bnc#733361)
- 2.22.8

-------------------------------------------------------------------
Tue Jun 19 14:49:52 CEST 2012 - aschnell@suse.de

- kill console before reboot (bnc#759627)
  (otherwise systemd will not proceed with system shutdown)

-------------------------------------------------------------------
Wed Jun  6 11:27:02 CEST 2012 - jsuchome@suse.cz

- require yast2-proxy for 2nd stage (bnc#764951)
- show a message if network config has failed (bnc#765129)
- 2.22.7

-------------------------------------------------------------------
Tue Apr 17 16:03:55 CEST 2012 - jsuchome@suse.cz

- enhanced image installation help text (bnc#732914)

-------------------------------------------------------------------
Tue Apr 03 14:56:55 CEST 2012 - aschnell@suse.de

- adapted to move of testX (see bnc#749184)
- 2.22.6

-------------------------------------------------------------------
Wed Mar 14 15:42:19 CET 2012 - aschnell@suse.de

- create link yast.ssh for 2nd stage ssh installation (bnc#745340)
- 2.22.5

-------------------------------------------------------------------
Wed Feb 15 11:46:45 CET 2012 - gs@suse.de

- Improve layout of the release notes dialog (bnc #550610)
- 2.22.4 

-------------------------------------------------------------------
Thu Feb  9 10:53:01 CET 2012 - jsuchome@suse.cz

- adapt the style only for ssh installation, not vnc (bnc#742777)
- 2.22.3 

-------------------------------------------------------------------
Tue Feb  7 17:22:46 CET 2012 - tgoettlicher@suse.de

- Fixed bnc #742777: ssh installation needs to much bandwidth
- 2.22.2

-------------------------------------------------------------------
Fri Jan 13 11:02:40 CET 2012 - jsuchome@suse.cz

- confirmed license
- 2.22.1

-------------------------------------------------------------------
Mon Jan  9 14:29:34 CET 2012 - locilka@suse.cz

- save ecdsa keys as well (bnc#726468) (added where missing)

-------------------------------------------------------------------
Mon Jan  9 13:39:10 CET 2012 - locilka@suse.cz

- Added ntp-client into list of cloned modules in control file
  (bnc #738019).

-------------------------------------------------------------------
Wed Jan  4 15:21:30 CET 2012 - locilka@suse.cz

- Reading the current random/poolsize from /proc to store the exact
  number of bytes (bnc#692799).

-------------------------------------------------------------------
Tue Jan  3 16:21:42 CET 2012 - locilka@suse.cz

- Modified saving state of the current randomness (bnc#692799).

-------------------------------------------------------------------
Thu Dec  8 16:45:15 CET 2011 - locilka@suse.cz

- Fixed saving state of the current randomness (bnc#692799).

-------------------------------------------------------------------
Fri Nov 25 11:35:04 CET 2011 - jsuchome@suse.cz

- ask for Abort confirmation in Update URLs step (bnc#728907)

-------------------------------------------------------------------
Wed Nov 16 13:18:40 CET 2011 - jsuchome@suse.cz

- merged texts from proofreading
- 2.22.0 

-------------------------------------------------------------------
Thu Nov 10 14:27:55 UTC 2011 - fcrozat@suse.com

- Disable routing initscript commands through systemd, prevent
  lockups.

-------------------------------------------------------------------
Thu Nov 03 11:52:08 CET 2011 - aschnell@suse.de

- use same code to display ip addresses during vnc and ssh
  installation (bnc#727802)
- 2.21.28

-------------------------------------------------------------------
Wed Nov  2 17:14:51 CET 2011 - fcrozat@suse.com

- Ensure network is not started by systemd before Firstboot /
  SecondStage (bnc#726823)
- 2.21.27

-------------------------------------------------------------------
Mon Oct 31 09:18:46 CET 2011 - jsuchome@suse.cz

- control files: save ecdsa keys (bnc#726468)
- 2.21.26 

-------------------------------------------------------------------
Wed Oct 19 16:25:41 CEST 2011 - locilka@suse.cz

- Creating /etc/mtab linking to /proc/self/mounts in umount_finish
  (bnc#725166)
- 2.21.25

-------------------------------------------------------------------
Fri Oct 14 11:27:58 CEST 2011 - fcrozat@suse.com

- Fix text mode handled in systemd (bnc#724115)
- 2.21.24

-------------------------------------------------------------------
Tue Oct 11 08:52:43 CEST 2011 - jsuchome@suse.cz

- compress the log file from 1st stage of installation (bnc#716938)
- 2.21.23

-------------------------------------------------------------------
Fri Oct  7 11:38:39 UTC 2011 - fcrozat@suse.com

- Use latest macros for systemd
- Drop workaround for bnc#719221, systemd is fixed now.
- 2.21.22

-------------------------------------------------------------------
Fri Oct  7 11:30:21 UTC 2011 - jsrain@suse.cz

- change the URL for congratulation dialog (bnc#720481)

-------------------------------------------------------------------
Mon Sep 26 10:41:38 CEST 2011 - jsuchome@suse.cz

- control.openSUSE: use lightdm as default DM for Xfce 
- 2.21.21

-------------------------------------------------------------------
Fri Sep 23 15:36:11 CEST 2011 - jsuchome@suse.cz

- updated systemd service files (bnc#719221)
- 2.21.20 

-------------------------------------------------------------------
Fri Sep 23 14:27:36 CEST 2011 - jsuchome@suse.cz

- unmount previously mounted /run (bnc#717321)
- 2.21.19

-------------------------------------------------------------------
Thu Sep 15 12:16:49 UTC 2011 - lslezak@suse.cz

- improved package update check - display only the repositories
  with an update available, display package updates in details
- 2.21.18

-------------------------------------------------------------------
Tue Sep  6 10:05:00 CEST 2011 - jsuchome@suse.cz

- enable system cloning only when autoyast2 is installed
  (bnc#692790)
- 2.21.17

-------------------------------------------------------------------
Wed Aug 31 14:33:50 CEST 2011 - jsuchome@suse.cz

- fix build for older distributions
- 2.21.16 

-------------------------------------------------------------------
Mon Aug 29 12:12:55 CEST 2011 - jsuchome@suse.cz

- added systemd .service files for second stage and firstboot
  (from fcrozat@suse.com, bnc#713760)
- 2.21.15

-------------------------------------------------------------------
Fri Aug 12 13:58:01 CEST 2011 - jsuchome@suse.cz

- expect there might me extra checks for disk controllers with
  s390 (bnc#706911)
- adapted help text and label in installation mode selection
  (bnc#711160)
- 2.21.14 

-------------------------------------------------------------------
Fri Aug  5 12:13:13 UTC 2011 - lslezak@suse.cz

- upgrade_urls.ycp - do not display reading and writing progress,
  it is pretty quick and just causes screen flickering
  (the write progress is displayed only when there is an enabled
  repo to add, refreshing it can take long time) (bnc#692614)
- 2.21.13

-------------------------------------------------------------------
Fri Aug  5 12:32:16 CEST 2011 - tgoettlicher@suse.de

- fixed .desktop file (bnc #681249)

-------------------------------------------------------------------
Thu Aug  4 14:50:33 UTC 2011 - lslezak@suse.cz

- 2.21.12

-------------------------------------------------------------------
Thu Aug  4 14:07:38 CEST 2011 - mvidner@suse.cz

- Copy network interface naming rules early to get them to initrd (bnc#666079).

-------------------------------------------------------------------
Thu Aug  4 11:37:02 UTC 2011 - lslezak@suse.cz

- extraurls: check whether there is an update candidate in the
  added extra repositories - openSUSE DVD does not contain all
  packages, packages from OSS repository which are not on DVD
  medium were not upgraded and were left in the old version even
  after adding new OSS repository with updated version (bnc#693230)

-------------------------------------------------------------------
Wed Aug  3 13:19:50 UTC 2011 - lslezak@suse.cz

- cleanup: removed obsoleted SourceManager::SyncAddedAndDeleted()
  call (zmd sync has been removed)
- 2.21.11

-------------------------------------------------------------------
Wed Aug  3 08:53:14 UTC 2011 - lslezak@suse.cz

- use term "Software manager" instead of "Package manager"
  (bnc#585679)
- 2.21.10

-------------------------------------------------------------------
Tue Aug  2 13:37:03 CEST 2011 - locilka@suse.cz

- Preserving the /dev/urandom state from inst-sys after the
  installation (bnc#692799)
- Automatically enabling haveged service if installed (bnc#692799)
- 2.21.9

-------------------------------------------------------------------
Mon Aug  1 15:38:32 CEST 2011 - locilka@suse.cz

- Added control.SLES-for-VMware into the SVN

-------------------------------------------------------------------
Fri Jul 22 15:00:30 CEST 2011 - locilka@suse.cz

- Removed obsoleted X-KDE-SubstituteUID from deploy_image.desktop
  (bnc#540627)
- 2.21.8

-------------------------------------------------------------------
Tue Jul 12 15:34:38 CEST 2011 - jsuchome@suse.cz

- Show Xen Virtualization Host Server Installation scenario
  only for x86_64 architecture (bnc#702103)
- 2.21.7

-------------------------------------------------------------------
Thu Jun 30 14:09:17 CEST 2011 - jsuchome@suse.cz

- fixed typos (bnc#703119)
- 2.21.6 

-------------------------------------------------------------------
Wed Jun  1 17:24:25 CEST 2011 - locilka@suse.cz

- always loading 'pciehp' kernel module on Dell hardware
  (FATE #311991)
- fixed control file validation
- stricter btrfs_increase_percentage definition in all control
  files (only 'integer' is allowed)

-------------------------------------------------------------------
Wed Jun  1 11:56:08 CEST 2011 - fehr@suse.de

- add btrfs_increase_percentage to to category "partitioning" in
  config.xml files
- 2.21.5 

-------------------------------------------------------------------
Thu May 19 14:22:10 CEST 2011 - jsuchome@suse.cz

- enable YaST restart in the 1st stage (bnc#694299)
- 2.21.4 

-------------------------------------------------------------------
Wed Apr 27 15:08:04 CEST 2011 - jsuchome@suse.cz

- added option to configure FCoE Interfaces when started with
  WithFCoE=1 argument (fate#307445)
- 2.21.3 

-------------------------------------------------------------------
Wed Apr 27 11:19:50 CEST 2011 - jsuchome@suse.cz

- Copy /media.1/build to the installed system (fate#311377)
- 2.21.2 

-------------------------------------------------------------------
Fri Mar 25 10:26:44 CET 2011 - jsuchome@suse.cz

- show the 'before-reboot' message in RichText, so possible command
  can be copy-pasted (bnc#383519)
- 2.21.1

-------------------------------------------------------------------
Thu Mar 24 16:14:02 CET 2011 - jsuchome@suse.cz

- do not start automatic configuration for autoYaST (bnc#679435)
- 2.21.0

-------------------------------------------------------------------
Mon Feb 28 14:52:26 CET 2011 - locilka@suse.cz

- Handling disabled installation steps also in Live Installation
  mode (BNC #675516)
- 2.20.6

-------------------------------------------------------------------
Thu Feb 17 13:49:19 CET 2011 - aschnell@suse.de

- fixed braille support during installation (bnc #672086)
- 2.20.5

-------------------------------------------------------------------
Tue Feb  8 15:10:25 CET 2011 - locilka@suse.cz

- Adapted openSUSE control file to the current naming schema of
  desktops (BNC #667408)

-------------------------------------------------------------------
Thu Jan 20 14:18:41 CET 2011 - jsrain@suse.cz

- fix initialization of AutoUpgrade for 2nd stage
- 2.20.4

-------------------------------------------------------------------
Wed Jan 19 15:38:20 CET 2011 - jsrain@suse.cz

- adaptations for unattended migration (fate#310481)
- don't delete /etc/mtab if it is a symlink (bnc#665437)
- 2.20.3

-------------------------------------------------------------------
Wed Jan 19 12:53:00 CET 2011 - jsrain@suse.cz

- fixed progress during live installation (bnc#665413)
- 2.20.2

-------------------------------------------------------------------
Fri Jan  7 13:43:01 CET 2011 - jsrain@suse.cz

- update XFCE desktop definition

-------------------------------------------------------------------
Thu Jan  6 10:47:00 CET 2011 - locilka@suse.cz

- Using wider space for licence displayed in non-textual interface
  (BNC #607135).
- Fixed DUD deployment (BNC #626337)

-------------------------------------------------------------------
Thu Nov 16 16:13:48 UTC 2010 - jsrain@suse.cz

- fixed behavior of window closing in installation proposal
  (bnc#636980)
- use df for estimating partition size for live installer
  (bnc#555288)
- 2.20.1

-------------------------------------------------------------------
Thu Sep 30 17:33:48 UTC 2010 - lslezak@suse.cz

- don't use spaces in repo alias (bnc#596950)
- inst_addon_update_sources.ycp - removed obsoleted ZMD sync call
- 2.20.0

-------------------------------------------------------------------
Wed Jun  2 13:52:02 CEST 2010 - jsrain@suse.cz

- removed link to repairing the system
- 2.19.20

-------------------------------------------------------------------
Wed May 12 15:33:24 CEST 2010 - ug@suse.de

- fixed the cloning at the end of a manual
  installation (bnc#605132)
- 2.19.7

-------------------------------------------------------------------
Mon Apr 19 12:29:08 CEST 2010 - aschnell@suse.de

- allow btrfs as root fs
- 2.19.6

-------------------------------------------------------------------
Thu Apr 15 17:12:28 CEST 2010 - locilka@suse.cz

- Script copy_files_finish copies files with --dereference to
  prevent from copying symlinks instead of the files content
  (BNC #596938).

-------------------------------------------------------------------
Fri Apr 09 17:09:27 CEST 2010 - aschnell@suse.de

- disable Qt/Gtk frontend if testX is unavailable (bnc #585432)
- 2.19.5

-------------------------------------------------------------------
Tue Apr  6 17:44:25 CEST 2010 - locilka@suse.cz

- Searching for LiveCD license in /usr/share/doc/licenses and /
  directories (BNC #594042).

-------------------------------------------------------------------
Fri Mar 26 11:26:04 CET 2010 - ug@suse.de

- fixed a broken yast2-installation.spec.in
- fixed broken schema validation files for control.xml files
- 2.19.4

-------------------------------------------------------------------
Wed Mar 24 07:42:19 UTC 2010 - lslezak@suse.cz

- inst_suseconfig.ycp - do not reset UI product name
  (&product; macro) (bnc#539906)

-------------------------------------------------------------------
Thu Mar 18 14:55:20 CET 2010 - locilka@suse.cz

- Previously used repositories switched from enabled/disabled mode
  to removed/enabled/disabled mode (BNC #588659).

-------------------------------------------------------------------
Fri Mar 12 13:19:15 CET 2010 - kmachalkova@suse.cz

- Port from SLE11 SP1: process files in _datadir/autoinstall/modules 
  with %suse_update_desktop_file. This passes their strings into
  translation (bnc#549944)

-------------------------------------------------------------------
Fri Mar 12 10:53:55 CET 2010 - locilka@suse.cz

- Unique identification in inst_upgrade_urls switched from URL to
  ALIAS (BNC #587517).
- In case of re-adding CD/DVD media, user is asked to insert
  correct media before adding it (BNC #587517).
- Only upgrade packages if upgrading from SLES 11, otherwise use
  patterns for upgrade (BNC #587544).

-------------------------------------------------------------------
Tue Mar  9 15:35:48 CET 2010 - locilka@suse.cz

- Fixed calling update.post from DUD (BNC #586609).

-------------------------------------------------------------------
Tue Mar  2 14:30:31 CET 2010 - locilka@suse.cz

- CIM service is proposed as disabled by default (BNC #584524).

-------------------------------------------------------------------
Mon Feb 22 17:48:57 CET 2010 - locilka@suse.cz

- Documented YaST RELAX NG schema (FATE #305551).
- Correctly re-added unique_id to RNC - AC steps and proposals
  (BNC #582094).

-------------------------------------------------------------------
Wed Feb 17 11:05:12 CET 2010 - ug@suse.de

- clone checkbox at the end of the installation is always
  enabled now and can install the autoyast2 package if needed
  (bnc#547486)

-------------------------------------------------------------------
Mon Feb 15 15:48:51 CET 2010 - ug@suse.de

- UI for autoinstallation images added to deploy_image_auto

-------------------------------------------------------------------
Tue Feb  9 17:06:15 CET 2010 - locilka@suse.cz

- Steps 'user' and 'auth' enabled again in Live mode (BNC #547931).

-------------------------------------------------------------------
Tue Feb  9 14:49:33 CET 2010 - locilka@suse.cz

- Fixed license agreement check box visibility (BNC #571846).
- 2.19.3

-------------------------------------------------------------------
Tue Feb  2 11:03:04 CET 2010 - locilka@suse.cz

- Added LXDE to openSUSE control file (FATE #307729).

-------------------------------------------------------------------
Mon Feb  1 11:35:15 CET 2010 - locilka@suse.cz

- Fixed 'going back' from services proposal BNC #572734.

-------------------------------------------------------------------
Fri Jan 22 15:56:07 CET 2010 - aschnell@suse.de

- fixed message during ssh installation (bnc #518616)

-------------------------------------------------------------------
Fri Jan 15 17:29:45 CET 2010 - aschnell@suse.de

- updated control.rnc
- 2.19.2

-------------------------------------------------------------------
Thu Jan  7 15:29:13 CET 2010 - jsuchome@suse.cz

- inst_complex_welcome adapted to Language::SwitchToEnglishIfNeeded
  (bnc#479529)
- 2.19.1

-------------------------------------------------------------------
Fri Dec 11 16:48:58 CET 2009 - locilka@suse.cz

- Adapted for new API to ProductLicense (FATE #306295).

-------------------------------------------------------------------
Wed Dec  9 16:44:34 CET 2009 - locilka@suse.cz

- Package kde4-kdm has been renamed to kdm (SLES, SLED control
  files) (bnc #561627).

-------------------------------------------------------------------
Wed Dec  9 14:58:38 CET 2009 - kmachalkova@suse.cz

- Un-check automatic configuration box when user selects update
  (bnc#537625)  

-------------------------------------------------------------------
Wed Dec  9 14:12:21 CET 2009 - locilka@suse.cz

- Enabled CIM by default (SLES and SLED) (FATE #305583)
- Adapted RNC for control files

-------------------------------------------------------------------
Wed Dec  9 12:49:08 CET 2009 - jsrain@suse.cz

- dereference hardlinks when deploying live CD so that it can
  be also deployed on multiple separate partitions (bnc#549158)

-------------------------------------------------------------------
Mon Nov 30 14:38:26 CET 2009 - locilka@suse.cz

- Repositories added by inst_addon_update_sources use
  Pkg::RepositoryAdd that does not need access to network
  (bnc #557723)

-------------------------------------------------------------------
Tue Nov 24 16:13:31 CET 2009 - kmachalkova@suse.cz

Cumulative patch with SLE11 SP1 features:
- In TUI (ncurses), use plain text (.txt) file with release notes, 
  if found (FaTE#306167)
- Set /etc/sysconfig/boot:RUN_PARALLEL according to corresponding
  value in control file (FaTE#307555) 
- 2.19.0

-------------------------------------------------------------------
Thu Nov 19 16:51:55 CET 2009 - locilka@suse.cz

- Added control file configuration option require_registration
  (FATE #305578).

-------------------------------------------------------------------
Wed Nov  4 16:31:17 CET 2009 - mzugec@suse.cz

- lan module in 1st stage (FaTE#303069)
- 2.18.34 

-------------------------------------------------------------------
Fri Oct 23 07:40:56 CEST 2009 - jsuchome@suse.cz

- during update, do not save timezone and console settings
  (bnc#547587)
- 2.18.33 

-------------------------------------------------------------------
Fri Oct 16 14:36:11 CEST 2009 - locilka@suse.cz

- Fixed handling repositories during upgrade (bnc #543468).
- 2.18.32

-------------------------------------------------------------------
Wed Oct  7 15:36:44 CEST 2009 - jsuchome@suse.cz

- set the time after chroot (bnc#538357)
- 2.18.31 

-------------------------------------------------------------------
Wed Oct  7 12:17:52 CEST 2009 - jsuchome@suse.cz

- correctly set the keyboard layout in 2nd stage (bnc#542009)
- 2.18.30

-------------------------------------------------------------------
Thu Oct  1 13:27:16 CEST 2009 - locilka@suse.cz

- Adjusting understandable name for update URLs added during second
  stage of installation (bnc #542792).
- 2.18.29

-------------------------------------------------------------------
Tue Sep 29 16:41:32 CEST 2009 - kmachalkova@suse.cz

- Correct HTML format tags in helptext (bnc#540784)
- Set firewall status according to user's choice also in non-automatic 
  2nd stage (missing call for AdjustDisabledSubProposals) (bnc#534862)
- 2.18.28 

-------------------------------------------------------------------
Thu Sep 24 15:51:15 CEST 2009 - kmachalkova@suse.cz

- Enable SSH service after reboot if this is SSH or VNC installation 
  (new ssh_service_finish client) (bnc#535206)
- 2.18.27 

-------------------------------------------------------------------
Mon Sep 14 15:27:19 CEST 2009 - jsrain@suse.cz

- enhanced display of release notes (fate#306237)
- 2.18.26

-------------------------------------------------------------------
Wed Sep  9 14:33:14 CEST 2009 - jsrain@suse.cz

- better error handling for image installation (bnc#533601)
- 2.18.25

-------------------------------------------------------------------
Fri Sep  4 19:00:27 CEST 2009 - kmachalkova@suse.cz

- Introducing unique IDs to unambiguously identify AC steps and 
  sub-proposals
- Writing disabled AC steps and subproposals at the end of 1st 
  stage, reading them back at the end of 2nd stage
- Filtering out disabled AC steps from AC workflow (FaTE #303859 and 
  bnc#534862)
- Require new yast2 base 
- 2.18.24

-------------------------------------------------------------------
Fri Sep  4 09:07:42 CEST 2009 - locilka@suse.cz

- Dropped unnecessary fallback text from the fallback control file
  (BNC #536288).

-------------------------------------------------------------------
Wed Aug 26 15:33:51 CEST 2009 - locilka@suse.cz

- Do not copy xorg.conf to installed system anymore (bnc #441404).
- 2.18.23

-------------------------------------------------------------------
Fri Aug 21 12:38:42 CEST 2009 - aschnell@suse.de

- do not disable qt/gtk frontends if xorg.conf is missing (bnc
  #533159)
- 2.18.22

-------------------------------------------------------------------
Fri Aug 14 18:26:49 CEST 2009 - kmachalkova@suse.cz

- Simple network (firewall) configuration in 1st stage (FaTE #303859) 

-------------------------------------------------------------------
Mon Aug 10 14:18:11 CEST 2009 - locilka@suse.cz

- added calling bootloader client bootloader_preupdate to control
  file to fix multiple grub entries (bnc #414490, bnc #477778).

-------------------------------------------------------------------
Thu Jul 30 20:26:30 CEST 2009 - jdsn@suse.de

- disable yast2-x11 during installation (bnc#441404) 
- 2.18.21

-------------------------------------------------------------------
Thu Jul 30 15:32:37 CEST 2009 - jsuchome@suse.cz

- adapted to changes in yast2-country: no saving of xorg.conf
  (bnc#441404) 
- 2.18.20

-------------------------------------------------------------------
Wed Jun 24 10:02:20 CEST 2009 - locilka@suse.cz

- Fixed Welcome dialog layout to have more license content visible
  and to align language and keyboard widgets with it.
- Not offering installation images if there are none (bnc #492745).
- 2.18.19

-------------------------------------------------------------------
Mon Jun 22 20:20:18 CEST 2009 - coolo@novell.com

- fix build with automake 1.11
- 2.18.18

-------------------------------------------------------------------
Thu Jun 11 12:57:14 CEST 2009 - jsrain@suse.cz

- adapted for unified progress during live installation
  (bnc#435680)
- 2.18.17

-------------------------------------------------------------------
Mon Jun 08 14:03:30 CEST 2009 - aschnell@suse.de

- use minimalistic xorg.conf during installation (bnc #510015)
- 2.18.16

-------------------------------------------------------------------
Wed May 20 12:45:47 CEST 2009 - aschnell@suse.de

- moved .proc.mounts agent from yast2-installation to yast2 (bnc
  #504429)

-------------------------------------------------------------------
Mon May 18 16:46:03 CEST 2009 - juhliarik@suse.cz

- added kdump support for autoyast installation (FATE#305588) 

-------------------------------------------------------------------
Thu May 14 13:45:08 CEST 2009 - locilka@suse.cz

- Installation/Upgrade newly require some packages essential for
  them to succeed (bnc #469730).

-------------------------------------------------------------------
Mon Apr 27 10:22:24 CEST 2009 - locilka@suse.cz

- Using a new yast-spanner (old yast icon) for Repair.
- 2.18.14

-------------------------------------------------------------------
Mon Apr 20 13:59:31 CEST 2009 - locilka@suse.cz

- Fixed Vendor module to use zypp history file instead of using
  y2logRPM (bnc #456446).
- 2.18.13

-------------------------------------------------------------------
Thu Apr 16 16:58:07 CEST 2009 - locilka@suse.cz

- Added documentation for installation images.

-------------------------------------------------------------------
Fri Apr 10 14:11:46 CEST 2009 - locilka@suse.cz

- KDE 3.x dropped from openSUSE control file (bnc #493547).

-------------------------------------------------------------------
Tue Apr  7 13:02:39 CEST 2009 - ug@suse.de

- changed the error message of missing hard disks during
  autoinstallation. Might confuse s390/iSCSI users. (bnc#476147)

-------------------------------------------------------------------
Mon Mar 30 14:20:57 CEST 2009 - locilka@suse.cz

- Fixing reevaluation of packages to remove, install and/or upgrade
  after images are deployed during first stage (bnc #489448).
- 2.18.12

-------------------------------------------------------------------
Fri Mar 27 18:15:15 CET 2009 - locilka@suse.cz

- Added new globals->ac_redraw_and_ignore control file item
  (openSUSE and SLED) that ignores if AC UI is missing and just
  redraws it. An error is still reported in case of missing Wizard
  widget (bnc #487565).

-------------------------------------------------------------------
Thu Mar 19 14:14:34 CET 2009 - locilka@suse.cz

- Continuing on Repair integration.
- Handling missing FLAGS in the content file.
- 2.18.11

-------------------------------------------------------------------
Wed Mar 18 13:17:58 CET 2009 - locilka@suse.cz

- Location /etc/modprobe.d/blacklist has been renamed to
  /etc/modprobe.d/50-blacklist.conf (bnc #485980).
- Unified inst_mode handling, especially correct handling of
  Automatic Configuration together with switching to Update mode
  (originally reported as bnc #469273).
- Repair workflow unified with the rest of installation.
- 2.18.10

-------------------------------------------------------------------
Mon Mar 16 14:47:46 CET 2009 - locilka@suse.cz

- Fixed help for "License Translations..." button (bnc #481113).

-------------------------------------------------------------------
Tue Mar 10 10:26:02 CET 2009 - locilka@suse.cz

- Obsolete 'tar --preserve' replaced with
  'tar --preserve-permissions --preserve-order' (bnc #483791).
- Added recovery support for AC (dialogs) possibly called by AC
  scripts (bnc #483211).

-------------------------------------------------------------------
Thu Feb 26 16:00:44 CET 2009 - ug@suse.de

- RPMs via driverupdate were not possible

-------------------------------------------------------------------
Tue Feb 24 13:30:15 CET 2009 - locilka@suse.cz

- Added support for .xz images deployment (bnc #476079).
- Added support for `reboot_same_step (bnc #475650).
- 2.18.9

-------------------------------------------------------------------
Mon Feb 23 16:36:56 CET 2009 - locilka@suse.cz

- Offering to configure network if remote repositories are used
  during upgrade (inst_upgrade_urls). Setup can be safely skipped
  and comes from the Online Repositories (bnc #478024).
- 2.18.8

-------------------------------------------------------------------
Fri Feb 20 20:40:09 CET 2009 - locilka@suse.cz

- save network configuration also for IPv6 only (bnc#477917)
- 2.18.7

-------------------------------------------------------------------
Tue Feb 17 16:56:09 CET 2009 - locilka@suse.cz

- Writing additional-control-files index file after removing and
  recreating the directory where it is stored (bnc #475516).
- 2.18.6

-------------------------------------------------------------------
Mon Feb  9 13:21:50 CET 2009 - locilka@suse.cz

- Enabling online update in (SLED) Automatic Configuration
  (bnc #449128).

-------------------------------------------------------------------
Fri Feb  6 10:39:20 CET 2009 - locilka@suse.cz

- InstError has been moved to yast2-2.18.6
- 2.18.5

-------------------------------------------------------------------
Thu Feb  5 18:16:17 CET 2009 - locilka@suse.cz

- InstError extended and documented.

-------------------------------------------------------------------
Mon Feb  2 13:09:08 CET 2009 - locilka@suse.cz

- Erasing all old additional control files in the final step of
  upgrade before rebooting to the second stage (bnc #471454).
- InstError can now save YaST logs on user request.
- 2.18.4

-------------------------------------------------------------------
Wed Jan 28 14:33:09 CET 2009 - locilka@suse.cz

- Added new InstError module for unified reporting of errors
  during installation.
- Better SlideShow support in inst_finish.
- Reporting more errors in inst_finish.
- 2.18.3

-------------------------------------------------------------------
Tue Jan 27 17:13:57 CET 2009 - locilka@suse.cz

- Added test for checking free space when SCR switch fails
  (bnc #460477).

-------------------------------------------------------------------
Mon Jan 26 13:58:00 CET 2009 - locilka@suse.cz

- Disabling [Back] buttons in the very first interactive dialogs
  in second stage, SLES and SLED control files (bnc #468677).

-------------------------------------------------------------------
Thu Jan 22 12:50:38 CET 2009 - locilka@suse.cz

- Dropping mode_proposal client - not in use anymore.
- 2.18.2

-------------------------------------------------------------------
Wed Jan 21 13:09:33 CET 2009 - locilka@suse.cz

- Removing dependency on yast2-runlevel (duplicate code in runlevel
  proposal).
- Removing dependency on yast2-mouse by moving the mouse-related
  scripts to yast2-mouse-2.18.0.
- Removing dependency on yast2-bootloader.
- inst_finish script newly uses the SlideShow module.

-------------------------------------------------------------------
Tue Jan 20 13:37:03 CET 2009 - locilka@suse.cz

- Possibility to move the base installation window has been
  disabled (bnc #466827)
- 2.18.1

-------------------------------------------------------------------
Tue Jan 13 12:15:42 CET 2009 - locilka@suse.cz

- Adapted the inst_proposal to better reflect the current situation
  'analyzing...' vs. 'adapting the proposal...' (bnc #463567).

-------------------------------------------------------------------
Fri Dec 19 13:07:49 CET 2008 - locilka@suse.cz

- Pattern WBEM added into two server scenarios (bnc #458332).

-------------------------------------------------------------------
Thu Dec 18 18:04:47 CET 2008 - locilka@suse.cz

- Updated control file documentation (bnc #438678).

-------------------------------------------------------------------
Wed Dec 17 14:42:22 CET 2008 - locilka@suse.cz

- Added yet another xset call (bnc #455771 comment #40)

-------------------------------------------------------------------
Tue Dec 16 17:13:38 CET 2008 - aschnell@suse.de

- adapted to storage API changes
- 2.18.0

-------------------------------------------------------------------
Tue Dec 16 12:29:27 CET 2008 - locilka@suse.cz

- Removed SLED control file labels that should be hidden
  (bnc #459080).
- Using a better help text for inst_new_desktop (bnc #432912).

-------------------------------------------------------------------
Mon Dec 15 14:32:27 CET 2008 - locilka@suse.cz

- Removed all (inst_)do_rezise calls from all control files on
  aschnell's request.

-------------------------------------------------------------------
Fri Dec 12 16:36:28 CET 2008 - aschnell@suse.de

- require initviocons (bnc #173426)
- 2.17.47

-------------------------------------------------------------------
Tue Dec  9 16:40:35 CET 2008 - locilka@suse.cz

- Updated control.rnc
- 2.17.46

-------------------------------------------------------------------
Mon Dec  8 13:16:33 CET 2008 - locilka@suse.cz

- Updated control.rnc
- Added two more control-file examples.
- Checking all control files during build.
- Adjusted control-file examples (all bnc #438678).
- Checking the process exit status returned after deploying an
  image (bnc #456337).
- 2.17.45

-------------------------------------------------------------------
Fri Dec  5 10:38:41 CET 2008 - locilka@suse.cz

- New control.rnc/rng for control file validation (bnc #455994).
- Added build-time control file validation.
- 2.17.44

-------------------------------------------------------------------
Wed Dec  3 18:33:59 CET 2008 - locilka@suse.cz

- inst_extrasources moved before inst_ask_online_update to register
  the online update repository before checking for patches
  (bnc #450229).

-------------------------------------------------------------------
Mon Dec  1 16:59:14 CET 2008 - locilka@suse.cz

- Fixed proposing the online update depending on the fact whether
  network is running (bnc #450229).
- 2.17.43

-------------------------------------------------------------------
Fri Nov 28 15:05:02 CET 2008 - locilka@suse.cz

- Updated labels of Installation Scenarios for SLES (bnc #428202).

-------------------------------------------------------------------
Fri Nov 28 12:16:03 CET 2008 - locilka@suse.cz

- Fixed behavior of inst_new_desktop when user switched to another
  language later (bnc #449818).
- 2.17.42

-------------------------------------------------------------------
Thu Nov 27 16:49:11 CET 2008 - locilka@suse.cz

- Using yast-live-install-finish icon when finishing LiveCD
  installation/inst_finish (bnc #438154).
- Fixed ImageInstallation SlideShow - download progress is shown
  only when downloading the images, not the other helper files
  (bnc #449792).
- Adjusting ImageInstallation-related SlideShow only if
  ImageInstallation is in use (bnc #439104).

-------------------------------------------------------------------
Thu Nov 27 15:05:11 CET 2008 - ug@suse.de

- the real fix for bnc#442691
  deploy_image_auto doesn't use the boolean variable 
  image_installation
- 2.17.41

-------------------------------------------------------------------
Tue Nov 25 14:42:31 CET 2008 - locilka@suse.cz

- Handling new feature of licenses ProductLicense::AcceptanceNeeded
  (bnc #448598).
- 2.17.40

-------------------------------------------------------------------
Mon Nov 24 12:51:48 CET 2008 - locilka@suse.cz

- Completely initializing the target and sources before checking
  for available patches and offering online update (bnc #447080).
- 2.17.39

-------------------------------------------------------------------
Thu Nov 20 18:21:32 CET 2008 - locilka@suse.cz

- Pkg::SourceStartManager in inst_ask_online_update to replace
  obsolete Pkg::PkgEstablish (bnc #447080).
- Reading all supported desktops to define the order of desktops
  in desktop_finish (bnc #446640).
- Added shadow desktops to SLES and SLED desktop files to have
  a fallback if user selects some other desktop than the default
  one (bnc #446640).
- 2.17.38

-------------------------------------------------------------------
Wed Nov 19 16:01:53 CET 2008 - locilka@suse.cz

- Added pciutils to Requires, lspci was called but not required
  (bnc #446533).
- 2.17.37

-------------------------------------------------------------------
Wed Nov 19 13:23:10 CET 2008 - locilka@suse.cz

- Added inst_fallback_controlfile client reporting about using
  a fallback control file.
- Calling inst_fallback_controlfile in the fallback control file
  (both bnc #440982).
- 2.17.36

-------------------------------------------------------------------
Fri Nov 14 12:17:47 CET 2008 - aschnell@suse.de

- don't start iscsid in second stage start scripts (bnc #444976)
- 2.17.35

-------------------------------------------------------------------
Thu Nov 13 17:36:53 CET 2008 - locilka@suse.cz

- Flushing the cache before calling a set_polkit_default_privs that
  uses the written data (bnc #440182).
- 2.17.34

-------------------------------------------------------------------
Thu Nov 13 11:21:11 CET 2008 - locilka@suse.cz

- Handling errors while deploying images, installation will abort
  (bnc #444209).
- 2.17.33

-------------------------------------------------------------------
Thu Nov 13 10:21:13 CET 2008 - ug@suse.de

- checkboxes in the congratulations dialog did not work anymore
  (bnc#444214)

-------------------------------------------------------------------
Tue Nov 11 13:58:17 CET 2008 - ug@suse.de

- fix for image deployment during autoinstallation

-------------------------------------------------------------------
Tue Nov 11 12:20:00 CET 2008 - juhliarik@suse.cz

- changed order of yast modules in Expert tab for installation
  (bnc #441434) 

-------------------------------------------------------------------
Tue Nov 11 10:53:25 CET 2008 - jsrain@suse.cz

- fixed switching to a tab with an error in the proposal
  (bnc #441434)
- 2.17.32

-------------------------------------------------------------------
Tue Nov 11 10:48:03 CET 2008 - aschnell@suse.de

- use accelerated xserver during installation for certain Intel
  cards (bnc #442413)
- 2.17.31

-------------------------------------------------------------------
Fri Nov  7 16:32:28 CET 2008 - locilka@suse.cz

- Fixed deploy_image_auto to handle AutoYaST settings correctly
  (bnc #442691).
- Removing the congrats dialog content before cloning, storing
  the sources, finishing (bnc #441452).
- Using Pkg::SourceProvideDigestedFile function when deploying
  images and in release_notes_popup (bnc #409927).
- 2.17.30

-------------------------------------------------------------------
Thu Nov  6 16:35:10 CET 2008 - locilka@suse.cz

- Fixed progress (SlideShow) information about images being
  deployed (bnc #442286).
- Changing inst_deploy_images to use PackagesUI for opening a
  package selector while debugging mode is turned on (bnc #435479).

-------------------------------------------------------------------
Thu Nov  6 16:19:59 CET 2008 - jsuchome@suse.cz

- S09-cleanup: check for additional services requiring restart
  (bnc#395402)

-------------------------------------------------------------------
Wed Nov  5 17:25:01 CET 2008 - locilka@suse.cz

- Calling set_polkit_default_privs without checking for it using
  FileUtils, checking by 'test -x' instead (bnc #440182).
- 2.17.29

-------------------------------------------------------------------
Wed Nov  5 13:09:04 CET 2008 - locilka@suse.cz

- Added yast2-storage >= 2.17.47 because of the previous fix
  implementation.
- 2.17.28

-------------------------------------------------------------------
Tue Nov 04 13:14:10 CET 2008 - aschnell@suse.de

- improved warning about partitioning (fate #302857)
- 2.17.27

-------------------------------------------------------------------
Mon Nov  3 18:34:30 CET 2008 - locilka@suse.cz

- Writing 'SecondStageRequired' 0/1 to /etc/install.inf even while
  rebooting during second stage (bnc #432005).
- 2.17.26

-------------------------------------------------------------------
Mon Nov 03 14:28:14 CET 2008 - aschnell@suse.de

- better reboot message during ssh installation (bnc #439572 and
  bnc #432005)
- 2.17.25

-------------------------------------------------------------------
Fri Oct 31 16:28:23 CET 2008 - locilka@suse.cz

- Fixed checking whether running the second stage is required.
- Added writing 'SecondStageRequired' 0/1 to /etc/install.inf
  (both bnc #439572)
- 2.17.24

-------------------------------------------------------------------
Thu Oct 30 14:42:15 CET 2008 - locilka@suse.cz

- Saving sources at the end of inst_extrasources if some were
  added (bnc #440184).
- 2.17.23

-------------------------------------------------------------------
Mon Oct 27 10:18:47 CET 2008 - locilka@suse.cz

- Added lnussel's patch to run set_polkit_default_privs at
  desktop_finish script (bnc #438698).
- Bigger license window (bnc #438100).
- Calling inst_prepareprogress also during Upgrade, all control
  files changed (bnc #438848).
- Disabling users and auth in LiveCD second stage (bnc #435965).
- Removing label for user_non_interactive (bnc #401319).
- Desktop 'startkde4' replaced with 'startkde' (bnc #438212).
- Added 'kdump' to 'clone_modules' (SLES) (bnc #436365).
- 2.17.22

-------------------------------------------------------------------
Tue Oct 21 16:46:00 CEST 2008 - locilka@suse.cz

- Added handling for globals->debug_deploying (bnc #436842).

-------------------------------------------------------------------
Mon Oct 20 12:56:32 CEST 2008 - locilka@suse.cz

- Fixed a typo (bnc #436471).

-------------------------------------------------------------------
Fri Oct 17 10:51:05 CEST 2008 - locilka@suse.cz

- Adapted SLES and SLED control files to write default desktop
  settings (bnc #436094).
- Added software->display_support_status flag to SLES/SLED
  (bnc #435479).

-------------------------------------------------------------------
Tue Oct 14 14:15:11 CEST 2008 - locilka@suse.cz

- Changed YaST icons while probing the system (bnc #404809).
- Enhanced scr_switch_debugger - Sending USR1 signal to the new SCR
  (bnc #433057).
- 2.17.21

-------------------------------------------------------------------
Mon Oct 13 13:29:04 CEST 2008 - locilka@suse.cz

- Enabled going_back in Add-Ons during installation (bnc #434735).

-------------------------------------------------------------------
Mon Oct 13 13:10:58 CEST 2008 - mzugec@suse.de

- configure supportconfig in installation (fate#305180)
- 2.17.20

-------------------------------------------------------------------
Mon Oct 13 09:45:23 CEST 2008 - locilka@suse.cz

- Fixed install/update confirmation dialog (bnc #433249).
- Fixed text in openSUSE control file (bnc #432911).
- Fixed typo (bnc #433794).

-------------------------------------------------------------------
Fri Oct 10 14:49:58 CEST 2008 - locilka@suse.cz

- Enhanced scr_switch_debugger (bnc #433057).
- Enabling key-repeating if not running in XEN (bnc #433338).

-------------------------------------------------------------------
Thu Oct  9 21:00:01 CEST 2008 - locilka@suse.cz

- Loading the Target while initializing libzypp in
  inst_upgrade_urls (bnc #429080).
- Running a simple SCR Test after chrooting to the installed system
  in scr_switch_finish, full-test is called in case of simple test
  failure (bnc #433057).
- Added more checking around 'searching for files' (bnc #427879).

-------------------------------------------------------------------
Wed Oct 08 12:51:01 CEST 2008 - aschnell@suse.de

- removed cp of proc/mounts to /etc/mtab (bnc #425464)
- 2.17.19

-------------------------------------------------------------------
Mon Oct  6 15:30:53 CEST 2008 - locilka@suse.cz

- Do not display any system type for SLES/SLED in installation
  overview (bnc #431336).
- Clients inst_new_desktop and inst_scenarios converted to use
  PackagesProposal API instead of using Pkg calls directly (bnc
  #432572)
- Dropping obsolete inst_software_selection client instead of
  convwerting it - not in use anymore (bnc #432572).
- Always change initial proposal [Next] button to [Install],
  resp. [Update] (bnc #431567).
- Removing desktop definitions and default_desktop from SLED
  control file, the required patterns are selected by PATTERNS
  in content file already (bnc #431902).
- Adding lnussel's patch for desktop_finish to write
  POLKIT_DEFAULT_PRIVS if defined in globals->polkit_default_privs
  (bnc #431158).
- Adding polkit_default_privs="restrictive" for SLES (bnc #431158).
- 2.17.18

-------------------------------------------------------------------
Fri Oct  3 16:31:10 CEST 2008 - locilka@suse.cz

- Enabling some steps in second stage even if Automatic
  Configuration is in use.
- Feature added into openSUSE and SLED control files
  (both bnc #428190).

-------------------------------------------------------------------
Thu Oct  2 22:00:46 CEST 2008 - mzugec@suse.de

- changed Release Notes into Support group (bnc#430005)

-------------------------------------------------------------------
Thu Oct  2 19:13:07 CEST 2008 - locilka@suse.cz

- Adjusted presentation_order for SLES and SLED installation
  proposals - software has to be proposed as almost the last one
  (bnc #431580).

-------------------------------------------------------------------
Thu Oct  2 14:00:49 CEST 2008 - locilka@suse.cz

- Added 'default_ntp_setup' into control files (SLES/D: false,
  openSUSE: true) (bnc #431259).

-------------------------------------------------------------------
Thu Oct  2 11:39:48 CEST 2008 - locilka@suse.cz

- Using two default desktops, one for inst_scenarios, another
  one (default) while inst_scenarios not used (bnc #431251,
  bnc #431503).
- Switching scenario_virtual_machine and
  scenario_virtualization_host in SLES control file (bnc #431251).
- 2.17.17

-------------------------------------------------------------------
Wed Oct  1 16:03:32 CEST 2008 - mzugec@suse.de

- use rpcbind instead of portmap for nfs installation (bnc#423026)
- 2.17.16

-------------------------------------------------------------------
Wed Oct  1 15:41:12 CEST 2008 - jsuchome@suse.cz

- if nn_NO language is selected, use nb_NO in YaST (bnc#426124)

-------------------------------------------------------------------
Wed Oct  1 13:42:18 CEST 2008 - locilka@suse.cz

- Changing pattern "Documentation" to "documentation" (bnc #431218)

-------------------------------------------------------------------
Tue Sep 30 13:20:09 CEST 2008 - locilka@suse.cz

- Replacing "networkmanager" proposal call with "general"
  (bnc #430704).

-------------------------------------------------------------------
Mon Sep 29 15:11:33 CEST 2008 - locilka@suse.cz

- Server scenarios work for i386, x86_64 archs only (bnc #430612).

-------------------------------------------------------------------
Mon Sep 29 14:56:45 CEST 2008 - kukuk@suse.de

- Replaced Minimal+Xen with Dom0.
- Removed xen_server from virtualization machine (bnc #429061).
- Added "XEN" suffix to Virtualization Host.

-------------------------------------------------------------------
Mon Sep 29 13:38:13 CEST 2008 - locilka@suse.cz

- Adding inst_lilo_convert to the update workflow (bnc #430579).

-------------------------------------------------------------------
Fri Sep 26 12:27:55 CEST 2008 - locilka@suse.cz

- Optimizing server_selections dialog layout (bnc #429977).
- Better text for installation initialization (bnc #428103).
- Better protection from removing the initial repository
  (bnc #429920).
- 2.17.15

-------------------------------------------------------------------
Thu Sep 25 14:33:36 CEST 2008 - juhliarik@suse.cz

- added calling kdump_finish to inst_finish.ycp (bnc #427732)

-------------------------------------------------------------------
Tue Sep 23 16:17:27 CEST 2008 - locilka@suse.cz

- Buggy SCR Agent run.get.suseconfig.modules replaced with
  .target.dir (bnc #429146).
- Added functionality to recover from failed read of previously
  used repositories in inst_upgrade_urls (bnc #429059).
- 2.17.14

-------------------------------------------------------------------
Mon Sep 22 16:14:54 CEST 2008 - locilka@suse.cz

- Fixed checking whether directory is mounted already (bnc #428368)

-------------------------------------------------------------------
Mon Sep 22 13:59:50 CEST 2008 - locilka@suse.cz

- KDE 3.5 moved to 'Others', removed KDE 3.5 description text.
- GNOME 2.22 changed to 2.24.
- Fixed Installation Mode dialog to show icons again (bnc #427344).
- 2.17.13

-------------------------------------------------------------------
Mon Sep 22 10:45:44 CEST 2008 - locilka@suse.cz

- Changing /sbin/udevtrigger & /sbin/udevsettle to /sbin/udevadm
  trigger & settle (bnc #427705).
- 2.17.12

-------------------------------------------------------------------
Thu Sep 18 10:35:32 CEST 2008 - locilka@suse.cz

- Definition of supported desktops added into SLES and SLED control
  files, added also default_desktop definition (bnc #427061).
- Added control file documentation for supported_desktops section.

-------------------------------------------------------------------
Fri Sep 12 15:01:46 CEST 2008 - locilka@suse.cz

- Disabling inst_suse_register in openSUSE control file
  (FATE #303458).

-------------------------------------------------------------------
Fri Sep 12 10:32:11 CEST 2008 - locilka@suse.cz

- Do not remove installation repository with the same URL as URL
  just being removed by inst_upgrade_urls (bnc #400823).
- 2.17.11

-------------------------------------------------------------------
Thu Sep 11 14:52:25 CEST 2008 - ug@suse.de

- deploy_image.desktop added (Fate #301321)
- deploy_image.rnc added

-------------------------------------------------------------------
Thu Sep 11 13:40:10 CEST 2008 - locilka@suse.cz

- Calling new client reipl_finish from yast2_inf_finish on s390
  (FATE #304960).

-------------------------------------------------------------------
Wed Sep 10 17:15:22 CEST 2008 - locilka@suse.cz

- Fixing control files to call 'inst_proposal' instead of
  'proposal' (bnc #425198).

-------------------------------------------------------------------
Wed Sep 10 15:53:44 CEST 2008 - locilka@suse.cz

- Desktop selection dialog definitions have been moved to control
  file (bnc #424678).
- 2.17.10

-------------------------------------------------------------------
Tue Sep  9 16:02:03 CEST 2008 - locilka@suse.cz

- Replacing usage of barexml with anyxml SCR  agent (bnc #424263).

-------------------------------------------------------------------
Mon Sep  8 17:49:11 CEST 2008 - locilka@suse.cz

- merged texts from proofread

-------------------------------------------------------------------
Mon Sep  8 15:57:09 CEST 2008 - locilka@suse.cz

- Added new AutoYaST client deploy_images_auto to support
  installation from images also in AutoYaST (FATE #301321).
- 2.17.9

-------------------------------------------------------------------
Fri Sep  5 12:45:00 CEST 2008 - locilka@suse.cz

- Some inst_finish steps are called in live installer only.
- Client vm_finish called only if yast2-vm is installed.
- Using WFM::ClientExists (new in yast2-core-2.17.10).
- Adjusted RPM dependencies.
- 2.17.8

-------------------------------------------------------------------
Thu Sep  4 15:02:01 CEST 2008 - sschober@suse.de

- cloning section in control.xml changed.

-------------------------------------------------------------------
Wed Sep 03 14:49:19 CEST 2008 - aschnell@suse.de

- adapted size values in control files to stricter parser in
  storage

-------------------------------------------------------------------
Tue Sep  2 15:20:09 CEST 2008 - locilka@suse.cz

- Using new <execute/> tag in control file to explicitly define
  a client to be called instead of guessing it from <name/> tag
  (openSUSE, SLED control files) (bnc #401319).
- Updated control files to call inst_prepareprogress to
  "Provide consistent progress during installation" (FATE #303860).
- All 'inst_proposal' calls changed to use the new 'execute'
  feature to have unique 'name's (needed for merging add-on control
  files).
- Adjusted RPM dependencies (FATE #303860).
- 2.17.7

-------------------------------------------------------------------
Tue Sep  2 11:10:01 CEST 2008 - visnov@suse.cz

- Use unified progressbar during installation (FATE #303860)

-------------------------------------------------------------------
Thu Aug 28 15:19:57 CEST 2008 - locilka@suse.cz

- Using new ButtonBox widget.
- Adjusted RPM dependencies.

-------------------------------------------------------------------
Thu Aug 21 13:01:40 CEST 2008 - jsuchome@suse.cz

- check for command line mode in inst_suseconfig (bnc#419132)

-------------------------------------------------------------------
Tue Aug 19 15:45:07 CEST 2008 - jsrain@suse.cz

- properly detect firstboot and do not destroy xorg.conf
  (bnc#354738)
- 2.17.6

-------------------------------------------------------------------
Fri Aug 15 10:41:24 CEST 2008 - locilka@suse.cz

- Added new globals->write_hostname_to_hosts control file option
  to configure the default for 127.0.0.2 issue (FATE #303875).
- 2.17.5

-------------------------------------------------------------------
Thu Aug 14 14:28:33 CEST 2008 - locilka@suse.cz

- Added documentation for add_on_products and its new format
  add_on_products.xml (FATE #303675).
- Fixed SCR Switch Debugger to show "Report Error" only once.

-------------------------------------------------------------------
Wed Aug 13 18:23:57 CEST 2008 - locilka@suse.cz

- Dropped some obsolete documentation.
- Started installation-features documentation (FATE #303675).
- Fixed building documentation for proposal-API.

-------------------------------------------------------------------
Tue Aug 12 10:28:24 CEST 2008 - locilka@suse.cz

- Added documentation and example for list of files to be copied
  from the previous installation.
- 2.17.4

-------------------------------------------------------------------
Mon Aug 11 17:35:47 CEST 2008 - locilka@suse.cz

- List of files to be copied from the previous installation moved
  to control file, added new API to define own list (module
  SystemFilesCopy) (FATE #305019).
- Adapted control files.

-------------------------------------------------------------------
Mon Aug 11 10:06:02 CEST 2008 - locilka@suse.cz

- Fixed WFM::Execute to use .local instead of .target in
  copy_files_finish script.

-------------------------------------------------------------------
Thu Aug  7 16:40:32 CEST 2008 - locilka@suse.cz

- Added new client inst_scenarios to offer main scenarios of the
  newly installed system.
- Configuration for inst_scenarios is defined in control file (Only
  SLES so far), client added into SLES workflow.
- Extended control file documentation (All FATE #304373).
- 2.17.3

-------------------------------------------------------------------
Wed Aug  6 13:54:07 CEST 2008 - locilka@suse.cz

- New control file entry globals->enable_kdump (default value)
  (FATE #303893).
- Adjusted control file documentation.

-------------------------------------------------------------------
Tue Aug  5 11:48:44 CEST 2008 - locilka@suse.cz

- Calling reiplauto client in SLES control file before reboot
  (FATE #304940).
- Running SCR Switch Debugger unconditionally if switching to
  installed system fails (bnc #411832).

-------------------------------------------------------------------
Mon Aug 04 16:22:55 CEST 2008 - aschnell@suse.de

- improved text during ssh installation (bnc #411079)

-------------------------------------------------------------------
Mon Aug  4 10:39:41 CEST 2008 - locilka@suse.cz

- Added kdump proposal to SLES control file (FATE #303893).

-------------------------------------------------------------------
Thu Jul 24 13:21:14 CEST 2008 - locilka@suse.cz

- Using button label "License Translations..." in complex welcome
  dialog (bnc #400616).
- SLES and SLED control files adapted to features added in 11.0.
- Added Automatic Configuration support into SLED (FATE #303396).

-------------------------------------------------------------------
Tue Jul 15 16:59:38 CEST 2008 - aschnell@suse.de

- fixed vnc connect message during installation (bnc #395834)
- 2.17.2

-------------------------------------------------------------------
Tue Jul 15 09:54:48 CEST 2008 - locilka@suse.cz

- Not only DPMS->off, but also screen-saver->off (FATE #304395).
- Added new control file feature globals->rle_offer_rulevel_4
  plus control file documentation (FATE #303798).

-------------------------------------------------------------------
Mon Jul 14 15:15:15 CEST 2008 - locilka@suse.cz

- Base-product license directory moved to control file
  (base_product_license_directory) (FATE #304865).
- Copying licenses to the system in copy_files_finish.
- Reading the license directory in inst_license.
- Icons for AC steps defined in control file.
- Adjusting DPMS 'off' when installation starts, DPMS 'on' when
  finishes (FATE #304395).
- Icons for inst_finish.
- 2.17.1

-------------------------------------------------------------------
Fri Jul 11 11:11:11 CEST 2008 - locilka@suse.cz

- Added documentation for AC Setup and for texts in control file.

-------------------------------------------------------------------
Thu Jul 10 17:48:59 CEST 2008 - locilka@suse.cz

- Settings for Automatic Configuration moved to control file
  because of code reuse for different AC in first boot
  (FATE #303939).

-------------------------------------------------------------------
Thu Jul 10 13:31:00 CEST 2008 - locilka@suse.cz

- Only directories in release-notes directory are considered to be
  real release notes (bnc #407922).
- 2.17.0

-------------------------------------------------------------------
Wed Jul  9 17:09:15 CEST 2008 - mvidner@suse.cz

- Fixed building in a prefix (/etc).

-------------------------------------------------------------------
Wed Jul  9 15:12:53 CEST 2008 - locilka@suse.cz

- Initializing the 'use_automatic_configuration' in first-stage
  installation worker (bnc #404122).
- Adjusted dependency on autoyast2-installation bacause of new
  function AutoinstConfig::getProposalList().

-------------------------------------------------------------------
Thu Jun 26 16:43:32 CEST 2008 - locilka@suse.cz

- Fixed help text for deploying images (bnc #391086).
- Fixed 'Do not panic!' text (bnc #388251).

-------------------------------------------------------------------
Wed Jun 25 16:44:33 CEST 2008 - ug@suse.de

- proposal selection possible via autoyast profile (fate#302946)

-------------------------------------------------------------------
Tue Jun 17 14:23:04 CEST 2008 - lslezak@suse.cz

- use Pkg::SourceSaveAll() instead of Pkg::SourceFinishAll()
  (bnc#395738)

-------------------------------------------------------------------
Fri Jun 13 15:37:24 CEST 2008 - locilka@suse.cz

- Removing Pkg//Source and Target finish from inst_inc_all that
  had been saving sources also in case of aborting the installation
  and moving it to inst_congratulate and umount_finish
  (bnc #398315).
- Freeing internal variables in ImageInstallation module after
  images are deployed (bnc #395030).

-------------------------------------------------------------------
Thu Jun 12 16:33:24 CEST 2008 - locilka@suse.cz

- Special mounts (such as /proc) are never remounted read-only
  in umount_finish anymore (bnc #395034)
- Added progress for adding / removing repositories in
  inst_upgrade_urls client (bnc #399223)

-------------------------------------------------------------------
Wed Jun  4 11:57:07 CEST 2008 - locilka@suse.cz

- Copying /license.tar.gz to /etc/YaST2/license/ (bnc #396444).
- Initial mouse probing has been disabled (bnc #395426).

-------------------------------------------------------------------
Tue Jun  3 13:44:56 CEST 2008 - locilka@suse.cz

- Umounting temporary directory in inst_pre_install (if already
  mounted) before new mount is called.
- Always use --numeric-owner (always use numbers for user/group
  names) when deploying images (bnc #396689).

-------------------------------------------------------------------
Mon Jun  2 12:33:57 CEST 2008 - locilka@suse.cz

- Return `next when going back to the automatic configuration
  dialog instead of returning `auto that would finish YaST and
  never start it again (bnc #395098).
- 2.16.49

-------------------------------------------------------------------
Wed May 28 16:23:22 CEST 2008 - ug@suse.de

- timeout in case of hardware probing problems
  when autoyast is in use (especially for harddisk Reports)
  bnc#395099
- 2.16.48

-------------------------------------------------------------------
Mon May 19 09:29:15 CEST 2008 - locilka@suse.cz

- Creating SuSEConfig hook file at installation_settings_finish
  in case of update. The file has to be created to force the
  SuSEConfig run on first boot (bnc #390930).
- Workaround for as-big-dialog-as-possible in License Agreement
  dialog (bnc #385257).
- Adding FACTORY repositories with priority 120, update source with
  priority 20 (bnc #392039).
- 2.16.47

-------------------------------------------------------------------
Fri May 16 16:40:22 CEST 2008 - jsrain@suse.cz

- added categories Settings and System into desktop file
  (bnc #382778)

-------------------------------------------------------------------
Thu May 15 13:13:13 CEST 2008 - locilka@suse.cz

- Changed dialog content for starting the installation
  (bnc #390614).
- Fixed sorting of repositories offered during upgrade to sort by
  repository name (bnc #390612).
- 2.16.46

-------------------------------------------------------------------
Thu May 15 10:32:09 CEST 2008 - jsuchome@suse.cz

- sort keyboard list according to translated items (bnc #390610)

-------------------------------------------------------------------
Wed May 14 15:22:50 CEST 2008 - kmachalkova@suse.cz

- inst_hostname client added to automatic configuration scripts -
  needed to generate random hostname and 127.0.0.2 line in
  /etc/hosts (bnc #383336)

-------------------------------------------------------------------
Wed May 14 14:29:21 CEST 2008 - jsrain@suse.cz

- use process agent instead of background agent when installing
  live image (bnc #384960)
- 2.16.45

-------------------------------------------------------------------
Mon May 12 15:10:50 CEST 2008 - locilka@suse.cz

- Added help to "Image Deployment" (bnc #388665).

-------------------------------------------------------------------
Tue May  6 17:37:22 CEST 2008 - locilka@suse.cz

- When reusing the old repositories during upgrade, copying also
  'autorefresh' and 'alias' (bnc #387261).
- Added software->dropped_packages into the control file to replace
  'delete old packages' (bnc #300540).
- 2.16.44

-------------------------------------------------------------------
Mon May  5 13:26:27 CEST 2008 - locilka@suse.cz

- Typofix (bnc #386606).

-------------------------------------------------------------------
Fri May  2 22:27:21 CEST 2008 - mzugec@suse.cz

- Don't stop network (by killing dhcpcd) at the end of 1.st stage
  (bnc #386588)

-------------------------------------------------------------------
Wed Apr 30 12:07:45 CEST 2008 - locilka@suse.cz

- Adding name and alias tags to extrasources (irc #yast/today).
- 2.16.43

-------------------------------------------------------------------
Wed Apr 30 10:24:19 CEST 2008 - locilka@suse.cz

- Making automatic installation more robust (bnc #384972).
- 2.16.42

-------------------------------------------------------------------
Tue Apr 29 12:59:49 CEST 2008 - locilka@suse.cz

- Disabling Progress when calling inst_finish scripts.

-------------------------------------------------------------------
Mon Apr 28 11:42:21 CEST 2008 - locilka@suse.cz

- Handling KDE3 vs KDE4 in default logon and window managers
  (bnc #381821).
- Optional and extra URLs moved to control file as well as default
  update repository (bnc #381360).
- Added possibility to abort installation during image deployment
  (bnc #382326).
- Progress for inst_proposal.
- 2.16.41

-------------------------------------------------------------------
Fri Apr 25 18:15:09 CEST 2008 - locilka@suse.cz

- New desktop selection dialog (bnc #379157).
- 2.16.40

-------------------------------------------------------------------
Thu Apr 24 14:54:53 CEST 2008 - locilka@suse.cz

- New  better shiny unified progress for image deployment.
- Showing also the just-handled image name (bnc #381188).
- 2.16.39

-------------------------------------------------------------------
Wed Apr 23 15:10:24 CEST 2008 - locilka@suse.cz

- Enabling inst_suseconfig in Automatic configuration (bnc #381751)
- Fixed run_df agent to ignore read errors on rootfs (bnc #382733)

-------------------------------------------------------------------
Tue Apr 22 18:46:51 CEST 2008 - locilka@suse.cz

- Adjusting automatic configuration UI to use two progress bars
  instead of one.

-------------------------------------------------------------------
Tue Apr 22 12:26:52 CEST 2008 - locilka@suse.cz

- Fixed filtering-out already registered repos (bnc #379051).
- Client inst_prepare_image moved to installation proposal make
  disabling 'installation from images' easy (bnc #381234).
- 2.16.38

-------------------------------------------------------------------
Mon Apr 21 15:28:24 CEST 2008 - locilka@suse.cz

- Calling 'xset r off' & 'xset m 1' (bnc #376945).
- Better help for Automatic configuration (bnc #381904).

-------------------------------------------------------------------
Mon Apr 21 14:48:58 CEST 2008 - locilka@suse.cz

- Using new DefaultDesktop::SelectedDesktops for writing the
  display manager configuration.

-------------------------------------------------------------------
Fri Apr 18 16:17:54 CEST 2008 - locilka@suse.cz

- Calling 'xset -r off' at the beginning of installation (both
  first and second stage) in X on XEN (bnc #376945).

-------------------------------------------------------------------
Fri Apr 18 16:01:13 CEST 2008 - juhliarik@suse.cz

- Added text for using kexec (yast_inf_finish.ycp)

-------------------------------------------------------------------
Thu Apr 17 17:15:02 CEST 2008 - locilka@suse.cz

- Added more debugging messages into ImageInstallation module.

-------------------------------------------------------------------
Thu Apr 17 14:01:46 CEST 2008 - locilka@suse.cz

- Added image-downloading progress (reusing existent progress bar).
- 2.16.37

-------------------------------------------------------------------
Wed Apr 16 14:20:06 CEST 2008 - locilka@suse.cz

- Running runlevel proposal after software proposal (bnc #380141).
- Using new possibility to disable and then reenable package
  callbacks (system_analysis, deploy_images).

-------------------------------------------------------------------
Tue Apr 15 11:45:18 CEST 2008 - locilka@suse.cz

- ImageInstallation tries to find details-<arch>.xml, then
  details.xml to provide useful progress while deploying images.
- 2.16.36

-------------------------------------------------------------------
Tue Apr 15 10:22:04 CEST 2008 - mvidner@suse.cz

- Enable printing the last few debugging log messages in the crash
  handler, even if Y2DEBUG is not set (fate#302166).
- 2.16.35

-------------------------------------------------------------------
Mon Apr 14 16:44:09 CEST 2008 - locilka@suse.cz

- Fixed typo in inst_network_check (bnc #379491).
- Fixed help for inst_mode (bnc #374360).

-------------------------------------------------------------------
Mon Apr 14 13:54:42 CEST 2008 - locilka@suse.cz

- Modifying SystemFilesCopy::CopyFilesToSystem to newly accept
  a parameter which defines where to extract cached files
  (fate #302980).
- Caching system files in the System Analysis dialog.
- Some better texts (bnc #377959).
- Better text for Software Selection dialog (bnc #379157).
- 2.16.34

-------------------------------------------------------------------
Fri Apr 11 18:21:53 CEST 2008 - locilka@suse.cz

- Changing Accept buttons to Install, Update and OK (FATE #120373).

-------------------------------------------------------------------
Fri Apr 11 17:55:32 CEST 2008 - locilka@suse.cz

- Added another per-image progress into the Installation images
  deployment (it requires details.xml).
- 2.16.33

-------------------------------------------------------------------
Fri Apr 11 15:33:17 CEST 2008 - juhliarik@suse.cz

- Added loading kernel via kexec (fate #303395)

-------------------------------------------------------------------
Thu Apr 10 12:02:07 CEST 2008 - locilka@suse.cz

- Filtering installation imagesets using the default architecture.
- Installation from images sets the download area (SourceManager).
- Removing image after it is deployed.
- Preparing image installation dialog for two progress-bars.
- 2.16.32

-------------------------------------------------------------------
Wed Apr  9 16:39:36 CEST 2008 - jsrain@suse.cz

- handle compressed logs properly at the end of first stage
  installation (fate #300637)
- 2.16.31

-------------------------------------------------------------------
Tue Apr  8 19:40:58 CEST 2008 - locilka@suse.cz

- Adjusted control file to sort installation overview via
  presentation_order and propose it via the real appearance.
- Fixed selecting the right imageset - the rule is currently that
  all patterns in imageset must be selected for installation
  (bnc #378032).

-------------------------------------------------------------------
Mon Apr  7 15:20:14 CEST 2008 - locilka@suse.cz

- Added new control file entry kexec_reboot that defines whether
  kexec should be used instead of reboot at the end of the first
  stage installation (FATE #303395).

-------------------------------------------------------------------
Fri Apr  4 17:02:23 CEST 2008 - locilka@suse.cz

- Improved user-feedback during automatic configuration.
- 2.16.30

-------------------------------------------------------------------
Fri Apr  4 14:06:22 CEST 2008 - jsrain@suse.cz

- added restart handling for live installation

-------------------------------------------------------------------
Wed Apr  3 16:40:16 CEST 2008 - locilka@suse.cz

- Removed Winkeys support during installation (bnc 376248).
- Fixed the decision-making process which images fits the best.
- Added new control file entries to adjust the Community
  Repositories and Add-Ons during installation.
- Cosmetic changes when initializing the wizard steps according to
  control file.
- Fixed untarring bzip2 or gzip-based images.
- Changed instalation from images to count the best image-set
  from patterns (list of patterns in image-set) in images.xml.
- 2.16.29

-------------------------------------------------------------------
Tue Apr  1 13:12:00 CEST 2008 - locilka@suse.cz

- Automatic configuration can be newly defined by control file. Two
  new variables have been added enable_autoconfiguration and
  autoconfiguration_default.
- New functionality to select the best-matching image for image
  installation if more than one fit.
- 2.16.28

-------------------------------------------------------------------
Tue Apr  1 12:36:52 CEST 2008 - jsrain@suse.cz

- added live installation workflow to default control file
- updated inst_finish clients handling for live installation

-------------------------------------------------------------------
Tue Apr  1 10:15:34 CEST 2008 - jsrain@suse.cz

- merged texts from proofread

-------------------------------------------------------------------
Mon Mar 31 16:42:40 CEST 2008 - locilka@suse.cz

- There are currently two possible patterns/desktops that can use
  kdm: kde4-kdm and kdebase3-kdm (bnc #372506).

-------------------------------------------------------------------
Fri Mar 28 13:33:31 CET 2008 - locilka@suse.cz

- Automatic configuration has been moved from the end of the first
  stage to the second stage. It's non-interactive (FATE #303396).
- Fixed installation from images (FATE #303554).
- ImageInstallation can newly handle .lzma images.
- 2.16.27

-------------------------------------------------------------------
Thu Mar 27 13:37:02 CET 2008 - locilka@suse.cz

- Fixed ZMD service handling, the correct name is novell-zmd
  (bnc #356655).

-------------------------------------------------------------------
Wed Mar 26 11:21:18 CET 2008 - locilka@suse.cz

- Added new entry to control file root_password_as_first_user to
  make it configurable (bnc #359115 comment #14).
- Control file modified to call installation-from-images clients.

-------------------------------------------------------------------
Tue Mar 25 13:12:39 CET 2008 - locilka@suse.cz

- Using Image-Installation clients (done by jsrain).
- Store/Restore resolvable-state functions added into
  ImageInstallation module.

-------------------------------------------------------------------
Fri Mar 21 10:48:20 CET 2008 - locilka@suse.cz

- Dropping keep_installed_patches support from control file as it
  is currently handled by libzypp itself (bnc #349533).

-------------------------------------------------------------------
Thu Mar 20 10:27:09 CET 2008 - locilka@suse.cz

- Added system_settings_finish call to the inst_finish
  (bnc #340733).

-------------------------------------------------------------------
Wed Mar 19 17:27:30 CET 2008 - locilka@suse.cz

- Agent anyxml has been renamed to barexml as it can't really read
  all possible XML files (bnc #366867)

-------------------------------------------------------------------
Wed Mar 19 13:53:05 CET 2008 - locilka@suse.cz

- When checking whether to run the second stage, considering also
  autoinstallation, not only installation (bnc #372322).
- 2.16.26

-------------------------------------------------------------------
Tue Mar 18 18:19:00 CET 2008 - locilka@suse.cz

- Fixed writing disabled modules and proposals during the
  inst_finish run (bnc #364066).
- Calling pre_umount_finish also in AutoYaST (bnc #372322).
- 2.16.25

-------------------------------------------------------------------
Mon Mar 17 12:43:32 CET 2008 - jsrain@suse.cz

- added 'StartupNotify=true' to the desktop file (bnc #304964)

-------------------------------------------------------------------
Mon Mar 17 11:04:38 CET 2008 - locilka@suse.cz

- Automatic configuration is now disabled for mode update.
- The whole second stage in now disabled for mode update.
- Added help text for "Use Automatic Configuration" check-box.
- 2.16.24

-------------------------------------------------------------------
Fri Mar 14 15:02:27 CET 2008 - locilka@suse.cz

- Added possibility to run automatic configuration instead of the
  whole second stage installation (fate #303396).
- Adjusted RPM dependencies.
- Creating and removing the file runme_at_boot is currently handled
  by YaST (YCP) installation scripts.
- Added new client inst_rpmcopy_secondstage that calls inst_rpmcopy
  because of DisabledModules disabling both first and second stage
  occurency of that script.
- Changed control file to call the new script in second stage.
- 2.16.23

-------------------------------------------------------------------
Mon Mar 10 11:25:57 CET 2008 - locilka@suse.cz

- Disabling the window menu in IceWM preferences to make the
  inst-sys 600 kB smaller (*.mo files). Thanks to mmarek.

-------------------------------------------------------------------
Fri Mar  7 11:35:29 CET 2008 - jsuchome@suse.cz

- control.openSUSE.xml: country_simple is for keyboard and language,
  not for timezone
- added 1st stage step for root password dialog (fate#302980)
- 2.16.22

-------------------------------------------------------------------
Thu Mar 06 10:57:42 CET 2008 - aschnell@suse.de

- call rcnetwork with option onboot during start of second stage
  (bnc #363423)
- 2.16.21

-------------------------------------------------------------------
Wed Mar  5 18:52:30 CET 2008 - locilka@suse.cz

- Remember (first stage) and restore (second stage) DisabledModules
  (bnc #364066).
- 2.16.20

-------------------------------------------------------------------
Wed Mar  5 16:30:22 CET 2008 - locilka@suse.cz

- Using client country_simple instead of timezone and language in
  the installation overview (FATE #302980).
- Using new users client in that overview too (FATE #302980).
- Do not remove already registered installation repositories during
  upgrade if they match the old repositories on system
  (bnc #360109).

-------------------------------------------------------------------
Mon Mar  3 21:12:25 CET 2008 - coolo@suse.de

- trying to change defaults for running gdb (arvin's patch)

-------------------------------------------------------------------
Mon Mar  3 15:17:23 CET 2008 - locilka@suse.cz

- Requiring the latest Language::Set functionality by RPM deps.

-------------------------------------------------------------------
Tue Feb 26 12:39:37 CET 2008 - jsuchome@suse.cz

- functionality of integrate_translation_extension.ycp moved into
  Language::Set, inst_complex_welcome adapted (F#302955)

-------------------------------------------------------------------
Fri Feb 22 11:27:13 CET 2008 - locilka@suse.cz

- "iscsi-client" added into modules to clone (bnc #363229 c#1).
- Removing focus from release notes content to make the default
  button focussed instead (bnc #363976).

-------------------------------------------------------------------
Thu Feb 21 06:26:22 CET 2008 - coolo@suse.de

- don't repeat the header

-------------------------------------------------------------------
Wed Feb 20 10:35:04 CET 2008 - locilka@suse.cz

- Showing release notes in tabs only if more than one product is
  installed (bnc #359137).
- Added better text for the complex welcome dialog (bnc #359528).
- Adjusted RPM dependencies (new Language API, see below).
- 2.16.19

-------------------------------------------------------------------
Wed Feb 20 10:24:26 CET 2008 - jsuchome@suse.cz

- inst_complex_welcome: save keyboard settings (bnc #360559),
  use the API from Language.ycp for generating items

-------------------------------------------------------------------
Fri Feb 15 14:28:45 CET 2008 - jsrain@suse.cz

- updated image-based installatoin not to use any hardcoded
  image names

-------------------------------------------------------------------
Thu Feb 14 11:20:04 CET 2008 - locilka@suse.cz

- Function FileSystemCopy from live-installer has been moved
  to ImageInstallation module (installation).
- Adjusted RPM dependencies (Installation module in yast2).

-------------------------------------------------------------------
Wed Feb 13 14:18:16 CET 2008 - jsrain@suse.cz

- added handling of update initiated from running system

-------------------------------------------------------------------
Tue Feb 12 10:26:15 CET 2008 - locilka@suse.cz

- Added new update_wizard_steps YCP client for easy updating or
  redrawing installation wizard steps from other modules.

-------------------------------------------------------------------
Mon Feb 11 18:28:00 CET 2008 - locilka@suse.cz

- Installation clients 'auth', 'user', and 'root' have been
  disabled by default. First-stage users will enable them only
  if needed.

-------------------------------------------------------------------
Fri Feb 08 13:06:19 CET 2008 - aschnell@suse.de

- during installation allow yast to be started from gdb with
  Y2GDB=1 on kernel command line (fate #302346)

-------------------------------------------------------------------
Fri Feb  8 10:37:02 CET 2008 - locilka@suse.cz

- Umount(s) used with -l and -f params.

-------------------------------------------------------------------
Thu Feb  7 14:19:11 CET 2008 - locilka@suse.cz

- Functionality that integrates the just-selected language
  translation has been moved to integrate_translation_extension
  client to make it available for other modules.
- New label for "Show in Fullscreen" button to better match what
  it really does (bnc #359527).
- Module InstExtensionImage moved to yast2.
- Added new disintegrate_all_extensions client that is called at
  the end of the initial installation to umount and remove all
  integrated inst-sys extensions.
- 2.16.18

-------------------------------------------------------------------
Wed Feb  6 13:23:35 CET 2008 - locilka@suse.cz

- Better /lbin/wget handling in InstExtensionImage.
- Speed-up inst_complex_welcome optimalizations (e.g., skipping
  downloading extension already by Linuxrc)

-------------------------------------------------------------------
Tue Feb  5 16:04:15 CET 2008 - locilka@suse.cz

- Squashfs image needs to be mounted using '-o loop'.
- Displaying busy cursor when downloading the extension.
- 2.16.17

-------------------------------------------------------------------
Mon Feb  4 19:04:29 CET 2008 - locilka@suse.cz

- Modular inst-sys used for localizations (FATE #302955).
- Tabs have been removed from installation proposal.
- 2.16.16

-------------------------------------------------------------------
Fri Feb  1 16:08:26 CET 2008 - locilka@suse.cz

- Added new InstExtensionImage module for integration of modular
  inst-sys images on-the-fly (FATE #302955).

-------------------------------------------------------------------
Thu Jan 31 19:05:49 CET 2008 - aschnell@suse.de

- reflect init-script rename from suse-blinux to sbl
- 2.16.15

-------------------------------------------------------------------
Thu Jan 31 15:02:56 CET 2008 - jsuchome@suse.cz

- call users_finish.ycp from inst_finish.ycp (FATE #302980)

-------------------------------------------------------------------
Thu Jan 31 12:58:42 CET 2008 - locilka@suse.cz

- Fixed inst_restore_settings client: NetworkDevices are now
  NetworkInterfaces.
- 2.16.14

-------------------------------------------------------------------
Thu Jan 31 11:14:46 CET 2008 - locilka@suse.cz

- Added docu. for *_finish scripts (needed for FATE #302980).
- Welcome dialog can newly show the license according to the just
  selected language and also show other lozalizations if needed.
- 2.16.13

-------------------------------------------------------------------
Wed Jan 30 15:22:29 CET 2008 - aschnell@suse.de

- Use icewm instead of fvwm during installation (bnc #357240)
- 2.16.12

-------------------------------------------------------------------
Wed Jan 30 14:15:50 CET 2008 - fehr@suse.de

- Add installation step for disk partitioning between time zone
  and software selection
- put user config after disk partitioning

-------------------------------------------------------------------
Wed Jan 30 09:51:42 CET 2008 - locilka@suse.cz

- Added -noreset option to the VNC startup script (bnc #351338).
- Added inst_user_first.ycp call to the control file right before
  the installation proposal.
- Fixed visibility of ZMD Turnoff checkbox (bnc #356655).

-------------------------------------------------------------------
Tue Jan 29 17:34:03 CET 2008 - locilka@suse.cz

- New desktop selection dialog without system task combo-boxes.
  System selection with icons (bnc #356926).
- More UI checking in dialogs.
- Unified DefaultDesktop module and software/desktop selection
  dialog in installation.

-------------------------------------------------------------------
Mon Jan 28 13:00:19 CET 2008 - aschnell@suse.de

- support Qt and Gtk frontend in startup scripts
- hack for key-autorepeat during installation (bnc #346186)
- 2.16.11

-------------------------------------------------------------------
Fri Jan 25 13:35:13 CET 2008 - locilka@suse.cz

- Reduced Wizard redrawing in the installation workflow.

-------------------------------------------------------------------
Thu Jan 24 15:21:39 CET 2008 - aschnell@suse.de

- start service brld before suse-blinux (bug #354769)
- 2.16.10

-------------------------------------------------------------------
Mon Jan 21 11:05:16 CET 2008 - kmachalkova@suse.cz

- Re-enabled thread support for ncurses UI in YaST2.call
  (bug #164999, FaTE #301899)

-------------------------------------------------------------------
Mon Jan 21 10:53:50 CET 2008 - locilka@suse.cz

- Release Notes UI facelifting.
- Splitting Welcome script dialog single-loop into functions.

-------------------------------------------------------------------
Wed Jan 16 15:49:59 CET 2008 - locilka@suse.cz

- Calling SetPackageLocale and SetTextLocale in the initial
  installation dialog (selecting language) (#354133).

-------------------------------------------------------------------
Mon Jan 14 13:39:00 CET 2008 - locilka@suse.cz

- Added new Language/Keyboard/License dialog (FATE #302957).
- Updated control files.
- 2.16.9

-------------------------------------------------------------------
Thu Jan 10 14:08:17 CET 2008 - locilka@suse.cz

- Extended system type and software selection dialog. Added base
  pattern (selected desktop) description, helps, default status
  for secondary selections, ...
- Added possibility to control visibility of Online Repositories
  via the installation control file (hidden by default).
- Added more control-file documentation.

-------------------------------------------------------------------
Tue Dec 18 16:54:39 CET 2007 - locilka@suse.cz

- Added new desktop and software selection dialog.
- 2.16.8

-------------------------------------------------------------------
Mon Dec 17 11:08:42 CET 2007 - locilka@suse.cz

- Hidden Mouse-probing busy popup.
- New YCP module InstData stores the installation data that should
  be shared among the installation clients.
- Installation repository initialization moved to the unified
  progress when probing the system.
- System analysis has been split into two scripts: inst_mode and
  inst_system_analysis to make the maintenance easier (also in
  control file).
- 2.16.7

-------------------------------------------------------------------
Thu Dec 13 14:25:30 CET 2007 - locilka@suse.cz

- Added a possibility to stop and disable the ZMD service in the
  last (congratulate) dialog of installation (FATE #302495).
- Adjusted the SLES control file: module arguments
  'show_zmd_turnoff_checkbox' and 'zmd_turnoff_default_state'.

-------------------------------------------------------------------
Mon Dec 10 12:13:14 CET 2007 - locilka@suse.cz

- Removed dependency on yast2-country, added dependency on
  yast2-country-data.

-------------------------------------------------------------------
Wed Dec  5 11:13:05 CET 2007 - mzugec@suse.cz

- description says network cards are wireless (#346133)

-------------------------------------------------------------------
Mon Dec  3 16:49:46 CET 2007 - locilka@suse.cz

- Installation Mode dialog adapted to new bright and better mod_UI.
- Using informative icon in some inst_network_check script.
- 2.16.6

-------------------------------------------------------------------
Mon Dec  3 14:34:38 CET 2007 - locilka@suse.cz

- Installation Mode dialog adapted to new mod-UI and to new
  Image-Dimming support in UI.

-------------------------------------------------------------------
Thu Nov 29 16:27:59 CET 2007 - locilka@suse.cz

- Using Progress::NewProgressIcons to show icons during the network
  setup in first stage and during system probing.

-------------------------------------------------------------------
Tue Nov 27 19:14:15 CET 2007 - sh@suse.de

- Use string ID "contents" rather than YCPSymbol `contents
  for Wizard ReplacePoint
- 2.16.5

-------------------------------------------------------------------
Fri Nov 23 13:36:54 CET 2007 - locilka@suse.cz

- Using translations for inst_finish steps (#343783).
- 2.16.4

-------------------------------------------------------------------
Tue Nov 20 11:08:23 CET 2007 - locilka@suse.cz

- Shutting down all dhcpcd clients when reconfiguring network in
  the first stage and when finishing the installation (#308577).
- 'Copy 70-persistent-cd.rules' functionality has been moved here
  from yast2-network (#328126).

-------------------------------------------------------------------
Mon Nov 19 15:35:10 CET 2007 - locilka@suse.cz

- Fixed busy texts for restarting YaST vs. finishing the instal.
- Unified used terminology (repositories) (FATE #302970).

-------------------------------------------------------------------
Tue Nov 13 13:54:13 CET 2007 - locilka@suse.cz

- Script copy_files_finish.ycp cleaned up.

-------------------------------------------------------------------
Fri Nov  9 13:30:34 CET 2007 - locilka@suse.cz

- Boot Installed System option has been removed (#327505).
- Installation Mode dialog has been redesigned using
  self-descriptive icons for all options.
- Return value from inst_repair is evaluated, error is reported in
  case of failure.
- 2.16.3

-------------------------------------------------------------------
Fri Nov  2 16:31:06 CET 2007 - locilka@suse.cz

- Adjusted RPM dependencies (Internet module has been moved from
  yast2-network to yast2).

-------------------------------------------------------------------
Tue Oct 30 17:26:51 CET 2007 - locilka@suse.cz

- Modules Hotplug and HwStatus moved to yast2.rpm to remove
  dependency of storage on installation.
- 2.16.2

-------------------------------------------------------------------
Wed Oct 24 16:32:41 CEST 2007 - locilka@suse.cz

- Changes in StorageDevice module API (#335582).
- 2.16.1

-------------------------------------------------------------------
Mon Oct 15 16:00:06 CEST 2007 - locilka@suse.cz

- Abort the installation instead of halting the system in case of
  declining the license when installing from LiveCD (#330730).

-------------------------------------------------------------------
Thu Oct 11 15:00:03 CEST 2007 - jsrain@suse.cz

- show release notes properly in live installation (#332862)

-------------------------------------------------------------------
Wed Oct  3 17:50:11 CEST 2007 - locilka@suse.cz

- Added "Network Type" information to the First Stage Network Setup
- 2.16.0

-------------------------------------------------------------------
Wed Oct  3 09:53:55 CEST 2007 - mvidner@suse.cz

- Do not try to package COPYRIGHT.english, it is gone from
  devtools (#299144).

-------------------------------------------------------------------
Tue Oct  2 16:04:55 CEST 2007 - ug@suse.de

- typo fixed (#328172)

-------------------------------------------------------------------
Mon Sep 24 16:43:11 CEST 2007 - locilka@suse.cz

- Changed default delete_old_packages back to 'true' after finding
  and fixing all remaining issues with 'false' (changed by coolo)
- Added new option 'online_repos_preselected' into the control file
  to make default status of Online Repositories easily configurable
  (#327791).
- Initializing the default behavior of Online Repositories in
  inst_features according to the control file (#327791).
- 2.15.54

-------------------------------------------------------------------
Fri Sep 21 16:35:18 CEST 2007 - locilka@suse.cz

- Start dhcpcd using WFM instead of SCR (#326342).
- 2.15.53

-------------------------------------------------------------------
Fri Sep 21 09:53:37 CEST 2007 - locilka@suse.cz

- When normal umount at the end of the installation fails, try
  at least: sync, remount read-only, umount --force.
- Report all services running in the installation directory
  (both #326478).
- 2.15.52

-------------------------------------------------------------------
Thu Sep 20 12:23:01 CEST 2007 - locilka@suse.cz

- Changed inst_upgrade_urls to add sources not enabled during the
  upgrade in a disabled state instead of ignoring them (#326342).
- 2.15.51

-------------------------------------------------------------------
Tue Sep 18 19:50:52 CEST 2007 - locilka@suse.cz

- Fixed tar syntax: --ignore-failed-read param. position (#326055).
- 2.15.50

-------------------------------------------------------------------
Thu Sep 13 16:18:30 CEST 2007 - locilka@suse.cz

- Fixed inst_upgrade_urls to re-register sources with their
  repository names taken from the upgraded system (#310209).
- 2.15.49

-------------------------------------------------------------------
Tue Sep 11 20:03:02 CEST 2007 - aschnell@suse.de

- don't swapoff after 1st stage installation (bug #308121)
- 2.15.48

-------------------------------------------------------------------
Tue Sep 11 11:07:20 CEST 2007 - locilka@suse.cz

- Calling ntp-client_finish instead of ntp_client_finish in the
  inst_finish script (#309430).

-------------------------------------------------------------------
Wed Sep  5 14:48:33 CEST 2007 - locilka@suse.cz

- Reinitializing variable for skipping add-on-related clients with
  its default value in inst_system_analysis (#305554).
- 2.15.47

-------------------------------------------------------------------
Wed Sep  5 13:24:32 CEST 2007 - jsrain@suse.cz

- removed inst_fam.ycp (also from control files) (#307378)

-------------------------------------------------------------------
Mon Sep  3 12:45:41 CEST 2007 - locilka@suse.cz

- Creating symlinks to .curlrc and .wgetrc files from the root.
- Adjusting RPM dependencies (yast2-core, new builtin 'setenv').
- Adjusting ENV variables with proxy settings (all three #305163).
- Writing also proxy setting into Install.inf (#298001#c5).
- 2.15.46

-------------------------------------------------------------------
Fri Aug 31 16:26:07 CEST 2007 - locilka@suse.cz

- Calling ntp_client_finish client at the end of the installation
  (#299238#c9).
- 2.15.45

-------------------------------------------------------------------
Fri Aug 24 09:25:53 CEST 2007 - locilka@suse.cz

- Changing forgotten "catalogs" to "initializing..." (#302384).
- 2.15.44

-------------------------------------------------------------------
Tue Aug 21 16:10:16 CEST 2007 - locilka@suse.cz

- Fixed evaluating of "enabled" tag in map of repositories in
  inst_upgrade_urls (#300901).
- Added ssh_host_dsa_key ssh_host_dsa_key.pub ssh_host_rsa_key
  ssh_host_rsa_key.pub to be optionally copied as well as the SSH1
  keys (#298798).
- Allowing to abort the "System Probing" dialog (#298049).
- 2.15.43

-------------------------------------------------------------------
Wed Aug 15 17:30:06 CEST 2007 - mzugec@suse.cz

- mark string for translation (#300268)

-------------------------------------------------------------------
Fri Aug 10 11:19:36 CEST 2007 - locilka@suse.cz

- Using "Online Repositories" for Internet/Web-based/Additional/...
  repositories downloaded from web during the first stage
  installation (#296407).
- 2.15.42

-------------------------------------------------------------------
Wed Aug  8 12:35:28 CEST 2007 - jsrain@suse.cz

- show reboot message within live installation without timeout
  (#297691)
- 2.15.41

-------------------------------------------------------------------
Mon Aug  6 08:58:02 CEST 2007 - locilka@suse.cz

- Renamed product/default repositories check-box to "Add Internet
  Repositories Before Installation" (#297580).
- Added help for that check-box (#296810).
- First stage network setup dialog - changes in dialog alignment
  (#295043).
- Initialize mouse after installation steps are displayed (#296406)
- 2.15.40

-------------------------------------------------------------------
Thu Aug  2 08:53:56 CEST 2007 - jsrain@suse.cz

- do not show "Clone" check box in live installation
- 2.15.39

-------------------------------------------------------------------
Wed Aug  1 11:00:15 CEST 2007 - locilka@suse.cz

- Changing remote repositories link to http://download.opensuse.org
  (#297628)

-------------------------------------------------------------------
Wed Aug  1 10:33:45 CEST 2007 - mvidner@suse.cz

- Removed Provides/Obsoletes for ancient yast package names,
  with the devel-doc subpackage they broke yast2-schema build.
- 2.15.38

-------------------------------------------------------------------
Tue Jul 31 11:29:53 CEST 2007 - lslezak@suse.cz

- inst_extrasources - register the extra repositories in content
  file automatically without asking user (#290040), do not download
  metadata from the extra sources (offline registration) (#290040,
  #288640)

-------------------------------------------------------------------
Mon Jul 30 12:38:31 CEST 2007 - locilka@suse.cz

- Added inst_upgrade_urls client which offers URLs used on the
  system to be used during the upgrade as well (FATE #301785).
- Calling the client from control file.
- Adjusted RPM dependencies (.anyxml SCR agent).
- 2.15.37

-------------------------------------------------------------------
Sun Jul 29 22:39:31 CEST 2007 - locilka@suse.cz

- Fixed curl parameters for network test in first stage (#295484).

-------------------------------------------------------------------
Thu Jul 26 17:51:29 CEST 2007 - mzugec@suse.cz

- set variables VNC and USE_SSH in S07-medium (#294485)
- 2.15.36

-------------------------------------------------------------------
Wed Jul 25 12:48:50 CEST 2007 - mvidner@suse.cz

- startup scripts: Call initviocons only if it exists (#173426).
- 2.15.35

-------------------------------------------------------------------
Wed Jul 25 10:58:29 CEST 2007 - locilka@suse.cz

- Renamed yast2-installation-doc to yast2-installation-devel-doc
  (FATE #302461).
- Removed ping-based internet test from the First-stage network
  setup test.
- Sped up internet test by adding timeouts and by downloading only
  the page header.
- Added help texts to the network setup dialogs.

-------------------------------------------------------------------
Tue Jul 24 13:20:36 CEST 2007 - locilka@suse.cz

- Control file: Unified wizard step names with dialogs, removed
  Clean Up step part of the Online Update is now Registration
  (#293095).
- Call inst_network_check (and setup) only in Add-On products
  and/or Additional Product Sources were requested to be used
  (#293808).

-------------------------------------------------------------------
Tue Jul 24 10:48:02 CEST 2007 - locilka@suse.cz

- Splitting auto-generated documentation into separate package
  yast2-installation-doc (FATE #302461).
- 2.15.34

-------------------------------------------------------------------
Thu Jul 19 16:36:19 CEST 2007 - locilka@suse.cz

- If network setup in the first-stage installation is cancelled,
  return to the previous dialog (network check).
- Several minor updates of the network setup workflow (#292379).
- 2.15.33

-------------------------------------------------------------------
Wed Jul 18 10:54:26 CEST 2007 - locilka@suse.cz

- New progress and help messages when initializing the second
  stage (#292617).
- More debugging in switch_scr_finish.

-------------------------------------------------------------------
Thu Jul 12 12:59:32 CEST 2007 - locilka@suse.cz

- Client inst_productsources.ycp moved to yast2-packager.
- Changed link to list of servers in control file.
- Adjusted RPM dependencies.
- Installation sources are now Repositories.
- 2.15.32

-------------------------------------------------------------------
Wed Jul 11 09:09:58 CEST 2007 - locilka@suse.cz

- Changed default delete_old_packages to 'false'.

-------------------------------------------------------------------
Wed Jul  4 16:16:37 CEST 2007 - locilka@suse.cz

- Fixed workflow when user selects to Boot the installed system and
  then cancels that decision.
- 2.15.31

-------------------------------------------------------------------
Mon Jul  2 15:38:27 CEST 2007 - locilka@suse.cz

- Applied patch from sassmann@novell.com for PS3 support with
  576x384 resolution (#273147).

-------------------------------------------------------------------
Fri Jun 29 11:50:47 CEST 2007 - locilka@suse.cz

- Extended "Suggested Installation Sources" to support two levels
  of linking. First link contains list of links to be downloaded
  in order to get lists of suggested repositories.

-------------------------------------------------------------------
Thu Jun 28 21:34:19 CEST 2007 - jsrain@suse.cz

- updated for live CD installation

-------------------------------------------------------------------
Thu Jun 21 17:38:09 CEST 2007 - adrian@suse.de

- fix changelog entry order

-------------------------------------------------------------------
Thu Jun 21 10:34:10 CEST 2007 - locilka@suse.cz

- Added handling for "Suggested Installation Sources" during the
  first stage installation, initial evrsion (FATE #300898).
- Enhanced SCR-Switch installation-debugger.
- Added case-insensitive filter into the "Suggested Installation
  Sources" dialog.

-------------------------------------------------------------------
Wed Jun 20 13:12:10 CEST 2007 - locilka@suse.cz

- Fixed inst_license to really halt the system when license is
  declined (#282958).
- Fixed writing proxy settings during First-Stage Installation,
  Network Setup. Wrong Proxy::Import keys were used).
- Pre-selecting first connected network card in Network Card dialog
  in First-Stage Installation, Network Setup to avoid confusions.
- Fixed canceled Network Setup not to abort the entire
  installation.

-------------------------------------------------------------------
Fri Jun 15 14:34:01 CEST 2007 - locilka@suse.cz

- Fixing inst_addon_update_sources to initialize the target
  and sources before using Pkg:: builtins (#270899#c29).

-------------------------------------------------------------------
Thu Jun 14 11:28:26 CEST 2007 - locilka@suse.cz

- Enhanced network-test in the fist stage installation, three
  different servers are tested with 'ping' instead of only one.
- Current network settings are logged in case of failed network
  test (both #283841).
- Enhanced network-test in the fist stage installation, three
  different web-servers are tested with curl instead of only one.

-------------------------------------------------------------------
Wed Jun 13 15:44:05 CEST 2007 - locilka@suse.cz

- Implemented new feature that saves the content defined in control
  file from the installation system to the just installed system.
  Function, that does it, is SaveInstSysContent in SystemFilesCopy
  module (FATE #301937).
- Added new entry into the control file that defines what and where
  to save it, initially /root/ -> /root/inst-sys/.
- Adjusted control-file documentation.
- Fixed inst_restore_settings to start SuSEfirewall2_setup if it is
  enabled in the system init scripts to prevent from having
  half-started firewall after YOU kernel-update (#282871).

-------------------------------------------------------------------
Mon Jun 11 18:30:48 CEST 2007 - locilka@suse.cz

- Added lost fix from Andreas Schwab for startup scripts. The patch
  fixes evaluation of bash expressions.
- 2.15.30

-------------------------------------------------------------------
Mon Jun 11 17:55:23 CEST 2007 - locilka@suse.cz

- Adjusted SCR for install.inf to provide read/write access.
- Writing install.inf for save_network script at the end of
  the initial stage.
- Changed internal data structure for NetworkSetup in the initial
  stage.
- Added Internet test to the end of the NetworkSetup in the initial
  stage.
- 2.15.29

-------------------------------------------------------------------
Fri Jun  8 17:52:57 CEST 2007 - locilka@suse.cz

- Added initial implementation of possibility to setup network
  in the first stage installation. New YCP clients have beed added:
  inst_network_check and inst_network_setup. Scripts are called
  from inst_system_analysis before sources are initialized
  (FATE #301967).

-------------------------------------------------------------------
Thu Jun  7 15:08:08 CEST 2007 - locilka@suse.cz

- A new label "Writing YaST Configuration..." used in case of
  restarting system or installation.

-------------------------------------------------------------------
Fri Jun  1 12:41:10 CEST 2007 - mzugec@suse.cz

- use shared isNetworkRunning() function in network_finish
- 2.15.28

-------------------------------------------------------------------
Wed May 30 11:33:52 CEST 2007 - mzugec@suse.cz

- fixed spec requirements

-------------------------------------------------------------------
Mon May 28 16:02:38 CEST 2007 - mzugec@suse.cz

- removed netsetup item from control files

-------------------------------------------------------------------
Mon May 28 13:33:08 CEST 2007 - mzugec@suse.cz

- removed inst_netsetup item from control files

-------------------------------------------------------------------
Sun May 27 14:49:37 CEST 2007 - mzugec@suse.de

- installation network changes:
http://lists.opensuse.org/yast-devel/2007-05/msg00025.html
- 2.15.27

-------------------------------------------------------------------
Tue May 22 10:51:57 CEST 2007 - ug@suse.de

- reactivate hardware detection during autoinstall
- 2.15.26

-------------------------------------------------------------------
Mon May 21 10:40:20 CEST 2007 - locilka@suse.cz

- Fixed release-notes desktop file.
- 2.15.25

-------------------------------------------------------------------
Thu May 17 22:18:29 CEST 2007 - locilka@suse.cz

- Progress dialog for initializing installation sources.
- 2.15.24

-------------------------------------------------------------------
Tue May 15 14:14:13 CEST 2007 - locilka@suse.cz

- Changed control file in partitioning/evms_config section from
  'true' to 'false' (#274702).

-------------------------------------------------------------------
Fri May 11 16:30:06 CEST 2007 - locilka@suse.cz

- Removing directories '/var/lib/zypp/cache' and '/var/lib/zypp/db'
  if they exist at the beginning of the installation (#267763).
- 2.15.23

-------------------------------------------------------------------
Thu May 10 17:16:49 CEST 2007 - locilka@suse.cz

- Merged hardware probing (inst_startup) and system probing
  (inst_system_analysis) into one script to have only one progress
  dialog instead of two (#271291).
- openSUSE control file clean-up: The default value for enable_next
  and enable_back is 'yes'. Only few steps do not allow to go back
  (#270893).
- 2.15.22

-------------------------------------------------------------------
Wed May  9 10:25:37 CEST 2007 - locilka@suse.cz

- Safe qouting of bash command in desktop_finish.
- CommandLine for inst_release_notes (#269914).

-------------------------------------------------------------------
Mon May  7 13:43:54 CEST 2007 - ms@suse.de

- don't clobber existing /root/.vnc/passwd file (#271734)

-------------------------------------------------------------------
Wed Apr 18 09:13:10 CEST 2007 - locilka@suse.cz

- Root password dialog has been moved to be the first dialog of the
  second stage installation workflow (FATE #301924).
- "Root Password" step is now called "root Password" (#249706).
- Created new 'Check Installation' entry to the 'Configuration'
  part of the workflow. This section contains setting up network
  if needed, initializing target if needed, and installing
  remaining software (needed by FATE #301924).
- Added new client inst_initialization that creates initialization
  progress UI instead of blank screen.
- 2.15.20

-------------------------------------------------------------------
Tue Apr 17 11:11:37 CEST 2007 - locilka@suse.cz

- Fixed Add-On template to use generic 'control' textdomain
- 2.15.19

-------------------------------------------------------------------
Fri Apr 13 09:45:10 CEST 2007 - locilka@suse.cz

- Replacing networkmanager_proposal with general_proposal (network)
  that includes also IPv6 settings (#263337, #260261).

-------------------------------------------------------------------
Thu Apr 12 11:57:03 CEST 2007 - locilka@suse.cz

- Initialize the target and sources before adding extra sources.
  They needn't be initialized after YaST is restarted during the
  online update (#263289).

-------------------------------------------------------------------
Wed Apr 11 10:21:24 CEST 2007 - locilka@suse.cz

- Release Notes dialog is using a [Close] button if not running in
  installation (#262440).

-------------------------------------------------------------------
Fri Apr  6 16:48:58 CEST 2007 - locilka@suse.cz

- In case of reboot during installation, network services status
  is stored to a reboot_network_settings file and their status
  is restored again when starting the installation after reboot.
  Restoring the status uses Progress library for user feedback
  (#258742).
- Adjusted RPM dependencies.
- 2.15.18

-------------------------------------------------------------------
Thu Apr  5 13:34:48 CEST 2007 - locilka@suse.cz

- Using function PackagesUI::ConfirmLicenses() instead of
  maintaining own code with almost the same functionality (#256627)
- Adjusted RPM dependencies
- Unified inst_startup UI to use the Progress library instead of
  sequence of busy pop-ups.
- Unified inst_system_analysis UI to use the Progress library
  instead of empty dialog.
- 2.15.17

-------------------------------------------------------------------
Wed Apr  4 10:35:55 CEST 2007 - locilka@suse.cz

- Removed IPv6 proposal from installation control file. IPv6
  proposal has been merged into Network Mode proposal (#260261).

-------------------------------------------------------------------
Wed Mar 28 16:17:37 CEST 2007 - locilka@suse.cz

- Adjusted to use WorkflowManager instead AddOnProduct module
  in some cases to make Pattern-based installation and
  configuration workflow (FATE #129).
- Adjusted RPM dependencies and BuildRequires.
- 2.15.16

-------------------------------------------------------------------
Tue Mar 27 14:22:46 CEST 2007 - ms@suse.de

- fixed X11 preparation by checking /etc/reconfig_system (#252763)

-------------------------------------------------------------------
Wed Mar 21 16:47:14 CET 2007 - locilka@suse.cz

- Handling CloneSystem functionality when the client for cloning is
  not installed (checkbox is disabled).

-------------------------------------------------------------------
Mon Mar 19 13:09:57 CET 2007 - locilka@suse.cz

- Creating an empty /etc/sysconfig/displaymanager in desktop_finish
  if the sysconfing doesn't exist (minimal installation).
- Handling missing .proc.parport.devices agent (RPM recommends
  yast2-printer for that).

-------------------------------------------------------------------
Tue Mar 13 13:43:42 CET 2007 - locilka@suse.cz

- Reboot in case of the declined license during the initial
  installation (#252132).

-------------------------------------------------------------------
Mon Mar 12 08:44:19 CET 2007 - locilka@suse.cz

- Modules 'Product' and 'Installation' (installation settings) were
  moved from 'yast2-installation' to 'yast2' to minimize
  cross-package dependencies.
- Adjusted package dependencies.
- 2.15.15

-------------------------------------------------------------------
Fri Mar  9 10:05:20 CET 2007 - locilka@suse.cz

- Module InstShowInfo has been moved from yast2-installation to
  yast2-packager because this module is used by Add-Ons and
  installation sources only.
- Adjusted RPM Requires (yast2-packager >= 2.15.22).
- 2.15.14

-------------------------------------------------------------------
Thu Mar  8 16:59:35 CET 2007 - locilka@suse.cz

- Module GetInstArgs moved from yast2-installation to yast2, many
  clients required yast2-installation only because of this module.

-------------------------------------------------------------------
Thu Mar  8 14:45:39 CET 2007 - locilka@suse.cz

- Tag 'PATTERNS' in product content file is depracated by
  'REQUIRES' and/or 'RECOMMENDS' tag (#252122).

-------------------------------------------------------------------
Tue Mar  6 16:44:49 CET 2007 - kmachalkova@suse.cz

- Do not export LINES and COLUMNS variables, so that terminal
  resize event is handled correctly (#184179)

-------------------------------------------------------------------
Tue Mar  6 16:44:48 CET 2007 - locilka@suse.cz

- AddOnProduct and ProductLicense finally moved to yast2-packager
  from yast2-installation to avoid build cycles.
- 2.15.13

-------------------------------------------------------------------
Mon Mar  5 17:14:58 CET 2007 - locilka@suse.cz

- Moving AddOnProduct module back to yast2-installation because
  this module is needed in the second-stage installation.
- AddOnProduct-related testsuites moved back to yast2-installation.
- 2.15.12

-------------------------------------------------------------------
Mon Mar  5 12:58:21 CET 2007 - locilka@suse.cz

- Adding new installation client mouse_finish which is called
  before SCR is switched. This removes the dependency of
  yast2-installation on yast2-mouse.
- 2.15.11

-------------------------------------------------------------------
Fri Mar  2 15:27:14 CET 2007 - locilka@suse.cz

- Providing feedback (busy message) in inst_restore_settings.
  Starting network by calling 'network start' with timeout.
- Adding yast2-bootloader into required packages because it is
  needed after the SCR is switched into the installed system just
  before reboot (#249679).
- Added more logging into inst_system_analysis (booting installed
  system).
- 2.15.10

-------------------------------------------------------------------
Wed Feb 28 14:11:16 CET 2007 - jsrain@suse.cz

- added more logging to umount_finish (#247594)

-------------------------------------------------------------------
Mon Feb 26 16:03:42 CET 2007 - jsrain@suse.cz

- updated popup in case of license is not accepted (#162499)

-------------------------------------------------------------------
Thu Feb 22 13:52:12 CET 2007 - locilka@suse.cz

- Splitting installation_worker (main installation script) into
  inst_worker_initial and inst_worker_continue.
- Testsuites related to Add-Ons moved to yast2-add-on package.
- 2.15.9

-------------------------------------------------------------------
Wed Feb 21 17:24:30 CET 2007 - locilka@suse.cz

- Added documentation for silently_downgrade_packages and
  keep_installed_patches control file entries (plus their reverse
  lists) (FATE #301990, Bugzilla #238488).

-------------------------------------------------------------------
Mon Feb 19 16:00:23 CET 2007 - locilka@suse.cz

- More concrete fix of bug #160301: Displaying information about
  how to continue the second stage installation if SSH is the only
  installation method. This informational pop-up has disabled
  time-out (#245742).
- Moving parts of installation_worker script to includes based on
  in which installation stage they are used.

-------------------------------------------------------------------
Fri Feb 16 16:18:28 CET 2007 - locilka@suse.cz

- Add-Ons moved to a new package yast2-add-on-2.15.0 (#238673)

-------------------------------------------------------------------
Thu Feb 15 12:21:46 CET 2007 - locilka@suse.cz

- New entries silently_downgrade_packages, plus reverse list, and
  keep_installed_patches, plus reverse list, were added into SLES
  and SLED control files (FATE #301990, Bugzilla #238488).

-------------------------------------------------------------------
Mon Feb 12 13:40:41 CET 2007 - locilka@suse.cz

- Making release_notes modular.
- Rewriting RPM dependencies (#238679).
- Moving parts of installation_worker client into functions.
- Moving Mouse-init functions into inst_init_mouse client.
- Moving Storage-related functions (autoinstall) into
  inst_check_autoinst_mode client.
- Moving vendor client and desktop file to the yast2-update to
  minimize yast2-installation dependencies.
- Remove obsolete /proc/bus/usb mounting (#244950).

-------------------------------------------------------------------
Wed Feb  7 11:01:02 CET 2007 - locilka@suse.cz

- Correct Installation::destdir quoting in .local or .target bash
  commands.
- 2.15.8

-------------------------------------------------------------------
Tue Feb  6 16:29:55 CET 2007 - locilka@suse.cz

- Hide &product; in inst_suseconfig call to remove dependency on
  Product.ycp and not to be so ugly (#241553).

-------------------------------------------------------------------
Mon Feb  5 11:31:52 CET 2007 - locilka@suse.cz

- Store Add-Ons at the end of first stage installation and restore
  them before AutoYaST cloning at the end of the second stage
  installation (bugzilla #187558).
- Set license content before it is displayed for the first time,
  select license language before it is displayed (#220847).
- 2.15.7

-------------------------------------------------------------------
Fri Feb  2 15:25:04 CET 2007 - locilka@suse.cz

- Removing dependency on yast2-slp package.
- Moving all SLP-related functionality to yast2-packager-2.15.7.
- Handling not installed yast2-slp package in Add-Ons (#238680).

-------------------------------------------------------------------
Thu Feb  1 12:41:36 CET 2007 - locilka@suse.cz

- When an Add-On product is added and removed later, correctly
  remove also cached control file of that Add-On (#238307).
- 2.15.6

-------------------------------------------------------------------
Wed Jan 31 09:34:11 CET 2007 - locilka@suse.cz

- Rereading all SCR Agents in case of installation workflow changed
  by Add-On product (#239055).
- Calling PackageLock::Check before Pkg calls (#238556).

-------------------------------------------------------------------
Sun Jan 28 22:27:48 CET 2007 - locilka@suse.cz

- Removed tv and bluetooth hardware proposals from SLES control
  file. There are no such modules in that product (#238759).

-------------------------------------------------------------------
Mon Jan 22 13:46:20 CET 2007 - locilka@suse.cz

- Correct handling of CD/DVD Add-Ons in installation (#237264).
- Fixed switching between Installation Settings tabs in case of
  error in proposal. Every time, only the more-detailed tab is
  selected (#237291).
- Appropriate buttons for Add-Ons dialog for both dialog in
  installation workflow and installation proposal (#237297).
- 2.15.5

-------------------------------------------------------------------
Fri Jan 19 16:25:44 CET 2007 - locilka@suse.cz

- Fixed cancelling of entering a new Add-On (#236315).
- Added zFCP and DASD to installation/update proposal on S/390
  (jsrain) (#160399)
- 2.15.4

-------------------------------------------------------------------
Wed Jan 17 10:50:02 CET 2007 - locilka@suse.cz

- Changed control file documentation for Flexible Partitioning
  (bugzilla #229651 comment #15).
- Changed option <clone_module> "lan" to "networking" (#235457).

-------------------------------------------------------------------
Fri Jan 12 19:05:56 CET 2007 - ms@suse.de

- fixed TERM type setup in case of ssh based installations.
  if the installation is ssh based, TERM is not allowed to
  be overwritten by the value of install.inf. The TERM value
  of install.inf points to the console and not to the remote
  terminal type (#234032)

-------------------------------------------------------------------
Fri Jan 12 17:41:05 CET 2007 - locilka@suse.cz

- control file variable for monthly suse_register run (F#301822)
  (change made by jdsn)

-------------------------------------------------------------------
Thu Jan 11 10:59:40 CET 2007 - locilka@suse.cz

- Changed SLD and SLE control files to reflect demands described in
  bugzilla bug #233156:
  * Old packages are removed by default, only for upgrading from
    SLD 10 or SLE 10, packages are not removed by default.
  * New packages are selected for installation by default, only for
    upgrading from SLD 10 or SLE 10, packages are only updated.
  * Upgrading to new SLE 10 from is only supported from SLES9 and
    SLE 10, upgrading from another product will display warning.

-------------------------------------------------------------------
Sat Jan  6 19:32:23 CET 2007 - ms@suse.de

- fixed usage of fbiterm (#225229)

-------------------------------------------------------------------
Thu Jan  4 14:27:12 CET 2007 - locilka@suse.cz

- Added documentation for new features in control file:
  * boolean delete_old_packages and list of products for which this
    rule is inverted.
  * boolean only_update_selected and list of products for which
    this rule is inverted.
  * list of products supported for upgrade
  (All described in FATE #301844)

-------------------------------------------------------------------
Tue Jan  2 13:07:24 CET 2007 - locilka@suse.cz

- Allowing to add the very same product that has been already
  installed or selected for installation in case the url is
  different than any of the current urls. There can be more sources
  for the product because product urls can be removed and added
  also by inst_source module (#227605).
- Consistent spelling of "Add-On" and "add-on" (#229934).
- 2.15.3

-------------------------------------------------------------------
Tue Dec 12 10:57:21 CET 2006 - locilka@suse.cz

- Consistent spelling of 'AutoYaST' (#221275).

-------------------------------------------------------------------
Mon Dec 11 16:11:21 CET 2006 - locilka@suse.cz

- Handling new flag REGISTERPRODUCT from add-on product content
  file. This flag demands running the registration client after
  an add-on product is installed (on a running system) and demands
  running the registration client even if it is disabled in
  the base-product's control file (during installation)
  (FATE #301312).
- 2.15.2

-------------------------------------------------------------------
Thu Dec  7 18:28:21 CET 2006 - locilka@suse.cz

- Release Notes dialog in the second stage installation now offers
  to select a different language for release notes than the default
  one (#224875).

-------------------------------------------------------------------
Thu Dec  7 10:46:00 CET 2006 - locilka@suse.cz

- Reworked adding and removing Add-Ons during the first stage
  installation. If some Add-Ons are added or removed, the entire
  workflow is created from scratch (#221377).
- Using a separate temporary directory for Add-On licenses not to
  be confused by the previous Add-On.
- Fixed Second Stage Installation script to handle rebooting
  after kernel-patch correctly (#224251).
- Fixed Add-On handling when cancelling adding an Add-On product,
  before that return value from the previous adding was evaluated.
- Fixing some texts (#223880)
- 2.15.1

-------------------------------------------------------------------
Mon Dec  4 16:27:21 CET 2006 - locilka@suse.cz

- Adding support for own help texts for particular submodules in
  installation proposal (FATE #301151). Use key "help" in
  "MakeProposal"'s function result.
- Adding root_password_ca_check item into the globals of control
  file set to true for SLES and false otherwise (FATE #300438).
- A better fix for disabling [Back] button in License Agreement
  dialog when the previous (Language) dialog has been skipped
  (223258).
- 2.15.0

-------------------------------------------------------------------
Mon Dec  4 08:34:02 CET 2006 - lslezak@suse.cz

- "en_EN" -> "en_GB" in list of the preferred languages for EULA

-------------------------------------------------------------------
Thu Nov 23 11:10:14 CET 2006 - locilka@suse.cz

- Disabling [Back] button in License Agreement dialog when the
  previous (Language) dialog has been skipped (223258).
- 2.14.15

-------------------------------------------------------------------
Wed Nov 22 18:51:10 CET 2006 - ms@suse.de

- added hostname/IP information to Xvnc setup (#223266)
- fixed call of initvicons, deactivate s390 exception (#192052)
- 2.14.14

-------------------------------------------------------------------
Tue Nov 21 14:42:50 CET 2006 - locilka@suse.cz

- Reporting the failed or aborted installation only when it has
  been really aborted or when it really failed. YaST or system
  restarts on purpose (online update) are now handled correctly -
  there is no question whether user wants to continue with
  the installation (#222896).
- 2.14.13

-------------------------------------------------------------------
Mon Nov 20 15:25:11 CET 2006 - locilka@suse.cz

- Wider list of extra-sources 56->76 characters (#221984).
- Adding modules listed in Linuxrc entry brokenmodules into the
  /etc/modprobe.d/blacklist file (#221815).
- 2.14.12

-------------------------------------------------------------------
Mon Nov 20 11:49:53 CET 2006 - ms@suse.de

- fixed framebuffer color depth setup (#221139)
- 2.14.11

-------------------------------------------------------------------
Mon Nov 20 08:55:16 CET 2006 - locilka@suse.cz

- Show update-confirmation dialog in Mode::update() only (#221571).
- Pressing [Abort] button in the Add-On dialog during installation
  now opens-up a correct pop-up dialog with correct text (#218677).

-------------------------------------------------------------------
Wed Nov 15 15:30:03 CET 2006 - ms@suse.de

- fixed i810 based installation (#220403)
- 2.14.10

-------------------------------------------------------------------
Wed Nov 15 14:38:21 CET 2006 - locilka@suse.cz

- Defining the minimal size for release_notes pop-up to have the
  minimal size 76x22 or 3/4x2/3 in text mode and 100x30 in graphic
  mode (#221222).

-------------------------------------------------------------------
Wed Nov 15 11:40:48 CET 2006 - locilka@suse.cz

- Restoring the [ Next ] button in the inst_congratlate client when
  the [ Back ] button is pressed (#221190).

-------------------------------------------------------------------
Tue Nov 14 13:20:24 CET 2006 - locilka@suse.cz

- Changes in openSUSE control file (#219878):
  * limit_try_home: 5 GB -> 7 GB
  * root_base_size: 3 GB -> 5 GB

-------------------------------------------------------------------
Thu Nov  9 15:21:14 CET 2006 - locilka@suse.cz

- Always run the fonts_finish's Write() function. Skip running
  "SuSEconfig --module fonts" if script SuSEconfig.fonts does not
  exist (#216079).
- 2.14.9

-------------------------------------------------------------------
Thu Nov  9 10:22:00 CET 2006 - locilka@suse.cz

- Added confirmation dialog into the update workflow on the running
  system before the update really proceeds (#219097).
- confirmInstallation function moved from inst_doit to misc to make
  confirmation dialog possible (#219097).
- Set Product Name only when any Product Name found (#218720).
- 2.14.8

-------------------------------------------------------------------
Fri Nov  3 14:39:53 CET 2006 - locilka@suse.cz

- Preselecting already installed languages in the Language Add-On
  script (FATE #301239) (#217052).
- 2.14.7

-------------------------------------------------------------------
Fri Nov  3 10:17:37 CET 2006 - locilka@suse.cz

- Changed text of question asking whether the second stage
  installation should start again (FATE #300422) in case of
  previous failure or user-abort (#215697).

-------------------------------------------------------------------
Wed Nov  1 17:43:41 CET 2006 - locilka@suse.cz

- "Installation->Other->Boot Installed System->Cancel" now doesn't
  abort the installation but returns to the Installation Mode
  dialog (#216887).
- Correct handling of pressing Cancel or Abort buttons in pop-up
  windows in Add-On installation (#216910).

-------------------------------------------------------------------
Mon Oct 30 15:10:07 CET 2006 - lslezak@suse.cz

- updated inst_extrasources client to not download files from the
  installation sources (#213031)
- requires yast2-pkg-bindings >= 2.13.101
- 2.14.6

-------------------------------------------------------------------
Mon Oct 30 12:59:31 CET 2006 - locilka@suse.cz

- Moving ProductFeatures::Save() from inst_kickoff client to
  save_config_finish - client that is called after the SCR is
  switched to the running system (#209119).
- Calling Storage::RemoveDmMapsTo (device) in after the disks are
  probed in inst_system_analysis (#208222).
- Fixed including packager.

-------------------------------------------------------------------
Thu Oct 26 14:51:12 CEST 2006 - locilka@suse.cz

- Enabling back button in the License Agreement dialog (#215236).
- Adding add-on.rnc for AutoYaST profile validation (#215248).
- Providing an easier switch to disable IPv6 by a new ipv6 client
  in the network proposal (FATE #300604) (mzugec).
- 2.14.5

-------------------------------------------------------------------
Wed Oct 25 16:28:14 CEST 2006 - locilka@suse.cz

- Adding more debugging messages in order to fix random crashing
  of the second stage installation (#214886).

-------------------------------------------------------------------
Tue Oct 24 13:57:57 CEST 2006 - locilka@suse.cz

- Renamed control file control.PROF.xml to control.openSUSE.xml

-------------------------------------------------------------------
Tue Oct 24 10:58:18 CEST 2006 - ms@suse.de

- fixed nic detection (#213870)

-------------------------------------------------------------------
Mon Oct 23 16:04:30 CEST 2006 - locilka@suse.cz

- Added special installation client for Language Add-Ons
  inst_language_add-on and it's XML workflow
  add-on-template_installation.xml for calling this client after
  the Add-On Product is added by the add-on client (FATE #301239).
- Adding add-on client to list of clients that are enabled for
  AutoYaST cloning (bugzilla #198927).
- Added summary of the Release Notes client for the Control Center
  (bugzilla #213878).
- 2.14.4

-------------------------------------------------------------------
Wed Oct 18 16:13:12 CEST 2006 - locilka@suse.cz

- Added a life-belt into the second stage installation. It can be
  restarted under these circumstances:

  1.) User aborts the installation
  2.) Installation process is killed during the installation
  3.) Computer is restarted during the installation (reset)

  The very next time the system is restarted. YaST starts and
  informs user that the previous installation was aborted/failed.
  Then users are asked whether they want to rerun the second stage
  installation (FATE #300422).

- Fixed setting own Y2MAXLOGSIZE up in order to save memory
  requirements during the first stage installation.
- 2.14.3

-------------------------------------------------------------------
Mon Oct 16 13:18:43 CEST 2006 - locilka@suse.cz

- Timeout license in AutoYaST after 2 seconds (#206706).
  This solution doesn't break ncurses.
- 2.14.2

-------------------------------------------------------------------
Mon Oct 16 12:24:10 CEST 2006 - fehr@suse.de

- added new configurable values for LVM/EVMS based proposals
  (feature 300169)
- change evms_config to true

-------------------------------------------------------------------
Mon Oct 16 11:12:51 CEST 2006 - ms@suse.de

- disable oom-killing for X-Server process (#211860)

-------------------------------------------------------------------
Thu Oct 12 16:28:07 CEST 2006 - locilka@suse.cz

- Handle Installation::destdir in *.bash properly (#211576).
- 2.14.1

-------------------------------------------------------------------
Mon Oct  9 16:52:14 CEST 2006 - locilka@suse.cz

- Merged SLES10 SP1 branch to openSUSE 10.2.
- 2.14.0

-------------------------------------------------------------------
Mon Oct  9 09:33:31 CEST 2006 - locilka@suse.cz

- Remove old eula.txt and then copy new one if exists (#208908).
- Using the fullscreen mode again, background images temporarily
  removed from the RPM build (#208307).
- The default "Other Option" is Repair, not Boot (#208841).
- Removed some unneeded imports from inst_clients.
- 2.13.159

-------------------------------------------------------------------
Mon Oct  2 16:44:25 CEST 2006 - locilka@suse.cz

- Merged proofread texts
- 2.13.158

-------------------------------------------------------------------
Mon Oct  2 11:06:29 CEST 2006 - lslezak@suse.cz

- inst_extrasources.ycp - fixed name of the text domain
- 2.13.157

-------------------------------------------------------------------
Wed Sep 27 15:22:15 CEST 2006 - lslezak@suse.cz

- new inst_extrasources.ycp client - add extra installation sources
  during installation (in 2nd stage, after online update)
  (fate #100168, #300910)
- 2.13.156

-------------------------------------------------------------------
Wed Sep 27 09:58:53 CEST 2006 - locilka@suse.cz

- YCP modules that originated at yast2-packager were moved back.
- Usage of dgettext replaced with standard gettext strings.
- Removed yast2-slp and yast2-firewall from build-requirements.
- 2.13.155

-------------------------------------------------------------------
Mon Sep 25 17:45:54 CEST 2006 - locilka@suse.cz

- New icon for Hardware Proposal.
- Root Password dialog moved before Hostname and Domain Name
  (#208032).

-------------------------------------------------------------------
Mon Sep 25 13:21:35 CEST 2006 - locilka@suse.cz

- A bit rewritten code for language selected for second stage of
  update (FATE #300572). Mode::Set is now called before Mode::Get.
- New installation images from jimmac (#203510).
- Timeout and accept the license dialog when installing using
  AutoYaST. By defualt, it's 8 seconds (#206706).
- New busy message when finishing the installation (closing
  sources, etc.).
- 2.13.154

-------------------------------------------------------------------
Mon Sep 25 10:59:16 CEST 2006 - jsrain@suse.cz

- check properly for existing files in /proc (#205408)

-------------------------------------------------------------------
Fri Sep 22 16:01:25 CEST 2006 - jsuchome@suse.cz

- Remember the selected language for update and use it also in the
  second stage (FATE #300572).
- 2.13.153

-------------------------------------------------------------------
Fri Sep 22 14:14:44 CEST 2006 - lslezak@suse.cz

- x11_finish.ycp - removed workaround for #201121

-------------------------------------------------------------------
Fri Sep 22 09:35:36 CEST 2006 - locilka@suse.cz

- Fixed starting Installation in window: Exception for PPC, 832x624
  still runs in fullscreen. Fixed using a fallback image when
  the current resolution is not supported (#207321).
- Fixed counting offset for installation in window. Exceptions are
  now handled correctly (#207310).
- Changed fallback background image - a pure black suits better.
- Visual speeding-up initializing the installation - adding
  a wrapper installation.ycp around installation_worker.ycp client
  to provide UI ASAP.

-------------------------------------------------------------------
Thu Sep 21 16:36:42 CEST 2006 - ms@suse.de

- added patch from Olaf Hering to remove the DefaultColorDepth
  for special fb devices which are not VESA VGA (#207338)

-------------------------------------------------------------------
Tue Sep 19 17:14:28 CEST 2006 - locilka@suse.cz

- Removed Installation background 1600x800 px.
- Added installation background 1280x800 px.

-------------------------------------------------------------------
Mon Sep 18 09:53:18 CEST 2006 - locilka@suse.cz

- Icon for release notes (inst_release_notes).
- List of available SLP sources based on Product Name (SLP label),
  also with filter when more than 15 sources are listed
  (FATE #300619).
- Added background images for installation (thanks to jimmac)
  [1024x768, 1280x1024, 1400x1050, 1600x800, 1600x1200] (Bugzilla
  #203510).
- Replacing "Product %1" with "%1" for list of selected Add-On
  products - the column is already called "Product".
- 2.13.152

-------------------------------------------------------------------
Thu Sep 14 14:45:54 CEST 2006 - locilka@suse.cz

- Finally! Corrected path for importing user-related data to the
  just installed system (FATE #120103, comments #17, #18).

-------------------------------------------------------------------
Thu Sep 14 00:46:19 CEST 2006 - ro@suse.de

- added yast2-core-devel to BuildRequires

-------------------------------------------------------------------
Wed Sep 13 09:27:51 CEST 2006 - locilka@suse.cz

- Calling languages.ycp client has been changed to a function call
  Language::GetLanguagesMap (#204791).
- Added new Requirement: yast2-country >= 2.13.35
- Calling copy_systemfiles_finish from inst_finish (FATE #300421).
- New icon for Finishing Basic Installation dialog.
- Calling new pre_umount_finish client before umount_finish,
  umount_finish closes SCR (#205389).
- Correctly quote files that are added into the temporary archive
  (FATE #300421).
- Removing the leading slashes from filenames when archiving them.
- Reporting error (into log) if save_hw_status_finish.ycp goes
  wrong (partly fixed #205408).
- 2.13.151

-------------------------------------------------------------------
Tue Sep 12 18:40:34 CEST 2006 - locilka@suse.cz

- Found a better place for calling 'inst_pre_install' client, by
  now it is really called...
- Enhanced logging.
- Disabling the License Language combo-box in case of less than
  two languages in it (#203543).

-------------------------------------------------------------------
Tue Sep 12 17:07:19 CEST 2006 - locilka@suse.cz

- Fixed displaying license: Language name should always be either
  shown or the license is disabled as invalid; If there are both
  license.en.txt and license.txt, one of them is hidden because
  they have the very same content; An installation language is also
  pre-selected as a language for a license (if such exists).
- Fixed initializing the known languages via WFM::call("languages")
  (#204791).
- Another icon for Installation Mode dialog, it was the same as for
  Initialization and Analyzing the Computer dialogs.
- 2.13.150

-------------------------------------------------------------------
Mon Sep 11 09:59:15 CEST 2006 - locilka@suse.cz

- Added 'inst_pre_install' and 'copy_systemfiles_finish' clients,
  and module 'SystemFilesCopy' as a solution for FATE requests
  #300421 and #120103, which means that SSH keys are, by now,
  copied from another already installed system (if such exists).
  If there are more installed systems, the best ones are selected
  considering the newest access-time.
- More verbose dialog when initializing the installation (+icon).

-------------------------------------------------------------------
Thu Sep  7 15:13:54 CEST 2006 - locilka@suse.cz

- Added dialog content and help into the initial dialog of add-on
  client. Progress will be even better.
- Temporarily disabled buttons that don't work there.
- Added more "busy messages" into the add-on dialogs.
- Added new functionality for filtering services in SLP services
  table. Allowed characters are "a-zA-Z0-9 .*-".

-------------------------------------------------------------------
Wed Sep  6 17:41:07 CEST 2006 - mvidner@suse.cz

- To allow adding unsigned sources, temporarily "rug set-pref
  security-level none" when syncing in inst_source (#190403).
- 2.13.149

-------------------------------------------------------------------
Wed Sep  6 12:47:51 CEST 2006 - locilka@suse.cz

- No such headline "Mode" in the Installation Settings dialog.
  Help fixed (#203811).
- Added help into the Add-On Product Installation dialog.
- Add and Delete buttons in the same dialog were moved to the left
  side according the YaST style guide.
- Disabling Delete button in case of no Products listed
  (all filed as bug #203809).
- Used a correct (another) icon in License Agreement dialog
  (#203808).

-------------------------------------------------------------------
Mon Sep  4 15:59:47 CEST 2006 - locilka@suse.cz

- Running Installation in Wizard Window (#203510).
- Needed binaries in inst-sys: xquery and fvwm-root.
- Initially, a plain colored image is used as a background.
- 2.13.148

-------------------------------------------------------------------
Mon Sep  4 15:49:40 CEST 2006 - ms@suse.de

- fixed -fp setup of Xvnc (#203531)

-------------------------------------------------------------------
Fri Sep  1 08:48:50 CEST 2006 - locilka@suse.cz

- Fixed Installation Mode dialog to redraw itself only when needed.

-------------------------------------------------------------------
Wed Aug 23 16:59:03 CEST 2006 - locilka@suse.cz

- Added a new debugger tool scr_switch_debugger.ycp that is called
  when switching to the installed system in switch_scr_finish.ycp
  fails (#201058).
- Additionally, YaST logs from installed system are stored under
  the /var/log/YaST2/InstalledSystemLogs/ directory.
- 2.13.147

-------------------------------------------------------------------
Wed Aug 23 16:44:18 CEST 2006 - jsrain@suse.cz

- use version specific Xvnc parameters
- 2.13.146

-------------------------------------------------------------------
Wed Aug 23 13:05:35 CEST 2006 - jsrain@suse.cz

- temporary fix to copy /etc/X11/xorg.conf to the system during
  installation (#201121)
- 2.13.145

-------------------------------------------------------------------
Tue Aug 22 19:26:28 CEST 2006 - mvidner@suse.cz

- test_proposal and test_inst_client: also call
  Mode::SetMode ("installation");

-------------------------------------------------------------------
Tue Aug 22 14:27:53 CEST 2006 - locilka@suse.cz

- New Installation Mode dialog (#156529)
- 2.13.144

-------------------------------------------------------------------
Tue Aug 22 13:41:54 CEST 2006 - jsrain@suse.cz

- weaken dependency on suseRegister (#183656)

-------------------------------------------------------------------
Fri Aug 18 09:49:41 CEST 2006 - jsrain@suse.cz

- fixed building documentation
- 2.13.143

-------------------------------------------------------------------
Thu Aug 10 11:18:24 CEST 2006 - jsrain@suse.cz

- fixed congratulation text for openSUSE (#198252)
- 2.13.142

-------------------------------------------------------------------
Wed Aug  9 15:30:57 CEST 2006 - jsrain@suse.cz

- read info about products from package manager without parsing all
  metadata and reading RPM database (#66046)
- added unzip to Requires (#195911)

-------------------------------------------------------------------
Tue Aug  8 09:54:38 CEST 2006 - jsrain@suse.cz

- fixed 'Requires'
- 2.13.141

-------------------------------------------------------------------
Fri Aug  4 16:33:11 CEST 2006 - jsrain@suse.cz

- updated for X.Org 7
- 2.13.140

-------------------------------------------------------------------
Fri Aug  4 09:21:28 CEST 2006 - jsrain@suse.cz

- moved SLP source scanning to SourceManager.ycp

-------------------------------------------------------------------
Wed Aug  2 14:10:41 CEST 2006 - mvidner@suse.cz

- Added a configure-time check for fvwm directory

-------------------------------------------------------------------
Fri Jul 28 09:42:00 CEST 2006 - jsrain@suse.cz

- offer to eject the CD drive when asking for add-on CD (#181992)

-------------------------------------------------------------------
Thu Jul 27 14:18:01 CEST 2006 - jsrain@suse.cz

- added support for merging multiple proposal items as one proposal
  item (eg. to group langage and keyboard)
- 2.13.139

-------------------------------------------------------------------
Wed Jul 26 09:18:36 CEST 2006 - jsrain@suse.cz

- get version from installed product proper way (#157924)

-------------------------------------------------------------------
Tue Jul 25 14:32:18 CEST 2006 - jsrain@suse.cz

- beep before rebooting the machine during installation (#144614)

-------------------------------------------------------------------
Mon Jul 24 13:56:22 CEST 2006 - jsrain@suse.cz

- fixed error reporting when creating a source (#159695)
- abort installation if package manager initialization fails
  (#167674)
- report proper message if no catalog found via SLP and firewall
  is running (#156444)

-------------------------------------------------------------------
Tue Jul 18 16:57:08 CEST 2006 - jsrain@suse.cz

- fixed displaying catalog selection dialog if multiple catalogs
  found on add-on media (#192761)

-------------------------------------------------------------------
Tue Jul 18 16:14:17 CEST 2006 - jsrain@suse.cz

- fixed vendor URL in congratulate dialog (#187358)
- 2.13.138

-------------------------------------------------------------------
Mon Jul 17 10:12:58 CEST 2006 - jsrain@suse.cz

- check if there are any patches available before offering online
  update (jsuchome)
- merged inst_default_desktop.ycp to desktop_finish.ycp

-------------------------------------------------------------------
Sun Jul 16 08:54:55 CEST 2006 - olh@suse.de

- introduce a Linuxrc::display_ip and use it instead of Arch::s390
- 2.13.137

-------------------------------------------------------------------
Fri Jul 14 15:16:00 CEST 2006 - jsrain@suse.cz

- adapted to changes in yast2-packager
- use only one implementation of product license handling (#191523)
- 2.13.136

-------------------------------------------------------------------
Fri Jul 14 14:51:37 CEST 2006 - olh@suse.de

- move /tmp/vncserver.log to /var/log/YaST2/vncserver.log

-------------------------------------------------------------------
Mon Jul 10 10:47:57 CEST 2006 - jsrain@suse.cz

- correctly import add-on product control file even if no
  additional YaST modules are present on the media (#185768)
- 2.13.135

-------------------------------------------------------------------
Mon Jul 10 09:23:29 CEST 2006 - mvidner@suse.cz

- When running Novell Customer Center Configuration the second time,
  do not add duplicate update sources for graphic card drivers
  (#188572).
- 2.13.134

-------------------------------------------------------------------
Fri Jun 30 11:42:11 CEST 2006 - ug@suse.de

- during autoinstall, timeout early warning popups

-------------------------------------------------------------------
Tue Jun 27 14:02:45 CEST 2006 - mvidner@suse.cz

- Don't show the URL passwords in registration success popup (#186978).
- Include the password in URLs passed to ZMD (#186842).
- Don't log the URL passwords.
- 2.13.133

-------------------------------------------------------------------
Mon Jun 26 08:54:43 CEST 2006 - jsrain@suse.cz

- preselect patterns according to selected desktop (#183944)

-------------------------------------------------------------------
Wed Jun 21 11:03:58 CEST 2006 - jsrain@suse.cz

- display the source URL dialog if adding add-on product update
  source fails in order to allow to enter password (#186804)

-------------------------------------------------------------------
Tue Jun 20 14:50:48 CEST 2006 - mvidner@suse.cz

- When registration succeeds, display only the actually added sources
(#180820#c26).

-------------------------------------------------------------------
Tue Jun 20 14:35:15 CEST 2006 - jsrain@suse.cz

- translate the congratulate string (#186567)

-------------------------------------------------------------------
Mon Jun 19 14:05:21 CEST 2006 - jsrain@suse.cz

- report an error when failed to register the update source for
  an add-on product (#185846)
- 2.13.132

-------------------------------------------------------------------
Mon Jun 19 12:54:36 CEST 2006 - jsrain@suse.cz

- ask about accepting license of add-on product added via the
  /add_on_product file (#186148)
- 2.13.131

-------------------------------------------------------------------
Thu Jun 15 18:47:05 CEST 2006 - mvidner@suse.cz

- Do not complain if ZMD cannot be stopped (#166900).
- When syncing the _original_ installation sources to ZMD,
  temporarily turn off signature checking because the user has
  already decided to trust the sources (#182747).
- SourceManager: factored out the rug pathname.
- 2.13.130

-------------------------------------------------------------------
Thu Jun 15 12:45:27 CEST 2006 - jsrain@suse.cz

- set installation server as host name (not IP address) if it is
  defined as host name during installation (#178933)
- 2.13.129

-------------------------------------------------------------------
Thu Jun 15 10:20:39 CEST 2006 - visnov@suse.cz

- fix the please-wait string

-------------------------------------------------------------------
Wed Jun 14 15:07:04 CEST 2006 - jdsn@suse.de

- added a please-wait string in registration (already translated)
- 2.13.128

-------------------------------------------------------------------
Mon Jun 12 16:07:52 CEST 2006 - mvidner@suse.cz

- Fillup /etc/sysconfig/security:CHECK_SIGNATURES and initialize it
  based on an install time kernel parameter.
- 2.13.127

-------------------------------------------------------------------
Mon Jun 12 13:22:08 CEST 2006 - jdsn@suse.de

- run pango module creation as root (#165891)
- fixed SLE desktop file of suse_register for autoyast (mc, ug)
- 2.13.126

-------------------------------------------------------------------
Fri Jun  9 11:02:57 CEST 2006 - locilka@suse.cz

- Identify the downloaded release notes by the product name during
  the internet test. Changes were made in the module Product
  (#180581).
- 2.13.125

-------------------------------------------------------------------
Thu Jun  8 11:49:04 CEST 2006 - jdsn@suse.de

- create pango modules for registration browser (#165891)
- sync zypp update sources in autoyast mode as well (#181183)
- 2.13.124

-------------------------------------------------------------------
Wed Jun  7 16:15:36 CEST 2006 - jsrain@suse.cz

- avoid adding update source of an add-on product twice during
  installation (#182434)
- 2.13.123

-------------------------------------------------------------------
Tue Jun  6 18:56:57 CEST 2006 - mvidner@suse.cz

- Moved SourceManager + deps from yast2-packager to yast2-installation
  to avoid circular BuildRequires.
- 2.13.122

-------------------------------------------------------------------
Tue Jun  6 18:32:04 CEST 2006 - mvidner@suse.cz

- Call suse_register with --nozypp meaning that we will tell rug
  ourselves which zypp/yum sources it should add. This enables
  rejecting broken or untrusted sources (#180820).
- Moved the major part of Register::add_update_sources to
  SourceManager::AddUpdateSources.
- 2.13.121

-------------------------------------------------------------------
Tue Jun  6 09:53:16 CEST 2006 - jsrain@suse.cz

- sync add-on product source to ZMD (#181743)
- 2.13.120

-------------------------------------------------------------------
Thu Jun  1 17:57:23 CEST 2006 - mvidner@suse.cz

- Do log Report::{Message,Warning,Error} messages by default (#180862).
- 2.13.119

-------------------------------------------------------------------
Thu Jun  1 14:55:44 CEST 2006 - jsrain@suse.cz

- honor UPDATEURLS if installing add-on product in running system
  (#180417)
- 2.13.118

-------------------------------------------------------------------
Wed May 31 12:58:33 CEST 2006 - jsrain@suse.cz

- avoid calling Pkg::SourceStartCache during 1st stage of the
  installation (#178007)
- 2.13.117

-------------------------------------------------------------------
Tue May 30 18:02:54 CEST 2006 - jdsn@suse.de

- set correct title of installation step Customer Center (#179921)
- 2.13.116

-------------------------------------------------------------------
Fri May 26 14:27:56 CEST 2006 - jsrain@suse.cz

- fixed behavior if SLP source detection fails (#179036)
- 2.13.115

-------------------------------------------------------------------
Thu May 25 08:46:56 CEST 2006 - jsrain@suse.cz

- added possibility to specify add-on product URL as command-line
  parameter of add-on.ycp (to run add-on product workflow via
  autorun.sh)
- 2.13.114

-------------------------------------------------------------------
Wed May 24 12:52:21 CEST 2006 - jsrain@suse.cz

- properly integrate YCP code for add-on product installation in
  running system (if YCP code present) (#178311)
- 2.13.113

-------------------------------------------------------------------
Tue May 23 18:58:20 CEST 2006 - jdsn@suse.de

- gray out checkboxes in inst_suse_register when skipping (#178042)
- 2.13.112

-------------------------------------------------------------------
Tue May 23 15:07:42 CEST 2006 - jsrain@suse.cz

- added different desktop files for SLE and BOX/openSUSE
- 2.13.111

-------------------------------------------------------------------
Tue May 23 13:20:03 CEST 2006 - jdsn@suse.de

- fixed layouting in inst_ask_online_update (#177559)

-------------------------------------------------------------------
Fri May 19 17:57:10 CEST 2006 - jdsn@suse.de

- let inst_suse_register ask to install mozilla-xulrunner if
  missing (#175166)
- prevent non-root user to run inst_suse_register (#170736)
- 2.13.110

-------------------------------------------------------------------
Fri May 19 15:36:36 CEST 2006 - jsrain@suse.cz

- more verbose logging of storing hardware status (#170188)
- 2.13.109

-------------------------------------------------------------------
Thu May 18 17:07:13 CEST 2006 - hare@suse.de

- start iscsid if root is on iSCSI (#176804)

-------------------------------------------------------------------
Wed May 17 13:08:52 CEST 2006 - jsrain@suse.cz

- set DISPLAYMANAGER_SHUTDOWN according to control file (#169639)
- 2.13.108

-------------------------------------------------------------------
Tue May 16 13:29:38 CEST 2006 - jsrain@suse.cz

- marked missed text for translation (#175930)
- 2.13.107

-------------------------------------------------------------------
Mon May 15 12:59:58 CEST 2006 - jsrain@suse.cz

- handle additional data for installation restart (#167561)

-------------------------------------------------------------------
Fri May 12 14:11:18 CEST 2006 - jsrain@suse.cz

- initialize callbacks before adding an add-on product, properly
  handle installation sources of add-on products (both if preparing
  AutoYaST configuration (#172837)
- 2.13.106

-------------------------------------------------------------------
Thu May 11 13:50:29 CEST 2006 - jsrain@suse.cz

- do not disable automatic modprobe before adding add-on products
  (#172149)
- 2.13.105

-------------------------------------------------------------------
Thu May 11 12:02:13 CEST 2006 - ms@suse.de

- fixed message text (#172766)

-------------------------------------------------------------------
Thu May 11 09:55:08 CEST 2006 - ms@suse.de

- prevent ssh message from being displayed if vnc+ssh has
  been specified as installation method (#173486)

-------------------------------------------------------------------
Wed May 10 13:40:16 CEST 2006 - jdsn@suse.de

- removed search bar from registration browser (#169092)
- 2.13.104

-------------------------------------------------------------------
Tue May  9 19:35:47 CEST 2006 - jdsl@suse.de

- switched to Enterprise wording for inst_suse_register (#173970)
- 2.13.103

-------------------------------------------------------------------
Tue May  9 19:30:47 CEST 2006 - mvidner@suse.cz

- Save the update sources if registration is done later after the
  installation (#172665).
- When adding upate sources, do not add duplicates (check by the alias
  passed by suse_register on SLE), delete the duplicate beforehand
  (#168740#c3).
- 2.13.102

-------------------------------------------------------------------
Tue May  9 11:32:20 CEST 2006 - mvidner@suse.cz

- Start the network also when doing a remote X11 installation (#165458,
  hare).
- 2.13.101

-------------------------------------------------------------------
Mon May  8 17:32:59 CEST 2006 - jdsl@suse.de

- added hard require from y2-installation to suseRegister (hmuelle)
- added new w3m-jail for registration (#167225)
- fixed passing of url to browser(s) for registration (#167225)
- switched to Enterprise strings for inst_suse_register (shorn)
- 2.13.100

-------------------------------------------------------------------
Thu May  4 14:31:29 CEST 2006 - jsrain@suse.cz

- added congratulate text to the control file (#170881)
- 2.13.99

-------------------------------------------------------------------
Thu May  4 13:10:48 CEST 2006 - jsrain@suse.cz

- disable timeout in popup before installation reboot in case
  of SSH installation (#160301)

-------------------------------------------------------------------
Thu May  4 11:21:32 CEST 2006 - locilka@suse.cz

- include proofread message texts

-------------------------------------------------------------------
Wed May  3 10:26:29 CEST 2006 - locilka@suse.cz

- Busy cursor when "Contacting server" in suse_register (#171061).
- 2.13.97

-------------------------------------------------------------------
Tue May  2 15:25:35 CEST 2006 - locilka@suse.cz

- Display KDE-related help in the Congratulations dialog only
  in case of KDE as the default windowmanager (#170880).
- 2.13.96

-------------------------------------------------------------------
Fri Apr 28 14:10:50 CEST 2006 - locilka@suse.cz

- Proper checking for available network when adding an Add-On
  product. Network-related options are disabled in case of missing
  network both in installation and running system (#170147).
- 2.13.95

-------------------------------------------------------------------
Fri Apr 28 11:32:03 CEST 2006 - jsuchome@suse.cz

- initialize package callbacks for add on product workflow (#170317)
- 2.13.94

-------------------------------------------------------------------
Thu Apr 27 16:50:50 CEST 2006 - mvidner@suse.cz

- Tell libzypp-zmd-backend not to write sources to zypp db,
  we are going to do it ourselves (#170113).
- 2.13.93

-------------------------------------------------------------------
Thu Apr 27 16:03:39 CEST 2006 - jsrain@suse.de

- handle missing SHORTLABEL in content file (#170129)
- 2.13.92

-------------------------------------------------------------------
Thu Apr 27 14:57:23 CEST 2006 - fehr@suse.de

- set limit for separate /home to 14G for SLED (#169232)

-------------------------------------------------------------------
Thu Apr 27 11:16:56 CEST 2006 - ms@suse.de

- removed update_xf86config call, checking for /dev/psaux was
  broken and is no longer needed because the default mouse device
  is /dev/input/mice since many versions now (#168816)

-------------------------------------------------------------------
Thu Apr 27 10:52:08 CEST 2006 - mvidner@suse.cz

- When asking for update URLs, go trough products, not patterns (#169836).
- 2.13.91

-------------------------------------------------------------------
Thu Apr 27 08:34:33 CEST 2006 - locilka@suse.cz

- Making "SLP Catalog" selection bigger (maximum ncurses size)
  (#168718)
- 2.13.90

-------------------------------------------------------------------
Tue Apr 25 22:58:52 CEST 2006 - jsrain@suse.de

- fixed service proposal in SLES control file (#159771)

-------------------------------------------------------------------
Tue Apr 25 16:19:11 CEST 2006 - locilka@suse.cz

- Return `next instead of `ok in case of SLP Add-On Source (#165989)
- 2.13.89

-------------------------------------------------------------------
Mon Apr 24 16:22:14 CEST 2006 - jsrain@suse.de

- GDM is default if both KDE and GNOME installed (#155095)
- 2.13.88

-------------------------------------------------------------------
Mon Apr 24 13:30:50 CEST 2006 - sh@suse.de

- V 2.13.87
- Removed "Disagree with all" button (bug #163001)

-------------------------------------------------------------------
Mon Apr 24 12:35:52 CEST 2006 - ug@suse.de

- 2.13.86

-------------------------------------------------------------------
Mon Apr 24 11:52:47 CEST 2006 - ug@suse.de

- X-SuSE-YaST-AutoInstRequires=lan
  added to desktop file of suse register.
  Otherwise the registration fails.

-------------------------------------------------------------------
Mon Apr 24 09:37:57 CEST 2006 - lnussel@suse.de

- run rcSuSEfirewall2 reload when installing via vnc or ssh (#153467)
- 2.13.85

-------------------------------------------------------------------
Fri Apr 21 23:26:26 CEST 2006 - jsrain@suse.de

- determine base product accordign to flag (#160585)
- 2.13.84

-------------------------------------------------------------------
Fri Apr 21 17:26:15 CEST 2006 - jdsn@suse.de

- added proxy support for registration browser (#165891)
- 2.13.83

-------------------------------------------------------------------
Thu Apr 20 22:22:59 CEST 2006 - jsrain@suse.de

- handle installation restart with repeating last step (#167561)
- 2.13.82

-------------------------------------------------------------------
Thu Apr 20 18:51:55 CEST 2006 - jdsn@suse.de

- proxy support for registration process (#165891)
- disable w3m registration by control variable (aj)
- 2.13.81

-------------------------------------------------------------------
Thu Apr 20 16:09:23 CEST 2006 - mvidner@suse.cz

- When cloning, save installation sources beforehand (#165860).
- 2.13.80

-------------------------------------------------------------------
Wed Apr 19 19:55:47 CEST 2006 - jsrain@suse.de

- restore buttons after calling DASD or zFCP module (#160399)
- 2.13.79

-------------------------------------------------------------------
Wed Apr 19 15:04:03 CEST 2006 - locilka@suse.cz

- Added more debugging messages to the inst_proposal (#162831)
- 2.13.78

-------------------------------------------------------------------
Tue Apr 18 22:58:41 CEST 2006 - jsrain@suse.de

- display proper popup when aborting add-on product installation
  (#159689)

-------------------------------------------------------------------
Tue Apr 18 22:22:02 CEST 2006 - jdsn@suse.de

- in inst_suse_register:
- busy/waiting popups (#163366, #164794)
- text changes (#165509)
- autodisable checkbox "Registration Code" (# 165841)
- error handling in case no browser is available
- cleanup
- 2.13.77

-------------------------------------------------------------------
Tue Apr 18 21:44:45 CEST 2006 - jsrain@suse.de

- do not initialize catalogs before booting installed system (#162899)
- 2.13.76

-------------------------------------------------------------------
Tue Apr 18 18:08:18 CEST 2006 - mvidner@suse.cz

- Do not try to add empty URL as an update source (#165860#c12).

-------------------------------------------------------------------
Tue Apr 18 17:02:05 CEST 2006 - mvidner@suse.cz

- Fixed a typo in the previous change.
- 2.13.75

-------------------------------------------------------------------
Tue Apr 18 14:06:21 CEST 2006 - locilka@suse.cz

- Add-On SLP source was allways returning `back also in case
  of `ok (`next) (#165989)
- 2.13.74

-------------------------------------------------------------------
Tue Apr 18 10:12:19 CEST 2006 - mvidner@suse.cz

- Skip popup and unnecessary work if there are no online update
  sources for add-ons (#167233).
- 2.13.73

-------------------------------------------------------------------
Fri Apr 14 22:25:11 CEST 2006 - jsrain@suse.de

- prevent from changing installation mode and system for update once
  it is selected (#165832)
- added add-on products to installation/update proposal for SLES/SLED
- 2.13.72

-------------------------------------------------------------------
Fri Apr 14 13:19:52 CEST 2006 - lslezak@suse.cz

- call vm_finish client at the end of installation - disable
  some services in Xen domU (#161720, #161721, #161756)
- 2.13.71

-------------------------------------------------------------------
Thu Apr 13 18:17:52 CEST 2006 - jdsn@suse.de

- changed control files according to (#165509)

-------------------------------------------------------------------
Thu Apr 13 10:35:42 CEST 2006 - mvidner@suse.cz

- Do not display errors if language specific release notes are missing
  on the installation source (#165767).
- 2.13.70

-------------------------------------------------------------------
Wed Apr 12 16:24:48 CEST 2006 - jdsn@suse.de

- added missing autoyast entries in suse_register.desktop
- 2.13.69

-------------------------------------------------------------------
Wed Apr 12 12:57:53 CEST 2006 - jsuchome@suse.cz

- control files updated for manual online update run (#165503)
- 2.13.68

-------------------------------------------------------------------
Wed Apr 12 11:39:08 CEST 2006 - ms@suse.de

- fixed displaying ftp password in plaintext in y2start.log (#164824)

-------------------------------------------------------------------
Wed Apr 12 11:05:34 CEST 2006 - mvidner@suse.cz

- Do not mangle the URL obtained from suse_register (#165499).
- 2.13.67

-------------------------------------------------------------------
Wed Apr 12 09:15:48 CEST 2006 - locilka@suse.cz

- fixed Product.ycp - relnotes_url might be defined as an empty
  string (#165314).
- 2.13.66

-------------------------------------------------------------------
Tue Apr 11 22:19:03 CEST 2006 - jsrain@suse.de

- fixed boot if root is on LVM (initialize udev symlinks) (#163073)
- 2.13.65

-------------------------------------------------------------------
Tue Apr 11 16:01:40 CEST 2006 - jdsn@suse.de

- in inst_suse_register:
  - resized popups (hmuelle)
  - new info pupop showing new update server (aj)
  - removed cancel button (#164801, shorn)
- 2.13.64

-------------------------------------------------------------------
Tue Apr 11 11:28:23 CEST 2006 - fehr@suse.de

- flag for evms in control.SLES.xml needs to be true

-------------------------------------------------------------------
Mon Apr 10 17:08:10 CEST 2006 - mvidner@suse.cz

- Add installation sources for online update (#163192).
- 2.13.63

-------------------------------------------------------------------
Fri Apr  7 23:01:33 CEST 2006 - jsrain@suse.de

- provide Product::short_name (#163702)
- 2.13.62

-------------------------------------------------------------------
Fri Apr  7 15:14:01 CEST 2006 - jdsn@suse.de

- fixed evaluation of control file variables (#162988)
- 2.13.61

-------------------------------------------------------------------
Fri Apr  7 09:39:20 CEST 2006 - jsuchome@suse.cz

- 2.13.60

-------------------------------------------------------------------
Thu Apr  6 17:10:07 CEST 2006 - ms@suse.de

- allow huge memory allocations (#151515)

-------------------------------------------------------------------
Thu Apr  6 15:19:13 CEST 2006 - jsuchome@suse.cz

- Product.ycp: read SHORTLABEL value from content file (#163702)

-------------------------------------------------------------------
Wed Apr  5 18:13:11 CEST 2006 - mvidner@suse.cz

- Call SourceManager::SyncYaSTInstSourceWithZMD () in
  inst_rpmcopy(continue) because inst_suse_register does not run
  without a network connection (#156030#c30).

-------------------------------------------------------------------
Wed Apr  5 17:05:27 CEST 2006 - jsrain@suse.de

- do not rewrite log from SCR running in chroot during installation
- fix checking for duplicate sources (#159662)
- 2.13.59

-------------------------------------------------------------------
Tue Apr  4 18:11:34 CEST 2006 - jdsn@suse.de

- fixed w3m registration again (#162462)
- changed Requires to Recommends for suseRegister (hmuelle, aj)
- 2.13.58

-------------------------------------------------------------------
Mon Apr  3 18:27:15 CEST 2006 - jdsn@suse.de

- fixed w3m in ncuses registration (#162462)
- changes in suse_register to test new server side business logic
- 2.13.57

-------------------------------------------------------------------
Mon Apr  3 14:33:44 CEST 2006 - locilka@suse.cz

- Using yast-addon icon in the .desktop file and also in the source
  code (#154930).
- 2.13.56

-------------------------------------------------------------------
Mon Apr  3 14:32:08 CEST 2006 - ug@suse.de

- by default, enable clone box on SLD

-------------------------------------------------------------------
Mon Apr  3 14:22:22 CEST 2006 - ug@suse.de

- uncheck clone checkbox if cloning is greyed out (#162457)

-------------------------------------------------------------------
Fri Mar 31 17:32:03 CEST 2006 - mvidner@suse.cz

- Tell ZMD to get the inst source (#156030)
- No unlocking after all (#160319)
  - Don't reset zypp
  - Reenable Back
  - Fetch update source from suse_resigster and add it
- 2.13.55

-------------------------------------------------------------------
Thu Mar 30 13:42:35 CEST 2006 - mvidner@suse.cz

- Reset zypp and release its lock before suse_register (#160319).
  Therefore disabled the Back button.
- Don't run add-on.ycp if another process has the zypp lock (#160319).
- 2.13.53

-------------------------------------------------------------------
Thu Mar 30 12:31:49 CEST 2006 - jdsn@suse.de

- included new desktop file in Makefile (162112)

-------------------------------------------------------------------
Wed Mar 29 17:57:35 CEST 2006 - jsrain@suse.de

- prevent from installing one product multiple times (#159662)
- 2.13.54

-------------------------------------------------------------------
Wed Mar 29 16:43:02 CEST 2006 - locilka@suse.cz

- Fixed adding SLP-based Add-On product (#161270)
- SLP-based Add-On product handling moved to separate function
- Add-On MediaSelect dialog creation moved to separate function
- Changed icon for License
- 2.13.52

-------------------------------------------------------------------
Tue Mar 29 16:06:23 CEST 2006 - jdsn@suse.de

- late feature "force registration" for suse_register (aj, shorn)

-------------------------------------------------------------------
Tue Mar 28 21:29:07 CEST 2006 - jdsn@suse.de

- added 'rm -f /var/lib/zypp/zmd_updated_the_sources'
  flag file to be deleted if suse_register runs during installation
  file checked by online update - deletion requested by mvidner
- 2.13.51

-------------------------------------------------------------------
Tue Mar 28 20:53:13 CEST 2006 - jdsn@suse.de

- added autoyast part of suse_register
- icon for product registration (#160293)
- fixes for inst_suse_register
- 2.13.50

-------------------------------------------------------------------
Mon Mar 27 23:47:38 CEST 2006 - jsrain@suse.de

- removed desktop selection from NLD workflow (#160650)

-------------------------------------------------------------------
Fri Mar 24 15:15:30 CET 2006 - locilka@suse.cz

- Filling up list of release_notes urls for all installed products
  in the Product.ycp. Needed for internet_test (#160563).
- 2.13.49

-------------------------------------------------------------------
Fri Mar 24 11:00:06 CET 2006 - ms@suse.de

- added initvicons call in second stage S05-config (#160299)

-------------------------------------------------------------------
Thu Mar 23 18:34:18 CET 2006 - jdsn@suse.de

- fixed security issue: suse-ncc dummy user got his own group

-------------------------------------------------------------------
Thu Mar 23 18:33:25 CET 2006 - jdsn@suse.de

- added controlfile configured default settings for suse_register
- 2.13.47

-------------------------------------------------------------------
Thu Mar 23 16:23:37 CET 2006 - locilka@suse.cz

- Display license immediately after the Add-On product is scanned
  and added. Handle user interaction.
- 2.13.46

-------------------------------------------------------------------
Thu Mar 23 14:16:46 CET 2006 - jdsn@suse.de

- final texts for suse_register
- nonroot - warning for suse_register
- 2.13.45

-------------------------------------------------------------------
Thu Mar 23 13:19:03 CET 2006 - locilka@suse.cz

- Displaying license of the Add-On product if exists. Trying the
  localized version first. Waiting for user interaction if needed.
- Displaying info.txt if exists (#160017)
- Adjusting testsuites
- 2.13.44

-------------------------------------------------------------------
Mon Mar 22 19:04:55 CET 2006 - jdsn@suse.de

- fixed missing module in makefile
- 2.13.43

-------------------------------------------------------------------
Wed Mar 22 19:03:57 CET 2006 - locilka@suse.cz

- Added fallback for adding add-on products without file
  installation.xml. In this case, the product is added as a normal
  installation source and sw_single is called.
- 2.13.42

-------------------------------------------------------------------
Mon Mar 22 18:45:17 CET 2006 - jdsn@suse.de

- fixed ssh bug in suse_register
- suse_register reads and writes configuration to sysconfig
- final texts in suse_register
- 2.13.41

-------------------------------------------------------------------
Wed Mar 22 13:43:12 CET 2006 - mvidner@suse.cz

- Fixed release notes download (by Product::FindBaseProducts), #159490.

-------------------------------------------------------------------
Wed Mar 22 11:40:18 CET 2006 - jdsn@suse.de

- changed help text in suse_register
- patch to make the ComboBox appear longer in release_notes

-------------------------------------------------------------------
Tue Mar 21 16:33:32 CET 2006 - locilka@suse.cz

- adding "Local Directory" option for Add-On Products when no
  network is available (#159779).
- avoid from adding "Unknown" Add-On Product when Cancel button
  pressed in the Add New Add-On popup (#159784).

-------------------------------------------------------------------
Tue Mar 21 08:57:51 CET 2006 - jsuchome@suse.cz

- returned dependency on yast2-online-update

-------------------------------------------------------------------
Tue Mar 21 07:57:37 CET 2006 - visnov@suse.cz

- try to get add-on product control files only optionally (#159116)
- 2.13.40

-------------------------------------------------------------------
Mon Mar 20 10:08:13 CET 2006 - locilka@suse.cz

- disabled skipping the 'Installation Mode' dialog when no other
  installed Linux found. Just disabling 'Update' and 'Other'
  options in that case (#157695).
- removed calling uml_finish, client doesn't has been dropped.

-------------------------------------------------------------------
Fri Mar 17 22:50:06 CET 2006 - jsrain@suse.de

- added AytoYaST support for add-on products
- 2.13.39

-------------------------------------------------------------------
Fri Mar 17 09:30:02 CET 2006 - locilka@suse.cz

- fixed .desktop file for Add-On Products, now it starts add-on
  instead of sw_single when launched from YaST Control Center
  (#158869).

-------------------------------------------------------------------
Thu Mar 16 23:24:11 CET 2006 - jsrain@suse.de

- added zFCP and DASD modules to list of modules to be cloned after
  SLES installation (#153378)
- 2.13.38

-------------------------------------------------------------------
Thu Mar 16 23:10:06 CET 2006 - jsrain@suse.de

- fixed product handling (&product; macro) (#151050)
- allow multiple installation sources (#151755)

-------------------------------------------------------------------
Thu Mar 16 15:51:42 CET 2006 - jdsn@suse.de

- fixed blocker bug (#158628), suse_register call in all products

-------------------------------------------------------------------
Thu Mar 16 14:56:36 CET 2006 - fehr@suse.de

- increase maximal size of root fs to 20 Gig (#158608)
- 2.13.37

-------------------------------------------------------------------
Wed Mar 15 18:21:54 CET 2006 - jsrain@suse.de

- do not overwrite language settings during update (#156562)
- do not offer network sources for Add-On products if no network is
  configured (#156467)
- 2.13.36

-------------------------------------------------------------------
Tue Mar 14 18:16:32 CET 2006 - jdsn@suse.de

- corrected titles in control file
- 2.13.35

-------------------------------------------------------------------
Tue Mar 14 18:11:53 CET 2006 - jdsn@suse.de

- 2.13.34

-------------------------------------------------------------------
Tue Mar 14 18:09:58 CET 2006 - jdsn@suse.de

- new browser for registration
- new texts for registration module

-------------------------------------------------------------------
Mon Mar 13 16:26:00 CET 2006 - jsrain@suse.de

- report an error if creating catalog for add-on product fails
  (#157566)
- 2.13.33

-------------------------------------------------------------------
Fri Mar 10 19:02:04 CET 2006 - jsrain@suse.de

- disable add-on products if inst-sys is mounted from CD
- 2.13.32

-------------------------------------------------------------------
Fri Mar 10 18:33:55 CET 2006 - jdsn@suse.de

- fixed security bug (#157008)
- added link to browser for Novell privacy statement

-------------------------------------------------------------------
Fri Mar 10 17:55:11 CET 2006 - mvidner@suse.cz

- Start ncurses UI in non-threaded mode to enable spawning of
  interactive processes (like w3m for suseRegister, #150799).
- 2.13.31

-------------------------------------------------------------------
Fri Mar 10 12:17:56 CET 2006 - ms@suse.de

- forcing using xim for Qt Input (#156962)

-------------------------------------------------------------------
Thu Mar  9 17:36:39 CET 2006 - mvidner@suse.cz

- Control files: added network/startmode, being ifplugd for SL and
  SLED, auto for SLES (#156388).
- 2.13.30

-------------------------------------------------------------------
Thu Mar  9 17:35:30 CET 2006 - jsrain@suse.de

- fixed asking for add-on product CD (#156469)

-------------------------------------------------------------------
Thu Mar  9 12:01:07 CET 2006 - ms@suse.de

- include proofread message texts

-------------------------------------------------------------------
Wed Mar  8 17:00:41 CET 2006 - jdsn@suse.de

- fixed launch of yastbrowser (during installation)
- 2.13.29

-------------------------------------------------------------------
Wed Mar  8 15:25:57 CET 2006 - ms@suse.de

- fixed createStageList() function to be more restrictive on checking
  for stage files. Adapt startup documentation according to this
  change (#144783)

-------------------------------------------------------------------
Wed Mar  8 14:25:02 CET 2006 - lrupp@suse.de

- added suseRegister to Requires

-------------------------------------------------------------------
Tue Mar  7 22:27:45 CET 2006 - jdsn@suse.de

- added functionality to skip suse register and/or online update
- 2.13.28

-------------------------------------------------------------------
Tue Mar  7 20:07:43 CET 2006 - jsrain@suse.de

- added yastbrowser

-------------------------------------------------------------------
Tue Mar  7 00:26:26 CET 2006 - jsrain@suse.de

- fixed back button behavior in installation mode dialog (#155044)

-------------------------------------------------------------------
Mon Mar  6 10:47:31 CET 2006 - visnov@suse.cz

- enable media callbacks in the add-on product handling

-------------------------------------------------------------------
Fri Mar  3 23:30:36 CET 2006 - jsrain@suse.de

- added .desktop file for add-on product installation (#154930)
- properly initialize source for add-on product (#154980)
- 2.13.27

-------------------------------------------------------------------
Fri Mar  3 10:43:12 CET 2006 - visnov@suse.cz

- reset package manager before installing patches

-------------------------------------------------------------------
Wed Mar  1 23:19:47 CET 2006 - jsrain@suse.de

- release all medias before registering add-on product CD or DVD
  (#154348)
- check whether files are on the add-on product media before using
  them (#154314)
- 2.13.26

-------------------------------------------------------------------
Mon Feb 27 18:32:05 CET 2006 - jsrain@suse.de

- fixed setting default desktop according to destop dialog (#152709)
- 2.13.25

-------------------------------------------------------------------
Fri Feb 24 19:40:37 CET 2006 - jsrain@suse.de

- select base product before runing add-on products dialog
- 2.13.24

-------------------------------------------------------------------
Fri Feb 24 16:57:03 CET 2006 - ms@suse.de

- added qt plugin check to check_network function (#149025)

-------------------------------------------------------------------
Thu Feb 23 16:15:50 CET 2006 - jsrain@suse.de

- changed the name of the add-on product control file (#152770)
- 2.13.23

-------------------------------------------------------------------
Wed Feb 22 23:05:28 CET 2006 - jsrain@suse.de

- using correct icon (#151630)
- 2.13.22

-------------------------------------------------------------------
Wed Feb 22 12:45:54 CET 2006 - ms@suse.de

- added console startup message when y2base is called (#148165)

-------------------------------------------------------------------
Wed Feb 22 10:28:42 CET 2006 - visnov@suse.cz

- adapt BuildRequires
- 2.13.21

-------------------------------------------------------------------
Wed Feb 22 01:20:18 CET 2006 - jsrain@suse.de

- do not offer creating AutoYaST profile in first boot mode
  (#152285)
- 2.13.20

-------------------------------------------------------------------
Sun Feb 19 17:48:17 CET 2006 - jsrain@suse.de

- made inst_proposal more resistent to incorrect data returned from
  client modules (#148271)

-------------------------------------------------------------------
Fri Feb 17 23:58:34 CET 2006 - jsrain@suse.de

- removed dependency on yast2-online-update
- integrated add-on product selection to installation workflow
- 2.13.19

-------------------------------------------------------------------
Fri Feb 17 14:19:46 CET 2006 - mvidner@suse.cz

- inst_release_notes: Let the combo box have a label.
- inst_disks_activate: fixed the textdomain (s390 -> installation)

-------------------------------------------------------------------
Thu Feb 16 23:29:18 CET 2006 - jsrain@suse.de

- several fixes of add-on product installation
- 2.13.18

-------------------------------------------------------------------
Tue Feb 14 23:40:31 CET 2006 - jsrain@suse.de

- added possibility to use standalone-installation proposals when
  installing with base product
- added support for replacing 2nd stage workflow
- added support for disabling individual proposal
- added support for inserting steps to inst_finish for add-on
  products
- added copying merged control files to installed system, merging
  them for 2nd stage workflow
- 2.13.17

-------------------------------------------------------------------
Tue Feb 14 18:32:18 CET 2006 - jdsn@suse.de

- new release notes module (multiple release notes) FATE: 120129
- 2.13.16

-------------------------------------------------------------------
Tue Feb 14 01:22:52 CET 2006 - jsrain@suse.de

- fixed add-on product workflow and proposal merging

-------------------------------------------------------------------
Mon Feb 13 22:33:37 CET 2006 - jsrain@suse.de

- updated patchs on add-on product CD according to spec
- 2.13.15

-------------------------------------------------------------------
Mon Feb 13 10:09:58 CET 2006 - visnov@suse.cz

- save zypp.log from instsys

-------------------------------------------------------------------
Sun Feb 12 20:41:09 CET 2006 - olh@suse.de

- umount /dev and /sys unconditionally in umount_finish.ycp

-------------------------------------------------------------------
Sun Feb 12 19:41:28 CET 2006 - olh@suse.de

- remove obsolete comment from umount_finish.ycp

-------------------------------------------------------------------
Sun Feb 12 18:35:41 CET 2006 - visnov@suse.cz

- revert redirect

-------------------------------------------------------------------
Sun Feb 12 16:45:43 CET 2006 - kkaempf@suse.de

- redirect stderr to /var/log/YaST2/zypp.log when running
  1st or 2nd stage installation. (#149001)

-------------------------------------------------------------------
Thu Feb  9 21:27:28 CET 2006 - jsrain@suse.de

- added add-on product installation in running system

-------------------------------------------------------------------
Thu Feb  9 00:56:18 CET 2006 - jsrain@suse.de

- added control file merging functionality

-------------------------------------------------------------------
Tue Feb  7 17:57:40 CET 2006 - mvidner@suse.cz

- control files: Configure the hostname in the main installation
  workflow also in SuSE Linux (#142758) and SLED (#137340).
- 2.13.13

-------------------------------------------------------------------
Mon Feb  6 10:43:59 CET 2006 - olh@suse.de

- remove the /usr/share/locale/br symlink creation, there is
  no user of /usr/share/locale files inside the inst-sys
- remove the hostname linux, domainname local calls
  the hostname is already set in inst_setup.
  yast can not be restarted with ssh installs

-------------------------------------------------------------------
Tue Jan 31 14:30:07 CET 2006 - fehr@suse.de

- disable proposal with separate /home for SLES

-------------------------------------------------------------------
Mon Jan 30 18:19:31 CET 2006 - ms@suse.de

- fixed PCI bus ID setup (#145938)

-------------------------------------------------------------------
Fri Jan 27 14:37:30 CET 2006 - ms@suse.de

- adding truetype font path to the vnc font path (#139351)

-------------------------------------------------------------------
Thu Jan 26 12:51:17 CET 2006 - fehr@suse.de

- remove loading of dm modules, if needed this is done in libstorage

-------------------------------------------------------------------
Tue Jan 24 13:00:43 CET 2006 - ms@suse.de

- added check for testutf8 binary (#144699)

-------------------------------------------------------------------
Tue Jan 24 08:29:29 CET 2006 - jsrain@suse.cz

- enable iSCSI dialog during installation
- 2.13.12

-------------------------------------------------------------------
Mon Jan 23 13:21:46 CET 2006 - mvidner@suse.cz

- Added networkmanager_proposal to the network proposal.
- 2.13.11

-------------------------------------------------------------------
Mon Jan 23 13:03:09 CET 2006 - ms@suse.de

- added y2start.log message if YaST exits abnormally (#141016)
- fixed repatching of xorg.conf file (#144538)

-------------------------------------------------------------------
Mon Jan 23 09:30:07 CET 2006 - jsrain@suse.cz

- added "enable_clone" option (#144101)

-------------------------------------------------------------------
Mon Jan 16 17:07:17 CET 2006 - mvidner@suse.cz

- Prefer the string product feature network/network_manager (always,
  laptop, never) over boolean network/network_manager_is_default.

-------------------------------------------------------------------
Fri Jan 13 14:12:31 CET 2006 - jsrain@suse.cz

- run the desktop dialog also on SLES (#142771)
- added iscsi installation to the installatino workflow
- 2.13.10

-------------------------------------------------------------------
Wed Jan 11 14:50:18 CET 2006 - jsrain@suse.cz

- call installation clients for DASD/zFCP configuration instead of
  the run-time ones

-------------------------------------------------------------------
Mon Jan  9 16:47:46 CET 2006 - jsrain@suse.cz

- write mouse information on PPC (#116406)
- UI mode set to expert for SLES
- reset storage after (de)activating any disk (#140936)
- 2.13.9

-------------------------------------------------------------------
Fri Jan  6 16:20:23 CET 2006 - ms@suse.de

- fixed HVC_CONSOLE_HINT text (#140386)

-------------------------------------------------------------------
Thu Jan  5 16:49:24 CET 2006 - jsrain@suse.cz

- Removed unneeded stuff from proposals on some architectures for
  SLES (#140999, #140991)
- Added iSCSI to installation workflow (real call still missing)
- moved DASD/zFCP disk activation prior installation mode selection
  (#140936)
- 2.13.8

-------------------------------------------------------------------
Thu Jan  5 14:29:12 CET 2006 - sh@suse.de

- V 2.13.7
- Fixed bugs #79289, #114037: trouble with y2cc at end of installation
  Dropped y2cc at end of installation (OK from aj + gp)

-------------------------------------------------------------------
Thu Jan  5 13:52:48 CET 2006 - mvidner@suse.cz

- control file: for SLES, ask for the host name in the main workflow (F4126)

-------------------------------------------------------------------
Thu Jan  5 13:04:46 CET 2006 - jsuchome@suse.cz

- control file: for NLD, do not enable autologin by default (#140990)

-------------------------------------------------------------------
Tue Jan  3 12:11:15 CET 2006 - ms@suse.de

- don't call initvicons on s390/s390x architectures (#140383)

-------------------------------------------------------------------
Thu Dec 22 12:25:26 CET 2005 - fehr@suse.de

- added try_separate_home to partitioning section of control.xml

-------------------------------------------------------------------
Wed Dec 21 11:30:11 CET 2005 - ms@suse.de

- fixed startup Makefile.am

-------------------------------------------------------------------
Wed Dec 21 10:36:13 CET 2005 - visnov@suse.cz

- merged proofread texts

-------------------------------------------------------------------
Tue Dec 20 13:14:02 CET 2005 - ms@suse.de

- added support for graphical installation on ia64 archs (#140142)

-------------------------------------------------------------------
Mon Dec 19 18:10:00 CET 2005 - sh@suse.de

- Implemented feature #300359: Show Beta notice during installation
  Now showing /info.txt in a popup (with a simple "OK" button)
  over the license agreement
- V 2.13.6

-------------------------------------------------------------------
Fri Dec 16 16:15:24 CET 2005 - jsrain@suse.cz

- do not call obsolete gnome-postinstall script
- added list of modules to offer clone at the end of installation
  to control files
- 2.13.5

-------------------------------------------------------------------
Wed Dec 14 12:07:13 CET 2005 - ms@suse.de

- make service startup more robust (#138433)

-------------------------------------------------------------------
Fri Dec  2 16:19:15 CET 2005 - mvidner@suse.cz

- Added control file variables network_manager_is_default,
  force_static_ip.
- 2.13.4

-------------------------------------------------------------------
Fri Dec  2 09:57:48 CET 2005 - jsrain@suse.cz

- mark missing texts for translation (#136021)

-------------------------------------------------------------------
Wed Nov 30 08:07:25 CET 2005 - lslezak@suse.cz

- removed Xen and UML sections from control files
  (moved to yast2-vm package)
- 2.13.4

-------------------------------------------------------------------
Tue Nov 29 14:19:05 CET 2005 - sh@suse.de

- Implemented feature #110081: License translations
- V 2.13.3

-------------------------------------------------------------------
Mon Nov 28 12:50:08 CET 2005 - jsrain@suse.cz

- adjusted default desktop in control files (#132491)

-------------------------------------------------------------------
Tue Nov 22 12:58:19 CET 2005 - jsrain@suse.cz

- added default desktop to control files

-------------------------------------------------------------------
Fri Nov 11 08:20:27 CET 2005 - jsrain@suse.cz

- write hwcfg-static-printer only if parallel port is present
  (#116406)
- 2.13.2

-------------------------------------------------------------------
Tue Nov  1 13:02:58 CET 2005 - jsrain@suse.cz

- adapted to inst_desktop_new.ycp -> inst_desktop.ycp rename

-------------------------------------------------------------------
Tue Oct 18 12:35:16 CEST 2005 - ms@suse.de

- added update check: update_xf86config to be called in case of
  update. The script will fix the mouse configuration if the device
  /dev/mouse or /dev/psaux is in use (#118755)

-------------------------------------------------------------------
Mon Oct 17 16:28:11 CEST 2005 - ms@suse.de

- added testX binary check

-------------------------------------------------------------------
Thu Oct 13 16:21:53 CEST 2005 - ms@suse.de

- fixed startup scripts because Stefan changed the X11 module
  naming from drv.o to drv.so :-(

-------------------------------------------------------------------
Fri Sep 30 14:22:28 CEST 2005 - jsrain@suse.cz

- remove checking whether to run language selection (language
  module knows better whether it is needed)

-------------------------------------------------------------------
Mon Sep 26 17:48:58 CEST 2005 - jsrain@suse.cz

- do close target before switching from update to bare metal
  installation (#115075)
- do not set default window manager in sysconfig if neither KDE
  nor GNOME are installed (#115412)
- 2.13.0

-------------------------------------------------------------------
Fri Sep  9 14:14:24 CEST 2005 - ms@suse.de

- fixed service startup sequence of HAL and DBUS (#115815)

-------------------------------------------------------------------
Wed Sep  7 16:00:24 CEST 2005 - jsrain@suse.cz

- fixed typo in the cursor scheme name for GNOME (#74309)
- 2.12.28

-------------------------------------------------------------------
Wed Sep  7 09:16:44 CEST 2005 - jsuchome@suse.cz

- 2.12.27

-------------------------------------------------------------------
Tue Sep  6 17:01:51 CEST 2005 - jsrain@suse.cz

- fixed freezing installation while saving configured hardware
 (#115387)

-------------------------------------------------------------------
Tue Sep  6 13:28:06 CEST 2005 - jsrain@suse.cz

- use correct icons for license agreement and installation mode
  dialogs (#105158)
- 2.12.26

-------------------------------------------------------------------
Mon Sep  5 17:30:18 CEST 2005 - ms@suse.de

- fixed braille setup (#115278)

-------------------------------------------------------------------
Mon Sep  5 16:25:44 CEST 2005 - ms@suse.de

- start dbus in Second-Stage/S06-services (#114667)

-------------------------------------------------------------------
Mon Sep  5 12:46:43 CEST 2005 - jsrain@suse.cz

- save all configured hardware at the end of installation (#104676)
- 2.12.25

-------------------------------------------------------------------
Thu Sep  1 13:45:29 CEST 2005 - ms@suse.de

- start hald in Second-Stage/S06-services (#114667)

-------------------------------------------------------------------
Mon Aug 29 09:56:30 CEST 2005 - jsrain@suse.cz

- reset package manager when switched installation mode (#105857)
- 2.12.24

-------------------------------------------------------------------
Fri Aug 26 10:23:24 CEST 2005 - jsrain@suse.cz

- set default cursor theme according to default desktop (#74309)
- 2.12.23

-------------------------------------------------------------------
Wed Aug 24 10:39:48 CEST 2005 - ms@suse.de

- fixed umount_result setting in /etc/install.inf. A space is
  needed between the colon and the value (#112620)

-------------------------------------------------------------------
Tue Aug 23 15:02:53 CEST 2005 - ms@suse.de

- fixed umount call in First-Stage setup -> added F03-umount (#103800)

-------------------------------------------------------------------
Tue Aug 23 12:46:16 CEST 2005 - jsrain@suse.cz

- mark correct tab selected after language is changed (#105995)
- reset target map when switching between installation and upgrade
  (#106627)

-------------------------------------------------------------------
Mon Aug 22 12:18:08 CEST 2005 - jsrain@suse.cz

- fixed title icons for proposal dialogs (#105165)
- 2.12.22

-------------------------------------------------------------------
Fri Aug 19 15:39:31 CEST 2005 - jsrain@suse.cz

- reverted forcing language dialog in NCurses (#102958)
- 2.12.21

-------------------------------------------------------------------
Fri Aug 19 15:33:08 CEST 2005 - ms@suse.de

- fixed mouse probing call, was never called in initial stage (#100665)

-------------------------------------------------------------------
Fri Aug 19 11:32:09 CEST 2005 - arvin@suse.de

- improved initialisation of libstorage callbacks (bug #105562)

-------------------------------------------------------------------
Wed Aug 17 17:37:02 CEST 2005 - ms@suse.de

- added umount_result key to /etc/install.inf containing the exit
  code from trying to umount the inst-sys (#103800)
- 2.12.19

-------------------------------------------------------------------
Wed Aug 17 15:45:40 CEST 2005 - jsrain@suse.cz

- handle correctly if _proposal client returns nil as warning level
  (#105154)

-------------------------------------------------------------------
Wed Aug 17 15:09:44 CEST 2005 - arvin@suse.de

- check if /sbin/splash exists (bug #105159)
- 2.12.18

-------------------------------------------------------------------
Tue Aug 16 08:51:16 CEST 2005 - jsrain@suse.cz

- build relation between old keys and new UDIs (#104676)

-------------------------------------------------------------------
Mon Aug 15 16:49:22 CEST 2005 - jsrain@suse.cz

- merged texts from proofread
- 2.12.17

-------------------------------------------------------------------
Mon Aug 15 14:45:43 CEST 2005 - ms@suse.de

- fixed vncpassword handling (#104377)

-------------------------------------------------------------------
Mon Aug 15 13:02:07 CEST 2005 - jsrain@suse.cz

- make the OK button in other installatino options popup default
  button (#104589)

-------------------------------------------------------------------
Fri Aug 12 14:35:19 CEST 2005 - jsrain@suse.cz

- force language selection in NCurses (#102958)
- 2.12.16

-------------------------------------------------------------------
Fri Aug 12 12:32:42 CEST 2005 - ms@suse.de

- fixed use of graphical installer within SSH session (#53767)

-------------------------------------------------------------------
Fri Aug 12 10:15:26 CEST 2005 - ms@suse.de

- fixed set_splash function to work with SuSE 10.0

-------------------------------------------------------------------
Tue Aug  9 15:22:24 CEST 2005 - ms@suse.de

- fixed shell warning (#100729)

-------------------------------------------------------------------
Mon Aug  8 14:06:10 CEST 2005 - jsrain@suse.cz

- show URL of product vendor in congratulation dialog (#102542)

-------------------------------------------------------------------
Fri Aug  5 13:00:16 CEST 2005 - lslezak@suse.cz

- added virtual machine proposal into contol file
- 2.12.15

-------------------------------------------------------------------
Wed Aug  3 13:01:20 CEST 2005 - jsrain@suse.cz

- fixed behavior in proposal with tabs if one of the submodules
  returned an error (#100203)
- 2.12.14

-------------------------------------------------------------------
Tue Aug  2 15:24:14 CEST 2005 - jsrain@suse.cz

- do not allow going back after 2nd stage installation is
  interrupted by reboot
- restore settings after reboot during 2nd stage installation

-------------------------------------------------------------------
Thu Jul 28 11:31:15 CEST 2005 - jsrain@suse.cz

- updated the installation confirmation popup (#98841)
- changed label of push button to access boot and repair (#98836),
  added help text
- 2.12.13

-------------------------------------------------------------------
Mon Jul 25 14:56:54 CEST 2005 - ms@suse.de

- include functions start_yast_and_reboot() and start_yast_again()
  according to a feature request for Jiri.

-------------------------------------------------------------------
Fri Jul 22 13:09:38 CEST 2005 - jsrain@suse.cz

- fixed dialog captions of proposals

-------------------------------------------------------------------
Thu Jul 21 17:01:57 CEST 2005 - fehr@suse.de

- replace obsolete SCR agent calls by call to Storage::ActivateHld()

-------------------------------------------------------------------
Thu Jul 21 11:54:19 CEST 2005 - ms@suse.de

- fixed YaST2.call::wait_for_x11() to set an initial value
  for server_running (#97381)
- 2.12.12

-------------------------------------------------------------------
Tue Jul 19 17:25:15 CEST 2005 - jsrain@suse.cz

- fixed switch from installation to update and vice versa
- added support for reboot and restart of YaST during 2nd stage
  installation
- updated control file to show 3 installation stages

-------------------------------------------------------------------
Mon Jul 18 13:38:50 CEST 2005 - jsrain@suse.cz

- updated control file
- minor inst_proposal clean-up
- 2.12.11

-------------------------------------------------------------------
Fri Jul 15 15:35:03 CEST 2005 - jsrain@suse.cz

- fixed behavior of several dialogs
- 2.12.10

-------------------------------------------------------------------
Thu Jul 14 18:18:42 CEST 2005 - jsrain@suse.cz

- added installation workflow
- added support for tabs in proposals
- adapted to new partitioner using storage-lib (arvin)
- moved inst_desktop.ycp to yast2-packager
- 2.12.9

-------------------------------------------------------------------
Mon Jul 11 16:21:58 CEST 2005 - jsrain@suse.cz

- removed dependency on vanished Display.ycp to fix build
- 2.12.8

-------------------------------------------------------------------
Mon Jul 11 11:14:18 CEST 2005 - ms@suse.de

- fixed race condition in checking servers exit code (#91342)
- fixed testX and xupdate paths

-------------------------------------------------------------------
Thu Jun  2 16:57:14 CEST 2005 - jsrain@suse.cz

- put focus on the release notes to allow scrolling without pushing
  Tab many times to move the focus (#80215)

-------------------------------------------------------------------
Wed Jun  1 14:12:06 CEST 2005 - mvidner@suse.cz

- Added a scr file for .etc.install_inf_options (#75720).
- 2.12.7

-------------------------------------------------------------------
Tue May 31 11:39:56 CEST 2005 - ms@suse.de

- implement check for driver update mode (#84155)

-------------------------------------------------------------------
Tue May 31 11:04:04 CEST 2005 - ms@suse.de

- applied patch from Olaf to avoid some time consuming calls (#86178)
- allow "vnc=1 usessh=1" as install and debug method (#45127)

-------------------------------------------------------------------
Mon May 30 15:55:55 CEST 2005 - jsrain@suse.cz

- display message when fallen into text mode installation (#53748)

-------------------------------------------------------------------
Mon May 16 10:53:27 CEST 2005 - jsrain@suse.cz

- renamed 'default' variable
- 2.12.6

-------------------------------------------------------------------
Tue May 10 14:05:01 CEST 2005 - jsrain@suse.cz

- copy /etc/X11/xorg.conf instead of XF86Config to the target
  system
- 2.12.5

-------------------------------------------------------------------
Mon May  9 18:27:54 CEST 2005 - ms@suse.de

- removed sed update of BusID (#78950)

-------------------------------------------------------------------
Wed Apr 27 12:56:15 CEST 2005 - jsrain@suse.cz

- modularized inst_finish.ycp
- 2.12.4

-------------------------------------------------------------------
Thu Apr 21 11:14:04 CEST 2005 - ms@suse.de

- fixed X11 config patching code, related to (#66989)

-------------------------------------------------------------------
Mon Apr 18 17:10:55 CEST 2005 - jsrain@suse.cz

- one more fix for new ProductFeatures.ycp interface
- 2.12.3

-------------------------------------------------------------------
Mon Apr 18 15:19:44 CEST 2005 - jsrain@suse.cz

- adapted to new interface of ProductFeatures.ycp
- 2.12.2

-------------------------------------------------------------------
Thu Apr 14 17:19:30 CEST 2005 - visnov@suse.cz

- 2.12.1

-------------------------------------------------------------------
Wed Apr  6 15:39:25 CEST 2005 - ms@suse.de

- inst-sys move XF86Config to xorg.conf (#66989)

-------------------------------------------------------------------
Tue Mar 29 14:23:17 CET 2005 - jsrain@suse.cz

- updated the layout of the source files in the repository
- 2.12.0

-------------------------------------------------------------------
Wed Mar 23 15:04:17 CET 2005 - ms@suse.de

- fixed vnc server arguments (#70896)

-------------------------------------------------------------------
Sat Mar 19 10:15:14 CET 2005 - ms@suse.de

- fixed second stage locale setup for textbased installation (#73631)

-------------------------------------------------------------------
Tue Mar 15 16:59:19 CET 2005 - ms@suse.de

- IMPORTANT: fixed locale setup (#72145)

-------------------------------------------------------------------
Tue Mar 15 09:44:32 CET 2005 - jsrain@suse.cz

- enable netdaemon if GNOME is default desktop (#72018)

-------------------------------------------------------------------
Mon Mar 14 15:23:17 CET 2005 - jsrain@suse.cz

- enable FAM daemon when GNOME is installed

-------------------------------------------------------------------
Mon Mar 14 14:15:34 CET 2005 - ms@suse.de

- fixed missing reboot on SSH installation (#67043)

-------------------------------------------------------------------
Fri Mar 11 16:50:14 CET 2005 - ms@suse.de

- added option --auto-fonts to Y2_QT_ARGS (#72174)

-------------------------------------------------------------------
Fri Mar 11 12:57:37 CET 2005 - ms@suse.de

- fixed setting TERM variable (#71771)

-------------------------------------------------------------------
Mon Mar  7 08:27:03 CET 2005 - jsrain@suse.cz

- initialize &product; macro in inst_suseconfig (#70899)
- set hwcfg file for parallel printer (#64412)

-------------------------------------------------------------------
Thu Mar  3 17:36:56 CET 2005 - ms@suse.de

- fixed LANG setting in F03-language (#66498)

-------------------------------------------------------------------
Thu Mar  3 12:53:00 CET 2005 - ms@suse.de

- fixed startup scripts for pcmcia/usb network installations (#65164)

-------------------------------------------------------------------
Wed Mar  2 10:53:37 CET 2005 - jsrain@suse.cz

- merged texts from proofread

-------------------------------------------------------------------
Wed Mar  2 06:42:11 CET 2005 - nashif@suse.de

- url in last dialog is set to www.novell.com/linux

-------------------------------------------------------------------
Tue Mar  1 12:13:09 CET 2005 - jsrain@suse.cz

- removed obsolete symlink juggling (#66016)

-------------------------------------------------------------------
Thu Feb 24 16:10:03 CET 2005 - ms@suse.de

- added logsize check to FirstStage/F07-logging

-------------------------------------------------------------------
Wed Feb 23 11:35:18 CET 2005 - jsrain@suse.cz

- fixed comments for translators

-------------------------------------------------------------------
Tue Feb 22 18:30:15 CET 2005 - ms@suse.de

- fixed check for X11 configuration in continue mode (#66224)

-------------------------------------------------------------------
Tue Feb 22 13:11:41 CET 2005 - sh@suse.de

- V 2.11.17

-------------------------------------------------------------------
Tue Feb 22 13:05:23 CET 2005 - ms@suse.de

- fixed Y2MAXLOGSIZE setting, which was set to 0 because df within
  inst-sys is not an option for checking the filesystem space

-------------------------------------------------------------------
Mon Feb 21 18:10:26 CET 2005 - sh@suse.de

- Proper log-rotating in inst_finish
- V 2.11.16

-------------------------------------------------------------------
Fri Feb 18 10:55:09 CET 2005 - jsrain@suse.cz

- added "Initializing..." title to installation before something
  else is shown (#51039)

-------------------------------------------------------------------
Thu Feb 17 12:41:33 CET 2005 - ms@suse.de

- fixed inst-sys copy process of XF86Config to take care
  about the new name xorg.conf

-------------------------------------------------------------------
Wed Feb 16 14:53:57 CET 2005 - jsrain@suse.cz

- fix displaying release notes if the localized version is not
  available (#50911)

-------------------------------------------------------------------
Thu Feb 10 13:13:50 CET 2005 - jsrain@suse.cz

- reduced forced minimal size of the release notes popup (#50637)
- fixed the order of proposal creation (and thus firewall
  is enabled again) (#50622)
- 2.11.15

-------------------------------------------------------------------
Wed Feb  9 19:16:22 CET 2005 - nashif@suse.de

- Save files control.xml and info.txt from installation into
  /etc/YaST2.

-------------------------------------------------------------------
Wed Feb  9 15:05:33 CET 2005 - jsrain@suse.cz

- additional kernel parameters in control file Prof moved to
  the new variable (#50369)

-------------------------------------------------------------------
Tue Feb  8 16:14:44 CET 2005 - nashif@suse.de

- Moved ProductControl to yast2 package

-------------------------------------------------------------------
Mon Feb  7 13:46:48 CET 2005 - jsrain@suse.cz

- fixed order of items in the "Change" button in proposals (#50204)
- merged texts from proofread
- added label informing about release notes from media
- fixed translating empty string in the installation steps
- 2.11.12

-------------------------------------------------------------------
Fri Feb  4 13:14:54 CET 2005 - jsrain@suse.cz

- display release notes from installation proposal

-------------------------------------------------------------------
Wed Feb  2 18:21:48 CET 2005 - ms@suse.de

- fixed control center call (#50389)

-------------------------------------------------------------------
Tue Feb  1 17:02:20 CET 2005 - nashif@suse.de

- Fixed left "steps" display problems (#50388)

-------------------------------------------------------------------
Wed Jan 26 16:12:23 CET 2005 - nashif@suse.de

- install inst_default_desktop.ycp (#49838)

-------------------------------------------------------------------
Tue Jan 25 07:21:53 CET 2005 - nashif@suse.de

- Fixed arguments in control file
- Fixed deleting completed steps
- 2.11.10

-------------------------------------------------------------------
Mon Jan 24 16:29:32 CET 2005 - nashif@suse.de

- Moved installation workflow routines out of installation.ycp
- Adapted arguments of installation clients
- Enhanced control file and made it more readable (arguments of clients
  are clearer now)

-------------------------------------------------------------------
Mon Jan 24 11:27:55 CET 2005 - ms@suse.de

- fixed language environment (#49811)

-------------------------------------------------------------------
Thu Jan 13 11:35:45 CET 2005 - jsrain@suse.cz

- changed the "System will boot now..." message at the end of
  isnt_finish.ycp (#41592)
- 2.11.8

-------------------------------------------------------------------
Wed Jan 12 12:44:29 CET 2005 - ms@suse.de

- removed xmset calls to disable/enable the mouse pointer.
- prevent patching X11 configuration in continue mode

-------------------------------------------------------------------
Wed Jan 12 11:39:31 CET 2005 - ms@suse.de

- fixed yast startup in continue mode. The evaluation of the
  variables USE_SSH and VNC was wrong in S08-start and
  S09-cleanup

-------------------------------------------------------------------
Tue Jan 11 16:16:38 CET 2005 - jsrain@suse.cz

- prevent disabling the Next button in the proposal (#46708)

-------------------------------------------------------------------
Wed Jan  5 17:30:11 CET 2005 - jsrain@suse.cz

- removed unneeded imports and variables from installation.ycp
- adapted to changed interface of Kernel.ycp
- 2.11.7

-------------------------------------------------------------------
Tue Jan  4 09:45:17 CET 2005 - jsrain@suse.cz

- on SGI Altix add fetchop and mmtimer to MODULES_LOADED_ON_BOOT
  (was disabled due to problems in Kernel.ycp) (bug #46971)
- disable Back/Accept buttons in inst_finish.ycp (#37025)

-------------------------------------------------------------------
Thu Dec 16 15:13:23 CET 2004 - sh@suse.de

- Applied patch from bug #49275: Enable user to skip proposal
  even if there is a blocker error in it

-------------------------------------------------------------------
Thu Dec 09 10:52:54 CET 2004 - arvin@suse.de

- disable inclusion of fetchop and mmtimer in
  MODULES_LOADED_ON_BOOT on SGI Altix (bug #46971)

-------------------------------------------------------------------
Fri Dec  3 15:05:57 CET 2004 - ms@suse.de

- include some patches from old startup code which has been
  changed while developing the new startup concept. Please note
  all architecture dependant code has to be part of the startup/arch
  directories and must be included in a clean way to the new scripts.
  I will not include any arch changes made in the last weeks because
  this will lead to the same horrible situation we had in the past.
  if there is anything which has to be handled differntly on another
  architecture this must be done separately to be able to maintain
  that code longer than two days

-------------------------------------------------------------------
Wed Dec  1 12:04:13 CET 2004 - sh@suse.de

- Fixed bug #48722: Inconsistent lower/upper case in mode dialog

-------------------------------------------------------------------
Mon Nov 29 12:32:36 CET 2004 - ms@suse.de

- startup scripts ready now. reports can be send using bug: (#46886)

-------------------------------------------------------------------
Thu Nov 11 18:11:38 CET 2004 - arvin@suse.de

- always use Directory::logdir

-------------------------------------------------------------------
Thu Nov 11 17:47:45 CET 2004 - sh@suse.de

- Record macros during installation:
  /var/log/YaST2/macro_inst_initial.ycp for initial stage,
  /var/log/YaST2/macro_inst_cont.ycp  for "continue" mode

-------------------------------------------------------------------
Tue Nov 02 08:45:57 CET 2004 - arvin@suse.de

- allow to select repair/boot in installation mode selection even
  when no update is possible (bug #39874)

-------------------------------------------------------------------
Mon Nov  1 14:32:25 CET 2004 - visnov@suse.cz

- set product name in wizard (#46247)

-------------------------------------------------------------------
Wed Oct 27 11:20:44 CEST 2004 - arvin@suse.de

- on SGI Altix add fetchop and mmtimer to MODULES_LOADED_ON_BOOT
  (bug #46971)

-------------------------------------------------------------------
Tue Oct 26 12:36:26 CEST 2004 - jsrain@suse.cz

- moved parts of Mode.ycp to Installation.ycp
- adapted to Mode.ycp clean-up
- 2.11.2

-------------------------------------------------------------------
Tue Oct 19 10:46:15 CEST 2004 - lslezak@suse.cz

- UML mode: copy /etc/mtab file to host system (#42859)
- version 2.11.1

-------------------------------------------------------------------
Mon Oct 11 15:04:26 CEST 2004 - jsrain@suse.cz

- adapted to functional interface of Arch.ycp

-------------------------------------------------------------------
Mon Oct 11 10:43:25 CEST 2004 - jsrain@suse.cz

- moved default logon/window manager setting to extra client,
  setting it according to the base package selection (#46619)
- 2.11.0

-------------------------------------------------------------------
Thu Sep 30 15:12:09 CEST 2004 - sh@suse.de

- V 2.10.30
- Made final confirmation popup higher to accomodate all text
  without scrolling even in more verbose languages (de, fr)

-------------------------------------------------------------------
Wed Sep 29 14:13:35 CEST 2004 - mls@suse.de

- stop splash animation before starting yast
- go to verbose mode if X didn't start

-------------------------------------------------------------------
Mon Sep 27 15:37:03 CEST 2004 - arvin@suse.de

- don't create top-level "media" convenience links (bug #46152)

-------------------------------------------------------------------
Wed Sep 22 16:48:43 CEST 2004 - sh@suse.de

- Made final installation confirmation dialog wider and higher
  to avoid scrolling even for more verbose languages (de, fr)
- V 2.10.27

-------------------------------------------------------------------
Wed Sep 22 09:30:45 CEST 2004 - visnov@suse.cz

- reinitialize dialog after mode chosen (#45784)

-------------------------------------------------------------------
Tue Sep 21 14:48:15 CEST 2004 - arvin@suse.de

- use suse marble in congratulation screen (bug #45712)

-------------------------------------------------------------------
Mon Sep 20 13:52:35 CEST 2004 - sh@suse.de

- V 2.10.24
- Merged accidentially split translatable messages

-------------------------------------------------------------------
Fri Sep 17 16:12:53 CEST 2004 - sh@suse.de

- V 2.10.23
- Changed final installation confirmation dialog according to
  bug #45279

-------------------------------------------------------------------
Fri Sep 17 12:12:12 CEST 2004 - arvin@suse.de

- moved popup with boot message further to the end (bug #45432)

-------------------------------------------------------------------
Thu Sep 16 17:00:17 CEST 2004 - snwint@suse.de

- use language info from linuxrc to set LANG in YaST.start; this is
  just to run ncurses yast in fbiterm for exotic languages

-------------------------------------------------------------------
Wed Sep 15 15:16:41 CEST 2004 - arvin@suse.de

- fixed back button in internet test dialog (bug #45319)

-------------------------------------------------------------------
Wed Sep 15 14:48:09 CEST 2004 - visnov@suse.cz

- initialize proposal heading before creating dialog (#45340)

-------------------------------------------------------------------
Tue Sep 14 18:22:06 CEST 2004 - sh@suse.de

- V 2.10.20
- Fixed bug #45271: Mixture of en_UK / en_US: "licence" / "license"

-------------------------------------------------------------------
Tue Sep 14 17:05:15 CEST 2004 - mvidner@suse.cz

- Copy the DHCP cache to the right place (#45150).

-------------------------------------------------------------------
Tue Sep 14 12:46:53 CEST 2004 - arvin@suse.de

- fixed help text in main proposal (bug #45093)

-------------------------------------------------------------------
Tue Sep 14 10:53:02 CEST 2004 - jsrain@suse.cz

- added enable_firewall and firewall_ssh_enable to control file
  for PROF
- added related handlinng to ProductControl

-------------------------------------------------------------------
Mon Sep 13 12:57:41 CEST 2004 - jsrain@suse.cz

- set FAM_ONLY_LOCAL and start fam according to default windowmanager
- 2.10.18

-------------------------------------------------------------------
Mon Sep 13 11:28:33 CEST 2004 - arvin@suse.de

- added system info entry to update proposal (bug #45096)

-------------------------------------------------------------------
Fri Sep 10 13:03:30 CEST 2004 - snwint@suse.de

- use vesa driver as fallback, not vga (see #38253, comment #11)

-------------------------------------------------------------------
Thu Sep  9 15:49:46 CEST 2004 - mvidner@suse.cz

- Added a client to test the network and hardware proposals (#44677).
- 2.10.16

-------------------------------------------------------------------
Wed Sep  8 15:47:16 CEST 2004 - visnov@suse.cz

- implemented reordering of proposal items
- implemented support for hyperlinks in proposal summaries

-------------------------------------------------------------------
Tue Sep 07 14:18:56 CEST 2004 - arvin@suse.de

- added proposal step to initialize sources during update before
  mounting filesystems (needed to solve bug #44724)

-------------------------------------------------------------------
Mon Sep  6 13:33:34 CEST 2004 - mvidner@suse.cz

- Copy the DHCP client cache so that we can request the same IP
  (#43974).
- 2.10.14

-------------------------------------------------------------------
Mon Sep  6 09:50:37 CEST 2004 - jsrain@suse.cz

- avoid asking to confirm one license multiple times (#44145)

-------------------------------------------------------------------
Fri Sep 03 14:33:07 CEST 2004 - arvin@suse.de

- call Bootloader::Update instead of Bootloader::Write during
  update (bug #44286)

-------------------------------------------------------------------
Mon Aug 30 17:23:29 CEST 2004 - jsrain@suse.cz

- ask to confirm licenses of packages before installing/updating
  (#44145)
- 2.10.12

-------------------------------------------------------------------
Fri Aug 27 16:59:56 CEST 2004 - mvidner@suse.cz

- When showing the address for a VNC installation, don't rely on
  install.inf, print the current IP (#43974).
- 2.10.11

-------------------------------------------------------------------
Fri Aug 27 15:09:13 CEST 2004 - arvin@suse.de

- merged proof read messages

-------------------------------------------------------------------
Wed Aug 25 11:56:57 CEST 2004 - arvin@suse.de

- avoid tmp file in /tmp (bug #39444)

-------------------------------------------------------------------
Wed Aug 18 09:10:38 CEST 2004 - arvin@suse.de

- updated fvwmrc.yast2 (see bug #43796)

-------------------------------------------------------------------
Tue Aug 17 15:27:40 CEST 2004 - nashif@suse.de

- XFree86 -> xorg-x11 (#43832)

-------------------------------------------------------------------
Fri Aug 13 22:12:31 CEST 2004 - nashif@suse.de

- Fixed update (#43795)

-------------------------------------------------------------------
Wed Aug 11 18:03:11 CEST 2004 - nashif@suse.de

- Copy EULA to installed system for later use in firstboot module

-------------------------------------------------------------------
Wed Aug 11 16:09:43 CEST 2004 - nashif@suse.de

- Added firewall to network proposal (#43718)

-------------------------------------------------------------------
Tue Aug 10 15:21:56 CEST 2004 - nashif@suse.de

- Add default label for proposals

-------------------------------------------------------------------
Tue Aug 10 14:31:34 CEST 2004 - mvidner@suse.cz

- Fixed arguments for proposals (`initial)

-------------------------------------------------------------------
Mon Aug  9 19:37:28 CEST 2004 - nashif@suse.de

- Enable locking of proposals in control file
- Updated DTD for control file

-------------------------------------------------------------------
Thu Jul 29 10:10:04 CEST 2004 - nashif@suse.de

- New variables for ui and language handling added to control file
- Use Linuxrc module for install.inf and yast.inf handling

-------------------------------------------------------------------
Tue Jul 20 11:18:33 CEST 2004 - arvin@suse.de

- use capitalized SUSE in congratulation screen (bug #38853)

-------------------------------------------------------------------
Tue Jun 15 19:16:26 CEST 2004 - sh@suse.de

- Fixed typo in ssh install script (#42058)

-------------------------------------------------------------------
Tue Jun 15 14:11:06 CEST 2004 - sh@suse.de

- Fixed bug #41597: EULA must be scrolled in both dimensions

-------------------------------------------------------------------
Tue Jun 15 12:23:23 CEST 2004 - arvin@suse.de

- added Requires for yast2-update (bug #42013)

-------------------------------------------------------------------
Fri Jun 11 00:58:40 CEST 2004 - nashif@suse.de

- Added variable software_proposal to control file (NLD)

-------------------------------------------------------------------
Thu Jun 10 03:53:14 CEST 2004 - nashif@suse.de

- Added control for NLD

-------------------------------------------------------------------
Tue Jun  8 04:55:22 CEST 2004 - nashif@suse.de

- Also install control file for SLES to avoid lots of possible
  confusion when control file is not found on installation media
  and fallback file is used.
  (#41696)

-------------------------------------------------------------------
Tue Jun  8 04:37:03 CEST 2004 - nashif@suse.de

- Fixed bug #41696: yast uses elevator=anticipatory instead of
  elevator=as

-------------------------------------------------------------------
Sun May 30 00:38:55 CEST 2004 - nashif@suse.de

- Added Services to main control file for translation (#41367)
- 2.9.83

-------------------------------------------------------------------
Thu May 27 14:40:46 CEST 2004 - mvidner@suse.cz

- Added variables to ProductFeatures
  so that yast2-nis-client testsuite passes (~#41038).
- 2.9.82

-------------------------------------------------------------------
Thu May 27 12:21:19 CEST 2004 - arvin@suse.de

- added special console handling for iSeries (bug #39025)

-------------------------------------------------------------------
Wed May 26 11:12:56 CEST 2004 - arvin@suse.de

- set LD_LIBRARY_PATH in 1st stage installation start script
  (bug #40833)

-------------------------------------------------------------------
Tue May 25 14:10:33 CEST 2004 - jsrain@suse.cz

- set the I/O scheduler in ProductFeatures (#41038)
- 2.9.79

-------------------------------------------------------------------
Mon May 24 14:58:50 CEST 2004 - arvin@suse.de

- again ask for TERM variable if it's set to "vt100" (bug #40991)

-------------------------------------------------------------------
Tue May 18 15:32:30 CEST 2004 - arvin@suse.de

- moved fvwmrc.notitle from sax2 here (bug #37480)

-------------------------------------------------------------------
Tue May 11 13:54:26 CEST 2004 - lslezak@suse.cz

- don't ask for TERM variable if it's already set to "xterm"
  or "vt100" from linuxrc (don't ask in UML installation) (#39947)
- version 2.9.76

-------------------------------------------------------------------
Tue May 04 11:13:53 CEST 2004 - arvin@suse.de

- merged proofread messages

-------------------------------------------------------------------
Fri Apr 30 16:30:13 CEST 2004 - arvin@suse.de

- readded vnc remote proposal to SLES workflow (bug #31023)

-------------------------------------------------------------------
Wed Apr 28 15:38:45 CEST 2004 - arvin@suse.de

- quick implementation of execution of update.post2 scripts
  (bug #38677)

-------------------------------------------------------------------
Wed Apr 28 15:26:30 CEST 2004 - lslezak@suse.cz

- set Ctrl+Alt+Del handler in /etc/inittab to halt (instead of
  reboot) in UML system (safe shutdown from host system using
  uml_mconsole)
- version 2.9.73

-------------------------------------------------------------------
Tue Apr 27 18:25:25 CEST 2004 - gs@suse.de

- write Console: entry for p690 hvc console before reading
  /etc/install.inf (bug #39527)

-------------------------------------------------------------------
Tue Apr 27 10:34:06 CEST 2004 - arvin@suse.de

- call Pkg::SetAdditionalLocales after language change from
  proposal (bug #38366)

-------------------------------------------------------------------
Mon Apr 26 12:34:02 CEST 2004 - arvin@suse.de

- activate lvm and md before booting into a installed system
  (bug #39423)

-------------------------------------------------------------------
Thu Apr 22 18:12:43 CEST 2004 - arvin@suse.de

- removed support of starting yast2 installation without keyboard
  (linuxrc always reports a keyboard now) (bug #39235)

-------------------------------------------------------------------
Thu Apr 22 11:08:53 CEST 2004 - arvin@suse.de

- run unicode_{start,stop} only if they are present (bug #35714)

-------------------------------------------------------------------
Wed Apr 21 13:23:17 CEST 2004 - arvin@suse.de

- uses special sles screen for user authentication on sles

-------------------------------------------------------------------
Mon Apr 19 08:44:01 CEST 2004 - lslezak@suse.cz

- UML mode fixes: don't copy mtab to the host (it's not needed),
  find kernel and initrd even when symlinks are missing
  (workaround for bug #39063)
- added help text in UML installation proposal
- version 2.9.64

-------------------------------------------------------------------
Fri Apr 16 17:58:43 CEST 2004 - nashif@suse.de

- store variables needed in run-time in a sysconfig like file
- first try to load saved control file before fallback to packaged one.

-------------------------------------------------------------------
Fri Apr 16 14:57:44 CEST 2004 - arvin@suse.de

- fixed network start for remote x11 installation (bug #38832)

-------------------------------------------------------------------
Fri Apr 16 14:26:09 CEST 2004 - lslezak@suse.cz

- UML mode fixes: don't copy mtab to the host (it's not needed),
  find kernel and initrd even when symlinks are missing
  (workaround for bug #39063)
- added help text in UML installation proposal

-------------------------------------------------------------------
Fri Apr 16 11:08:42 CEST 2004 - arvin@suse.de

- removed keyboard proposal from update proposal for the update
  in the running system (bug #37817)

-------------------------------------------------------------------
Fri Apr 16 10:57:57 CEST 2004 - arvin@suse.de

- don't run on serial console in case of vnc or ssh installation
  (bug #37325)

-------------------------------------------------------------------
Thu Apr 15 18:26:04 CEST 2004 - arvin@suse.de

- add "service" proposal to SLES installation

-------------------------------------------------------------------
Thu Apr 15 12:03:00 CEST 2004 - arvin@suse.de

- log fvwm output for vnc installation (bug #30061)

-------------------------------------------------------------------
Wed Apr 07 12:37:53 CEST 2004 - arvin@suse.de

- avoid tmp file creation in check.boot script (bug #38572)

-------------------------------------------------------------------
Tue Apr 06 19:04:33 CEST 2004 - arvin@suse.de

- use fbiterm for CJK locales if appropriate (bug #37823)

-------------------------------------------------------------------
Tue Apr  6 18:55:20 CEST 2004 - nashif@suse.de

- only_update_selected option added to product feature set
- V 2.9.56

-------------------------------------------------------------------
Tue Apr  6 16:26:14 CEST 2004 - sh@suse.de

- V 2.9.55
- Fixed bug #36908: Use dynamic fonts based on resolution

-------------------------------------------------------------------
Mon Apr  5 14:38:22 CEST 2004 - fehr@suse.de

- load module dm-snapshort at to prevent hangs if LVM contains
  snapshot LVs (#36422)

-------------------------------------------------------------------
Mon Apr 05 11:32:21 CEST 2004 - arvin@suse.de

- show correct warning in second stage installation when xserver
  can't be started (bug #38298)

-------------------------------------------------------------------
Mon Apr 05 11:04:34 CEST 2004 - arvin@suse.de

- adjusted decision of frontend depending on memory size to memory
  requirements of new interpreter (bug #38298)
- fixed memory value in warning popup

-------------------------------------------------------------------
Sat Apr 03 17:44:03 CEST 2004 - arvin@suse.de

- use fbiterm for CJK locales if appropriate (bug #37823)

-------------------------------------------------------------------
Fri Apr 02 15:59:59 CEST 2004 - arvin@suse.de

- finally changed license to GPL for good

-------------------------------------------------------------------
Thu Apr 01 11:34:10 CEST 2004 - arvin@suse.de

- symmetricalized calls to inst_netsetup (bug #37763)

-------------------------------------------------------------------
Thu Apr 01 11:03:37 CEST 2004 - arvin@suse.de

- removed step label for inst_netsetup (bug #37546)

-------------------------------------------------------------------
Wed Mar 31 19:41:34 CEST 2004 - nashif@suse.de

- Added 2 options to control file:
   inform_about_suboptimal_distribution
   use_desktop_scheduler

-------------------------------------------------------------------
Wed Mar 31 17:19:12 CEST 2004 - lslezak@suse.cz

- inst_finish.ycp - copy kernel image, initrd and /etc/mtab to
  the host system in UML installation mode

-------------------------------------------------------------------
Tue Mar 30 11:25:44 CEST 2004 - arvin@suse.de

- disable virtual desktops in fvwm during vnc installation
  (bug #37480)

-------------------------------------------------------------------
Mon Mar 29 14:48:56 CEST 2004 - fehr@suse.de

- call Storage::FinishInstall() at end of installation

-------------------------------------------------------------------
Mon Mar 29 14:46:51 CEST 2004 - sh@suse.de

- Fixed bug #36713 (relies on yast2-core with fix for bug #36711):
  textdomain for wizard steps should come from control.xml

-------------------------------------------------------------------
Mon Mar 29 05:22:12 CEST 2004 - nashif@suse.de

- fixed copying of hook script logs into installed system

-------------------------------------------------------------------
Sun Mar 28 16:05:19 CEST 2004 - nashif@suse.de

- fixed hook scrips, now using WFM::Read(.local...) (#36831 )
- Not executing any scripting after last client
- Detecting mode before installation steps are sets (#37070 )
- logging hook output to /var/log/YaST2 and copying those
file to installed system.

-------------------------------------------------------------------
Thu Mar 25 16:49:04 CET 2004 - sh@suse.de

- Fixed bug #34618: Don't use full-screen if started remotely

-------------------------------------------------------------------
Thu Mar 25 14:50:07 CET 2004 - ms@suse.de

- fixed driver to use on ia64 systems. there is no framebuffer
  available but the vesa driver is working now (#34909)
- fixed possible loop at installation. handle different exit codes
  from testX in scripts/YaST2. The needed changes to testX have
  been made within the sax2 package (#36794)

-------------------------------------------------------------------
Thu Mar 25 12:12:44 CET 2004 - arvin@suse.de

- removed network proposal from update work flow

-------------------------------------------------------------------
Wed Mar 24 16:10:31 CET 2004 - arvin@suse.de

- renamed usbdevfs to usbfs (bug #31869)

-------------------------------------------------------------------
Wed Mar 24 15:07:03 CET 2004 - sh@suse.de

- Fixed bug #36850: Strange texts in y2qt wizard side bar
- V 2.9.42

-------------------------------------------------------------------
Wed Mar 24 11:13:46 CET 2004 - gs@suse.de

- workaround beta3 pre bug: deactivate Hooks::Run
  (causes crash after inst_finish)
- V 2.9.41

-------------------------------------------------------------------
Mon Mar 22 20:32:41 CET 2004 - nashif@suse.de

- Execute features client if variables are set in control file
- V 2.9.40

-------------------------------------------------------------------
Mon Mar 22 15:58:33 CET 2004 - sh@suse.de

- V 2.9.39
- Fixed bug #36292: Wizard steps not translated
- Preliminary fix for bug #36713: Use textdomain from XML file

-------------------------------------------------------------------
Mon Mar 22 11:14:07 CET 2004 - arvin@suse.de

- introduced and handle new variable Installation::scr_destdir
  to be used by Storage (bug #34996)

-------------------------------------------------------------------
Sun Mar 21 19:48:42 CET 2004 - nashif@suse.de

- read/set language/keyboard/timezone
- added client to set product variables before entering proposal

-------------------------------------------------------------------
Fri Mar 19 15:47:08 CET 2004 - arvin@suse.de

- omit skip/don't skip buttons in uml proposal

-------------------------------------------------------------------
Thu Mar 18 16:18:30 CET 2004 - arvin@suse.de

- fixed update work flow setting (bug #36429 and #35007)

-------------------------------------------------------------------
Thu Mar 18 09:59:01 CET 2004 - mvidner@suse.cz

- Fall back to runlevel 3 if we accidentally don't set it
  in the installation proposal. It would be 0 (#35662).

-------------------------------------------------------------------
Wed Mar 17 22:56:12 CET 2004 - nashif@suse.de

- Add runlevel to s390 proposal
- remove x11 from autoinst workflow (handled differently)

-------------------------------------------------------------------
Wed Mar 17 05:46:03 CET 2004 - nashif@suse.de

- update wizard steps at the right spot to enable switching back
  to installation mode

-------------------------------------------------------------------
Tue Mar 16 21:18:06 CET 2004 - kkaempf@suse.de

- run cleanup script for GNOME (#36196)

-------------------------------------------------------------------
Tue Mar 16 16:02:52 CET 2004 - msvec@suse.cz

- added icons to network and hardware proposals

-------------------------------------------------------------------
Tue Mar 16 14:26:03 CET 2004 - fehr@suse.de

- fix typo devmap_mkmod.sh -> devmap_mknod.sh
- 2.9.32

-------------------------------------------------------------------
Tue Mar 16 01:53:54 CET 2004 - nashif@suse.de

- Enabled evms_config in control file

-------------------------------------------------------------------
Tue Mar 16 01:31:55 CET 2004 - nashif@suse.de

- Update steps when switching modes (#35590)

-------------------------------------------------------------------
Mon Mar 15 12:00:07 CET 2004 - arvin@suse.de

- don't ask for terminal type during vnc installation (bug #33534)

-------------------------------------------------------------------
Fri Mar 12 06:45:02 CET 2004 - nashif@suse.de

- Update control file for autoinst
- Enable swittching of steps upon mode change
- Added possibility to disable a workflow step in runtime

-------------------------------------------------------------------
Thu Mar 11 18:50:55 CET 2004 - sh@suse.de

- Fixed bug #34618: Don't use full screen in remote installation

-------------------------------------------------------------------
Wed Mar 10 14:40:11 CET 2004 - arvin@suse.de

- don't warn if only no disk controller can be found (bug #35546)

-------------------------------------------------------------------
Wed Mar 10 09:51:29 CET 2004 - arvin@suse.de

- extended uml installation work flow

-------------------------------------------------------------------
Wed Mar 10 07:08:09 CET 2004 - nashif@suse.de

- Set wizard steps depending on installation mode

-------------------------------------------------------------------
Wed Mar 10 03:04:53 CET 2004 - nashif@suse.de

- removed include dir from spec

-------------------------------------------------------------------
Wed Mar 10 01:07:58 CET 2004 - sh@suse.de

- V 2.9.24
- Migration to new wizard

-------------------------------------------------------------------
Tue Mar  9 13:08:25 CET 2004 - msvec@suse.cz

- replaced X11 version detection code with (simpler) YCP
- package could be noarch currently (reduced NFB a lot)

-------------------------------------------------------------------
Mon Mar 08 11:54:40 CET 2004 - arvin@suse.de

- call more generalized storage function during update

-------------------------------------------------------------------
Fri Mar 05 12:07:50 CET 2004 - arvin@suse.de

- load correct device mapper module and create nodes

-------------------------------------------------------------------
Thu Mar  4 16:40:36 CET 2004 - visnov@suse.cz

- added type info
- 2.9.20

-------------------------------------------------------------------
Wed Mar  3 17:48:49 CET 2004 - nashif@suse.de

- Moved product features to new feature module

-------------------------------------------------------------------
Wed Mar  3 17:43:45 CET 2004 - sh@suse.de

- Applied rw's patch for bug #34531

-------------------------------------------------------------------
Wed Mar 03 15:45:45 CET 2004 - arvin@suse.de

- call storage function to update fstab (bug #34996)

-------------------------------------------------------------------
Tue Mar  2 17:47:11 CET 2004 - sh@suse.de

- Added user-visible workflow step descriptions for new wizard
  layout

-------------------------------------------------------------------
Mon Mar 01 16:53:44 CET 2004 - arvin@suse.de

- work on UML installation

-------------------------------------------------------------------
Fri Feb 27 03:31:46 CET 2004 - nashif@suse.de

- New control file based installation merged

-------------------------------------------------------------------
Fri Feb 20 19:53:00 CET 2004 - arvin@suse.de

- handle abort button in inst_finish (bug #30303)

-------------------------------------------------------------------
Fri Feb 20 11:28:26 CET 2004 - arvin@suse.de

- removed obsolete code from start scripts (bug #31805)

-------------------------------------------------------------------
Mon Feb 16 16:52:00 CET 2004 - mvidner@suse.cz

- set the runlevel according to the proposal
- 2.9.15

-------------------------------------------------------------------
Mon Feb 16 16:01:35 CET 2004 - arvin@suse.de

- added more flexible package handling for products

-------------------------------------------------------------------
Mon Feb 16 13:49:50 CET 2004 - mvidner@suse.cz

- added runlevel_proposal to installation_proposals (#30028)
- 2.9.14

-------------------------------------------------------------------
Mon Feb 16 11:20:01 CET 2004 - arvin@suse.de

- removed obsolete Mode::hardBoot

-------------------------------------------------------------------
Fri Feb 13 15:16:41 CET 2004 - sh@suse.de

- Applied patch from bug #34531: Kernel 2.6 hotplug handling

-------------------------------------------------------------------
Wed Feb 11 16:11:02 CET 2004 - arvin@suse.de

- more control over base selection handling

-------------------------------------------------------------------
Tue Feb 10 17:59:40 CET 2004 - arvin@suse.de

- added type specification in inst_proposal.ycp

-------------------------------------------------------------------
Tue Feb 10 16:02:19 CET 2004 - nashif@suse.de

- remove x11 from workflow for autoyast

-------------------------------------------------------------------
Tue Feb 10 10:32:08 CET 2004 - arvin@suse.de

- fixed building on s390

-------------------------------------------------------------------
Sat Feb  7 09:33:56 CET 2004 - nashif@suse.de

- remove vendor.y2cc file

-------------------------------------------------------------------
Fri Feb 06 16:13:58 CET 2004 - arvin@suse.de

- set default runlevel to 3 or 5 during installation depending
  on the presents of X11 (see bug #32366)

-------------------------------------------------------------------
Fri Feb 06 11:46:47 CET 2004 - arvin@suse.de

- fixed copying of temporary X11 config

-------------------------------------------------------------------
Mon Feb  2 15:49:46 CET 2004 - lslezak@suse.cz

- InitHWinfo module enabled in installation proposal
- version 2.9.4

-------------------------------------------------------------------
Sat Jan 31 21:07:11 CET 2004 - arvin@suse.de

- removed useless 'global'

-------------------------------------------------------------------
Mon Jan 26 17:28:06 CET 2004 - jsrain@suse.de

- removed cfg_susecnfig.scr from file list (was moved to yast2.rpm)
- 2.9.2

-------------------------------------------------------------------
Fri Dec 12 14:23:14 CET 2003 - jsrain@suse.de

- don't check if module is present in initrd before loading it

-------------------------------------------------------------------
Fri Oct 24 15:58:50 CEST 2003 - ms@suse.de

- added stuff from yast2/library/x11 to installation package

-------------------------------------------------------------------
Fri Oct 24 13:09:25 CEST 2003 - arvin@suse.de

- added help text for "Repair Installed System" (bug #30402)

-------------------------------------------------------------------
Fri Oct 17 11:37:46 CEST 2003 - ms@suse.de

- inst_finish: (#32366)
  removed runlevel setup code which is handled within the X11
  module now (XProposal.ycp). The update code for initdefault
  is still present because during update the X11 configuration
  is not started

- inst_x11: (#32366)
  removed dead code which sets the default runlevel to 3 if there
  is no XF86Config file present. This task is done if the X11
  configuration is finished and if there is no X11 configuration
  the default initdefault with aaa_base is set to 3 already

-------------------------------------------------------------------
Wed Sep 24 12:25:08 CEST 2003 - snwint@suse.de

- look for x11 drivers in lib64 dir on x86_64 (#31649)

-------------------------------------------------------------------
Thu Sep 18 11:38:50 CEST 2003 - arvin@suse.de

- shut down temporary network before online test during update
  (bug #31030)

-------------------------------------------------------------------
Thu Sep 18 10:55:43 CEST 2003 - arvin@suse.de

- don't use external pcmcia during firstboot (bug #31252)

-------------------------------------------------------------------
Mon Sep 15 19:26:33 CEST 2003 - msvec@suse.cz

- 2.8.34

-------------------------------------------------------------------
Mon Sep 15 15:15:25 CEST 2003 - gs@suse.de

- YaST2.start: set default value for LANGUAGE

-------------------------------------------------------------------
Mon Sep 15 11:03:04 CEST 2003 - arvin@suse.de

- skip network probing during update (bug #30545)

-------------------------------------------------------------------
Sun Sep 14 15:07:36 CEST 2003 - arvin@suse.de

- reset packagemanager when changing installation mode (bug #27970)

-------------------------------------------------------------------
Sun Sep 14 14:27:12 CEST 2003 - snwint@suse.de

- added test for utf8 serial console to YaST2.{start,firstboot}

-------------------------------------------------------------------
Sat Sep 13 18:39:23 CEST 2003 - nashif@suse.de

- remove inst_startup from autoinst workflow, add it autoinst_init
  (bug #30678)

-------------------------------------------------------------------
Fri Sep 12 17:25:56 CEST 2003 - ms@suse.de

- added milestone texts for X11 config update/inject (#30612)
- fixed lookup path for XFree86 3.x config (#30612)

-------------------------------------------------------------------
Fri Sep 12 14:06:05 CEST 2003 - arvin@suse.de

- fixed permissions of /var/lib/YaST2/install.inf (bug #30630)

-------------------------------------------------------------------
Thu Sep 11 17:32:40 CEST 2003 - kkaempf@suse.de

- use kernel k_smp4G on SMP-systems with
  memory <= 4GB or without PAE support

-------------------------------------------------------------------
Thu Sep 11 11:12:36 CEST 2003 - arvin@suse.de

- check for /proc/splash (bug #30472)

-------------------------------------------------------------------
Wed Sep 10 11:34:10 CEST 2003 - sh@suse.de

- Fixed max log file size calculation:
  Set LANG only in subshell,
  don't rely on /dev in 'df' output - use last line instead

-------------------------------------------------------------------
Tue Sep  9 12:48:47 CEST 2003 - kkaempf@suse.de

- use kernel k_psmp on smp-systems with
  less than 4GB memory or without PAE support

-------------------------------------------------------------------
Tue Sep 09 12:42:20 CEST 2003 - arvin@suse.de

- added kernel option desktop

-------------------------------------------------------------------
Mon Sep  8 18:01:53 CEST 2003 - sh@suse.de

- V 2.8.24
- Fixed bug #29927: Logfile setting too restrictive
  Now checking free space on RAM disk with 'df' and using
  max 10% of that per log file (max 5000)

-------------------------------------------------------------------
Mon Sep  8 11:53:17 CEST 2003 - snwint@suse.de

- advance splash progress bar in YaST2{,.start}
- driver updates are applied in inst_setup (used to be in YaST2.start)
- don't clear screen in YaST2.start

-------------------------------------------------------------------
Thu Sep 04 17:45:53 CEST 2003 - arvin@suse.de

- proof-read messages

-------------------------------------------------------------------
Wed Sep  3 17:27:51 CEST 2003 - gs@suse.de

- installation.ycp: call UI::SetKeyboard in continue mode
  (enable unicode for ncurses in UTF-8 locale)

-------------------------------------------------------------------
Wed Sep  3 10:15:44 CEST 2003 - kkaempf@suse.de

- copy XF86Config from inst-sys to XF86Config.install in
  the system (#29910)

-------------------------------------------------------------------
Tue Sep  2 13:54:53 CEST 2003 - kkaempf@suse.de

- make repair system accessible

-------------------------------------------------------------------
Mon Sep 01 17:42:20 CEST 2003 - arvin@suse.de

- removed obsolete inst_hw_config.ycp and inst_confirm_abort.ycp

-------------------------------------------------------------------
Sun Aug 31 14:56:10 CEST 2003 - arvin@suse.de

- use Popup::ConfirmAbort

-------------------------------------------------------------------
Sat Aug 30 22:27:57 CEST 2003 - arvin@suse.de

- moved reactivation of network to yast2-network (bug #29561)
- moved display of into.txt into separate file

-------------------------------------------------------------------
Thu Aug 28 16:55:51 CEST 2003 - ms@suse.de

- fixed xmigrate call (#29535)

-------------------------------------------------------------------
Thu Aug 28 16:04:41 CEST 2003 - kkaempf@suse.de

- Install default kernel on SMP systems without 'PAE'
  (i.e. Pentium1-SMP)
- Drop check for unsupported Cyrix-CPUs without 'TSC'

-------------------------------------------------------------------
Tue Aug 26 11:49:21 CEST 2003 - arvin@suse.de

- don't gray out next button in proposal in case of blockers
  (bug #29320)

-------------------------------------------------------------------
Fri Aug 22 18:11:20 CEST 2003 - arvin@suse.de

- fixed reading of memory info (bug #29017)

-------------------------------------------------------------------
Fri Aug 22 11:27:23 CEST 2003 - arvin@suse.de

- fixed update workflow

-------------------------------------------------------------------
Thu Aug 21 14:42:12 CEST 2003 - arvin@suse.de

- removed obsolete installation_ui.ycp

-------------------------------------------------------------------
Thu Aug 21 10:04:25 CEST 2003 - kkaempf@suse.de

- copy badlist (if existing) to installed system (#29092)

-------------------------------------------------------------------
Tue Aug 19 08:13:17 CEST 2003 - arvin@suse.de

- better way for mouse probing in text mode (bug #29005)

-------------------------------------------------------------------
Mon Aug 18 11:22:04 CEST 2003 - arvin@suse.de

- don't probe mouse in text mode (bug #29005)

-------------------------------------------------------------------
Fri Aug 15 15:20:38 CEST 2003 - arvin@suse.de

- removed obsolete showlog_defines.ycp

-------------------------------------------------------------------
Tue Aug 12 20:31:12 CEST 2003 - arvin@suse.de

- added remote administration proposal to network proposal

-------------------------------------------------------------------
Tue Aug 12 14:38:03 CEST 2003 - gs@suse.de

- YaST2.start: don't run in UTF-8 mode on a console which is
  connected to a serial port

-------------------------------------------------------------------
Mon Aug 11 15:51:52 CEST 2003 - arvin@suse.de

- use ycp based ncurses menu at end of installation

-------------------------------------------------------------------
Fri Aug 08 10:54:34 CEST 2003 - arvin@suse.de

- variable handling of release notes url

-------------------------------------------------------------------
Wed Aug 06 09:37:19 CEST 2003 - arvin@suse.de

- don't copy kernel config from to /usr/src/linux (bug #28496)

-------------------------------------------------------------------
Fri Aug 01 20:10:11 CEST 2003 - arvin@suse.de

- call inst_netprobe during install
- added desktop files

-------------------------------------------------------------------
Wed Jul 30 11:42:24 CEST 2003 - arvin@suse.de

- don't complain when no storage controllers can be found
  (bug #23686)

-------------------------------------------------------------------
Wed Jul 30 10:23:01 CEST 2003 - arvin@suse.de

- always let YaST run in an UTF-8 environment during installation
  (bug #14751)

-------------------------------------------------------------------
Fri Jul 25 15:13:04 CEST 2003 - arvin@suse.de

- removed handling of XFree86 Version 3 from YaST2.start

-------------------------------------------------------------------
Fri Jul 25 15:12:25 CEST 2003 - gs@suse.de

- YaST2.firstboot: read RC_LANG from /etc/sysconfig/language and
                   export LANG accordingly;
		   call unicode_start/unicode_stop (if required)

-------------------------------------------------------------------
Thu Jul 24 13:39:36 CEST 2003 - gs@suse.de

- YaST2.start: call unicode_start/unicode_stop;
               export YAST_DOES_ACS removed

-------------------------------------------------------------------
Fri Jul 04 13:21:20 CEST 2003 - arvin@suse.de

- convert update workflow into a proposal

-------------------------------------------------------------------
Fri May 23 15:20:32 CEST 2003 - arvin@suse.de

- take kernel command line from install.inf (bug #25745)

-------------------------------------------------------------------
Mon Apr 28 17:25:45 CEST 2003 - arvin@suse.de

- fixes for live eval (bug #26457)

-------------------------------------------------------------------
Wed Apr 23 12:09:20 CEST 2003 - ms@suse.de

- add config migration from 3x to 4x if possible
- ensure XF86Config is available if someone performs an update
  within a XFree86 3.x environment

-------------------------------------------------------------------
Tue Apr 15 17:18:13 CEST 2003 - arvin@suse.de

- removed call of SuSEconfig.3ddiag and switch2mesasoft after
  reboot during installation since they don't exist anymore

-------------------------------------------------------------------
Thu Apr 10 15:49:20 CEST 2003 - ms@suse.de

- fixed conditions of xmset calls (#26214)

-------------------------------------------------------------------
Tue Apr  8 12:51:55 CEST 2003 - jsrain@suse.de

- fixed parsing of kernel parameters containing blank space
  (#26147)

-------------------------------------------------------------------
Tue Apr  1 15:44:12 CEST 2003 - jsrain@suse.de

- added init= kernel parameter to discard list (#25478)

-------------------------------------------------------------------
Tue Mar 18 13:37:15 CET 2003 - kkaempf@suse.de

- drop "insserv apache" again, opens port 80
- 2.7.43

-------------------------------------------------------------------
Mon Mar 17 18:11:40 CET 2003 - kkaempf@suse.de

- "insserv apache" if it's DOC_SERVER (#25436)
- 2.7.42

-------------------------------------------------------------------
Mon Mar 17 16:36:24 CET 2003 - arvin@suse.de

- start fvwm2 for vnc installation (bug #25405)

-------------------------------------------------------------------
Mon Mar 17 15:30:26 CET 2003 - arvin@suse.de

- turn of silent splash mode before displaying messages during
  vnc and ssh installation (bug #25407)

-------------------------------------------------------------------
Mon Mar 17 09:21:22 CET 2003 - kkaempf@suse.de

- start apache as doc_server if suse_help_viewer isn't provided
  by kdebase3-SuSE (25436)
- 2.7.39

-------------------------------------------------------------------
Sat Mar 15 22:54:09 CET 2003 - kkaempf@suse.de

- gdm2 might not be installed yet but earmarked for installation
  (#25410)
- 2.7.38

-------------------------------------------------------------------
Fri Mar 14 17:41:40 CET 2003 - sh@suse.de

- The final and super-great ultimate path for release notes:
  /usr/share/doc/release-notes/RELEASE-NOTES.*.rtf

-------------------------------------------------------------------
Fri Mar 14 17:38:44 CET 2003 - sh@suse.de

- Moved RTF version of release notes from /usr/share/doc to
  /usr/share/doc/release_notes

-------------------------------------------------------------------
Fri Mar 14 17:32:20 CET 2003 - sh@suse.de

- Using file name RELEASE_NOTES.rtf to allow coexistence with
  RELEASE_NOTES.html for Konqueror

-------------------------------------------------------------------
Fri Mar 14 11:14:01 CET 2003 - fehr@suse.de

- remove handling of IDE recorders from inst_finish.ycp
  this is now done much sooner in StorageDevices.ycp (bug #25293)

-------------------------------------------------------------------
Wed Mar 12 15:12:54 CET 2003 - arvin@suse.de

- fixed focus in last installation dialog (bug #25171)

-------------------------------------------------------------------
Wed Mar 12 10:19:51 CET 2003 - ms@suse.de

- fixed broken mouse bug in continue mode (#24914)

-------------------------------------------------------------------
Tue Mar 11 17:16:03 CET 2003 - kkaempf@suse.de

- also set /etc/sysconfig/displaymanager:DISPLAYMANAGER (#25087)

-------------------------------------------------------------------
Mon Mar 10 19:03:34 CET 2003 - kkaempf@suse.de

- check for existance of /usr/src/linux/include/linux before
  copying kernel config.
- 2.7.32

-------------------------------------------------------------------
Mon Mar 10 18:34:58 CET 2003 - mvidner@suse.de

- Added .etc.install_inf_alias to work around an ini-agent
  limitation (#24836).
- 2.7.31

-------------------------------------------------------------------
Mon Mar 10 16:10:27 CET 2003 - arvin@suse.de

- fixed compose characters for certain locales (bug #14751)

-------------------------------------------------------------------
Fri Mar  7 17:21:06 CET 2003 - nashif@suse.de

- Dont read product data from installed system if in config mode
  (#24772 )

-------------------------------------------------------------------
Fri Mar  7 14:04:21 CET 2003 - kkaempf@suse.de

- copy kernel config to /usr/src/linux/... (#24835)

-------------------------------------------------------------------
Thu Mar  6 13:33:40 CET 2003 - fehr@suse.de

- umount fs based on crypto loop files before all other umounts
  (#24751)

-------------------------------------------------------------------
Thu Mar  6 12:58:31 CET 2003 - ms@suse.de

- removed mouse probing code from inst_startup.ycp and put
  that code into installation.ycp. Changed the mouse probing
  code to disconnect the device in front of the probing and
  re-connect it after the probing is done to avoid any
  jumping mouse cursors (#24355)

-------------------------------------------------------------------
Tue Mar 04 21:13:02 CET 2003 - arvin@suse.de

- handle flags from content file in Product module (bug #21561)

-------------------------------------------------------------------
Tue Mar  4 13:07:02 CET 2003 - sh@suse.de

- Fixed bug #24542: Bad license agreement button text

-------------------------------------------------------------------
Mon Mar  3 16:47:07 CET 2003 - sh@suse.de

- Fixed bug #10990: Boot installed system does not unmount

-------------------------------------------------------------------
Mon Mar  3 11:06:28 CET 2003 - fehr@suse.de

- call win resize module not only on i386 but also on x86_64 and ia64

-------------------------------------------------------------------
Thu Feb 27 12:36:16 CET 2003 - arvin@suse.de

- kill (with SIGKILL) shell on tty2 after installation (bug #24404)

-------------------------------------------------------------------
Wed Feb 26 17:17:43 CET 2003 - kkaempf@suse.de

- pass language to packagemanager (#23828)

-------------------------------------------------------------------
Wed Feb 26 12:31:27 CET 2003 - arvin@suse.de

- disable all sources if user aborts installation (bug #24292)

-------------------------------------------------------------------
Tue Feb 25 11:19:26 CET 2003 - arvin@suse.de

- make Hardware Configuration Dialog unconfuseable (bug #24020)

-------------------------------------------------------------------
Mon Feb 24 19:55:43 CET 2003 - kkaempf@suse.de

- add debug hooks (#23787)

-------------------------------------------------------------------
Mon Feb 24 18:25:31 CET 2003 - sh@suse.de

- V 2.7.20
- Fixed bug #24038: Installation language re-selection does not work

-------------------------------------------------------------------
Mon Feb 24 18:00:37 CET 2003 - gs@suse.de

- don't add .UTF-8 to LANG variable (causes problems with ncurses)
  bug #23348

-------------------------------------------------------------------
Mon Feb 24 17:23:55 CET 2003 - mvidner@suse.de

- Added proxy to the network configuration proposal (#24204).

-------------------------------------------------------------------
Fri Feb 21 15:21:41 CET 2003 - arvin@suse.de

- better text for "abort installation" popup (bug #24019)

-------------------------------------------------------------------
Fri Feb 21 12:40:55 CET 2003 - arvin@suse.de

- fixed button labels and help texts (bug #23912)

-------------------------------------------------------------------
Fri Feb 21 12:00:14 CET 2003 - sh@suse.de

- Fixed bug #24027: Root exploit in inst_suseconfig

-------------------------------------------------------------------
Fri Feb 21 11:30:37 CET 2003 - arvin@suse.de

- always do hard reboot (bug #23903)

-------------------------------------------------------------------
Thu Feb 20 15:49:44 CET 2003 - kkaempf@suse.de

- drop /etc/XF86Config (#23965)

-------------------------------------------------------------------
Thu Feb 20 11:39:23 CET 2003 - arvin@suse.de

- use title-style capitalization for menu names (bug #23848)

-------------------------------------------------------------------
Thu Feb 20 09:51:29 CET 2003 - ms@suse.de

- add support for mouse wheel during installation (#21660)

-------------------------------------------------------------------
Wed Feb 19 16:42:22 CET 2003 - arvin@suse.de

- disable all sources if user aborts installation (bug #23776)

-------------------------------------------------------------------
Wed Feb 19 16:07:29 CET 2003 - fehr@suse.de

- fix wrong variable of keyboard module in inst_finish.ycp (#23782)

-------------------------------------------------------------------
Wed Feb 19 08:35:05 CET 2003 - arvin@suse.de

- run SuSEconfig fonts during inst_finish for anti aliased fonts
  (bug #23768)

-------------------------------------------------------------------
Tue Feb 18 20:47:55 CET 2003 - arvin@suse.de

- fixed reading of content file if FLAGS line is missing

-------------------------------------------------------------------
Sat Feb 15 16:26:26 CET 2003 - nashif@suse.de

- call inst_x11 in autoinst mode

-------------------------------------------------------------------
Wed Feb 12 15:23:00 CET 2003 - kkaempf@suse.de

- remove call to mkinfodir (#23588)

-------------------------------------------------------------------
Wed Feb 12 12:03:24 CET 2003 - fehr@suse.de

- Write keytable info to yast.inf again in inst_finish.ycp

-------------------------------------------------------------------
Tue Feb 11 21:39:29 CET 2003 - arvin@suse.de

- handle update flag from content file (bug #21561)

-------------------------------------------------------------------
Mon Feb 10 20:53:53 CET 2003 - arvin@suse.de

- setup complete environment for qt during installation

-------------------------------------------------------------------
Mon Feb 10 18:24:12 CET 2003 - arvin@suse.de

- skip proposal dialog if it's empty (bug #23520)

-------------------------------------------------------------------
Fri Feb  7 16:12:49 CET 2003 - jsuchome@suse.de

- adapted inst_confirm_abort for the use from yast2-repair

-------------------------------------------------------------------
Thu Feb  6 16:16:29 CET 2003 - jsrain@suse.de

- removed missleading help text about starting of network during
  hardware proposal, when network has already been started (#20912)

-------------------------------------------------------------------
Wed Feb 05 17:05:43 CET 2003 - arvin@suse.de

- merged proofread messages

-------------------------------------------------------------------
Mon Feb  3 18:18:08 CET 2003 - sh@suse.de

- V 2.7.7
- Added default function key handling

-------------------------------------------------------------------
Thu Jan 30 16:08:44 CET 2003 - kkaempf@suse.de

- call /usr/bin/mkinfodir in inst_suseconfig
  (replaces SuSEconfig.man_info)

-------------------------------------------------------------------
Wed Jan 29 14:42:42 CET 2003 - arvin@suse.de

- added dialog to ask for preferred method of user authentication

-------------------------------------------------------------------
Tue Jan 28 18:47:16 CET 2003 - arvin@suse.de

- added final congratulations dialog
- added dialog with release notes

-------------------------------------------------------------------
Mon Jan 27 17:47:38 CET 2003 - sh@suse.de

- V 2.7.5
- Use new y2base/qt command line options for better WM cooperation
- Don't start a WM any more in YaST2 start script
  (testX does that now)

-------------------------------------------------------------------
Wed Jan 22 17:11:20 CET 2003 - arvin@suse.de

- use newer interface to modules agent (bug #22995)

-------------------------------------------------------------------
Wed Jan 22 11:36:10 CET 2003 - jsrain@suse.de

- returned accidentally removed call of Bootloader::Write ()
  function (bug #23018)
- 2.7.3

-------------------------------------------------------------------
Fri Dec 20 17:25:00 CET 2002 - arvin@suse.de

- changed label of second button of popup with info.txt (EULA)
  from "Cancel" to "Do Not Accept" (bug #21874)

-------------------------------------------------------------------
Fri Dec 20 17:04:37 CET 2002 - arvin@suse.de

- merged from 8.1 branch:
  - only set hostname during vnc installation if necessary
    (bug #21454)
  - popup with info.txt (EULA) now has a timeout during
    autoinstallation (bug #21413)
  - remove /root/.vnc/passwd after installation (bug #21360)
  - popup with info.txt now has two buttons (accept and cancel)
  - start portmapper if instmode==nfs also on s390 (#21094)

-------------------------------------------------------------------
Thu Dec 12 12:40:22 CET 2002 - jsrain@suse.de

- added handling of modules required to be loaded early after
  mounting root
- not adding ide-scsi to initrd, but scheduling relevant modules
  to be loaded after boot (#19376)

-------------------------------------------------------------------
Wed Dec 11 16:51:45 CET 2002 - lslezak@suse.cz

- .proc.cpuinfo agent rewritten to INI-agent (now supports
  multiple CPU, all keys from /proc/cpuinfo can be read)

-------------------------------------------------------------------
Mon Dec 09 12:49:20 CET 2002 - arvin@suse.de

- add modules ide-cd and cdrom before ide-scsi to INITRD_MODULES
  when an ide cdwriter is found (bug #22343)

-------------------------------------------------------------------
Wed Dec  4 15:29:17 CET 2002 - jsrain@suse.cz

- adapted to new bootloader module interface
- 2.7.1

-------------------------------------------------------------------
Tue Oct 22 16:53:21 CEST 2002 - ms@suse.de

- removed inst_x11 to be part of the installation workflow
- add x11_proposal to:
  hw-config-proposals-home-pc.ycp
  hw-config-proposals-networked-pc.ycp

-------------------------------------------------------------------
Wed Oct 16 14:03:27 CEST 2002 - arvin@suse.de

- correctly handle quotes in /etc/install.inf (bug #20986)

-------------------------------------------------------------------
Wed Oct 16 11:10:07 CEST 2002 - kkaempf@suse.de

- use proper tmpdir for vendor-supplied script when loading
  vendor driver disk (#20967)
- 2.6.87

-------------------------------------------------------------------
Tue Oct 15 16:29:21 CEST 2002 - choeger@suse.de

- renamed product id text from "Open Team Server" to "Openexchange Server",
  because this text is shown into the installation window and the name of
  the cd is associated with this name

-------------------------------------------------------------------
Mon Oct 14 18:21:52 CEST 2002 - sh@suse.de

- V 2.6.85
- Fixed bug #19214: Return to proposal after update

-------------------------------------------------------------------
Mon Oct 14 15:57:34 CEST 2002 - kkaempf@suse.de

- use "UpdateDir" from install.inf when checking vendor
  update media (#19442)
- set /sysconfig/suseconfig/CWD_IN_USER_PATH="no" on non-box
  products (#17464)
- 2.6.84

-------------------------------------------------------------------
Mon Oct 14 15:41:33 CEST 2002 - sh@suse.de

- V 2.6.83
- Fixed bug #19628: Obsolete MediaUI::ChangeMedium() call

-------------------------------------------------------------------
Thu Oct 10 15:26:07 CEST 2002 - arvin@suse.de

- make info text (aka beta warning) scroll-able (bug #20063)

-------------------------------------------------------------------
Wed Oct  9 09:23:53 CEST 2002 - jsrain@suse.cz

- now not enabling 2 gettys on same serial line on p690 (#19788)

-------------------------------------------------------------------
Tue Oct  8 15:37:59 CEST 2002 - kkaempf@suse.de

- disable update for non-box products (#20695)
- 2.6.80

-------------------------------------------------------------------
Mon Oct  7 17:09:46 CEST 2002 - kkaempf@suse.de

- display media.1/info.txt if exists before starting installation
  (#18504)

-------------------------------------------------------------------
Tue Oct  1 17:01:15 CEST 2002 - kkaempf@suse.de

- runlevel 5 only where applicable (#20369)

-------------------------------------------------------------------
Thu Sep 26 18:17:35 CEST 2002 - arvin@suse.de

- remove console kernel option if it's autodectected like
  pseries can do (bug #20177)

-------------------------------------------------------------------
Thu Sep 26 12:56:01 CEST 2002 - choeger@suse.de

- call product specific YaST2 modules before finishing the
  installation

-------------------------------------------------------------------
Tue Sep 24 11:48:17 CEST 2002 - arvin@suse.de

- run depmod after network setup for ssh and vnc installation
  (bug #20040)

-------------------------------------------------------------------
Mon Sep 23 15:31:25 CEST 2002 - arvin@suse.de

- again fix for qt background color (bug #18926)

-------------------------------------------------------------------
Fri Sep 20 17:02:45 CEST 2002 - arvin@suse.de

- in final proposal screen hide button to start control center if
  the control center is not available (bug #19926)

-------------------------------------------------------------------
Fri Sep 20 16:58:14 CEST 2002 - kkaempf@suse.de

- re-init Product module in running system from cached
  product data properly
- 2.6.72

-------------------------------------------------------------------
Fri Sep 20 13:30:40 CEST 2002 - kkaempf@suse.de

- initialize Product module from content data
- 2.6.71

-------------------------------------------------------------------
Fri Sep 20 13:08:08 CEST 2002 - kkaempf@suse.de

- add agent to read "/content" file
- 2.6.69

-------------------------------------------------------------------
Fri Sep 20 11:47:05 CEST 2002 - kkaempf@suse.de

- linuxrc provides 'content' at / now, no need to mount the source.
- 2.6.70

-------------------------------------------------------------------
Fri Sep 20 11:32:26 CEST 2002 - kkaempf@suse.de

- force reboot on s390 after installation
- 2.6.69

-------------------------------------------------------------------
Thu Sep 19 21:17:17 CEST 2002 - kkaempf@suse.de

- umount /var/adm/mount after retrieving content file
- 2.6.68

-------------------------------------------------------------------
Wed Sep 18 17:49:20 CEST 2002 - kkaempf@suse.de

- added product hooks to installation workflow
- 2.6.67

-------------------------------------------------------------------
Wed Sep 18 16:28:57 CEST 2002 - arvin@suse.de

- removed all code regarding zilo (bug #19821)
- fixed qt background color (bug #18926)

-------------------------------------------------------------------
Wed Sep 18 16:00:39 CEST 2002 - arvin@suse.de

- provides/obsoletes the old yast

-------------------------------------------------------------------
Mon Sep 16 12:37:32 CEST 2002 - kkaempf@suse.de

- remove unneeded Save() functions (#19591)

-------------------------------------------------------------------
Thu Sep 12 22:14:45 CEST 2002 - fehr@suse.de

- remove obsolete LVM and MD initialisation in inst_mode.ycp
- 2.6.63

-------------------------------------------------------------------
Thu Sep 12 17:15:52 CEST 2002 - kkaempf@suse.de

- remove control files (#19564)
- 2.6.62

-------------------------------------------------------------------
Thu Sep 12 15:26:35 CEST 2002 - kkaempf@suse.de

- fix vendor path for UnitedLinux (#19442)
- 2.6.61

-------------------------------------------------------------------
Thu Sep 12 14:38:52 CEST 2002 - kkaempf@suse.de

- dont warn about kernel if not in update mode.
- 2.6.60

-------------------------------------------------------------------
Thu Sep 12 13:10:40 CEST 2002 - kkaempf@suse.de

- symlink *.shipped to *.suse on update for LILO compatibility
- 2.6.59

-------------------------------------------------------------------
Wed Sep 11 13:40:41 CEST 2002 - kkaempf@suse.de

- properly unmount sources also on abort and end of update
- move package log to yast2-packager
- handle run-time kernel switch extra
- 2.6.58

-------------------------------------------------------------------
Wed Sep 11 00:42:12 CEST 2002 - kkaempf@suse.de

- remove obsolete package data after update
- release source (CD) and target (rpmdb)
- 2.6.57

-------------------------------------------------------------------
Tue Sep 10 16:15:09 CEST 2002 - arvin@suse.de

- added more provides/obsoletes (bug #19325)

-------------------------------------------------------------------
Tue Sep 10 14:34:13 CEST 2002 - arvin@suse.de

- again fix initial language

-------------------------------------------------------------------
Mon Sep  9 15:46:39 CEST 2002 - kkaempf@suse.de

- fix initial language
- 2.6.54

-------------------------------------------------------------------
Mon Sep 09 15:41:19 CEST 2002 - arvin@suse.de

- run ncurses control center after installation (instead of ycp
  based one) (bug #19246)

-------------------------------------------------------------------
Mon Sep  9 12:48:38 CEST 2002 - kkaempf@suse.de

- drop "noarch"
- 2.6.53

-------------------------------------------------------------------
Mon Sep 09 12:24:03 CEST 2002 - arvin@suse.de

- setup proxy configuration for installation (bug #19189)

-------------------------------------------------------------------
Mon Sep  9 12:20:13 CEST 2002 - kkaempf@suse.de

- remove runme_at_boot at end
- 2.6.51

-------------------------------------------------------------------
Fri Sep  6 12:56:08 CEST 2002 - kkaempf@suse.de

- s390'ers want it different -> k_deflt on smp systems (#18990)
- 2.6.50

-------------------------------------------------------------------
Fri Sep  6 12:48:51 CEST 2002 - kkaempf@suse.de

- properly detect update_mode after restart
- 2.6.49

-------------------------------------------------------------------
Thu Sep  5 20:47:47 CEST 2002 - kkaempf@suse.de

- continue with inst_rpmcopy after update
- 2.6.48

-------------------------------------------------------------------
Thu Sep 05 19:10:43 CEST 2002 - arvin@suse.de

- more old trans-package fun

-------------------------------------------------------------------
Thu Sep 05 15:01:29 CEST 2002 - arvin@suse.de

- always run depmod after installation (bug #18382)
- set HOME=/root during installation (bug #18882)

-------------------------------------------------------------------
Wed Sep  4 16:12:19 CEST 2002 - kkaempf@suse.de

- move update branch to yast2-update (#18876)
- 2.6.45

-------------------------------------------------------------------
Wed Sep 04 12:48:03 CEST 2002 - arvin@suse.de

- fixed provide/obsolete of trans packages (bug #18691)

-------------------------------------------------------------------
Tue Sep  3 22:34:44 CEST 2002 - kkaempf@suse.de

- adapt update workflow to package manager
- 2.6.41

-------------------------------------------------------------------
Mon Sep 02 14:14:15 CEST 2002 - arvin@suse.de

- set default runlevel back to 3 if X11 is not configured
  (bug #18705)

-------------------------------------------------------------------
Mon Sep 02 11:04:17 CEST 2002 - arvin@suse.de

- set HOME=/tmp during installation so qt doesn't pollute root
  filesystem (bug #18663)

-------------------------------------------------------------------
Fri Aug 30 11:18:15 CEST 2002 - arvin@suse.de

- hide output of kill in YaST2.firstboot (bug #18585)
- moved X11Version.ycp to yast2 package

-------------------------------------------------------------------
Thu Aug 29 10:43:43 CEST 2002 - arvin@suse.de

- fixed network start for ssh installation (bug #18506)
- fixed password saving for ssh installation (bug #18507)
- start in textmode for ssh installation (bug #18571)

-------------------------------------------------------------------
Thu Aug 29 10:41:00 CEST 2002 - kkaempf@suse.de

- close source in inst_finish (#18508)

-------------------------------------------------------------------
Wed Aug 28 22:34:37 CEST 2002 - kkaempf@suse.de

- trigger cache copying at end
- 2.6.35

-------------------------------------------------------------------
Tue Aug 27 23:16:31 CEST 2002 - kkaempf@suse.de

- init packagemanager properly
- drop all references to old data (suse/setup/descr/info)

-------------------------------------------------------------------
Tue Aug 27 12:10:15 CEST 2002 - arvin@suse.de

- load firewire support during installation (bug #18379)
- create_interfaces has moved from / to /sbin

-------------------------------------------------------------------
Tue Aug 27 10:43:05 CEST 2002 - arvin@suse.de

- fixes for ssh installation

-------------------------------------------------------------------
Mon Aug 26 12:43:26 CEST 2002 - arvin@suse.de

- don't run x11 configuration if x11 is missing (bug #18208)

-------------------------------------------------------------------
Mon Aug 26 10:18:44 CEST 2002 - kkaempf@suse.de

- ignore even more boot options (#18154)

-------------------------------------------------------------------
Thu Aug 22 20:18:17 CEST 2002 - fehr@suse.de

- call /sbin/vgscan if root filesystem is on LVM before calling
  Boot::Save() (#18180)

-------------------------------------------------------------------
Thu Aug 22 14:43:26 CEST 2002 - arvin@suse.de

- use the same workflow on s390 as on other architectures

-------------------------------------------------------------------
Thu Aug 22 12:31:17 CEST 2002 - kkaempf@suse.de

- drop "ht" flag probing, done in libhd now (#13532).

-------------------------------------------------------------------
Thu Aug 22 10:45:21 CEST 2002 - kkaempf@suse.de

- run "SuSEconfig --module bootsplash" before bootloader
  V 2.6.29

-------------------------------------------------------------------
Thu Aug 22 09:46:46 CEST 2002 - kkaempf@suse.de

- selected packages are also provided after installation
  V 2.6.28

-------------------------------------------------------------------
Thu Aug 22 09:22:28 CEST 2002 - kkaempf@suse.de

- dont use .package agent in inst_finish
  V 2.6.27

-------------------------------------------------------------------
Wed Aug 21 18:01:05 CEST 2002 - kkaempf@suse.de

- fix for build
  V 2.6.26

-------------------------------------------------------------------
Wed Aug 21 16:31:59 CEST 2002 - kkaempf@suse.de

- adaptions to new packager
- V 2.6.25

-------------------------------------------------------------------
Tue Aug 20 19:08:14 CEST 2002 - arvin@suse.de

- use new Mode::x11_setup_needed and Arch::x11_setup_needed

-------------------------------------------------------------------
Tue Aug 20 12:00:23 CEST 2002 - arvin@suse.de

- don't probe for mouse, floppy and usb devices on iseries

-------------------------------------------------------------------
Mon Aug 19 17:58:45 CEST 2002 - olh@suse.de

- implemented starting of ssh in installed system (needed for
  some kinds of remote installation)

-------------------------------------------------------------------
Mon Aug 19 17:53:40 CEST 2002 - arvin@suse.de

- don't probe for mouse, floppy and usb devices on s390

-------------------------------------------------------------------
Mon Aug 19 16:24:31 CEST 2002 - arvin@suse.de

- don't run X11 configuration on S390 (bug #17371)

-------------------------------------------------------------------
Mon Aug 19 09:32:04 CEST 2002 - kkaempf@suse.de

- Moving target by ppc team. One bit more entered to #17739.

-------------------------------------------------------------------
Fri Aug 16 15:21:48 CEST 2002 - kkaempf@suse.de

- drop BOOT_IMAGE=apic evaluation. enableapic is passed
  as normal kernel parameter to k_deflt now.
- add "SuSE" to list of kernel parameters to discard.

-------------------------------------------------------------------
Thu Aug 15 13:53:54 CEST 2002 - kkaempf@suse.de

- linuxrc doesn't reboot on PCMCIA systems any more (#17739)

-------------------------------------------------------------------
Wed Aug 14 17:12:01 CEST 2002 - arvin@suse.de

- added special hardware configuration list for ppc64 and s390
  (bug #17742)

-------------------------------------------------------------------
Wed Aug 14 11:32:07 CEST 2002 - kkaempf@suse.de

- fix NoShell: check (#17714)

-------------------------------------------------------------------
Mon Aug 12 17:01:52 CEST 2002 - kkaempf@suse.de

- fix network parameters passing from /etc/install.inf
- install k_athlon if vendor_id == "AuthenticAMD"  && cpu family >= 6
- drop "acpismp=force" for hyperthreading SMP

-------------------------------------------------------------------
Mon Aug 12 15:48:57 CEST 2002 - kkaempf@suse.de

- read /etc/install.inf:InstMode correctly

-------------------------------------------------------------------
Thu Aug  8 16:23:00 CEST 2002 - kkaempf@suse.de

- honor "/etc/install.inf:NoShell" to suppress extra shell on tty2.

-------------------------------------------------------------------
Wed Aug  7 12:16:33 CEST 2002 - kkaempf@suse.de

- allow for multiple foreign primary partitions (#17458)

-------------------------------------------------------------------
Wed Aug 07 10:47:45 CEST 2002 - arvin@suse.de

- removed access to variable DEFAULT_LANGUAGE in YaST2 start
  script (now only RC_LANG is unsed)

-------------------------------------------------------------------
Tue Aug 06 12:51:33 CEST 2002 - arvin@suse.de

- don't start vnc server twice after reboot during installation
  (bug #17415)

-------------------------------------------------------------------
Mon Aug 05 18:56:15 CEST 2002 - arvin@suse.de

- even more changed for new /etc/install.inf agent

-------------------------------------------------------------------
Mon Aug  5 16:57:21 CEST 2002 - ms@suse.de

- do not call module x11 if serial_console or vnc session
  is active: (#17233)

-------------------------------------------------------------------
Mon Aug  5 15:17:53 CEST 2002 - kkaempf@suse.de

- call "/create_interface <destdir>" on S/390 in order to get network
  setup data to installed system.

-------------------------------------------------------------------
Mon Aug 05 12:10:21 CEST 2002 - arvin@suse.de

- further changed for new /etc/install.inf agent

-------------------------------------------------------------------
Sat Aug 03 15:33:51 CEST 2002 - arvin@suse.de

- removed option -noxim for qt frontend since bug #17161 is now
  solved by changes to yast2-qt

-------------------------------------------------------------------
Fri Aug 02 15:02:54 CEST 2002 - arvin@suse.de

- run qt frontend with option -noxim (bug #17161)
- configure only network card on iSeries

-------------------------------------------------------------------
Fri Aug  2 14:31:49 CEST 2002 - olh@suse.de

- export Y2DEBUG and increase logsize in YaST2.firstboot when
  booted with 'debug'

-------------------------------------------------------------------
Wed Jul 31 16:21:07 CEST 2002 - msvec@suse.cz

- remove MakeCDLinks from inst_finish.ycp (#17309)

-------------------------------------------------------------------
Wed Jul 31 16:21:07 CEST 2002 - msvec@suse.cz

- new agent for /etc/install.inf

-------------------------------------------------------------------
Mon Jul 29 18:15:45 CEST 2002 - arvin@suse.de

- fixed return value in inst_x11.ycp

-------------------------------------------------------------------
Fri Jul 26 13:35:24 CEST 2002 - ms@suse.de

- add subdirectory x11 and include the base modules
  X11Version and inst_x11 to be present at any time

-------------------------------------------------------------------
Tue Jul 23 15:29:46 CEST 2002 - olh@suse.de

- new kernel names and binaries for ppc.

-------------------------------------------------------------------
Tue Jul 23 12:17:48 CEST 2002 - olh@suse.de

- add -httpd /usr/share/vnc/classes to inst_setup_vnc

-------------------------------------------------------------------
Sat Jul 20 11:35:06 CEST 2002 - olh@suse.de

- use WFM::Execute (.local to copy vnc data to target directory

-------------------------------------------------------------------
Fri Jul 19 18:05:51 CEST 2002 - fehr@suse.de

- removed writing of /etc/fstab from inst_finish it is now in
  inst_prepdisk
- version 2.6.5

-------------------------------------------------------------------
Thu Jul 18 13:37:59 CEST 2002 - fehr@suse.de

- moved variable immediate_prepdisk from module Installation to
  module Storage.

-------------------------------------------------------------------
Wed Jul 17 16:29:25 CEST 2002 - arvin@suse.de

- fixed S390 reboot message (bug #17049)

-------------------------------------------------------------------
Tue Jul 16 17:25:31 CEST 2002 - sh@suse.de

- provide/obsolete yast2-trans-inst-proposal and
  yast2-trans-inst-general

-------------------------------------------------------------------
Wed Jul 10 15:51:00 CEST 2002 - arvin@suse.de

- omit keyboard, mouse and bootloader in initial proposal on s390
- fixed location of ycp data files

-------------------------------------------------------------------
Thu Jul 04 16:10:45 CEST 2002 - arvin@suse.de

- moved non binary files to /usr/share/YaST2

-------------------------------------------------------------------
Mon Jun 24 15:24:43 CEST 2002 - kkaempf@suse.de

- New package: split off purely installation related code
  from yast2.rpm<|MERGE_RESOLUTION|>--- conflicted
+++ resolved
@@ -1,17 +1,13 @@
 -------------------------------------------------------------------
-<<<<<<< HEAD
-Thu Jan  5 13:16:08 CET 2017 - schubi@suse.de
-=======
 Mon Dec 19 13:23:12 UTC 2016 - mfilka@suse.com
 
 - fate#321739
   - Made user's interaction possible in case of error in read-only
     proposal.
-- 3.1.217.9 
-
--------------------------------------------------------------------
-Wed Dec 14 15:47:02 UTC 2016 - jreidinger@suse.com
->>>>>>> fbd57291
+- 3.2.14
+
+-------------------------------------------------------------------
+Thu Jan  5 13:16:08 CET 2017 - schubi@suse.de
 
 - AutoYaST after second stage: Initialize tty1 in order to remove
   old YaST output and to show the cursor again.
