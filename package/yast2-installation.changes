-------------------------------------------------------------------
<<<<<<< HEAD
Wed Jan 25 10:41:33 UTC 2017 - igonzalezsosa@suse.com

- Add an option to disable the self-update feature through the
  AutoYaST profile (FATE#319716)
- 3.2.17
=======
Fri Jan 27 15:55:33 UTC 2017 - kanderssen@suse.com

- Ask for installation confirmation in all-in-one dialog before
  proceed with it. (Fate#322328)
- 3.1.217.16

-------------------------------------------------------------------
Fri Jan 27 09:11:32 UTC 2017 - jreidinger@suse.com

- Respect newly registered update repos in software proposal and
  do register. (FATE#322328)
- 3.1.217.15

-------------------------------------------------------------------
Thu Jan 26 14:16:43 UTC 2017 - jreidinger@suse.com

- handle proposal errors in all-in-one dialog (FATE#322328)
- 3.1.217.14

-------------------------------------------------------------------
Wed Jan 25 15:29:02 UTC 2017 - mvidner@suse.com

- Added an all-in-one installation overview for CaaSP (FATE#322328)
- 3.1.217.13
>>>>>>> 69ae3830

-------------------------------------------------------------------
Fri Jan 20 08:44:28 UTC 2017 - mfilka@suse.com

- bnc#1017752
  - do not show language change warning in software proposal
    incorrectly when language was not changed.
<<<<<<< HEAD
- 3.2.16
=======
- 3.1.217.12
>>>>>>> 69ae3830

-------------------------------------------------------------------
Tue Jan 17 15:34:22 UTC 2017 - igonzalezsosa@suse.com

- Do not retry to download release notes if a previous attempt
  failed (bsc#1015794)
- 3.2.15

-------------------------------------------------------------------
Mon Jan 16 12:42:52 UTC 2017 - jreidinger@suse.com

- add ability to roles to enable list of services when selected
  (FATE#321754)

-------------------------------------------------------------------
Mon Jan 16 12:17:38 UTC 2017 - mfilka@suse.com

- fate#321739
  - Made user's interaction possible in case of error in read-only
    proposal.
<<<<<<< HEAD
- 3.2.14
=======
- 3.1.217.9
>>>>>>> 69ae3830

-------------------------------------------------------------------
Thu Jan  5 13:16:08 CET 2017 - schubi@suse.de

- AutoYaST after second stage: Initialize tty1 in order to remove
  old YaST output and to show the cursor again.
  (bnc#1018037)
- 3.2.13

-------------------------------------------------------------------
Wed Dec 14 15:47:02 UTC 2016 - jreidinger@suse.com

Port changes from CASP1.0:

- Change layout of new installation dialog according to UX team
  suggestion (FATE#321754)
- Set root subvolume read-only if configured (Fate##321755)
- Document new control.xml parameter root_subvolume_read_only
- Add new installation dialog with keyboard layout and root
  password (FATE#321754)
- Added worker role dialog (Fate#321754)
- implement support for running additional dialogs for specific
  roles (FATE#321754)
- Added description for readonly_timezone and
  clone_install_recommended_default flag in control-file
  documentation. (Fate#321754, Fate#321764)
- 3.2.12

-------------------------------------------------------------------
Wed Dec  7 14:00:53 UTC 2016 - igonzalezsosa@suse.com

- Do not crash when the proposal screen is configured through
  an AutoYaST profile and tabs are not being used (bsc#1013976)
- 3.2.11

-------------------------------------------------------------------
Tue Nov 22 12:27:17 UTC 2016 - jreidinger@suse.com

- fix missing icon next to SSH Key Import in autoyast
  (bsc#988377)

-------------------------------------------------------------------
Fri Nov 18 15:10:49 UTC 2016 - jreidinger@suse.com

- add missing file causing crash (introduced with generic fix of
  bsc#1003682)
  (invisible in master since autotools support is dropped there)
- 3.2.10

-------------------------------------------------------------------
Thu Nov 17 11:59:06 CET 2016 - shundhammer@suse.de

- Documentation for new storage related parameters in control.xml
  (Fate#321736)

-------------------------------------------------------------------
Mon Nov 14 14:30:12 UTC 2016 - jreidinger@suse.com

- The user has to confirm when the configuration proposal contains
  a non-blocking error (generic fix for bsc#1003682)
- 3.2.9

-------------------------------------------------------------------
Fri Nov 11 16:41:25 CET 2016 - schubi@suse.de

- Fixed bug: AutoYaST hangs while running second stage.
  Removed network.service in the Before section of
  YaST2-Firstboot.service. (bnc#1007752)
- 3.2.8

-------------------------------------------------------------------
Fri Nov 11 13:50:06 UTC 2016 - jreidinger@suse.com

- Do not crash if importing ssh config from system which
  /etc/os-release does not contain pretty name (bsc#1009492)
- 3.2.7

-------------------------------------------------------------------
Mon Oct 31 13:23:38 UTC 2016 - lslezak@suse.cz

- Added support for read-only proposal modules (fate#321739)
- 3.2.6

-------------------------------------------------------------------
Thu Oct 27 15:09:58 CEST 2016 - shundhammer@suse.de

- Documentation for subvolumes in control.xml (fate#321737)

-------------------------------------------------------------------
Thu Oct 20 09:52:00 UTC 2016 - jreidinger@suse.com

- more robust password filtering in y2start.log
  (bsc#798966)
- 3.2.5

-------------------------------------------------------------------
Thu Oct 13 14:15:23 UTC 2016 - igonzalezsosa@suse.com

- Set libyui-ncurses environment before starting the installer
  (related to bsc#780621)
- 3.2.4

-------------------------------------------------------------------
Thu Oct 13 13:55:33 UTC 2016 - igonzalezsosa@suse.com

- Bump version number to release fixes for bnc#999895,
  bsc#988700 and bnc#999953.
- 3.2.3

-------------------------------------------------------------------
Thu Oct  6 12:55:58 CEST 2016 - schubi@suse.de

- AutoYaST upgrade: Do not override the Report module settings in
  the AutoYaST upgrade mode, keep the previous settings
  (bnc#999895).

-------------------------------------------------------------------
Thu Sep 29 08:09:28 UTC 2016 - igonzalezsosa@suse.com

- Translate description of Snapper snapshots (bsc#988700)
- 3.2.2

-------------------------------------------------------------------
Wed Sep 21 11:00:27 CEST 2016 - schubi@suse.de

- Fixed crash if one defined proposal module has not been found on
  system while switching back from "Expert" proposal.
  (bnc#999953)
- 3.2.1

-------------------------------------------------------------------
Wed Sep 14 13:53:41 UTC 2016 - jreidinger@suse.com

- reduce time needed for building this package
- 3.2.0

-------------------------------------------------------------------
Tue Sep 13 12:37:57 UTC 2016 - jreidinger@suse.com

- fix skipping of proposal returning empty hash otherwise it
  creates non sense proposal entry in UI (bnc#994127)
- 3.1.215

-------------------------------------------------------------------
Tue Aug 30 06:55:13 UTC 2016 - lslezak@suse.cz

- Display a warning popup when the installer self-update uses
  the fallback URL instead of the selected SMT or the default SCC
  server (bsc#996179)
- Do not contact the registration server in self-update when
  network is not running, skip self-update completely
- 3.1.214

-------------------------------------------------------------------
Thu Aug 25 14:23:20 UTC 2016 - lslezak@suse.cz

- Move the installer self update step earlier in the workflow
  so the user entered values are not lost after restart and avoid
  repeating some steps again (bsc#985055)
- This also fixes losing some values due to restaring YaST (bsc#993690),
  (bsc#992608)
- Improved the self update URL handling - the boot parameter has
  the highest priority, always ask user when a SLP service is found,
  in AutoYaST mode SLP needs to be enabled in the profile
- Display progress when downloading and applying the updates
- 3.1.213

-------------------------------------------------------------------
Wed Aug 25 12:51:45 UTC 2016 - cwh@suse.com

- Replace unicode bullet char by asterisk for ncurses (bsc#995082)
- 3.1.212

-------------------------------------------------------------------
Thu Aug 25 07:33:10 UTC 2016 - jreidinger@suse.com

- fix writing proposals (bnc#994127)
- 3.1.211

-------------------------------------------------------------------
Wed Aug 17 15:02:02 UTC 2016 - jreidinger@suse.com

- filter out same repositories from extraurls if they differ only
  in trailing slash (bnc#970488)
- 3.1.210

-------------------------------------------------------------------
Tue Aug 16 15:34:43 UTC 2016 - kanderssen@suse.com

- SSH Importer: Width fix to avoid cut of CheckBoxFrame Label
  (fate##319624)
- 3.1.209

-------------------------------------------------------------------
Tue Aug 16 13:28:14 CEST 2016 - locilka@suse.com

- Fixed testsuite for inst_complex_welcome after implementing lazy
  loading in ProductLicense in yast2-packager (bsc#993285)
- 3.1.208

-------------------------------------------------------------------
Fri Aug  5 07:22:59 UTC 2016 - igonzalezsosa@suse.com

- Fix the registration screen initialization when SCC server
  is used during self-update (FATE#319716)
- 3.1.207

-------------------------------------------------------------------
Thu Aug  4 10:02:28 UTC 2016 - igonzalezsosa@suse.com

- Retrieve the self-update URL from the registration
  server (SCC/SMT) (FATE#319716)
- 3.1.206

-------------------------------------------------------------------
Wed Aug  3 17:06:46 CEST 2016 - locilka@suse.com

- UI, UX and internal handling for the Welcome screen optimized to
  prevent from not showing that the license needs to be accepted
  (bsc#980374).
- 3.1.205

-------------------------------------------------------------------
Fri Jul 29 07:32:46 UTC 2016 - ancor@suse.com

- If the user has skipped multipath activation, don't ask again
  after installer self-update (bsc#989770)
- 3.1.204

-------------------------------------------------------------------
Fri Jul 22 13:48:12 UTC 2016 - igonzalezsosa@suse.com

- Don't halt the installation if installer updates server
  cannot be reached when using AutoYaST (bsc#988949)
- 3.1.203

-------------------------------------------------------------------
Thu Jul 21 11:52:59 UTC 2016 - jreidinger@suse.com

- simplify and speed up inst_finish client (bnc#986649)
- add test suite for inst_finish client
- 3.1.202

-------------------------------------------------------------------
Mon Jul 18 13:13:05 UTC 2016 - lslezak@suse.cz

- Run extra inst-sys cleanup to free more memory on systems with
  low memory (bsc#974601)
- 3.1.201

-------------------------------------------------------------------
Thu Jul 14 08:10:16 UTC 2016 - lslezak@suse.cz

- Properly adjust the OOM killer (oom_score_adj has a different
  range than the original oom_adj) (bsc#974601)
- 3.1.200

-------------------------------------------------------------------
Tue Jul 12 16:14:28 CEST 2016 - schubi@suse.de

- Added AutoYaST schema file "ssh_import".
  (fate#319624)
- 3.1.199

-------------------------------------------------------------------
Mon Jun 27 13:00:24 UTC 2016 - jreidinger@suse.com

- Make writing of bootloader settings the last step so that other
  installation steps (kdump, cio-ignore) do not have to waste time
  repeating it
  (bnc#986649)
- 3.1.198

-------------------------------------------------------------------
Thu Jun 23 08:17:24 UTC 2016 - lslezak@suse.cz

- Display more information in the error popup when downloading
  the optional installer updates fails (bsc#986091)
- 3.1.197

-------------------------------------------------------------------
Thu Jun 16 13:31:16 UTC 2016 - igonzalezsosa@suse.com

- Avoid restarting YaST when self-update repository exists but
  is empty (bsc#985113)
- 3.1.196

-------------------------------------------------------------------
Wed Jun 15 15:15:15 CEST 2016 - snwint@suse.de

- call set_videomode to adjust video mode (bsc#974821)
- 3.1.195

-------------------------------------------------------------------
Tue Jun 14 14:17:53 UTC 2016 - igonzalezsosa@suse.com

- Fix architecture detection during self-update (bsc#984656)
- 3.1.194

-------------------------------------------------------------------
Thu Jun  2 11:09:33 UTC 2016 - schubi@suse.de

- Adapt AutoYaST to support import of SSH server keys/configuration
  (fate#319624)
- 3.1.193

-------------------------------------------------------------------
Thu Jun  2 10:09:33 UTC 2016 - igonzalezsosa@suse.com

- Drop yast2-installation-devel-doc package (fate#320356)
- 3.1.192

-------------------------------------------------------------------
Wed Jun  1 11:41:27 UTC 2016 - igonzalezsosa@suse.com

- When importing SSH keys/configuration, only regular files
  will be considered (bsc#982522)
- Force YaST2-Firstboot.service to run after
  YaST2-Second-Stage.service (bsc#980365)
- 3.1.191

-------------------------------------------------------------------
Mon May 30 14:35:05 UTC 2016 - lslezak@suse.cz

- Move the debugger invocation code to yast2-ruby-bindings package
  to use the same implementation at run time (FATE#318421)
- 3.1.190

-------------------------------------------------------------------
Thu May 26 13:17:42 UTC 2016 - kanderssen@suse.com

- System Role: centered dialog (ncurses).

-------------------------------------------------------------------
Wed May 25 15:49:41 UTC 2016 - kanderssen@suse.com

- More visual improvements in the SSH keys importing proposal
  summary based on blog entry feedback. (Fate#319624)
- 3.1.189

-------------------------------------------------------------------
Wed May 25 13:07:59 UTC 2016 - lslezak@suse.cz

- Start the Ruby debugger at the beginning of installation
  when Y2DEBUGGER is set (FATE#318421)
- 3.1.188

-------------------------------------------------------------------
Tue May 17 08:17:51 UTC 2016 - ancor@suse.com

- Visual improvement in the SSH keys importing proposal summary

-------------------------------------------------------------------
Mon May 16 16:39:34 UTC 2016 - ancor@suse.com

- The user is now informed about SSH keys to be reused (copied
  from a previous system) during system installation.
- The user can select a different partition (or none) to read the
  keys from and whether to also copy config files.
- SSH import functionality not longer depending from
  "copy_to_system" feature.
- Fate#319624
- 3.1.187

-------------------------------------------------------------------
Mon May 16 08:29:25 UTC 2016 - lslezak@suse.cz

- SSH installation: handle closing the initial installation screen
  by the window manager close button (bsc#979499)
- 3.1.186

-------------------------------------------------------------------
Mon May  9 15:14:22 CEST 2016 - schubi@suse.de

- Do not copy licenses from inst-sys to target system.
  Showing EULA location in the installed system.
  (fate#219341)
- 3.1.185

-------------------------------------------------------------------
Fri May  6 11:09:28 UTC 2016 - jsrain@suse.cz

- get more texts for roles dialog from control file, allow
  a general label (bsc#974625)
- 3.1.184

-------------------------------------------------------------------
Thu May  5 13:39:46 UTC 2016 - ancor@suse.com

- Always read the lists of local users in the previous system to
  have them available during user importing (part of fate#319624)
- 3.1.183

-------------------------------------------------------------------
Wed Apr 20 10:47:12 UTC 2016 - knut.anderssen@suse.com

- Disk Activation step will be skipped in case of installer update
  success (bsc#974409)
- License agreement will be remembered in case of going back after
  a installer update.
- 3.1.182

-------------------------------------------------------------------
Tue Apr 19 09:08:35 UTC 2016 - igonzalezsosa@suse.com

- Fix handling of license acceptance in welcome screen
  (bsc#975774)
- 3.1.181

-------------------------------------------------------------------
Fri Apr 15 12:51:00 UTC 2016 - lslezak@suse.cz

- Run the automatic installer self update also in the AutoYaST
  mode, read the optional custom URL from the profile ("general" ->
  "self_update_url" node) (FATE#319716)
- 3.1.180

-------------------------------------------------------------------
Wed Apr 13 07:14:09 UTC 2016 - mfilka@suse.com

- bsc#956473
  - improved formatting of network interfaces listing
- 3.1.179

-------------------------------------------------------------------
Tue Apr 12 15:09:15 UTC 2016 - jreidinger@suse.com

- do not install perl-Bootloader-YAML on target system as it is no
  longer needed (FATE#317701)
- 3.1.178

-------------------------------------------------------------------
Mon Apr  4 09:48:42 UTC 2016 - igonzalezsosa@suse.com

- Automatic update during installation will use Zypper repositories
  instead of Driver Update Disks (FATE#319716).
- 3.1.177

-------------------------------------------------------------------
Wed Mar 23 16:32:31 UTC 2016 - cwh@suse.com

- Moved proc_modules.scr to yast2.rpm to avoid that yast-sound
  depends on yast-installation (bsc#972310)
- 3.1.176

-------------------------------------------------------------------
Tue Mar 15 07:41:01 UTC 2016 - knut.anderssen@suse.com

- Added automatic update during installation (FATE#319716)
- 3.1.175

-------------------------------------------------------------------
Mon Mar 14 13:09:52 UTC 2016 - mvidner@suse.com

- System Role: align labels (FATE#317481).
- System Role: pop-up if changing the role to a different one.
- 3.1.174

-------------------------------------------------------------------
Mon Mar 14 09:39:50 UTC 2016 - igonzalezsosa@suse.com

- Moved Yast::Transfer::FileFromUrl here from yast2-update
  (FATE#319716).
- 3.1.173

-------------------------------------------------------------------
Fri Mar  4 14:24:49 UTC 2016 - mvidner@suse.com

- Added a System Role step in the installation (FATE#317481).
- 3.1.172

-------------------------------------------------------------------
Mon Feb 29 09:05:16 UTC 2016 - mfilka@suse.com

- bsc#956473
  - network interfaces listing shows all IPv4 / IPv6 addresses per
    device
- 3.1.171

-------------------------------------------------------------------
Fri Feb 26 08:36:55 UTC 2016 - ancor@suse.com

- Ensure plymouth does not interfere with X11 when executing
  yast2-firstboot (bsc#966874)
- 3.1.170

-------------------------------------------------------------------
Sun Feb 21 21:15:02 UTC 2016 - mfilka@suse.com

- bnc#960703
  - network service setup moved into yast2-network package.
- 3.1.169

-------------------------------------------------------------------
Wed Feb 17 16:03:56 UTC 2016 - cwh@suse.com

- Remove autoyast clone button (fate#317970) 
- 3.1.168

-------------------------------------------------------------------
Thu Dec 22 15:53:34 CET 2015 - schubi@suse.de

- Removing network dependencies in the service files in order to
  prevent booting cycles in Tumbleweed. (bnc#954908)
- 3.1.167

-------------------------------------------------------------------
Mon Dec 21 08:08:15 UTC 2015 - jsrain@suse.cz

- fixed function name to check zKVM hypervisor (bsc#956736)
- 3.1.166

-------------------------------------------------------------------
Fri Dec 11 09:17:16 UTC 2015 - jsrain@suse.cz

- don't enforce the disk activation dialog on zKVM (bsc#956736)
- 3.1.165

-------------------------------------------------------------------
Wed Dec  2 13:55:07 UTC 2015 - mvidner@suse.com

- Ensure second stage and YaST-Firstboot don't get killed by
  getty when running over 2nd or 3rd serial console (bsc#935965)
- 3.1.164

-------------------------------------------------------------------
Thu Nov 26 09:09:59 UTC 2015 - jreidinger@suse.com

- Do not crash in proposal client if zfcp proposal reports itself
  as unavailable (bnc#956745)

-------------------------------------------------------------------
Wed Nov 25 13:15:19 UTC 2015 - lslezak@suse.cz

- Save the software selection for using it later in AutoYaST
  when deploying installation images (bsc#956325, bsc#910728)
- 3.1.163

-------------------------------------------------------------------
Fri Nov  6 11:59:26 UTC 2015 - ancor@suse.com

- Ensure second stage and YaST-Firstboot don't get killed by
  getty when running over serial console (bsc#935965)
- 3.1.162

-------------------------------------------------------------------
Fri Oct  9 13:32:36 UTC 2015 - ancor@suse.com

- Language selection screen fixed to immediately apply the keyboard
  layout after changing it automatically (bsc#947969).
- 3.1.161

-------------------------------------------------------------------
Thu Oct  1 15:55:54 UTC 2015 - ancor@suse.com

- Simplified second stage systemd unit to avoid dependencies cycles
  (bnc#947521 and bnc#931643). Logic moved to YaST startup scripts.
- 3.1.160

-------------------------------------------------------------------
Fri Sep  4 07:07:33 UTC 2015 - jsrain@suse.cz

- fix bug preventing to finish proposal in some sutuations
  (bsc#944334)
- 3.1.159

-------------------------------------------------------------------
Thu Sep  3 14:41:07 CEST 2015 - locilka@suse.com

- Fixed setting language / languages in the installation welcome
  screen (bsc#943746, bsc#944035)
- 3.1.158

-------------------------------------------------------------------
Wed Sep  2 09:43:21 UTC 2015 - igonzalezsosa@suse.com

- Move #second_stage_required? method to InstFunctions module
  to be used by AutoYaST (bnc#892091)
- 3.1.157

-------------------------------------------------------------------
Tue Aug 25 10:17:24 CEST 2015 - schubi@suse.de

- fixed cio_ignore testcase
  This testcase is for bnc#941406
- 3.1.156

-------------------------------------------------------------------
Thu Aug 13 13:26:56 CEST 2015 - schubi@suse.de

- AutoYaST S390: handling cio_ignore
  Entry <general><cio_ignore> in order to set it
  (values: true/false). If it is not set cio_ignore is true.
  So it is backward compatible.
  (bnc#941406)
- cio_ignore does not make sense for KVM or z/VM. So checking
  for KVM and z/VM and evtl. disabling cio_ignore (fate#317861).
- 3.1.155

-------------------------------------------------------------------
Tue Aug 11 15:50:49 CEST 2015 - schubi@suse.de

- AutoYaST second stage: YaST2-Second-Stage.service
  Continue installation even if plymouth has returned an error.
  (bnc#940878)
- 3.1.154

-------------------------------------------------------------------
Fri Aug  7 12:53:08 UTC 2015 - igonzalezsosa@suse.com

- Fix release notes loading when network is not working (bsc#940648)
- 3.1.153

-------------------------------------------------------------------
Wed Aug  5 11:45:25 UTC 2015 - jsrain@suse.cz

- store cio_ignore settings before installing bootloader
  (bsc#933177)
- 3.1.152

-------------------------------------------------------------------
Fri Jul 24 13:01:22 UTC 2015 - jsrain@suse.cz

- avoid duplicating release notes for products (bsc#935599)
- 3.1.151

-------------------------------------------------------------------
Tue Jul 21 09:16:03 UTC 2015 - mvidner@suse.com

- Moved client code to lib/installation/clients to enable test
  coverage measurements.
- 3.1.150

-------------------------------------------------------------------
Wed Jul  1 13:50:55 CEST 2015 - shundhammer@suse.de

- Cleanup for snapshots made during installation (bnc#935923)
- 3.1.149 

-------------------------------------------------------------------
Wed Jul  1 10:46:50 CEST 2015 - locilka@suse.com

- Fixed handling user request to change an installation proposal
  (bsc#936448)
- 3.1.148

-------------------------------------------------------------------
Mon Jun 29 13:11:57 UTC 2015 - lslezak@suse.cz

- fixed menu button label in the proposal (bsc#936427)
- 3.1.147

-------------------------------------------------------------------
Mon Jun 29 08:41:17 UTC 2015 - jreidinger@suse.com

- add ability to hide export button (fate#315161)
- 3.1.146

-------------------------------------------------------------------
Wed Jun 17 09:29:09 CEST 2015 - locilka@suse.com

- Implemented triggers for installation proposal (FATE#317488).
  Any *_proposal client can define 'trigger' in 'MakeProposal'
  that defines in which circumstances it should be called again
  after all proposals have been called, e.g., if partitioning or
  software selection changes.
- 3.1.145

-------------------------------------------------------------------
Tue Jun  2 08:41:03 UTC 2015 - jreidinger@suse.com

- fix crash in Upgrade when creating post upgrade snapshot
  (fate#317973)
- 3.1.144

-------------------------------------------------------------------
Thu May 28 12:41:49 UTC 2015 - igonzalezsosa@suse.com

- add a client to create a snapshot after installation/upgrade
  (fate#317973)
- 3.1.143

-------------------------------------------------------------------
Wed May 20 19:29:48 UTC 2015 - lslezak@suse.cz

- set Xvnc server resolution to 96 dpi to fix broken layout in VNC
  installations (defaults to 75 dpi) (bsc#919456)
- 3.1.142

-------------------------------------------------------------------
Fri Apr 24 06:01:14 UTC 2015 - ancor@suse.com

- Fixed an error preventing the VNC connection during second
  installation stage of AutoYaST when using VNC=1 (bnc#923901)
- 3.1.141

-------------------------------------------------------------------
Wed Apr 20 13:11:40 CEST 2015 - schubi@suse.de

- Fixed differnt bugs in proposal overview with multiple tabs.
- Checking if plymouth is available while starting second
  installation stage for AutoYaST.
- 3.1.140

-------------------------------------------------------------------
Thu Apr 16 13:02:23 CEST 2015 - locilka@suse.com

- Always enable systemd startup services for Second Stage and
  Firstboot (bsc#924278)
- 3.1.139

-------------------------------------------------------------------
Thu Apr  2 09:27:55 UTC 2015 - jreidinger@suse.com

- avoid endless loop when confirm update in proposal runner
  (FATE#315161)
- 3.1.138

-------------------------------------------------------------------
Wed Apr  1 18:54:34 UTC 2015 - jreidinger@suse.com

- fix method missing error in proposal_runner (FATE#315161)
- 3.1.137

-------------------------------------------------------------------
Wed Apr  1 11:39:32 UTC 2015 - jreidinger@suse.com

- fix dependencies in proposal_store (FATE#315161)
- 3.1.136

-------------------------------------------------------------------
Fri Mar 27 13:14:22 UTC 2015 - jreidinger@suse.com

- allow proposal runner dialog to use different proposal store
  (FATE#315161)
- 3.1.135

-------------------------------------------------------------------
Tue Feb 17 14:24:19 CET 2015 - aschnell@suse.de

- get list of mounts from /proc/mounts in umount_finish (for
  fate#318392)
- 3.1.134

-------------------------------------------------------------------
Mon Feb 16 12:44:16 UTC 2015 - cwh@suse.com

- Delete or copy install.inf as applicable (bnc#897066)
- 3.1.133

-------------------------------------------------------------------
Wed Feb 11 09:03:38 UTC 2015 - lslezak@suse.cz

- removed redundant initialization label (bnc#878538)
- 3.1.132

-------------------------------------------------------------------
Fri Feb  6 12:56:53 UTC 2015 - ancor@suse.com

- The unit tests are now compatible with RSpec 3 (bnc#916364)
- 3.1.131

-------------------------------------------------------------------
Wed Feb  4 13:15:43 UTC 2015 - lslezak@suse.cz

- support custom display number in "display_ip" boot option
  (bnc#913888)
- 3.1.130

-------------------------------------------------------------------
Tue Feb  3 11:11:49 CET 2015 - schubi@suse.de

- AutoYaST: If the system starts in multi-user mode plymouth will
  be quit while installation in order to ensure that installation
  will be finished on console 1 and the login prompt will be
  shown.
  (bnc#903682,889757,897956)

-------------------------------------------------------------------
Thu Jan 29 17:10:44 UTC 2015 - jsrain@suse.cz

- allow keyboard layout testing in language dialog (bsc#889549)
- 3.1.129

-------------------------------------------------------------------
Tue Jan 27 13:39:57 CET 2015 - jsuchome@suse.cz

- explicitely set language packages for installation during the
  live install (bnc#904103)
- 3.1.128

-------------------------------------------------------------------
Mon Jan 26 16:09:01 UTC 2015 - jreidinger@suse.com

- fix typo causing error in installation ( catched by openQA ) 

-------------------------------------------------------------------
Mon Jan 26 10:21:19 UTC 2015 - jreidinger@suse.com

- Properly install new Proposal* libs to fix installation

-------------------------------------------------------------------
Tue Jan 13 12:27:52 UTC 2015 - jreidinger@suse.com

- Refactored inst_proposal into Installation::ProposalRunner and
  Installation::ProposalStore.
- 3.1.127

-------------------------------------------------------------------
Tue Jan 13 12:27:40 UTC 2015 - jsrain@suse.cz

- fixed progress bar during (live) image installation (bsc#854378)

-------------------------------------------------------------------
Wed Jan  7 14:27:28 UTC 2015 - jreidinger@suse.com

- do not stuck during copy of logs files (bnc#897091)
- 3.1.126

-------------------------------------------------------------------
Thu Dec 18 20:12:47 UTC 2014 - lslezak@suse.cz

- Fix bashisms and shebangs in scripts (by "Ledest")
- 3.1.125

-------------------------------------------------------------------
Wed Dec 10 15:57:59 CET 2014 - aschnell@suse.de

- drop check for Gtk since Gtk UI of YaST is no longer supported
  (bsc#908607)
- 3.1.124

-------------------------------------------------------------------
Thu Dec  4 09:50:16 UTC 2014 - jreidinger@suse.com

- remove X-KDE-Library from desktop file (bnc#899104)

-------------------------------------------------------------------
Wed Nov 26 16:53:17 UTC 2014 - ancor@suse.com

- Added more debug information in order to track bnc#897091
- 3.1.122

-------------------------------------------------------------------
Fri Nov 14 09:51:04 UTC 2014 - ancor@suse.com

- Merging changes from 3.1.116.1 (SLE12 maintenance branch)
- Fixed the "previously used repositories" step to work properly
  when reached using the back button (bnc#889791)
- 3.1.121

-------------------------------------------------------------------
Tue Nov  4 08:32:27 UTC 2014 - jreidinger@suse.com

- Improve dialog asking if system should be cloned (bnc#900028)
- 3.1.120

-------------------------------------------------------------------
Mon Nov  3 16:19:30 CET 2014 - schubi@suse.de

- AutoYaST Second Stage: Fixed a crash in package management when
  running in Qt UI with libproxy1-config-kde4 package installed.
  (bnc#866692)
- 3.1.119

-------------------------------------------------------------------
Fri Oct 31 07:41:09 UTC 2014 - jreidinger@suse.com

- do not write obsolete /etc/syconfig/boot RUN_PARALLEL key
  (bnc#896207)
- 3.1.118

-------------------------------------------------------------------
Thu Oct 30 07:35:52 UTC 2014 - lslezak@suse.cz

- properly setup locale in installation start script to display
  texts and labels correctly in a texmode installation and also
  to translate all buttons in graphical mode (removed "testutf8"
  calls, it has been dropped, always set UTF-8 locale) (bnc#902411)
- 3.1.117

-------------------------------------------------------------------
Wed Sep 17 16:04:11 UTC 2014 - lslezak@suse.cz

- additionaly return file system type in ".run.df" agent result,
  (to use it in the disk usage calculation bnc#896176)
- 3.1.116

-------------------------------------------------------------------
Thu Sep  4 12:21:25 UTC 2014 - mvidner@suse.com

- Use a more flexible rubygem requirement syntax (bnc#895069)
- 3.1.115

-------------------------------------------------------------------
Wed Aug 28 15:31:55 UTC 2014 - ancor@suse.com

- Enabled remote access on systems installed using VNC (bnc#893501)
- 3.1.114

-------------------------------------------------------------------
Thu Aug 28 15:04:59 CEST 2014 - locilka@suse.com

- Setting data for &product; macro (used in helps) as soon as
  the base-product repository is initialized (bnc#886608)
- 3.1.113

-------------------------------------------------------------------
Wed Aug 27 15:39:52 CEST 2014 - locilka@suse.com

- Fixed [Abort] button handling in Disks Activation dialog
  (bnc#893281)
- 3.1.112

-------------------------------------------------------------------
Wed Aug 27 10:33:03 CEST 2014 - schubi@suse.de

- Autoyast: Second stage will not be called at all. This bug has
  been generated due the fix in bnc#886464.
- 3.1.111

-------------------------------------------------------------------
Mon Aug 25 09:15:13 CEST 2014 - schubi@suse.de

- Autoyast
  -- Disabling second installation stage via autoyast
     configuration "second_stage".
  -- Centralized minimal configuration and disabling more
     configuration steps like X11, user, default_desktop,...
  -- bnc#886464 and bnc#892091
- 3.1.110

-------------------------------------------------------------------
Mon Aug 18 12:30:53 UTC 2014 - jreidinger@suse.com

- workaround problem with missing capabilities in image deployment
  (bnc#889489)
- 3.1.109

-------------------------------------------------------------------
Thu Aug  7 11:50:28 CEST 2014 - snwint@suse.de

- use oom_score_adj instead of oom_adj (bnc #890432)
- 3.1.108

-------------------------------------------------------------------
Thu Aug  7 08:20:36 UTC 2014 - jreidinger@suse.com

- update ca certificates after upgrade (bnc#889616)
- 3.1.107

-------------------------------------------------------------------
Mon Jul 28 11:52:43 UTC 2014 - lslezak@suse.cz

- use short product name for the default base product release notes
  (read from the installation medium) (bnc#885247)
- display at least an empty dialog when downloading release notes
  to hide the previous dialog in the installation workflow
  (bnc#889196)
- 3.1.106

-------------------------------------------------------------------
Thu Jul 24 14:42:59 UTC 2014 - lslezak@suse.cz

- do not repeat release notes downloading on network time out
  (bnc#885486)
- 3.1.105

-------------------------------------------------------------------
Thu Jul 24 11:52:43 CEST 2014 - aschnell@suse.de

- do not log sensitive information in y2start.log (bnc#888645)
- 3.1.104

-------------------------------------------------------------------
Tue Jul 22 08:13:41 CEST 2014 - snwint@suse.de

- linuxrc already provides proxy settings in URL form - so use it
- 3.1.103

-------------------------------------------------------------------
Mon Jul 21 12:10:43 CEST 2014 - schubi@suse.de

- taking display-manager.service instead of xdm.service in the
  second boot stage (bnc#886654, 884447)
- Workaround of bug in plymouth --> using deactivate option
  in second boot stage in order to start ncurses yast correctly
  (bnc#886488)
- 3.1.102

-------------------------------------------------------------------
Wed Jul 16 09:15:10 UTC 2014 - jsrain@suse.cz

- retranslate release notes button when going back in workflow
  (bnc#886660)
- 3.1.101

-------------------------------------------------------------------
Tue Jul 15 15:44:41 CEST 2014 - locilka@suse.com

- Asking user for confirmation while aborting the installation in
  disk activation dialog (bnc#886662)
- 3.1.100

-------------------------------------------------------------------
Fri Jul  4 08:48:03 UTC 2014 - jreidinger@suse.com

- Copy multipath blacklist to target system (bnc#885628)
- 3.1.99

-------------------------------------------------------------------
Thu Jul  3 09:14:53 UTC 2014 - jreidinger@suse.com

- remove useless steps from system analysis because it confuses
  users (bnc#885609)
- 3.1.98

-------------------------------------------------------------------
Mon Jun 30 14:34:59 UTC 2014 - jreidinger@suse.cz

- restore: use restore script instead of manual unpacking tarball
  to also remove newly generated content when rollbacking
  (bnc#882039)
- 3.1.97

-------------------------------------------------------------------
Mon Jun 23 16:09:32 CEST 2014 - locilka@suse.com

- Changed /bin/rm path to /usr/bin/rm path (bnc#882453)
- 3.1.96

-------------------------------------------------------------------
Mon Jun 23 13:02:27 UTC 2014 - jreidinger@suse.com

- directly export autoyast profile to target file (bnc#881108)
- 3.1.95

-------------------------------------------------------------------
Thu Jun 19 19:05:10 UTC 2014 - lslezak@suse.cz

- removed random_finish client, haveged service is by default
  enabled, no need for explicit enabling by Yast
  (gh#yast/yast-installation#214)
- 3.1.94

-------------------------------------------------------------------
Wed Jun 18 11:47:26 UTC 2014 - lslezak@suse.cz

- make sure the CIO ignore config file ends with a new line
  (bnc#883198)
- 3.1.93

-------------------------------------------------------------------
Tue Jun 17 12:34:33 UTC 2014 - lslezak@suse.cz

- inst_upgrade_urls.rb: set the future target distribution to not
  ignore the SCC online repositories in libzypp (bnc#881320)
- 3.1.92

-------------------------------------------------------------------
Mon Jun 16 12:33:18 UTC 2014 - jreidinger@suse.com

- write list of active devices for cio_ignore ( partially written
  by Ihno )
- 3.1.91

-------------------------------------------------------------------
Thu Jun 12 15:20:04 UTC 2014 - jreidinger@suse.com

- restore backup if yast failed during installation/upgrade
  (bnc#882039)
- 3.1.90

-------------------------------------------------------------------
Thu Jun 12 08:27:01 UTC 2014 - lslezak@suse.cz

- properly enable the add-on module in the installation workflow
- 3.1.89

-------------------------------------------------------------------
Tue Jun  3 13:53:15 UTC 2014 - lslezak@suse.cz

- inst_upgrade_urls.rb client:
  - remove old repositories (repo files) to avoid loading old
    SLE11 repositories when refreshing a registered service
    (bnc#880971)
  - remove old services to get rid of the old NCC service
  (Note: everything is backed up into /var/adm/backup/upgrade/zypp
  directory)
- 3.1.88

-------------------------------------------------------------------
Thu May 29 08:23:21 UTC 2014 - lslezak@suse.cz

- better error message for accepting the license (bnc#875183)
- 3.1.87

-------------------------------------------------------------------
Wed May 28 11:00:51 CEST 2014 - aschnell@suse.de

- close port 6000 during installation (bnc#879262)
- 3.1.86

-------------------------------------------------------------------
Wed May 21 10:32:51 UTC 2014 - jreidinger@suse.com

- do not call reipl multiple times (patch by Ihno)
- 3.1.85

-------------------------------------------------------------------
Fri May 16 12:19:30 UTC 2014 - jsrain@suse.cz

- reduced time-out for downloading release notes when behind
  firewall (bnc#878265)
- 3.1.84

-------------------------------------------------------------------
Fri May 16 08:37:23 UTC 2014 - mvidner@suse.com

- Fixed "undefined method" if an add-on has empty release notes URL
  (bnc#877705)
- 3.1.83

-------------------------------------------------------------------
Fri May 16 07:11:52 UTC 2014 - jsrain@suse.cz

- adjusted wording when deploying image to disk (bnc#877666)
- 3.1.82

-------------------------------------------------------------------
Wed May 14 11:10:05 UTC 2014 - jreidinger@suse.com

- Use new bootloader API to set kernel parameters (bnc#869608)
- 3.1.81

-------------------------------------------------------------------
Tue May 13 13:51:52 UTC 2014 - jreidinger@suse.com

- Fix haveged path to kill it properly (patch by Ihno) (bnc#876876)
- 3.1.80

-------------------------------------------------------------------
Tue May 13 10:09:55 CEST 2014 - gs@suse.de

- enable services for FCoE by calling fcoe-client finish script
  (bnc#877352)
- 3.1.79

-------------------------------------------------------------------
Fri May  9 10:44:11 UTC 2014 - jreidinger@suse.com

- ensure maximum size of prep partition for ppc64 (bnc#867345)
  ( part of patch made by dinaar@suse.com )
- 3.1.78

-------------------------------------------------------------------
Fri May  9 10:15:34 UTC 2014 - jsrain@suse.cz

- adjusted downloading release notes to work also for extensions
  (bnc#876700)
- 3.1.77

-------------------------------------------------------------------
Wed Apr 30 11:01:12 UTC 2014 - jreidinger@suse.com

- use correct keywords for cio ignore kernel params (bnc#874902)
- move cio_ignore step after bootloader step to have sections 
  generated (bnc#873996)
- 3.1.76

-------------------------------------------------------------------
Fri Apr 25 13:21:52 UTC 2014 - mfilka@suse.com

- bnc#872086
  - always copy network configuration. Even if network is not
    running during installation
- 3.1.75

-------------------------------------------------------------------
Fri Apr 25 08:22:06 UTC 2014 - jsrain@suse.cz

- enhanced handling of release notes from media (contrary to those
  downloaded on-line) (bnc#874996)
- 3.1.74

-------------------------------------------------------------------
Thu Apr 24 16:02:13 CEST 2014 - locilka@suse.com

- Changed inst_system_analysis to read Product information
  (that uses libzypp) after initializing libzypp (bnc#873877)
- 3.1.73

-------------------------------------------------------------------
Wed Apr 23 08:48:13 UTC 2014 - jsrain@suse.cz

- enable top bar with logo during installation (bnc#868722)
- 3.1.72

-------------------------------------------------------------------
Tue Apr 15 16:51:58 CEST 2014 - locilka@suse.com

- Switched from the old to the new network setup client for remote
  repositories (bnc#869640)
- 3.1.71

-------------------------------------------------------------------
Tue Apr 15 07:02:35 UTC 2014 - jreidinger@suse.com

- fix crash from last fix and adapt it to cooperate nice with
  autoinstallation (bnc#873458)
- 3.1.70

-------------------------------------------------------------------
Mon Apr 14 14:38:22 UTC 2014 - jreidinger@suse.com

- return error message if base product not found and continue in
  installation(bnc#873458)
- 3.1.69

-------------------------------------------------------------------
Mon Apr 14 10:11:52 CEST 2014 - locilka@suse.com

- removed loading 'pciehp' Kernel module (added for SLE 11 by FATE
  #311991) - it is now built-in Kernel (bnc#865834)
- 3.1.68

-------------------------------------------------------------------
Fri Apr 11 08:44:10 UTC 2014 - jsrain@suse.cz

- added missing files to package (bnc#872925)
- 3.1.67

-------------------------------------------------------------------
Thu Apr 10 09:34:30 UTC 2014 - mvidner@suse.com

- Put wizard title on the left instead of on top (bnc#868859)
- 3.1.66

-------------------------------------------------------------------
Thu Apr 10 09:15:56 UTC 2014 - jsrain@suse.cz

- added handling of release notes for slide show (bnc#871158)
- 3.1.65

-------------------------------------------------------------------
Wed Apr  9 10:07:02 CEST 2014 - snwint@suse.de

- save a copy of pbl.log
- 3.1.64

-------------------------------------------------------------------
Fri Apr  4 15:33:40 CEST 2014 - snwint@suse.de

- remove LIBGL_ALWAYS_INDIRECT (bnc #869172)
- 3.1.63

-------------------------------------------------------------------
Thu Apr  3 12:15:49 UTC 2014 - jreidinger@suse.com

- do not write network configuration from upgrade to system
  (bnc#871178)
- 3.1.62

-------------------------------------------------------------------
Wed Apr  2 09:25:38 UTC 2014 - jreidinger@suse.com

- remove ssh_service_finish as it is handle in
  firewall_stage1_finish due to split of ssh port open and sshd
  enablement (bnc#865056)
- 3.1.61

-------------------------------------------------------------------
Sun Mar 30 17:15:03 UTC 2014 - mfilka@suse.com

- bnc#869719
  - fixed parameters forcing manual network configuration on user's
    request at disks activation screen
- 3.1.60 

-------------------------------------------------------------------
Mon Mar 24 14:48:36 UTC 2014 - jreidinger@suse.com

- change cio_ignore kernel parameter according to kernel changes
  (bnc#869463)
- 3.1.59

-------------------------------------------------------------------
Mon Mar 24 12:33:47 UTC 2014 - jreidinger@suse.com

- avoid constant redefinition warning(BNC#869202)
- 3.1.58

-------------------------------------------------------------------
Wed Mar 19 12:45:27 UTC 2014 - lslezak@suse.cz

- skip "Installation Options" dialog when online repository option
  should not be displayed (part of bnc#868942)
- 3.1.57

-------------------------------------------------------------------
Fri Mar 14 14:43:06 CET 2014 - snwint@suse.de

- set LIBGL_ALWAYS_INDIRECT in ssh mode (bnc #868175)
- enable yast theme in ssh mode
- 3.1.56

-------------------------------------------------------------------
Fri Mar 14 08:15:01 UTC 2014 - jsrain@suse.cz

- download on-line version of release notes (fate#314695)
- 3.1.55

-------------------------------------------------------------------
Thu Mar 13 09:46:18 UTC 2014 - jreidinger@suse.com

- add kernel parameters for s390 when cio_ignore enabled to never
  blacklist console or ipl devices (fate#315318)
- 3.1.54

-------------------------------------------------------------------
Wed Mar 12 12:00:40 UTC 2014 - mfilka@suse.com

- bnc#858523
  - dropped disabling network configuration code. yast2-network is
    in charge of it now.
- 3.1.53 

-------------------------------------------------------------------
Mon Mar 10 13:01:48 UTC 2014 - jsrain@suse.cz

- don't hide ReleaseNotes button going back fron inst proposal
  (bnc#867389)
- 3.1.52

-------------------------------------------------------------------
Fri Mar  7 16:00:42 UTC 2014 - lslezak@suse.cz

- run scc_finish client if present (FATE#312012)
- 3.1.51

-------------------------------------------------------------------
Thu Mar  6 09:15:24 UTC 2014 - jreidinger@suse.com

- fix malformed string exception if cio ignore is disabled
  (bnc#866995)
- 3.1.50

-------------------------------------------------------------------
Tue Mar  4 09:13:41 UTC 2014 - jreidinger@suse.com

- call proper bash agent otherwise cio ignore feature do not work
  (bnc#866614)
- 3.1.49

-------------------------------------------------------------------
Mon Mar  3 12:57:24 UTC 2014 - jreidinger@suse.com

- do not crash if there is no general section in autoyast profile
  (BNC#866529)
- 3.1.48

-------------------------------------------------------------------
Thu Feb 27 15:08:12 CET 2014 - aschnell@suse.de

- reset proposal after rescanning storage (bnc#865579)
- 3.1.47

-------------------------------------------------------------------
Thu Feb 27 13:55:16 UTC 2014 - jreidinger@suse.com

- revert back complete skip of probing due to disks with activation
  (BNC#865579)
- 3.1.46

-------------------------------------------------------------------
Thu Feb 27 12:54:37 UTC 2014 - jreidinger@suse.com

- Do not rerun system probing as it is already done (BNC#865579)
- 3.1.45

-------------------------------------------------------------------
Wed Feb 26 09:15:50 UTC 2014 - jreidinger@suse.com

- implement cio ignore feature during installation for s390x
  (FATE#315586)
- 3.1.44

-------------------------------------------------------------------
Tue Feb 25 16:11:08 CET 2014 - locilka@suse.com

- Removed an icon from License Agreement dialog (bnc#865575)
- 3.1.43

-------------------------------------------------------------------
Tue Feb 25 14:14:59 CET 2014 - locilka@suse.com

- Adapted ignored_features to handle possibly missing Cmdline entry
  from Linuxrc (bnc#861465)
- 3.1.42

-------------------------------------------------------------------
Tue Feb 25 13:27:34 CET 2014 - locilka@suse.cz

- Removed hard-coded color and RichText formatting from
  installation confirmation dialog (#bnc#865371)
- 3.1.41

-------------------------------------------------------------------
Fri Feb 21 14:54:01 CET 2014 - snwint@suse.de

- Make vnc use real yast theme (bnc #855246) and make vnc screen size configurable.
- 3.1.40

-------------------------------------------------------------------
Fri Feb 21 09:16:18 UTC 2014 - mvidner@suse.com

- ssh installation: fix network start after reboot (bnc#850446)
- 3.1.39

-------------------------------------------------------------------
Wed Feb 19 15:22:00 CET 2014 - locilka@suse.com

- Prevent from re-defining CopyFilesFinishClient class (bnc#864631)
- 3.1.38

-------------------------------------------------------------------
Wed Feb 19 14:51:24 CET 2014 - locilka@suse.com

- Writing bootloader as late as possible, several configs need to
  be written and coppied to the installed system first (bnc#860089)
- 3.1.37

-------------------------------------------------------------------
Tue Feb 18 17:09:08 CET 2014 - locilka@suse.com

- Copying all udev rules from inst-sys to installed system
  (bnc#860089)
- 3.1.36

-------------------------------------------------------------------
Mon Feb 17 13:45:08 UTC 2014 - jreidinger@suse.com

- fix detection if ssh daemon run otherwise ssh installation do not
  reboot after first stage(BNC#864260)
- 3.1.35

-------------------------------------------------------------------
Wed Feb 12 11:44:20 UTC 2014 - jreidinger@suse.com

- fix namespace collision that cause error in installation
- 3.1.34

-------------------------------------------------------------------
Mon Feb 11 15:26:47 UTC 2014 - jreidinger@suse.com

- keep proper installation mode after cloning(BNC#861520)
- 3.1.33

-------------------------------------------------------------------
Tue Feb 11 14:55:36 UTC 2014 - jreidinger@suse.com

- fix dependencies to properly require new ruby bindings
- 3.1.32

-------------------------------------------------------------------
Mon Feb 10 14:31:52 UTC 2014 - jsrain@suse.cz

- removed unused release_notes_popup.rb


- Remove initialisation of Report in autoinst mode from 
  inst_system_analysis. Not needed any more since autoyast Profile 
  is now processed before inst_system_analysis gets called
  (bnc#862829).
- 3.1.31

-------------------------------------------------------------------
Fri Feb  7 09:36:00 UTC 2014 - jreidinger@suse.com

- Implement minimal installation feature (FATE#313149)
- 3.1.30

-------------------------------------------------------------------
Mon Feb  3 14:36:34 UTC 2014 - jreidinger@suse.com

- fix false positive errors in log for easier debugging in future
- 3.1.29

-------------------------------------------------------------------
Fri Jan 31 12:04:52 UTC 2014 - lslezak@suse.cz

- inst_inc_all.rb - added missing import (bnc#860263)
- 3.1.28

-------------------------------------------------------------------
Thu Jan 30 15:43:05 UTC 2014 - jreidinger@suse.com

- Remove write to non-existing /etc/sysconfig/suseconfig
  (FATE#100011)
- 3.1.27

-------------------------------------------------------------------
Thu Jan 30 15:42:52 CET 2014 - aschnell@suse.de

- fixed DASD detection (bnc#860398)
- 3.1.26

-------------------------------------------------------------------
Tue Jan 28 15:37:15 UTC 2014 - jreidinger@suse.com

- Fix exporting configuration in first stage (FATE#308539)
- 3.1.25

-------------------------------------------------------------------
Mon Jan 27 09:56:26 UTC 2014 - mfilka@suse.com

- fate#316768, bnc#854500
  - enable network service according product feature
- 3.1.24

-------------------------------------------------------------------
Fri Jan 24 12:01:29 UTC 2014 - lslezak@suse.cz

- removed inst_scc.rb client (moved to yast2-registration)
- 3.1.23

-------------------------------------------------------------------
Tue Jan 21 14:18:08 UTC 2014 - jreidinger@suse.com

- Remove icons from system analysis according to Ken's comments
  (fate#314695)
- 3.1.22

-------------------------------------------------------------------
Tue Jan 21 12:15:21 UTC 2014 - jreidinger@suse.com

- Remove "Change..." button in non-textual installation
- Add "Export Configuration" button in non-textual installation
  (FATE#308539)
- Add "Export Configuration" menu item in textual installation
  (FATE#308539)
- 3.1.21

-------------------------------------------------------------------
Tue Jan 21 08:48:17 UTC 2014 - jsrain@suse.cz

- adjusted UI according to Ken's comments (fate#314695)
- 3.1.20

-------------------------------------------------------------------
Mon Jan 13 09:58:46 UTC 2014 - jreidinger@suse.com

- add clone proposal and finish client (FATE#308539)
- 3.1.19

-------------------------------------------------------------------
Wed Jan  8 12:46:34 UTC 2014 - jsrain@suse.cz

- added capability to install OEM images (fate#316326)
- added handling Release Notes button (fate#314695)

-------------------------------------------------------------------
Fri Dec 20 09:32:08 UTC 2013 - vmoravec@suse.com

- Add abort and fail hooks for installation
- 3.1.18

-------------------------------------------------------------------
Thu Dec 12 14:50:32 UTC 2013 - lslezak@suse.cz

- control files have been moved to a separate package/git repo
  (https://github.com/yast/yast-installation-control)
- 3.1.17

-------------------------------------------------------------------
Wed Dec 11 09:54:10 UTC 2013 - lslezak@suse.cz

- fixed Makefile.am (added missing inst_scc.rb)
- 3.1.16

-------------------------------------------------------------------
Tue Dec 10 08:46:11 UTC 2013 - vmoravec@suse.com

- Show hook summary only if some hooks failed
- 3.1.15

-------------------------------------------------------------------
Thu Dec  5 15:32:24 UTC 2013 - jreidinger@suse.com

- fix opening zfcp client in disk activation on s390
- 3.1.14

-------------------------------------------------------------------
Thu Dec  5 15:25:18 UTC 2013 - lslezak@suse.cz

- added a new client for SCC registration (first iteration, UI
  only, does not work yet)

-------------------------------------------------------------------
Wed Dec  4 16:11:37 UTC 2013 - jreidinger@suse.com

- fix failure in remote disks activation client
- 3.1.13

-------------------------------------------------------------------
Wed Dec  4 08:30:37 UTC 2013 - lslezak@suse.cz

- removed "trang" dependency (requires complete Java stack, convert
  the file directly in the source repository)
- 3.1.12

-------------------------------------------------------------------
Tue Dec  3 15:11:17 UTC 2013 - jreidinger@suse.com

- remove server base scenario and media check clients from SLE
  installation (FATE#314695)
- add storage proposal dialog to SLE installation (FATE#314695)
- 3.1.11

-------------------------------------------------------------------
Tue Dec  3 13:40:27 UTC 2013 - vmoravec@suse.com

- Show popup window with used hooks before installation finished
- 3.1.10

-------------------------------------------------------------------
Mon Dec  2 12:28:26 UTC 2013 - jreidinger@suse.com

- Add direct link to network communication from remote disks
  activation (FATE#314695, part of NI requirements)
- 3.1.9

-------------------------------------------------------------------
Thu Nov 28 13:01:44 UTC 2013 - vmoravec@suse.com

- Add hooks to main installation client
- 3.1.8

-------------------------------------------------------------------
Wed Nov 20 13:21:57 UTC 2013 - lslezak@suse.cz

- removed support for automatic 2nd stage (the 2nd stage has been
  dropped completely) (FATE#314695)
- 3.1.7

-------------------------------------------------------------------
Tue Nov 19 10:19:13 CET 2013 - locilka@suse.com

- Proposing separate /home partition on SLES and SLES for VMware
  (FATE#316624)

-------------------------------------------------------------------
Mon Nov 18 13:28:32 UTC 2013 - lslezak@suse.cz

- move some steps from removed 2nd stage to the 1st stage
- "inst_mode" client: removed installation/update switch,
  renamed to "inst_installation_options" 
- 3.1.6

-------------------------------------------------------------------
Tue Nov 12 09:24:25 UTC 2013 - lslezak@suse.cz

- control file cleanup:
  * remove the 2nd stage in installation (FATE#314695)
  * removed autoconfiguration support in the 2nd stage (the 2nd
    stage has been removed completely)
  * repair mode removed (not supported) (FATE#308679)

-------------------------------------------------------------------
Mon Nov 11 14:21:37 UTC 2013 - vmoravec@suse.com

- 3.1.5
- replace runlevel entries in control files with default_target
  entries
- replace dependency on yast2-runlevel with yast2-services-manager

-------------------------------------------------------------------
Thu Nov  7 11:45:45 UTC 2013 - mfilka@suse.com

- bnc#849391
  - removed explicit start of second phase of SuSEfirewall2 
    initialization. Not needed when systemd is in use.
- 3.1.4

-------------------------------------------------------------------
Thu Oct 31 11:32:01 UTC 2013 - lslezak@suse.cz

- install "perl-Bootloader-YAML" package
- removed "Use Automatic Configuration" option from the
  installation mode dialog (the 2nd stage has been removed)
- 3.1.3

-------------------------------------------------------------------
Tue Oct 29 13:17:59 UTC 2013 - lslezak@suse.cz

- install only "perl-YAML-LibYAML" and "perl-bootloader" packages
  to the target system
- updated scr_switch_debugger.rb client

-------------------------------------------------------------------
Fri Oct 26 11:39:17 UTC 2013 - jsrain@suse.cz

- show release notes button (fate#314695)

-------------------------------------------------------------------
Fri Oct 25 10:06:07 CEST 2013 - aschnell@suse.de

- removed long obsolete EVMS entries from control file (see
  fate#305007)

-------------------------------------------------------------------
Wed Oct 23 07:27:28 UTC 2013 - lslezak@suse.cz

- removed autorepeat workaround for bnc#346186, not needed anymore,
  xset might not be installed (bnc#846768)
- 3.1.2

-------------------------------------------------------------------
Tue Oct 22 16:46:18 CEST 2013 - locilka@suse.com

- Extended support for ignored_features: They can be also mentioned
  in PTOptions and thus not appended to Kernel command line
  (FATE#314982)

-------------------------------------------------------------------
Tue Oct 15 14:15:31 CEST 2013 - locilka@suse.com

- Added support for ignore[d][_]feature[s] (FATE#314982) allowing
  to skip some unwanted features of the installer
- 3.1.1

-------------------------------------------------------------------
Thu Oct 10 14:48:46 CEST 2013 - locilka@suse.com

- Dropped modem and DSL detection (and configuration) from
  installation proposal (FATE#316263, FATE#316264)

-------------------------------------------------------------------
Fri Sep 27 16:34:11 UTC 2013 - lslezak@suse.cz

- do not use *.spec.in template, use *.spec file with RPM macros
  instead
- 3.1.0

-------------------------------------------------------------------
Fri Sep 27 14:17:54 CEST 2013 - jsuchome@suse.cz

- yast2-mouse was dropped, do not call its components (bnc#841960)
- 3.0.7 

-------------------------------------------------------------------
Thu Sep 26 10:47:32 CEST 2013 - jsuchome@suse.cz

- fix console status after the installation (bnc#750326)
- 3.0.6 

-------------------------------------------------------------------
Tue Sep  3 11:55:45 CEST 2013 - jsuchome@suse.cz

- do not mention xorg-x11 in the control files (bnc#837450) 
- remove obsoleted part of X11 related code
- 3.0.5

-------------------------------------------------------------------
Fri Aug  9 06:36:31 UTC 2013 - mfilka@suse.com

- bnc#798620
    - removed proposed hotfix for the bug. The hotfix could block 
    starting firewall under some circunstances.
    - (re)starting firewall is handled in yast2.rpm since 3.0.2
- 3.0.4 

-------------------------------------------------------------------
Wed Aug  7 12:57:05 CEST 2013 - jsuchome@suse.cz

- use pure ruby solution when sorting proposal items

-------------------------------------------------------------------
Tue Aug  6 11:30:53 CEST 2013 - jsuchome@suse.cz

- use pure ruby solution when sorting destkop items, so major desktop
  (with same order number) won't get resorted
- 3.0.3

-------------------------------------------------------------------
Mon Aug  5 13:16:04 CEST 2013 - jsuchome@suse.cz

- check the product profiles during system analysis and
  copy them to installed system (backport of fate#310730)
- 3.0.2

-------------------------------------------------------------------
Sun Aug  4 11:48:21 UTC 2013 - lslezak@suse.cz

- removed empty agents/Makefile.am and unused testsuite/Makefile.am
- removed obsolete BuildRequires: doxygen perl-XML-Writer sgml-skel
  yast2-testsuite yast2-storage yast2-pkg-bindings yast2-packager

-------------------------------------------------------------------
Fri Aug  2 14:25:07 CEST 2013 - jsuchome@suse.cz

- remove trang from BuildRequires: rng can be created during
  packaging, not needed during build

-------------------------------------------------------------------
Thu Aug  1 11:21:35 CEST 2013 - jsuchome@suse.cz

- correctly write supporturl (port of bnc#520169) 
- limit the number of the searched disks to 8 of each kind to
  shorten time needed for finding SSH keys (port of fate#305873)
- 3.0.1

-------------------------------------------------------------------
Wed Jul 31 08:30:58 UTC 2013 - yast-devel@opensuse.org

- converted from YCP to Ruby by YCP Killer
  (https://github.com/yast/ycp-killer)
- version 3.0.0

-------------------------------------------------------------------
Mon Jul 29 13:43:13 CEST 2013 - fehr@suse.de

- ignore SIGHUP in YaST2.Second-Stage to make autoyast installs
  with serial console succeed again (bnc#825728, bnc#823224)

-------------------------------------------------------------------
Thu Jul 11 12:23:36 CEST 2013 - aschnell@suse.de

- fixed sshd check (bnc#825160)
- 2.24.10

-------------------------------------------------------------------
Thu Jul  4 13:56:19 CEST 2013 - jsuchome@suse.cz

- show release notes of newest product first (bnc#827590)
- 2.24.9

-------------------------------------------------------------------
Tue Jun 25 10:17:46 CEST 2013 - jsuchome@suse.cz

- adapt control.xml to offical Factory one:
  added e17 desktop, enabled online repositories
- 2.24.8

-------------------------------------------------------------------
Fri Jun 21 16:55:50 CEST 2013 - jsuchome@suse.cz

- only show desktops for which their defined patterns are known
  (needed when desktop defined in control file is only available
  via some optional installation source - fate#315061)
- 2.24.7

-------------------------------------------------------------------
Wed Jun 19 11:42:59 CEST 2013 - aschnell@suse.de

- make check for sshd more robust (bnc#825160)
- 2.24.6

-------------------------------------------------------------------
Thu Jun  6 08:29:44 UTC 2013 - mfilka@suse.com

- bnc#774301
    - fixed udev events handling in kernel_finish 
- 2.24.5

-------------------------------------------------------------------
Wed Jun  5 13:02:06 UTC 2013 - lslezak@suse.cz

- use WFM::ClientExists() call instead of checking *.ycp file
  presence (works also with non-YCP clients and checks also e.g.
  /y2update/clients path)

-------------------------------------------------------------------
Mon May 27 15:27:12 CEST 2013 - locilka@suse.com

- Using unique IDs while calling rpmcopy_secondstage to prevent
  from disabling this step in AutoYaST or Upgrade while it should
  be disabled only in Installation (bnc#813072).

-------------------------------------------------------------------
Mon May 13 09:40:15 CEST 2013 - jsuchome@suse.cz

- startup scripts: if RC_LANG is not set, use en_US as default
  (bnc#815265)
- 2.24.4

-------------------------------------------------------------------
Fri May 03 12:18:43 CEST 2013 - aschnell@suse.de

- call unicode_start/stop and initviocons only on consoles
  (bnc#800790)
- fixed check for missing initviocons
- 2.24.3

-------------------------------------------------------------------
Mon Apr 22 14:59:35 CEST 2013 - jsuchome@suse.cz

- show dialog for all available disk controlers (bnc#807026)
- 2.24.2 

-------------------------------------------------------------------
Wed Apr 17 14:50:48 CEST 2013 - jsuchome@suse.cz

- force disk activation when Storage reports no disk was found
  (bnc#810823) 
- 2.24.1

-------------------------------------------------------------------
Fri Mar 29 11:58:02 CET 2013 - jsuchome@suse.cz

- always return boolean from DeployTarImage (bnc#804293)
- make the "Check drivers" error message depend on control.xml
  variable (fate#312875, bnc#805251) 
- 2.24.0

-------------------------------------------------------------------
Wed Mar 13 12:35:54 UTC 2013 - mfilka@suse.com

- NetworkManager is enabled and active after second stage (bnc#808039)
- 2.23.13 

-------------------------------------------------------------------
Mon Mar 04 14:42:03 CET 2013 - aschnell@suse.de

- deactivate RAID before going back to "Disk Activation" during
  installation (bnc#806454)

-------------------------------------------------------------------
Thu Feb 14 17:06:53 CET 2013 - fehr@suse.de

- fix got_kernel_param in misc.sh to not match substrings (so far 
  kernel parameters like systemd.log_level=debug activated Y2DEBUG)
- 2.23.12
 
-------------------------------------------------------------------
Wed Jan 23 16:00:21 CET 2013 - jsuchome@suse.cz

- prevent systemctl hang in 2nd stage (from fcrozat@suse.com,
  bnc#798620)
- 2.23.11

-------------------------------------------------------------------
Sun Jan 20 15:27:33 UTC 2013 - lslezak@suse.cz

- start the add-on module also when "addon" boot parameter is
  present (fate#314318)
- 2.23.10

-------------------------------------------------------------------
Mon Jan 14 13:45:23 UTC 2013 - locilka@suse.com

- Adding repositories that cannot be (re)added as enabled in
  a disabled state (bnc#779396).
- 2.23.9

-------------------------------------------------------------------
Fri Jan 11 10:47:11 CET 2013 - jsuchome@suse.cz

- adapted to changes in Storage.ycp API (bnc#797245)
- 2.23.8

-------------------------------------------------------------------
Mon Jan  7 13:06:32 CET 2013 - jsuchome@suse.cz

- set new keyboard layout right after selecting (bnc#796589)
- added SYSTEMCTL_OPTIONS to Firstboot/Second Stage services
  (bnc#791076)
- 2.23.7

-------------------------------------------------------------------
Fri Dec 21 08:23:47 CET 2012 - jsuchome@suse.cz

- show the info about possibility to download drivers
  from drivers.suse.com (fate#312875) 
- added KVM installation scenario (bnc#795067)
- 2.23.6

-------------------------------------------------------------------
Fri Dec 14 15:16:52 CET 2012 - jsuchome@suse.cz

- disable USB sources after installation (bnc#793709) 
- 2.23.5

-------------------------------------------------------------------
Tue Dec  4 16:54:56 CET 2012 - jsuchome@suse.cz

- allow using local repositories during update (bnc#779397)
- 2.23.4

-------------------------------------------------------------------
Mon Nov  5 08:21:41 CET 2012 - jsuchome@suse.cz

- fixed installation of systemd units (crrodriguez)
- 2.23.3

-------------------------------------------------------------------
Wed Oct 31 08:16:46 CET 2012 - jsuchome@suse.cz

- removed fonts_finish, its only action was to call obsolete
  SuSEconfig script
- removed inst_suseconfig client (fate#100011)
- 2.23.2 

-------------------------------------------------------------------
Fri Oct 26 08:44:43 CEST 2012 - jsuchome@suse.cz

- do not allow to go next without desktop selected (bnc#786507)
- 2.23.1

-------------------------------------------------------------------
Wed Oct 24 11:12:55 CEST 2012 - jsuchome@suse.cz

- removed suseconfig step from installation sequence (fate#100011)
- 2.23.0

-------------------------------------------------------------------
Wed Jul 11 15:56:38 CEST 2012 - jsuchome@suse.cz

- create simpler and non translated aliases for update sources 
  (bnc#768624)
- 2.22.10

-------------------------------------------------------------------
Thu Jun 28 14:36:08 CEST 2012 - jsuchome@suse.cz

- set TERM=linux for 2nd stage services, to keep ncurses nice
  (bnc#768356)
- 2.22.9

-------------------------------------------------------------------
Mon Jun 25 15:43:43 CEST 2012 - jsuchome@suse.cz

- ensure Plymouth is hiddent before 2nd start, to prevent system
  freeze (bnc#768185)
- ensure 2nd stage is started before SuSEfirewall2_init (bnc#733361)
- 2.22.8

-------------------------------------------------------------------
Tue Jun 19 14:49:52 CEST 2012 - aschnell@suse.de

- kill console before reboot (bnc#759627)
  (otherwise systemd will not proceed with system shutdown)

-------------------------------------------------------------------
Wed Jun  6 11:27:02 CEST 2012 - jsuchome@suse.cz

- require yast2-proxy for 2nd stage (bnc#764951)
- show a message if network config has failed (bnc#765129)
- 2.22.7

-------------------------------------------------------------------
Tue Apr 17 16:03:55 CEST 2012 - jsuchome@suse.cz

- enhanced image installation help text (bnc#732914)

-------------------------------------------------------------------
Tue Apr 03 14:56:55 CEST 2012 - aschnell@suse.de

- adapted to move of testX (see bnc#749184)
- 2.22.6

-------------------------------------------------------------------
Wed Mar 14 15:42:19 CET 2012 - aschnell@suse.de

- create link yast.ssh for 2nd stage ssh installation (bnc#745340)
- 2.22.5

-------------------------------------------------------------------
Wed Feb 15 11:46:45 CET 2012 - gs@suse.de

- Improve layout of the release notes dialog (bnc #550610)
- 2.22.4 

-------------------------------------------------------------------
Thu Feb  9 10:53:01 CET 2012 - jsuchome@suse.cz

- adapt the style only for ssh installation, not vnc (bnc#742777)
- 2.22.3 

-------------------------------------------------------------------
Tue Feb  7 17:22:46 CET 2012 - tgoettlicher@suse.de

- Fixed bnc #742777: ssh installation needs to much bandwidth
- 2.22.2

-------------------------------------------------------------------
Fri Jan 13 11:02:40 CET 2012 - jsuchome@suse.cz

- confirmed license
- 2.22.1

-------------------------------------------------------------------
Mon Jan  9 14:29:34 CET 2012 - locilka@suse.cz

- save ecdsa keys as well (bnc#726468) (added where missing)

-------------------------------------------------------------------
Mon Jan  9 13:39:10 CET 2012 - locilka@suse.cz

- Added ntp-client into list of cloned modules in control file
  (bnc #738019).

-------------------------------------------------------------------
Wed Jan  4 15:21:30 CET 2012 - locilka@suse.cz

- Reading the current random/poolsize from /proc to store the exact
  number of bytes (bnc#692799).

-------------------------------------------------------------------
Tue Jan  3 16:21:42 CET 2012 - locilka@suse.cz

- Modified saving state of the current randomness (bnc#692799).

-------------------------------------------------------------------
Thu Dec  8 16:45:15 CET 2011 - locilka@suse.cz

- Fixed saving state of the current randomness (bnc#692799).

-------------------------------------------------------------------
Fri Nov 25 11:35:04 CET 2011 - jsuchome@suse.cz

- ask for Abort confirmation in Update URLs step (bnc#728907)

-------------------------------------------------------------------
Wed Nov 16 13:18:40 CET 2011 - jsuchome@suse.cz

- merged texts from proofreading
- 2.22.0 

-------------------------------------------------------------------
Thu Nov 10 14:27:55 UTC 2011 - fcrozat@suse.com

- Disable routing initscript commands through systemd, prevent
  lockups.

-------------------------------------------------------------------
Thu Nov 03 11:52:08 CET 2011 - aschnell@suse.de

- use same code to display ip addresses during vnc and ssh
  installation (bnc#727802)
- 2.21.28

-------------------------------------------------------------------
Wed Nov  2 17:14:51 CET 2011 - fcrozat@suse.com

- Ensure network is not started by systemd before Firstboot /
  SecondStage (bnc#726823)
- 2.21.27

-------------------------------------------------------------------
Mon Oct 31 09:18:46 CET 2011 - jsuchome@suse.cz

- control files: save ecdsa keys (bnc#726468)
- 2.21.26 

-------------------------------------------------------------------
Wed Oct 19 16:25:41 CEST 2011 - locilka@suse.cz

- Creating /etc/mtab linking to /proc/self/mounts in umount_finish
  (bnc#725166)
- 2.21.25

-------------------------------------------------------------------
Fri Oct 14 11:27:58 CEST 2011 - fcrozat@suse.com

- Fix text mode handled in systemd (bnc#724115)
- 2.21.24

-------------------------------------------------------------------
Tue Oct 11 08:52:43 CEST 2011 - jsuchome@suse.cz

- compress the log file from 1st stage of installation (bnc#716938)
- 2.21.23

-------------------------------------------------------------------
Fri Oct  7 11:38:39 UTC 2011 - fcrozat@suse.com

- Use latest macros for systemd
- Drop workaround for bnc#719221, systemd is fixed now.
- 2.21.22

-------------------------------------------------------------------
Fri Oct  7 11:30:21 UTC 2011 - jsrain@suse.cz

- change the URL for congratulation dialog (bnc#720481)

-------------------------------------------------------------------
Mon Sep 26 10:41:38 CEST 2011 - jsuchome@suse.cz

- control.openSUSE: use lightdm as default DM for Xfce 
- 2.21.21

-------------------------------------------------------------------
Fri Sep 23 15:36:11 CEST 2011 - jsuchome@suse.cz

- updated systemd service files (bnc#719221)
- 2.21.20 

-------------------------------------------------------------------
Fri Sep 23 14:27:36 CEST 2011 - jsuchome@suse.cz

- unmount previously mounted /run (bnc#717321)
- 2.21.19

-------------------------------------------------------------------
Thu Sep 15 12:16:49 UTC 2011 - lslezak@suse.cz

- improved package update check - display only the repositories
  with an update available, display package updates in details
- 2.21.18

-------------------------------------------------------------------
Tue Sep  6 10:05:00 CEST 2011 - jsuchome@suse.cz

- enable system cloning only when autoyast2 is installed
  (bnc#692790)
- 2.21.17

-------------------------------------------------------------------
Wed Aug 31 14:33:50 CEST 2011 - jsuchome@suse.cz

- fix build for older distributions
- 2.21.16 

-------------------------------------------------------------------
Mon Aug 29 12:12:55 CEST 2011 - jsuchome@suse.cz

- added systemd .service files for second stage and firstboot
  (from fcrozat@suse.com, bnc#713760)
- 2.21.15

-------------------------------------------------------------------
Fri Aug 12 13:58:01 CEST 2011 - jsuchome@suse.cz

- expect there might me extra checks for disk controllers with
  s390 (bnc#706911)
- adapted help text and label in installation mode selection
  (bnc#711160)
- 2.21.14 

-------------------------------------------------------------------
Fri Aug  5 12:13:13 UTC 2011 - lslezak@suse.cz

- upgrade_urls.ycp - do not display reading and writing progress,
  it is pretty quick and just causes screen flickering
  (the write progress is displayed only when there is an enabled
  repo to add, refreshing it can take long time) (bnc#692614)
- 2.21.13

-------------------------------------------------------------------
Fri Aug  5 12:32:16 CEST 2011 - tgoettlicher@suse.de

- fixed .desktop file (bnc #681249)

-------------------------------------------------------------------
Thu Aug  4 14:50:33 UTC 2011 - lslezak@suse.cz

- 2.21.12

-------------------------------------------------------------------
Thu Aug  4 14:07:38 CEST 2011 - mvidner@suse.cz

- Copy network interface naming rules early to get them to initrd (bnc#666079).

-------------------------------------------------------------------
Thu Aug  4 11:37:02 UTC 2011 - lslezak@suse.cz

- extraurls: check whether there is an update candidate in the
  added extra repositories - openSUSE DVD does not contain all
  packages, packages from OSS repository which are not on DVD
  medium were not upgraded and were left in the old version even
  after adding new OSS repository with updated version (bnc#693230)

-------------------------------------------------------------------
Wed Aug  3 13:19:50 UTC 2011 - lslezak@suse.cz

- cleanup: removed obsoleted SourceManager::SyncAddedAndDeleted()
  call (zmd sync has been removed)
- 2.21.11

-------------------------------------------------------------------
Wed Aug  3 08:53:14 UTC 2011 - lslezak@suse.cz

- use term "Software manager" instead of "Package manager"
  (bnc#585679)
- 2.21.10

-------------------------------------------------------------------
Tue Aug  2 13:37:03 CEST 2011 - locilka@suse.cz

- Preserving the /dev/urandom state from inst-sys after the
  installation (bnc#692799)
- Automatically enabling haveged service if installed (bnc#692799)
- 2.21.9

-------------------------------------------------------------------
Mon Aug  1 15:38:32 CEST 2011 - locilka@suse.cz

- Added control.SLES-for-VMware into the SVN

-------------------------------------------------------------------
Fri Jul 22 15:00:30 CEST 2011 - locilka@suse.cz

- Removed obsoleted X-KDE-SubstituteUID from deploy_image.desktop
  (bnc#540627)
- 2.21.8

-------------------------------------------------------------------
Tue Jul 12 15:34:38 CEST 2011 - jsuchome@suse.cz

- Show Xen Virtualization Host Server Installation scenario
  only for x86_64 architecture (bnc#702103)
- 2.21.7

-------------------------------------------------------------------
Thu Jun 30 14:09:17 CEST 2011 - jsuchome@suse.cz

- fixed typos (bnc#703119)
- 2.21.6 

-------------------------------------------------------------------
Wed Jun  1 17:24:25 CEST 2011 - locilka@suse.cz

- always loading 'pciehp' kernel module on Dell hardware
  (FATE #311991)
- fixed control file validation
- stricter btrfs_increase_percentage definition in all control
  files (only 'integer' is allowed)

-------------------------------------------------------------------
Wed Jun  1 11:56:08 CEST 2011 - fehr@suse.de

- add btrfs_increase_percentage to to category "partitioning" in
  config.xml files
- 2.21.5 

-------------------------------------------------------------------
Thu May 19 14:22:10 CEST 2011 - jsuchome@suse.cz

- enable YaST restart in the 1st stage (bnc#694299)
- 2.21.4 

-------------------------------------------------------------------
Wed Apr 27 15:08:04 CEST 2011 - jsuchome@suse.cz

- added option to configure FCoE Interfaces when started with
  WithFCoE=1 argument (fate#307445)
- 2.21.3 

-------------------------------------------------------------------
Wed Apr 27 11:19:50 CEST 2011 - jsuchome@suse.cz

- Copy /media.1/build to the installed system (fate#311377)
- 2.21.2 

-------------------------------------------------------------------
Fri Mar 25 10:26:44 CET 2011 - jsuchome@suse.cz

- show the 'before-reboot' message in RichText, so possible command
  can be copy-pasted (bnc#383519)
- 2.21.1

-------------------------------------------------------------------
Thu Mar 24 16:14:02 CET 2011 - jsuchome@suse.cz

- do not start automatic configuration for autoYaST (bnc#679435)
- 2.21.0

-------------------------------------------------------------------
Mon Feb 28 14:52:26 CET 2011 - locilka@suse.cz

- Handling disabled installation steps also in Live Installation
  mode (BNC #675516)
- 2.20.6

-------------------------------------------------------------------
Thu Feb 17 13:49:19 CET 2011 - aschnell@suse.de

- fixed braille support during installation (bnc #672086)
- 2.20.5

-------------------------------------------------------------------
Tue Feb  8 15:10:25 CET 2011 - locilka@suse.cz

- Adapted openSUSE control file to the current naming schema of
  desktops (BNC #667408)

-------------------------------------------------------------------
Thu Jan 20 14:18:41 CET 2011 - jsrain@suse.cz

- fix initialization of AutoUpgrade for 2nd stage
- 2.20.4

-------------------------------------------------------------------
Wed Jan 19 15:38:20 CET 2011 - jsrain@suse.cz

- adaptations for unattended migration (fate#310481)
- don't delete /etc/mtab if it is a symlink (bnc#665437)
- 2.20.3

-------------------------------------------------------------------
Wed Jan 19 12:53:00 CET 2011 - jsrain@suse.cz

- fixed progress during live installation (bnc#665413)
- 2.20.2

-------------------------------------------------------------------
Fri Jan  7 13:43:01 CET 2011 - jsrain@suse.cz

- update XFCE desktop definition

-------------------------------------------------------------------
Thu Jan  6 10:47:00 CET 2011 - locilka@suse.cz

- Using wider space for licence displayed in non-textual interface
  (BNC #607135).
- Fixed DUD deployment (BNC #626337)

-------------------------------------------------------------------
Thu Nov 16 16:13:48 UTC 2010 - jsrain@suse.cz

- fixed behavior of window closing in installation proposal
  (bnc#636980)
- use df for estimating partition size for live installer
  (bnc#555288)
- 2.20.1

-------------------------------------------------------------------
Thu Sep 30 17:33:48 UTC 2010 - lslezak@suse.cz

- don't use spaces in repo alias (bnc#596950)
- inst_addon_update_sources.ycp - removed obsoleted ZMD sync call
- 2.20.0

-------------------------------------------------------------------
Wed Jun  2 13:52:02 CEST 2010 - jsrain@suse.cz

- removed link to repairing the system
- 2.19.20

-------------------------------------------------------------------
Wed May 12 15:33:24 CEST 2010 - ug@suse.de

- fixed the cloning at the end of a manual
  installation (bnc#605132)
- 2.19.7

-------------------------------------------------------------------
Mon Apr 19 12:29:08 CEST 2010 - aschnell@suse.de

- allow btrfs as root fs
- 2.19.6

-------------------------------------------------------------------
Thu Apr 15 17:12:28 CEST 2010 - locilka@suse.cz

- Script copy_files_finish copies files with --dereference to
  prevent from copying symlinks instead of the files content
  (BNC #596938).

-------------------------------------------------------------------
Fri Apr 09 17:09:27 CEST 2010 - aschnell@suse.de

- disable Qt/Gtk frontend if testX is unavailable (bnc #585432)
- 2.19.5

-------------------------------------------------------------------
Tue Apr  6 17:44:25 CEST 2010 - locilka@suse.cz

- Searching for LiveCD license in /usr/share/doc/licenses and /
  directories (BNC #594042).

-------------------------------------------------------------------
Fri Mar 26 11:26:04 CET 2010 - ug@suse.de

- fixed a broken yast2-installation.spec.in
- fixed broken schema validation files for control.xml files
- 2.19.4

-------------------------------------------------------------------
Wed Mar 24 07:42:19 UTC 2010 - lslezak@suse.cz

- inst_suseconfig.ycp - do not reset UI product name
  (&product; macro) (bnc#539906)

-------------------------------------------------------------------
Thu Mar 18 14:55:20 CET 2010 - locilka@suse.cz

- Previously used repositories switched from enabled/disabled mode
  to removed/enabled/disabled mode (BNC #588659).

-------------------------------------------------------------------
Fri Mar 12 13:19:15 CET 2010 - kmachalkova@suse.cz

- Port from SLE11 SP1: process files in _datadir/autoinstall/modules 
  with %suse_update_desktop_file. This passes their strings into
  translation (bnc#549944)

-------------------------------------------------------------------
Fri Mar 12 10:53:55 CET 2010 - locilka@suse.cz

- Unique identification in inst_upgrade_urls switched from URL to
  ALIAS (BNC #587517).
- In case of re-adding CD/DVD media, user is asked to insert
  correct media before adding it (BNC #587517).
- Only upgrade packages if upgrading from SLES 11, otherwise use
  patterns for upgrade (BNC #587544).

-------------------------------------------------------------------
Tue Mar  9 15:35:48 CET 2010 - locilka@suse.cz

- Fixed calling update.post from DUD (BNC #586609).

-------------------------------------------------------------------
Tue Mar  2 14:30:31 CET 2010 - locilka@suse.cz

- CIM service is proposed as disabled by default (BNC #584524).

-------------------------------------------------------------------
Mon Feb 22 17:48:57 CET 2010 - locilka@suse.cz

- Documented YaST RELAX NG schema (FATE #305551).
- Correctly re-added unique_id to RNC - AC steps and proposals
  (BNC #582094).

-------------------------------------------------------------------
Wed Feb 17 11:05:12 CET 2010 - ug@suse.de

- clone checkbox at the end of the installation is always
  enabled now and can install the autoyast2 package if needed
  (bnc#547486)

-------------------------------------------------------------------
Mon Feb 15 15:48:51 CET 2010 - ug@suse.de

- UI for autoinstallation images added to deploy_image_auto

-------------------------------------------------------------------
Tue Feb  9 17:06:15 CET 2010 - locilka@suse.cz

- Steps 'user' and 'auth' enabled again in Live mode (BNC #547931).

-------------------------------------------------------------------
Tue Feb  9 14:49:33 CET 2010 - locilka@suse.cz

- Fixed license agreement check box visibility (BNC #571846).
- 2.19.3

-------------------------------------------------------------------
Tue Feb  2 11:03:04 CET 2010 - locilka@suse.cz

- Added LXDE to openSUSE control file (FATE #307729).

-------------------------------------------------------------------
Mon Feb  1 11:35:15 CET 2010 - locilka@suse.cz

- Fixed 'going back' from services proposal BNC #572734.

-------------------------------------------------------------------
Fri Jan 22 15:56:07 CET 2010 - aschnell@suse.de

- fixed message during ssh installation (bnc #518616)

-------------------------------------------------------------------
Fri Jan 15 17:29:45 CET 2010 - aschnell@suse.de

- updated control.rnc
- 2.19.2

-------------------------------------------------------------------
Thu Jan  7 15:29:13 CET 2010 - jsuchome@suse.cz

- inst_complex_welcome adapted to Language::SwitchToEnglishIfNeeded
  (bnc#479529)
- 2.19.1

-------------------------------------------------------------------
Fri Dec 11 16:48:58 CET 2009 - locilka@suse.cz

- Adapted for new API to ProductLicense (FATE #306295).

-------------------------------------------------------------------
Wed Dec  9 16:44:34 CET 2009 - locilka@suse.cz

- Package kde4-kdm has been renamed to kdm (SLES, SLED control
  files) (bnc #561627).

-------------------------------------------------------------------
Wed Dec  9 14:58:38 CET 2009 - kmachalkova@suse.cz

- Un-check automatic configuration box when user selects update
  (bnc#537625)  

-------------------------------------------------------------------
Wed Dec  9 14:12:21 CET 2009 - locilka@suse.cz

- Enabled CIM by default (SLES and SLED) (FATE #305583)
- Adapted RNC for control files

-------------------------------------------------------------------
Wed Dec  9 12:49:08 CET 2009 - jsrain@suse.cz

- dereference hardlinks when deploying live CD so that it can
  be also deployed on multiple separate partitions (bnc#549158)

-------------------------------------------------------------------
Mon Nov 30 14:38:26 CET 2009 - locilka@suse.cz

- Repositories added by inst_addon_update_sources use
  Pkg::RepositoryAdd that does not need access to network
  (bnc #557723)

-------------------------------------------------------------------
Tue Nov 24 16:13:31 CET 2009 - kmachalkova@suse.cz

Cumulative patch with SLE11 SP1 features:
- In TUI (ncurses), use plain text (.txt) file with release notes, 
  if found (FaTE#306167)
- Set /etc/sysconfig/boot:RUN_PARALLEL according to corresponding
  value in control file (FaTE#307555) 
- 2.19.0

-------------------------------------------------------------------
Thu Nov 19 16:51:55 CET 2009 - locilka@suse.cz

- Added control file configuration option require_registration
  (FATE #305578).

-------------------------------------------------------------------
Wed Nov  4 16:31:17 CET 2009 - mzugec@suse.cz

- lan module in 1st stage (FaTE#303069)
- 2.18.34 

-------------------------------------------------------------------
Fri Oct 23 07:40:56 CEST 2009 - jsuchome@suse.cz

- during update, do not save timezone and console settings
  (bnc#547587)
- 2.18.33 

-------------------------------------------------------------------
Fri Oct 16 14:36:11 CEST 2009 - locilka@suse.cz

- Fixed handling repositories during upgrade (bnc #543468).
- 2.18.32

-------------------------------------------------------------------
Wed Oct  7 15:36:44 CEST 2009 - jsuchome@suse.cz

- set the time after chroot (bnc#538357)
- 2.18.31 

-------------------------------------------------------------------
Wed Oct  7 12:17:52 CEST 2009 - jsuchome@suse.cz

- correctly set the keyboard layout in 2nd stage (bnc#542009)
- 2.18.30

-------------------------------------------------------------------
Thu Oct  1 13:27:16 CEST 2009 - locilka@suse.cz

- Adjusting understandable name for update URLs added during second
  stage of installation (bnc #542792).
- 2.18.29

-------------------------------------------------------------------
Tue Sep 29 16:41:32 CEST 2009 - kmachalkova@suse.cz

- Correct HTML format tags in helptext (bnc#540784)
- Set firewall status according to user's choice also in non-automatic 
  2nd stage (missing call for AdjustDisabledSubProposals) (bnc#534862)
- 2.18.28 

-------------------------------------------------------------------
Thu Sep 24 15:51:15 CEST 2009 - kmachalkova@suse.cz

- Enable SSH service after reboot if this is SSH or VNC installation 
  (new ssh_service_finish client) (bnc#535206)
- 2.18.27 

-------------------------------------------------------------------
Mon Sep 14 15:27:19 CEST 2009 - jsrain@suse.cz

- enhanced display of release notes (fate#306237)
- 2.18.26

-------------------------------------------------------------------
Wed Sep  9 14:33:14 CEST 2009 - jsrain@suse.cz

- better error handling for image installation (bnc#533601)
- 2.18.25

-------------------------------------------------------------------
Fri Sep  4 19:00:27 CEST 2009 - kmachalkova@suse.cz

- Introducing unique IDs to unambiguously identify AC steps and 
  sub-proposals
- Writing disabled AC steps and subproposals at the end of 1st 
  stage, reading them back at the end of 2nd stage
- Filtering out disabled AC steps from AC workflow (FaTE #303859 and 
  bnc#534862)
- Require new yast2 base 
- 2.18.24

-------------------------------------------------------------------
Fri Sep  4 09:07:42 CEST 2009 - locilka@suse.cz

- Dropped unnecessary fallback text from the fallback control file
  (BNC #536288).

-------------------------------------------------------------------
Wed Aug 26 15:33:51 CEST 2009 - locilka@suse.cz

- Do not copy xorg.conf to installed system anymore (bnc #441404).
- 2.18.23

-------------------------------------------------------------------
Fri Aug 21 12:38:42 CEST 2009 - aschnell@suse.de

- do not disable qt/gtk frontends if xorg.conf is missing (bnc
  #533159)
- 2.18.22

-------------------------------------------------------------------
Fri Aug 14 18:26:49 CEST 2009 - kmachalkova@suse.cz

- Simple network (firewall) configuration in 1st stage (FaTE #303859) 

-------------------------------------------------------------------
Mon Aug 10 14:18:11 CEST 2009 - locilka@suse.cz

- added calling bootloader client bootloader_preupdate to control
  file to fix multiple grub entries (bnc #414490, bnc #477778).

-------------------------------------------------------------------
Thu Jul 30 20:26:30 CEST 2009 - jdsn@suse.de

- disable yast2-x11 during installation (bnc#441404) 
- 2.18.21

-------------------------------------------------------------------
Thu Jul 30 15:32:37 CEST 2009 - jsuchome@suse.cz

- adapted to changes in yast2-country: no saving of xorg.conf
  (bnc#441404) 
- 2.18.20

-------------------------------------------------------------------
Wed Jun 24 10:02:20 CEST 2009 - locilka@suse.cz

- Fixed Welcome dialog layout to have more license content visible
  and to align language and keyboard widgets with it.
- Not offering installation images if there are none (bnc #492745).
- 2.18.19

-------------------------------------------------------------------
Mon Jun 22 20:20:18 CEST 2009 - coolo@novell.com

- fix build with automake 1.11
- 2.18.18

-------------------------------------------------------------------
Thu Jun 11 12:57:14 CEST 2009 - jsrain@suse.cz

- adapted for unified progress during live installation
  (bnc#435680)
- 2.18.17

-------------------------------------------------------------------
Mon Jun 08 14:03:30 CEST 2009 - aschnell@suse.de

- use minimalistic xorg.conf during installation (bnc #510015)
- 2.18.16

-------------------------------------------------------------------
Wed May 20 12:45:47 CEST 2009 - aschnell@suse.de

- moved .proc.mounts agent from yast2-installation to yast2 (bnc
  #504429)

-------------------------------------------------------------------
Mon May 18 16:46:03 CEST 2009 - juhliarik@suse.cz

- added kdump support for autoyast installation (FATE#305588) 

-------------------------------------------------------------------
Thu May 14 13:45:08 CEST 2009 - locilka@suse.cz

- Installation/Upgrade newly require some packages essential for
  them to succeed (bnc #469730).

-------------------------------------------------------------------
Mon Apr 27 10:22:24 CEST 2009 - locilka@suse.cz

- Using a new yast-spanner (old yast icon) for Repair.
- 2.18.14

-------------------------------------------------------------------
Mon Apr 20 13:59:31 CEST 2009 - locilka@suse.cz

- Fixed Vendor module to use zypp history file instead of using
  y2logRPM (bnc #456446).
- 2.18.13

-------------------------------------------------------------------
Thu Apr 16 16:58:07 CEST 2009 - locilka@suse.cz

- Added documentation for installation images.

-------------------------------------------------------------------
Fri Apr 10 14:11:46 CEST 2009 - locilka@suse.cz

- KDE 3.x dropped from openSUSE control file (bnc #493547).

-------------------------------------------------------------------
Tue Apr  7 13:02:39 CEST 2009 - ug@suse.de

- changed the error message of missing hard disks during
  autoinstallation. Might confuse s390/iSCSI users. (bnc#476147)

-------------------------------------------------------------------
Mon Mar 30 14:20:57 CEST 2009 - locilka@suse.cz

- Fixing reevaluation of packages to remove, install and/or upgrade
  after images are deployed during first stage (bnc #489448).
- 2.18.12

-------------------------------------------------------------------
Fri Mar 27 18:15:15 CET 2009 - locilka@suse.cz

- Added new globals->ac_redraw_and_ignore control file item
  (openSUSE and SLED) that ignores if AC UI is missing and just
  redraws it. An error is still reported in case of missing Wizard
  widget (bnc #487565).

-------------------------------------------------------------------
Thu Mar 19 14:14:34 CET 2009 - locilka@suse.cz

- Continuing on Repair integration.
- Handling missing FLAGS in the content file.
- 2.18.11

-------------------------------------------------------------------
Wed Mar 18 13:17:58 CET 2009 - locilka@suse.cz

- Location /etc/modprobe.d/blacklist has been renamed to
  /etc/modprobe.d/50-blacklist.conf (bnc #485980).
- Unified inst_mode handling, especially correct handling of
  Automatic Configuration together with switching to Update mode
  (originally reported as bnc #469273).
- Repair workflow unified with the rest of installation.
- 2.18.10

-------------------------------------------------------------------
Mon Mar 16 14:47:46 CET 2009 - locilka@suse.cz

- Fixed help for "License Translations..." button (bnc #481113).

-------------------------------------------------------------------
Tue Mar 10 10:26:02 CET 2009 - locilka@suse.cz

- Obsolete 'tar --preserve' replaced with
  'tar --preserve-permissions --preserve-order' (bnc #483791).
- Added recovery support for AC (dialogs) possibly called by AC
  scripts (bnc #483211).

-------------------------------------------------------------------
Thu Feb 26 16:00:44 CET 2009 - ug@suse.de

- RPMs via driverupdate were not possible

-------------------------------------------------------------------
Tue Feb 24 13:30:15 CET 2009 - locilka@suse.cz

- Added support for .xz images deployment (bnc #476079).
- Added support for `reboot_same_step (bnc #475650).
- 2.18.9

-------------------------------------------------------------------
Mon Feb 23 16:36:56 CET 2009 - locilka@suse.cz

- Offering to configure network if remote repositories are used
  during upgrade (inst_upgrade_urls). Setup can be safely skipped
  and comes from the Online Repositories (bnc #478024).
- 2.18.8

-------------------------------------------------------------------
Fri Feb 20 20:40:09 CET 2009 - locilka@suse.cz

- save network configuration also for IPv6 only (bnc#477917)
- 2.18.7

-------------------------------------------------------------------
Tue Feb 17 16:56:09 CET 2009 - locilka@suse.cz

- Writing additional-control-files index file after removing and
  recreating the directory where it is stored (bnc #475516).
- 2.18.6

-------------------------------------------------------------------
Mon Feb  9 13:21:50 CET 2009 - locilka@suse.cz

- Enabling online update in (SLED) Automatic Configuration
  (bnc #449128).

-------------------------------------------------------------------
Fri Feb  6 10:39:20 CET 2009 - locilka@suse.cz

- InstError has been moved to yast2-2.18.6
- 2.18.5

-------------------------------------------------------------------
Thu Feb  5 18:16:17 CET 2009 - locilka@suse.cz

- InstError extended and documented.

-------------------------------------------------------------------
Mon Feb  2 13:09:08 CET 2009 - locilka@suse.cz

- Erasing all old additional control files in the final step of
  upgrade before rebooting to the second stage (bnc #471454).
- InstError can now save YaST logs on user request.
- 2.18.4

-------------------------------------------------------------------
Wed Jan 28 14:33:09 CET 2009 - locilka@suse.cz

- Added new InstError module for unified reporting of errors
  during installation.
- Better SlideShow support in inst_finish.
- Reporting more errors in inst_finish.
- 2.18.3

-------------------------------------------------------------------
Tue Jan 27 17:13:57 CET 2009 - locilka@suse.cz

- Added test for checking free space when SCR switch fails
  (bnc #460477).

-------------------------------------------------------------------
Mon Jan 26 13:58:00 CET 2009 - locilka@suse.cz

- Disabling [Back] buttons in the very first interactive dialogs
  in second stage, SLES and SLED control files (bnc #468677).

-------------------------------------------------------------------
Thu Jan 22 12:50:38 CET 2009 - locilka@suse.cz

- Dropping mode_proposal client - not in use anymore.
- 2.18.2

-------------------------------------------------------------------
Wed Jan 21 13:09:33 CET 2009 - locilka@suse.cz

- Removing dependency on yast2-runlevel (duplicate code in runlevel
  proposal).
- Removing dependency on yast2-mouse by moving the mouse-related
  scripts to yast2-mouse-2.18.0.
- Removing dependency on yast2-bootloader.
- inst_finish script newly uses the SlideShow module.

-------------------------------------------------------------------
Tue Jan 20 13:37:03 CET 2009 - locilka@suse.cz

- Possibility to move the base installation window has been
  disabled (bnc #466827)
- 2.18.1

-------------------------------------------------------------------
Tue Jan 13 12:15:42 CET 2009 - locilka@suse.cz

- Adapted the inst_proposal to better reflect the current situation
  'analyzing...' vs. 'adapting the proposal...' (bnc #463567).

-------------------------------------------------------------------
Fri Dec 19 13:07:49 CET 2008 - locilka@suse.cz

- Pattern WBEM added into two server scenarios (bnc #458332).

-------------------------------------------------------------------
Thu Dec 18 18:04:47 CET 2008 - locilka@suse.cz

- Updated control file documentation (bnc #438678).

-------------------------------------------------------------------
Wed Dec 17 14:42:22 CET 2008 - locilka@suse.cz

- Added yet another xset call (bnc #455771 comment #40)

-------------------------------------------------------------------
Tue Dec 16 17:13:38 CET 2008 - aschnell@suse.de

- adapted to storage API changes
- 2.18.0

-------------------------------------------------------------------
Tue Dec 16 12:29:27 CET 2008 - locilka@suse.cz

- Removed SLED control file labels that should be hidden
  (bnc #459080).
- Using a better help text for inst_new_desktop (bnc #432912).

-------------------------------------------------------------------
Mon Dec 15 14:32:27 CET 2008 - locilka@suse.cz

- Removed all (inst_)do_rezise calls from all control files on
  aschnell's request.

-------------------------------------------------------------------
Fri Dec 12 16:36:28 CET 2008 - aschnell@suse.de

- require initviocons (bnc #173426)
- 2.17.47

-------------------------------------------------------------------
Tue Dec  9 16:40:35 CET 2008 - locilka@suse.cz

- Updated control.rnc
- 2.17.46

-------------------------------------------------------------------
Mon Dec  8 13:16:33 CET 2008 - locilka@suse.cz

- Updated control.rnc
- Added two more control-file examples.
- Checking all control files during build.
- Adjusted control-file examples (all bnc #438678).
- Checking the process exit status returned after deploying an
  image (bnc #456337).
- 2.17.45

-------------------------------------------------------------------
Fri Dec  5 10:38:41 CET 2008 - locilka@suse.cz

- New control.rnc/rng for control file validation (bnc #455994).
- Added build-time control file validation.
- 2.17.44

-------------------------------------------------------------------
Wed Dec  3 18:33:59 CET 2008 - locilka@suse.cz

- inst_extrasources moved before inst_ask_online_update to register
  the online update repository before checking for patches
  (bnc #450229).

-------------------------------------------------------------------
Mon Dec  1 16:59:14 CET 2008 - locilka@suse.cz

- Fixed proposing the online update depending on the fact whether
  network is running (bnc #450229).
- 2.17.43

-------------------------------------------------------------------
Fri Nov 28 15:05:02 CET 2008 - locilka@suse.cz

- Updated labels of Installation Scenarios for SLES (bnc #428202).

-------------------------------------------------------------------
Fri Nov 28 12:16:03 CET 2008 - locilka@suse.cz

- Fixed behavior of inst_new_desktop when user switched to another
  language later (bnc #449818).
- 2.17.42

-------------------------------------------------------------------
Thu Nov 27 16:49:11 CET 2008 - locilka@suse.cz

- Using yast-live-install-finish icon when finishing LiveCD
  installation/inst_finish (bnc #438154).
- Fixed ImageInstallation SlideShow - download progress is shown
  only when downloading the images, not the other helper files
  (bnc #449792).
- Adjusting ImageInstallation-related SlideShow only if
  ImageInstallation is in use (bnc #439104).

-------------------------------------------------------------------
Thu Nov 27 15:05:11 CET 2008 - ug@suse.de

- the real fix for bnc#442691
  deploy_image_auto doesn't use the boolean variable 
  image_installation
- 2.17.41

-------------------------------------------------------------------
Tue Nov 25 14:42:31 CET 2008 - locilka@suse.cz

- Handling new feature of licenses ProductLicense::AcceptanceNeeded
  (bnc #448598).
- 2.17.40

-------------------------------------------------------------------
Mon Nov 24 12:51:48 CET 2008 - locilka@suse.cz

- Completely initializing the target and sources before checking
  for available patches and offering online update (bnc #447080).
- 2.17.39

-------------------------------------------------------------------
Thu Nov 20 18:21:32 CET 2008 - locilka@suse.cz

- Pkg::SourceStartManager in inst_ask_online_update to replace
  obsolete Pkg::PkgEstablish (bnc #447080).
- Reading all supported desktops to define the order of desktops
  in desktop_finish (bnc #446640).
- Added shadow desktops to SLES and SLED desktop files to have
  a fallback if user selects some other desktop than the default
  one (bnc #446640).
- 2.17.38

-------------------------------------------------------------------
Wed Nov 19 16:01:53 CET 2008 - locilka@suse.cz

- Added pciutils to Requires, lspci was called but not required
  (bnc #446533).
- 2.17.37

-------------------------------------------------------------------
Wed Nov 19 13:23:10 CET 2008 - locilka@suse.cz

- Added inst_fallback_controlfile client reporting about using
  a fallback control file.
- Calling inst_fallback_controlfile in the fallback control file
  (both bnc #440982).
- 2.17.36

-------------------------------------------------------------------
Fri Nov 14 12:17:47 CET 2008 - aschnell@suse.de

- don't start iscsid in second stage start scripts (bnc #444976)
- 2.17.35

-------------------------------------------------------------------
Thu Nov 13 17:36:53 CET 2008 - locilka@suse.cz

- Flushing the cache before calling a set_polkit_default_privs that
  uses the written data (bnc #440182).
- 2.17.34

-------------------------------------------------------------------
Thu Nov 13 11:21:11 CET 2008 - locilka@suse.cz

- Handling errors while deploying images, installation will abort
  (bnc #444209).
- 2.17.33

-------------------------------------------------------------------
Thu Nov 13 10:21:13 CET 2008 - ug@suse.de

- checkboxes in the congratulations dialog did not work anymore
  (bnc#444214)

-------------------------------------------------------------------
Tue Nov 11 13:58:17 CET 2008 - ug@suse.de

- fix for image deployment during autoinstallation

-------------------------------------------------------------------
Tue Nov 11 12:20:00 CET 2008 - juhliarik@suse.cz

- changed order of yast modules in Expert tab for installation
  (bnc #441434) 

-------------------------------------------------------------------
Tue Nov 11 10:53:25 CET 2008 - jsrain@suse.cz

- fixed switching to a tab with an error in the proposal
  (bnc #441434)
- 2.17.32

-------------------------------------------------------------------
Tue Nov 11 10:48:03 CET 2008 - aschnell@suse.de

- use accelerated xserver during installation for certain Intel
  cards (bnc #442413)
- 2.17.31

-------------------------------------------------------------------
Fri Nov  7 16:32:28 CET 2008 - locilka@suse.cz

- Fixed deploy_image_auto to handle AutoYaST settings correctly
  (bnc #442691).
- Removing the congrats dialog content before cloning, storing
  the sources, finishing (bnc #441452).
- Using Pkg::SourceProvideDigestedFile function when deploying
  images and in release_notes_popup (bnc #409927).
- 2.17.30

-------------------------------------------------------------------
Thu Nov  6 16:35:10 CET 2008 - locilka@suse.cz

- Fixed progress (SlideShow) information about images being
  deployed (bnc #442286).
- Changing inst_deploy_images to use PackagesUI for opening a
  package selector while debugging mode is turned on (bnc #435479).

-------------------------------------------------------------------
Thu Nov  6 16:19:59 CET 2008 - jsuchome@suse.cz

- S09-cleanup: check for additional services requiring restart
  (bnc#395402)

-------------------------------------------------------------------
Wed Nov  5 17:25:01 CET 2008 - locilka@suse.cz

- Calling set_polkit_default_privs without checking for it using
  FileUtils, checking by 'test -x' instead (bnc #440182).
- 2.17.29

-------------------------------------------------------------------
Wed Nov  5 13:09:04 CET 2008 - locilka@suse.cz

- Added yast2-storage >= 2.17.47 because of the previous fix
  implementation.
- 2.17.28

-------------------------------------------------------------------
Tue Nov 04 13:14:10 CET 2008 - aschnell@suse.de

- improved warning about partitioning (fate #302857)
- 2.17.27

-------------------------------------------------------------------
Mon Nov  3 18:34:30 CET 2008 - locilka@suse.cz

- Writing 'SecondStageRequired' 0/1 to /etc/install.inf even while
  rebooting during second stage (bnc #432005).
- 2.17.26

-------------------------------------------------------------------
Mon Nov 03 14:28:14 CET 2008 - aschnell@suse.de

- better reboot message during ssh installation (bnc #439572 and
  bnc #432005)
- 2.17.25

-------------------------------------------------------------------
Fri Oct 31 16:28:23 CET 2008 - locilka@suse.cz

- Fixed checking whether running the second stage is required.
- Added writing 'SecondStageRequired' 0/1 to /etc/install.inf
  (both bnc #439572)
- 2.17.24

-------------------------------------------------------------------
Thu Oct 30 14:42:15 CET 2008 - locilka@suse.cz

- Saving sources at the end of inst_extrasources if some were
  added (bnc #440184).
- 2.17.23

-------------------------------------------------------------------
Mon Oct 27 10:18:47 CET 2008 - locilka@suse.cz

- Added lnussel's patch to run set_polkit_default_privs at
  desktop_finish script (bnc #438698).
- Bigger license window (bnc #438100).
- Calling inst_prepareprogress also during Upgrade, all control
  files changed (bnc #438848).
- Disabling users and auth in LiveCD second stage (bnc #435965).
- Removing label for user_non_interactive (bnc #401319).
- Desktop 'startkde4' replaced with 'startkde' (bnc #438212).
- Added 'kdump' to 'clone_modules' (SLES) (bnc #436365).
- 2.17.22

-------------------------------------------------------------------
Tue Oct 21 16:46:00 CEST 2008 - locilka@suse.cz

- Added handling for globals->debug_deploying (bnc #436842).

-------------------------------------------------------------------
Mon Oct 20 12:56:32 CEST 2008 - locilka@suse.cz

- Fixed a typo (bnc #436471).

-------------------------------------------------------------------
Fri Oct 17 10:51:05 CEST 2008 - locilka@suse.cz

- Adapted SLES and SLED control files to write default desktop
  settings (bnc #436094).
- Added software->display_support_status flag to SLES/SLED
  (bnc #435479).

-------------------------------------------------------------------
Tue Oct 14 14:15:11 CEST 2008 - locilka@suse.cz

- Changed YaST icons while probing the system (bnc #404809).
- Enhanced scr_switch_debugger - Sending USR1 signal to the new SCR
  (bnc #433057).
- 2.17.21

-------------------------------------------------------------------
Mon Oct 13 13:29:04 CEST 2008 - locilka@suse.cz

- Enabled going_back in Add-Ons during installation (bnc #434735).

-------------------------------------------------------------------
Mon Oct 13 13:10:58 CEST 2008 - mzugec@suse.de

- configure supportconfig in installation (fate#305180)
- 2.17.20

-------------------------------------------------------------------
Mon Oct 13 09:45:23 CEST 2008 - locilka@suse.cz

- Fixed install/update confirmation dialog (bnc #433249).
- Fixed text in openSUSE control file (bnc #432911).
- Fixed typo (bnc #433794).

-------------------------------------------------------------------
Fri Oct 10 14:49:58 CEST 2008 - locilka@suse.cz

- Enhanced scr_switch_debugger (bnc #433057).
- Enabling key-repeating if not running in XEN (bnc #433338).

-------------------------------------------------------------------
Thu Oct  9 21:00:01 CEST 2008 - locilka@suse.cz

- Loading the Target while initializing libzypp in
  inst_upgrade_urls (bnc #429080).
- Running a simple SCR Test after chrooting to the installed system
  in scr_switch_finish, full-test is called in case of simple test
  failure (bnc #433057).
- Added more checking around 'searching for files' (bnc #427879).

-------------------------------------------------------------------
Wed Oct 08 12:51:01 CEST 2008 - aschnell@suse.de

- removed cp of proc/mounts to /etc/mtab (bnc #425464)
- 2.17.19

-------------------------------------------------------------------
Mon Oct  6 15:30:53 CEST 2008 - locilka@suse.cz

- Do not display any system type for SLES/SLED in installation
  overview (bnc #431336).
- Clients inst_new_desktop and inst_scenarios converted to use
  PackagesProposal API instead of using Pkg calls directly (bnc
  #432572)
- Dropping obsolete inst_software_selection client instead of
  convwerting it - not in use anymore (bnc #432572).
- Always change initial proposal [Next] button to [Install],
  resp. [Update] (bnc #431567).
- Removing desktop definitions and default_desktop from SLED
  control file, the required patterns are selected by PATTERNS
  in content file already (bnc #431902).
- Adding lnussel's patch for desktop_finish to write
  POLKIT_DEFAULT_PRIVS if defined in globals->polkit_default_privs
  (bnc #431158).
- Adding polkit_default_privs="restrictive" for SLES (bnc #431158).
- 2.17.18

-------------------------------------------------------------------
Fri Oct  3 16:31:10 CEST 2008 - locilka@suse.cz

- Enabling some steps in second stage even if Automatic
  Configuration is in use.
- Feature added into openSUSE and SLED control files
  (both bnc #428190).

-------------------------------------------------------------------
Thu Oct  2 22:00:46 CEST 2008 - mzugec@suse.de

- changed Release Notes into Support group (bnc#430005)

-------------------------------------------------------------------
Thu Oct  2 19:13:07 CEST 2008 - locilka@suse.cz

- Adjusted presentation_order for SLES and SLED installation
  proposals - software has to be proposed as almost the last one
  (bnc #431580).

-------------------------------------------------------------------
Thu Oct  2 14:00:49 CEST 2008 - locilka@suse.cz

- Added 'default_ntp_setup' into control files (SLES/D: false,
  openSUSE: true) (bnc #431259).

-------------------------------------------------------------------
Thu Oct  2 11:39:48 CEST 2008 - locilka@suse.cz

- Using two default desktops, one for inst_scenarios, another
  one (default) while inst_scenarios not used (bnc #431251,
  bnc #431503).
- Switching scenario_virtual_machine and
  scenario_virtualization_host in SLES control file (bnc #431251).
- 2.17.17

-------------------------------------------------------------------
Wed Oct  1 16:03:32 CEST 2008 - mzugec@suse.de

- use rpcbind instead of portmap for nfs installation (bnc#423026)
- 2.17.16

-------------------------------------------------------------------
Wed Oct  1 15:41:12 CEST 2008 - jsuchome@suse.cz

- if nn_NO language is selected, use nb_NO in YaST (bnc#426124)

-------------------------------------------------------------------
Wed Oct  1 13:42:18 CEST 2008 - locilka@suse.cz

- Changing pattern "Documentation" to "documentation" (bnc #431218)

-------------------------------------------------------------------
Tue Sep 30 13:20:09 CEST 2008 - locilka@suse.cz

- Replacing "networkmanager" proposal call with "general"
  (bnc #430704).

-------------------------------------------------------------------
Mon Sep 29 15:11:33 CEST 2008 - locilka@suse.cz

- Server scenarios work for i386, x86_64 archs only (bnc #430612).

-------------------------------------------------------------------
Mon Sep 29 14:56:45 CEST 2008 - kukuk@suse.de

- Replaced Minimal+Xen with Dom0.
- Removed xen_server from virtualization machine (bnc #429061).
- Added "XEN" suffix to Virtualization Host.

-------------------------------------------------------------------
Mon Sep 29 13:38:13 CEST 2008 - locilka@suse.cz

- Adding inst_lilo_convert to the update workflow (bnc #430579).

-------------------------------------------------------------------
Fri Sep 26 12:27:55 CEST 2008 - locilka@suse.cz

- Optimizing server_selections dialog layout (bnc #429977).
- Better text for installation initialization (bnc #428103).
- Better protection from removing the initial repository
  (bnc #429920).
- 2.17.15

-------------------------------------------------------------------
Thu Sep 25 14:33:36 CEST 2008 - juhliarik@suse.cz

- added calling kdump_finish to inst_finish.ycp (bnc #427732)

-------------------------------------------------------------------
Tue Sep 23 16:17:27 CEST 2008 - locilka@suse.cz

- Buggy SCR Agent run.get.suseconfig.modules replaced with
  .target.dir (bnc #429146).
- Added functionality to recover from failed read of previously
  used repositories in inst_upgrade_urls (bnc #429059).
- 2.17.14

-------------------------------------------------------------------
Mon Sep 22 16:14:54 CEST 2008 - locilka@suse.cz

- Fixed checking whether directory is mounted already (bnc #428368)

-------------------------------------------------------------------
Mon Sep 22 13:59:50 CEST 2008 - locilka@suse.cz

- KDE 3.5 moved to 'Others', removed KDE 3.5 description text.
- GNOME 2.22 changed to 2.24.
- Fixed Installation Mode dialog to show icons again (bnc #427344).
- 2.17.13

-------------------------------------------------------------------
Mon Sep 22 10:45:44 CEST 2008 - locilka@suse.cz

- Changing /sbin/udevtrigger & /sbin/udevsettle to /sbin/udevadm
  trigger & settle (bnc #427705).
- 2.17.12

-------------------------------------------------------------------
Thu Sep 18 10:35:32 CEST 2008 - locilka@suse.cz

- Definition of supported desktops added into SLES and SLED control
  files, added also default_desktop definition (bnc #427061).
- Added control file documentation for supported_desktops section.

-------------------------------------------------------------------
Fri Sep 12 15:01:46 CEST 2008 - locilka@suse.cz

- Disabling inst_suse_register in openSUSE control file
  (FATE #303458).

-------------------------------------------------------------------
Fri Sep 12 10:32:11 CEST 2008 - locilka@suse.cz

- Do not remove installation repository with the same URL as URL
  just being removed by inst_upgrade_urls (bnc #400823).
- 2.17.11

-------------------------------------------------------------------
Thu Sep 11 14:52:25 CEST 2008 - ug@suse.de

- deploy_image.desktop added (Fate #301321)
- deploy_image.rnc added

-------------------------------------------------------------------
Thu Sep 11 13:40:10 CEST 2008 - locilka@suse.cz

- Calling new client reipl_finish from yast2_inf_finish on s390
  (FATE #304960).

-------------------------------------------------------------------
Wed Sep 10 17:15:22 CEST 2008 - locilka@suse.cz

- Fixing control files to call 'inst_proposal' instead of
  'proposal' (bnc #425198).

-------------------------------------------------------------------
Wed Sep 10 15:53:44 CEST 2008 - locilka@suse.cz

- Desktop selection dialog definitions have been moved to control
  file (bnc #424678).
- 2.17.10

-------------------------------------------------------------------
Tue Sep  9 16:02:03 CEST 2008 - locilka@suse.cz

- Replacing usage of barexml with anyxml SCR  agent (bnc #424263).

-------------------------------------------------------------------
Mon Sep  8 17:49:11 CEST 2008 - locilka@suse.cz

- merged texts from proofread

-------------------------------------------------------------------
Mon Sep  8 15:57:09 CEST 2008 - locilka@suse.cz

- Added new AutoYaST client deploy_images_auto to support
  installation from images also in AutoYaST (FATE #301321).
- 2.17.9

-------------------------------------------------------------------
Fri Sep  5 12:45:00 CEST 2008 - locilka@suse.cz

- Some inst_finish steps are called in live installer only.
- Client vm_finish called only if yast2-vm is installed.
- Using WFM::ClientExists (new in yast2-core-2.17.10).
- Adjusted RPM dependencies.
- 2.17.8

-------------------------------------------------------------------
Thu Sep  4 15:02:01 CEST 2008 - sschober@suse.de

- cloning section in control.xml changed.

-------------------------------------------------------------------
Wed Sep 03 14:49:19 CEST 2008 - aschnell@suse.de

- adapted size values in control files to stricter parser in
  storage

-------------------------------------------------------------------
Tue Sep  2 15:20:09 CEST 2008 - locilka@suse.cz

- Using new <execute/> tag in control file to explicitly define
  a client to be called instead of guessing it from <name/> tag
  (openSUSE, SLED control files) (bnc #401319).
- Updated control files to call inst_prepareprogress to
  "Provide consistent progress during installation" (FATE #303860).
- All 'inst_proposal' calls changed to use the new 'execute'
  feature to have unique 'name's (needed for merging add-on control
  files).
- Adjusted RPM dependencies (FATE #303860).
- 2.17.7

-------------------------------------------------------------------
Tue Sep  2 11:10:01 CEST 2008 - visnov@suse.cz

- Use unified progressbar during installation (FATE #303860)

-------------------------------------------------------------------
Thu Aug 28 15:19:57 CEST 2008 - locilka@suse.cz

- Using new ButtonBox widget.
- Adjusted RPM dependencies.

-------------------------------------------------------------------
Thu Aug 21 13:01:40 CEST 2008 - jsuchome@suse.cz

- check for command line mode in inst_suseconfig (bnc#419132)

-------------------------------------------------------------------
Tue Aug 19 15:45:07 CEST 2008 - jsrain@suse.cz

- properly detect firstboot and do not destroy xorg.conf
  (bnc#354738)
- 2.17.6

-------------------------------------------------------------------
Fri Aug 15 10:41:24 CEST 2008 - locilka@suse.cz

- Added new globals->write_hostname_to_hosts control file option
  to configure the default for 127.0.0.2 issue (FATE #303875).
- 2.17.5

-------------------------------------------------------------------
Thu Aug 14 14:28:33 CEST 2008 - locilka@suse.cz

- Added documentation for add_on_products and its new format
  add_on_products.xml (FATE #303675).
- Fixed SCR Switch Debugger to show "Report Error" only once.

-------------------------------------------------------------------
Wed Aug 13 18:23:57 CEST 2008 - locilka@suse.cz

- Dropped some obsolete documentation.
- Started installation-features documentation (FATE #303675).
- Fixed building documentation for proposal-API.

-------------------------------------------------------------------
Tue Aug 12 10:28:24 CEST 2008 - locilka@suse.cz

- Added documentation and example for list of files to be copied
  from the previous installation.
- 2.17.4

-------------------------------------------------------------------
Mon Aug 11 17:35:47 CEST 2008 - locilka@suse.cz

- List of files to be copied from the previous installation moved
  to control file, added new API to define own list (module
  SystemFilesCopy) (FATE #305019).
- Adapted control files.

-------------------------------------------------------------------
Mon Aug 11 10:06:02 CEST 2008 - locilka@suse.cz

- Fixed WFM::Execute to use .local instead of .target in
  copy_files_finish script.

-------------------------------------------------------------------
Thu Aug  7 16:40:32 CEST 2008 - locilka@suse.cz

- Added new client inst_scenarios to offer main scenarios of the
  newly installed system.
- Configuration for inst_scenarios is defined in control file (Only
  SLES so far), client added into SLES workflow.
- Extended control file documentation (All FATE #304373).
- 2.17.3

-------------------------------------------------------------------
Wed Aug  6 13:54:07 CEST 2008 - locilka@suse.cz

- New control file entry globals->enable_kdump (default value)
  (FATE #303893).
- Adjusted control file documentation.

-------------------------------------------------------------------
Tue Aug  5 11:48:44 CEST 2008 - locilka@suse.cz

- Calling reiplauto client in SLES control file before reboot
  (FATE #304940).
- Running SCR Switch Debugger unconditionally if switching to
  installed system fails (bnc #411832).

-------------------------------------------------------------------
Mon Aug 04 16:22:55 CEST 2008 - aschnell@suse.de

- improved text during ssh installation (bnc #411079)

-------------------------------------------------------------------
Mon Aug  4 10:39:41 CEST 2008 - locilka@suse.cz

- Added kdump proposal to SLES control file (FATE #303893).

-------------------------------------------------------------------
Thu Jul 24 13:21:14 CEST 2008 - locilka@suse.cz

- Using button label "License Translations..." in complex welcome
  dialog (bnc #400616).
- SLES and SLED control files adapted to features added in 11.0.
- Added Automatic Configuration support into SLED (FATE #303396).

-------------------------------------------------------------------
Tue Jul 15 16:59:38 CEST 2008 - aschnell@suse.de

- fixed vnc connect message during installation (bnc #395834)
- 2.17.2

-------------------------------------------------------------------
Tue Jul 15 09:54:48 CEST 2008 - locilka@suse.cz

- Not only DPMS->off, but also screen-saver->off (FATE #304395).
- Added new control file feature globals->rle_offer_rulevel_4
  plus control file documentation (FATE #303798).

-------------------------------------------------------------------
Mon Jul 14 15:15:15 CEST 2008 - locilka@suse.cz

- Base-product license directory moved to control file
  (base_product_license_directory) (FATE #304865).
- Copying licenses to the system in copy_files_finish.
- Reading the license directory in inst_license.
- Icons for AC steps defined in control file.
- Adjusting DPMS 'off' when installation starts, DPMS 'on' when
  finishes (FATE #304395).
- Icons for inst_finish.
- 2.17.1

-------------------------------------------------------------------
Fri Jul 11 11:11:11 CEST 2008 - locilka@suse.cz

- Added documentation for AC Setup and for texts in control file.

-------------------------------------------------------------------
Thu Jul 10 17:48:59 CEST 2008 - locilka@suse.cz

- Settings for Automatic Configuration moved to control file
  because of code reuse for different AC in first boot
  (FATE #303939).

-------------------------------------------------------------------
Thu Jul 10 13:31:00 CEST 2008 - locilka@suse.cz

- Only directories in release-notes directory are considered to be
  real release notes (bnc #407922).
- 2.17.0

-------------------------------------------------------------------
Wed Jul  9 17:09:15 CEST 2008 - mvidner@suse.cz

- Fixed building in a prefix (/etc).

-------------------------------------------------------------------
Wed Jul  9 15:12:53 CEST 2008 - locilka@suse.cz

- Initializing the 'use_automatic_configuration' in first-stage
  installation worker (bnc #404122).
- Adjusted dependency on autoyast2-installation bacause of new
  function AutoinstConfig::getProposalList().

-------------------------------------------------------------------
Thu Jun 26 16:43:32 CEST 2008 - locilka@suse.cz

- Fixed help text for deploying images (bnc #391086).
- Fixed 'Do not panic!' text (bnc #388251).

-------------------------------------------------------------------
Wed Jun 25 16:44:33 CEST 2008 - ug@suse.de

- proposal selection possible via autoyast profile (fate#302946)

-------------------------------------------------------------------
Tue Jun 17 14:23:04 CEST 2008 - lslezak@suse.cz

- use Pkg::SourceSaveAll() instead of Pkg::SourceFinishAll()
  (bnc#395738)

-------------------------------------------------------------------
Fri Jun 13 15:37:24 CEST 2008 - locilka@suse.cz

- Removing Pkg//Source and Target finish from inst_inc_all that
  had been saving sources also in case of aborting the installation
  and moving it to inst_congratulate and umount_finish
  (bnc #398315).
- Freeing internal variables in ImageInstallation module after
  images are deployed (bnc #395030).

-------------------------------------------------------------------
Thu Jun 12 16:33:24 CEST 2008 - locilka@suse.cz

- Special mounts (such as /proc) are never remounted read-only
  in umount_finish anymore (bnc #395034)
- Added progress for adding / removing repositories in
  inst_upgrade_urls client (bnc #399223)

-------------------------------------------------------------------
Wed Jun  4 11:57:07 CEST 2008 - locilka@suse.cz

- Copying /license.tar.gz to /etc/YaST2/license/ (bnc #396444).
- Initial mouse probing has been disabled (bnc #395426).

-------------------------------------------------------------------
Tue Jun  3 13:44:56 CEST 2008 - locilka@suse.cz

- Umounting temporary directory in inst_pre_install (if already
  mounted) before new mount is called.
- Always use --numeric-owner (always use numbers for user/group
  names) when deploying images (bnc #396689).

-------------------------------------------------------------------
Mon Jun  2 12:33:57 CEST 2008 - locilka@suse.cz

- Return `next when going back to the automatic configuration
  dialog instead of returning `auto that would finish YaST and
  never start it again (bnc #395098).
- 2.16.49

-------------------------------------------------------------------
Wed May 28 16:23:22 CEST 2008 - ug@suse.de

- timeout in case of hardware probing problems
  when autoyast is in use (especially for harddisk Reports)
  bnc#395099
- 2.16.48

-------------------------------------------------------------------
Mon May 19 09:29:15 CEST 2008 - locilka@suse.cz

- Creating SuSEConfig hook file at installation_settings_finish
  in case of update. The file has to be created to force the
  SuSEConfig run on first boot (bnc #390930).
- Workaround for as-big-dialog-as-possible in License Agreement
  dialog (bnc #385257).
- Adding FACTORY repositories with priority 120, update source with
  priority 20 (bnc #392039).
- 2.16.47

-------------------------------------------------------------------
Fri May 16 16:40:22 CEST 2008 - jsrain@suse.cz

- added categories Settings and System into desktop file
  (bnc #382778)

-------------------------------------------------------------------
Thu May 15 13:13:13 CEST 2008 - locilka@suse.cz

- Changed dialog content for starting the installation
  (bnc #390614).
- Fixed sorting of repositories offered during upgrade to sort by
  repository name (bnc #390612).
- 2.16.46

-------------------------------------------------------------------
Thu May 15 10:32:09 CEST 2008 - jsuchome@suse.cz

- sort keyboard list according to translated items (bnc #390610)

-------------------------------------------------------------------
Wed May 14 15:22:50 CEST 2008 - kmachalkova@suse.cz

- inst_hostname client added to automatic configuration scripts -
  needed to generate random hostname and 127.0.0.2 line in
  /etc/hosts (bnc #383336)

-------------------------------------------------------------------
Wed May 14 14:29:21 CEST 2008 - jsrain@suse.cz

- use process agent instead of background agent when installing
  live image (bnc #384960)
- 2.16.45

-------------------------------------------------------------------
Mon May 12 15:10:50 CEST 2008 - locilka@suse.cz

- Added help to "Image Deployment" (bnc #388665).

-------------------------------------------------------------------
Tue May  6 17:37:22 CEST 2008 - locilka@suse.cz

- When reusing the old repositories during upgrade, copying also
  'autorefresh' and 'alias' (bnc #387261).
- Added software->dropped_packages into the control file to replace
  'delete old packages' (bnc #300540).
- 2.16.44

-------------------------------------------------------------------
Mon May  5 13:26:27 CEST 2008 - locilka@suse.cz

- Typofix (bnc #386606).

-------------------------------------------------------------------
Fri May  2 22:27:21 CEST 2008 - mzugec@suse.cz

- Don't stop network (by killing dhcpcd) at the end of 1.st stage
  (bnc #386588)

-------------------------------------------------------------------
Wed Apr 30 12:07:45 CEST 2008 - locilka@suse.cz

- Adding name and alias tags to extrasources (irc #yast/today).
- 2.16.43

-------------------------------------------------------------------
Wed Apr 30 10:24:19 CEST 2008 - locilka@suse.cz

- Making automatic installation more robust (bnc #384972).
- 2.16.42

-------------------------------------------------------------------
Tue Apr 29 12:59:49 CEST 2008 - locilka@suse.cz

- Disabling Progress when calling inst_finish scripts.

-------------------------------------------------------------------
Mon Apr 28 11:42:21 CEST 2008 - locilka@suse.cz

- Handling KDE3 vs KDE4 in default logon and window managers
  (bnc #381821).
- Optional and extra URLs moved to control file as well as default
  update repository (bnc #381360).
- Added possibility to abort installation during image deployment
  (bnc #382326).
- Progress for inst_proposal.
- 2.16.41

-------------------------------------------------------------------
Fri Apr 25 18:15:09 CEST 2008 - locilka@suse.cz

- New desktop selection dialog (bnc #379157).
- 2.16.40

-------------------------------------------------------------------
Thu Apr 24 14:54:53 CEST 2008 - locilka@suse.cz

- New  better shiny unified progress for image deployment.
- Showing also the just-handled image name (bnc #381188).
- 2.16.39

-------------------------------------------------------------------
Wed Apr 23 15:10:24 CEST 2008 - locilka@suse.cz

- Enabling inst_suseconfig in Automatic configuration (bnc #381751)
- Fixed run_df agent to ignore read errors on rootfs (bnc #382733)

-------------------------------------------------------------------
Tue Apr 22 18:46:51 CEST 2008 - locilka@suse.cz

- Adjusting automatic configuration UI to use two progress bars
  instead of one.

-------------------------------------------------------------------
Tue Apr 22 12:26:52 CEST 2008 - locilka@suse.cz

- Fixed filtering-out already registered repos (bnc #379051).
- Client inst_prepare_image moved to installation proposal make
  disabling 'installation from images' easy (bnc #381234).
- 2.16.38

-------------------------------------------------------------------
Mon Apr 21 15:28:24 CEST 2008 - locilka@suse.cz

- Calling 'xset r off' & 'xset m 1' (bnc #376945).
- Better help for Automatic configuration (bnc #381904).

-------------------------------------------------------------------
Mon Apr 21 14:48:58 CEST 2008 - locilka@suse.cz

- Using new DefaultDesktop::SelectedDesktops for writing the
  display manager configuration.

-------------------------------------------------------------------
Fri Apr 18 16:17:54 CEST 2008 - locilka@suse.cz

- Calling 'xset -r off' at the beginning of installation (both
  first and second stage) in X on XEN (bnc #376945).

-------------------------------------------------------------------
Fri Apr 18 16:01:13 CEST 2008 - juhliarik@suse.cz

- Added text for using kexec (yast_inf_finish.ycp)

-------------------------------------------------------------------
Thu Apr 17 17:15:02 CEST 2008 - locilka@suse.cz

- Added more debugging messages into ImageInstallation module.

-------------------------------------------------------------------
Thu Apr 17 14:01:46 CEST 2008 - locilka@suse.cz

- Added image-downloading progress (reusing existent progress bar).
- 2.16.37

-------------------------------------------------------------------
Wed Apr 16 14:20:06 CEST 2008 - locilka@suse.cz

- Running runlevel proposal after software proposal (bnc #380141).
- Using new possibility to disable and then reenable package
  callbacks (system_analysis, deploy_images).

-------------------------------------------------------------------
Tue Apr 15 11:45:18 CEST 2008 - locilka@suse.cz

- ImageInstallation tries to find details-<arch>.xml, then
  details.xml to provide useful progress while deploying images.
- 2.16.36

-------------------------------------------------------------------
Tue Apr 15 10:22:04 CEST 2008 - mvidner@suse.cz

- Enable printing the last few debugging log messages in the crash
  handler, even if Y2DEBUG is not set (fate#302166).
- 2.16.35

-------------------------------------------------------------------
Mon Apr 14 16:44:09 CEST 2008 - locilka@suse.cz

- Fixed typo in inst_network_check (bnc #379491).
- Fixed help for inst_mode (bnc #374360).

-------------------------------------------------------------------
Mon Apr 14 13:54:42 CEST 2008 - locilka@suse.cz

- Modifying SystemFilesCopy::CopyFilesToSystem to newly accept
  a parameter which defines where to extract cached files
  (fate #302980).
- Caching system files in the System Analysis dialog.
- Some better texts (bnc #377959).
- Better text for Software Selection dialog (bnc #379157).
- 2.16.34

-------------------------------------------------------------------
Fri Apr 11 18:21:53 CEST 2008 - locilka@suse.cz

- Changing Accept buttons to Install, Update and OK (FATE #120373).

-------------------------------------------------------------------
Fri Apr 11 17:55:32 CEST 2008 - locilka@suse.cz

- Added another per-image progress into the Installation images
  deployment (it requires details.xml).
- 2.16.33

-------------------------------------------------------------------
Fri Apr 11 15:33:17 CEST 2008 - juhliarik@suse.cz

- Added loading kernel via kexec (fate #303395)

-------------------------------------------------------------------
Thu Apr 10 12:02:07 CEST 2008 - locilka@suse.cz

- Filtering installation imagesets using the default architecture.
- Installation from images sets the download area (SourceManager).
- Removing image after it is deployed.
- Preparing image installation dialog for two progress-bars.
- 2.16.32

-------------------------------------------------------------------
Wed Apr  9 16:39:36 CEST 2008 - jsrain@suse.cz

- handle compressed logs properly at the end of first stage
  installation (fate #300637)
- 2.16.31

-------------------------------------------------------------------
Tue Apr  8 19:40:58 CEST 2008 - locilka@suse.cz

- Adjusted control file to sort installation overview via
  presentation_order and propose it via the real appearance.
- Fixed selecting the right imageset - the rule is currently that
  all patterns in imageset must be selected for installation
  (bnc #378032).

-------------------------------------------------------------------
Mon Apr  7 15:20:14 CEST 2008 - locilka@suse.cz

- Added new control file entry kexec_reboot that defines whether
  kexec should be used instead of reboot at the end of the first
  stage installation (FATE #303395).

-------------------------------------------------------------------
Fri Apr  4 17:02:23 CEST 2008 - locilka@suse.cz

- Improved user-feedback during automatic configuration.
- 2.16.30

-------------------------------------------------------------------
Fri Apr  4 14:06:22 CEST 2008 - jsrain@suse.cz

- added restart handling for live installation

-------------------------------------------------------------------
Wed Apr  3 16:40:16 CEST 2008 - locilka@suse.cz

- Removed Winkeys support during installation (bnc 376248).
- Fixed the decision-making process which images fits the best.
- Added new control file entries to adjust the Community
  Repositories and Add-Ons during installation.
- Cosmetic changes when initializing the wizard steps according to
  control file.
- Fixed untarring bzip2 or gzip-based images.
- Changed instalation from images to count the best image-set
  from patterns (list of patterns in image-set) in images.xml.
- 2.16.29

-------------------------------------------------------------------
Tue Apr  1 13:12:00 CEST 2008 - locilka@suse.cz

- Automatic configuration can be newly defined by control file. Two
  new variables have been added enable_autoconfiguration and
  autoconfiguration_default.
- New functionality to select the best-matching image for image
  installation if more than one fit.
- 2.16.28

-------------------------------------------------------------------
Tue Apr  1 12:36:52 CEST 2008 - jsrain@suse.cz

- added live installation workflow to default control file
- updated inst_finish clients handling for live installation

-------------------------------------------------------------------
Tue Apr  1 10:15:34 CEST 2008 - jsrain@suse.cz

- merged texts from proofread

-------------------------------------------------------------------
Mon Mar 31 16:42:40 CEST 2008 - locilka@suse.cz

- There are currently two possible patterns/desktops that can use
  kdm: kde4-kdm and kdebase3-kdm (bnc #372506).

-------------------------------------------------------------------
Fri Mar 28 13:33:31 CET 2008 - locilka@suse.cz

- Automatic configuration has been moved from the end of the first
  stage to the second stage. It's non-interactive (FATE #303396).
- Fixed installation from images (FATE #303554).
- ImageInstallation can newly handle .lzma images.
- 2.16.27

-------------------------------------------------------------------
Thu Mar 27 13:37:02 CET 2008 - locilka@suse.cz

- Fixed ZMD service handling, the correct name is novell-zmd
  (bnc #356655).

-------------------------------------------------------------------
Wed Mar 26 11:21:18 CET 2008 - locilka@suse.cz

- Added new entry to control file root_password_as_first_user to
  make it configurable (bnc #359115 comment #14).
- Control file modified to call installation-from-images clients.

-------------------------------------------------------------------
Tue Mar 25 13:12:39 CET 2008 - locilka@suse.cz

- Using Image-Installation clients (done by jsrain).
- Store/Restore resolvable-state functions added into
  ImageInstallation module.

-------------------------------------------------------------------
Fri Mar 21 10:48:20 CET 2008 - locilka@suse.cz

- Dropping keep_installed_patches support from control file as it
  is currently handled by libzypp itself (bnc #349533).

-------------------------------------------------------------------
Thu Mar 20 10:27:09 CET 2008 - locilka@suse.cz

- Added system_settings_finish call to the inst_finish
  (bnc #340733).

-------------------------------------------------------------------
Wed Mar 19 17:27:30 CET 2008 - locilka@suse.cz

- Agent anyxml has been renamed to barexml as it can't really read
  all possible XML files (bnc #366867)

-------------------------------------------------------------------
Wed Mar 19 13:53:05 CET 2008 - locilka@suse.cz

- When checking whether to run the second stage, considering also
  autoinstallation, not only installation (bnc #372322).
- 2.16.26

-------------------------------------------------------------------
Tue Mar 18 18:19:00 CET 2008 - locilka@suse.cz

- Fixed writing disabled modules and proposals during the
  inst_finish run (bnc #364066).
- Calling pre_umount_finish also in AutoYaST (bnc #372322).
- 2.16.25

-------------------------------------------------------------------
Mon Mar 17 12:43:32 CET 2008 - jsrain@suse.cz

- added 'StartupNotify=true' to the desktop file (bnc #304964)

-------------------------------------------------------------------
Mon Mar 17 11:04:38 CET 2008 - locilka@suse.cz

- Automatic configuration is now disabled for mode update.
- The whole second stage in now disabled for mode update.
- Added help text for "Use Automatic Configuration" check-box.
- 2.16.24

-------------------------------------------------------------------
Fri Mar 14 15:02:27 CET 2008 - locilka@suse.cz

- Added possibility to run automatic configuration instead of the
  whole second stage installation (fate #303396).
- Adjusted RPM dependencies.
- Creating and removing the file runme_at_boot is currently handled
  by YaST (YCP) installation scripts.
- Added new client inst_rpmcopy_secondstage that calls inst_rpmcopy
  because of DisabledModules disabling both first and second stage
  occurency of that script.
- Changed control file to call the new script in second stage.
- 2.16.23

-------------------------------------------------------------------
Mon Mar 10 11:25:57 CET 2008 - locilka@suse.cz

- Disabling the window menu in IceWM preferences to make the
  inst-sys 600 kB smaller (*.mo files). Thanks to mmarek.

-------------------------------------------------------------------
Fri Mar  7 11:35:29 CET 2008 - jsuchome@suse.cz

- control.openSUSE.xml: country_simple is for keyboard and language,
  not for timezone
- added 1st stage step for root password dialog (fate#302980)
- 2.16.22

-------------------------------------------------------------------
Thu Mar 06 10:57:42 CET 2008 - aschnell@suse.de

- call rcnetwork with option onboot during start of second stage
  (bnc #363423)
- 2.16.21

-------------------------------------------------------------------
Wed Mar  5 18:52:30 CET 2008 - locilka@suse.cz

- Remember (first stage) and restore (second stage) DisabledModules
  (bnc #364066).
- 2.16.20

-------------------------------------------------------------------
Wed Mar  5 16:30:22 CET 2008 - locilka@suse.cz

- Using client country_simple instead of timezone and language in
  the installation overview (FATE #302980).
- Using new users client in that overview too (FATE #302980).
- Do not remove already registered installation repositories during
  upgrade if they match the old repositories on system
  (bnc #360109).

-------------------------------------------------------------------
Mon Mar  3 21:12:25 CET 2008 - coolo@suse.de

- trying to change defaults for running gdb (arvin's patch)

-------------------------------------------------------------------
Mon Mar  3 15:17:23 CET 2008 - locilka@suse.cz

- Requiring the latest Language::Set functionality by RPM deps.

-------------------------------------------------------------------
Tue Feb 26 12:39:37 CET 2008 - jsuchome@suse.cz

- functionality of integrate_translation_extension.ycp moved into
  Language::Set, inst_complex_welcome adapted (F#302955)

-------------------------------------------------------------------
Fri Feb 22 11:27:13 CET 2008 - locilka@suse.cz

- "iscsi-client" added into modules to clone (bnc #363229 c#1).
- Removing focus from release notes content to make the default
  button focussed instead (bnc #363976).

-------------------------------------------------------------------
Thu Feb 21 06:26:22 CET 2008 - coolo@suse.de

- don't repeat the header

-------------------------------------------------------------------
Wed Feb 20 10:35:04 CET 2008 - locilka@suse.cz

- Showing release notes in tabs only if more than one product is
  installed (bnc #359137).
- Added better text for the complex welcome dialog (bnc #359528).
- Adjusted RPM dependencies (new Language API, see below).
- 2.16.19

-------------------------------------------------------------------
Wed Feb 20 10:24:26 CET 2008 - jsuchome@suse.cz

- inst_complex_welcome: save keyboard settings (bnc #360559),
  use the API from Language.ycp for generating items

-------------------------------------------------------------------
Fri Feb 15 14:28:45 CET 2008 - jsrain@suse.cz

- updated image-based installatoin not to use any hardcoded
  image names

-------------------------------------------------------------------
Thu Feb 14 11:20:04 CET 2008 - locilka@suse.cz

- Function FileSystemCopy from live-installer has been moved
  to ImageInstallation module (installation).
- Adjusted RPM dependencies (Installation module in yast2).

-------------------------------------------------------------------
Wed Feb 13 14:18:16 CET 2008 - jsrain@suse.cz

- added handling of update initiated from running system

-------------------------------------------------------------------
Tue Feb 12 10:26:15 CET 2008 - locilka@suse.cz

- Added new update_wizard_steps YCP client for easy updating or
  redrawing installation wizard steps from other modules.

-------------------------------------------------------------------
Mon Feb 11 18:28:00 CET 2008 - locilka@suse.cz

- Installation clients 'auth', 'user', and 'root' have been
  disabled by default. First-stage users will enable them only
  if needed.

-------------------------------------------------------------------
Fri Feb 08 13:06:19 CET 2008 - aschnell@suse.de

- during installation allow yast to be started from gdb with
  Y2GDB=1 on kernel command line (fate #302346)

-------------------------------------------------------------------
Fri Feb  8 10:37:02 CET 2008 - locilka@suse.cz

- Umount(s) used with -l and -f params.

-------------------------------------------------------------------
Thu Feb  7 14:19:11 CET 2008 - locilka@suse.cz

- Functionality that integrates the just-selected language
  translation has been moved to integrate_translation_extension
  client to make it available for other modules.
- New label for "Show in Fullscreen" button to better match what
  it really does (bnc #359527).
- Module InstExtensionImage moved to yast2.
- Added new disintegrate_all_extensions client that is called at
  the end of the initial installation to umount and remove all
  integrated inst-sys extensions.
- 2.16.18

-------------------------------------------------------------------
Wed Feb  6 13:23:35 CET 2008 - locilka@suse.cz

- Better /lbin/wget handling in InstExtensionImage.
- Speed-up inst_complex_welcome optimalizations (e.g., skipping
  downloading extension already by Linuxrc)

-------------------------------------------------------------------
Tue Feb  5 16:04:15 CET 2008 - locilka@suse.cz

- Squashfs image needs to be mounted using '-o loop'.
- Displaying busy cursor when downloading the extension.
- 2.16.17

-------------------------------------------------------------------
Mon Feb  4 19:04:29 CET 2008 - locilka@suse.cz

- Modular inst-sys used for localizations (FATE #302955).
- Tabs have been removed from installation proposal.
- 2.16.16

-------------------------------------------------------------------
Fri Feb  1 16:08:26 CET 2008 - locilka@suse.cz

- Added new InstExtensionImage module for integration of modular
  inst-sys images on-the-fly (FATE #302955).

-------------------------------------------------------------------
Thu Jan 31 19:05:49 CET 2008 - aschnell@suse.de

- reflect init-script rename from suse-blinux to sbl
- 2.16.15

-------------------------------------------------------------------
Thu Jan 31 15:02:56 CET 2008 - jsuchome@suse.cz

- call users_finish.ycp from inst_finish.ycp (FATE #302980)

-------------------------------------------------------------------
Thu Jan 31 12:58:42 CET 2008 - locilka@suse.cz

- Fixed inst_restore_settings client: NetworkDevices are now
  NetworkInterfaces.
- 2.16.14

-------------------------------------------------------------------
Thu Jan 31 11:14:46 CET 2008 - locilka@suse.cz

- Added docu. for *_finish scripts (needed for FATE #302980).
- Welcome dialog can newly show the license according to the just
  selected language and also show other lozalizations if needed.
- 2.16.13

-------------------------------------------------------------------
Wed Jan 30 15:22:29 CET 2008 - aschnell@suse.de

- Use icewm instead of fvwm during installation (bnc #357240)
- 2.16.12

-------------------------------------------------------------------
Wed Jan 30 14:15:50 CET 2008 - fehr@suse.de

- Add installation step for disk partitioning between time zone
  and software selection
- put user config after disk partitioning

-------------------------------------------------------------------
Wed Jan 30 09:51:42 CET 2008 - locilka@suse.cz

- Added -noreset option to the VNC startup script (bnc #351338).
- Added inst_user_first.ycp call to the control file right before
  the installation proposal.
- Fixed visibility of ZMD Turnoff checkbox (bnc #356655).

-------------------------------------------------------------------
Tue Jan 29 17:34:03 CET 2008 - locilka@suse.cz

- New desktop selection dialog without system task combo-boxes.
  System selection with icons (bnc #356926).
- More UI checking in dialogs.
- Unified DefaultDesktop module and software/desktop selection
  dialog in installation.

-------------------------------------------------------------------
Mon Jan 28 13:00:19 CET 2008 - aschnell@suse.de

- support Qt and Gtk frontend in startup scripts
- hack for key-autorepeat during installation (bnc #346186)
- 2.16.11

-------------------------------------------------------------------
Fri Jan 25 13:35:13 CET 2008 - locilka@suse.cz

- Reduced Wizard redrawing in the installation workflow.

-------------------------------------------------------------------
Thu Jan 24 15:21:39 CET 2008 - aschnell@suse.de

- start service brld before suse-blinux (bug #354769)
- 2.16.10

-------------------------------------------------------------------
Mon Jan 21 11:05:16 CET 2008 - kmachalkova@suse.cz

- Re-enabled thread support for ncurses UI in YaST2.call
  (bug #164999, FaTE #301899)

-------------------------------------------------------------------
Mon Jan 21 10:53:50 CET 2008 - locilka@suse.cz

- Release Notes UI facelifting.
- Splitting Welcome script dialog single-loop into functions.

-------------------------------------------------------------------
Wed Jan 16 15:49:59 CET 2008 - locilka@suse.cz

- Calling SetPackageLocale and SetTextLocale in the initial
  installation dialog (selecting language) (#354133).

-------------------------------------------------------------------
Mon Jan 14 13:39:00 CET 2008 - locilka@suse.cz

- Added new Language/Keyboard/License dialog (FATE #302957).
- Updated control files.
- 2.16.9

-------------------------------------------------------------------
Thu Jan 10 14:08:17 CET 2008 - locilka@suse.cz

- Extended system type and software selection dialog. Added base
  pattern (selected desktop) description, helps, default status
  for secondary selections, ...
- Added possibility to control visibility of Online Repositories
  via the installation control file (hidden by default).
- Added more control-file documentation.

-------------------------------------------------------------------
Tue Dec 18 16:54:39 CET 2007 - locilka@suse.cz

- Added new desktop and software selection dialog.
- 2.16.8

-------------------------------------------------------------------
Mon Dec 17 11:08:42 CET 2007 - locilka@suse.cz

- Hidden Mouse-probing busy popup.
- New YCP module InstData stores the installation data that should
  be shared among the installation clients.
- Installation repository initialization moved to the unified
  progress when probing the system.
- System analysis has been split into two scripts: inst_mode and
  inst_system_analysis to make the maintenance easier (also in
  control file).
- 2.16.7

-------------------------------------------------------------------
Thu Dec 13 14:25:30 CET 2007 - locilka@suse.cz

- Added a possibility to stop and disable the ZMD service in the
  last (congratulate) dialog of installation (FATE #302495).
- Adjusted the SLES control file: module arguments
  'show_zmd_turnoff_checkbox' and 'zmd_turnoff_default_state'.

-------------------------------------------------------------------
Mon Dec 10 12:13:14 CET 2007 - locilka@suse.cz

- Removed dependency on yast2-country, added dependency on
  yast2-country-data.

-------------------------------------------------------------------
Wed Dec  5 11:13:05 CET 2007 - mzugec@suse.cz

- description says network cards are wireless (#346133)

-------------------------------------------------------------------
Mon Dec  3 16:49:46 CET 2007 - locilka@suse.cz

- Installation Mode dialog adapted to new bright and better mod_UI.
- Using informative icon in some inst_network_check script.
- 2.16.6

-------------------------------------------------------------------
Mon Dec  3 14:34:38 CET 2007 - locilka@suse.cz

- Installation Mode dialog adapted to new mod-UI and to new
  Image-Dimming support in UI.

-------------------------------------------------------------------
Thu Nov 29 16:27:59 CET 2007 - locilka@suse.cz

- Using Progress::NewProgressIcons to show icons during the network
  setup in first stage and during system probing.

-------------------------------------------------------------------
Tue Nov 27 19:14:15 CET 2007 - sh@suse.de

- Use string ID "contents" rather than YCPSymbol `contents
  for Wizard ReplacePoint
- 2.16.5

-------------------------------------------------------------------
Fri Nov 23 13:36:54 CET 2007 - locilka@suse.cz

- Using translations for inst_finish steps (#343783).
- 2.16.4

-------------------------------------------------------------------
Tue Nov 20 11:08:23 CET 2007 - locilka@suse.cz

- Shutting down all dhcpcd clients when reconfiguring network in
  the first stage and when finishing the installation (#308577).
- 'Copy 70-persistent-cd.rules' functionality has been moved here
  from yast2-network (#328126).

-------------------------------------------------------------------
Mon Nov 19 15:35:10 CET 2007 - locilka@suse.cz

- Fixed busy texts for restarting YaST vs. finishing the instal.
- Unified used terminology (repositories) (FATE #302970).

-------------------------------------------------------------------
Tue Nov 13 13:54:13 CET 2007 - locilka@suse.cz

- Script copy_files_finish.ycp cleaned up.

-------------------------------------------------------------------
Fri Nov  9 13:30:34 CET 2007 - locilka@suse.cz

- Boot Installed System option has been removed (#327505).
- Installation Mode dialog has been redesigned using
  self-descriptive icons for all options.
- Return value from inst_repair is evaluated, error is reported in
  case of failure.
- 2.16.3

-------------------------------------------------------------------
Fri Nov  2 16:31:06 CET 2007 - locilka@suse.cz

- Adjusted RPM dependencies (Internet module has been moved from
  yast2-network to yast2).

-------------------------------------------------------------------
Tue Oct 30 17:26:51 CET 2007 - locilka@suse.cz

- Modules Hotplug and HwStatus moved to yast2.rpm to remove
  dependency of storage on installation.
- 2.16.2

-------------------------------------------------------------------
Wed Oct 24 16:32:41 CEST 2007 - locilka@suse.cz

- Changes in StorageDevice module API (#335582).
- 2.16.1

-------------------------------------------------------------------
Mon Oct 15 16:00:06 CEST 2007 - locilka@suse.cz

- Abort the installation instead of halting the system in case of
  declining the license when installing from LiveCD (#330730).

-------------------------------------------------------------------
Thu Oct 11 15:00:03 CEST 2007 - jsrain@suse.cz

- show release notes properly in live installation (#332862)

-------------------------------------------------------------------
Wed Oct  3 17:50:11 CEST 2007 - locilka@suse.cz

- Added "Network Type" information to the First Stage Network Setup
- 2.16.0

-------------------------------------------------------------------
Wed Oct  3 09:53:55 CEST 2007 - mvidner@suse.cz

- Do not try to package COPYRIGHT.english, it is gone from
  devtools (#299144).

-------------------------------------------------------------------
Tue Oct  2 16:04:55 CEST 2007 - ug@suse.de

- typo fixed (#328172)

-------------------------------------------------------------------
Mon Sep 24 16:43:11 CEST 2007 - locilka@suse.cz

- Changed default delete_old_packages back to 'true' after finding
  and fixing all remaining issues with 'false' (changed by coolo)
- Added new option 'online_repos_preselected' into the control file
  to make default status of Online Repositories easily configurable
  (#327791).
- Initializing the default behavior of Online Repositories in
  inst_features according to the control file (#327791).
- 2.15.54

-------------------------------------------------------------------
Fri Sep 21 16:35:18 CEST 2007 - locilka@suse.cz

- Start dhcpcd using WFM instead of SCR (#326342).
- 2.15.53

-------------------------------------------------------------------
Fri Sep 21 09:53:37 CEST 2007 - locilka@suse.cz

- When normal umount at the end of the installation fails, try
  at least: sync, remount read-only, umount --force.
- Report all services running in the installation directory
  (both #326478).
- 2.15.52

-------------------------------------------------------------------
Thu Sep 20 12:23:01 CEST 2007 - locilka@suse.cz

- Changed inst_upgrade_urls to add sources not enabled during the
  upgrade in a disabled state instead of ignoring them (#326342).
- 2.15.51

-------------------------------------------------------------------
Tue Sep 18 19:50:52 CEST 2007 - locilka@suse.cz

- Fixed tar syntax: --ignore-failed-read param. position (#326055).
- 2.15.50

-------------------------------------------------------------------
Thu Sep 13 16:18:30 CEST 2007 - locilka@suse.cz

- Fixed inst_upgrade_urls to re-register sources with their
  repository names taken from the upgraded system (#310209).
- 2.15.49

-------------------------------------------------------------------
Tue Sep 11 20:03:02 CEST 2007 - aschnell@suse.de

- don't swapoff after 1st stage installation (bug #308121)
- 2.15.48

-------------------------------------------------------------------
Tue Sep 11 11:07:20 CEST 2007 - locilka@suse.cz

- Calling ntp-client_finish instead of ntp_client_finish in the
  inst_finish script (#309430).

-------------------------------------------------------------------
Wed Sep  5 14:48:33 CEST 2007 - locilka@suse.cz

- Reinitializing variable for skipping add-on-related clients with
  its default value in inst_system_analysis (#305554).
- 2.15.47

-------------------------------------------------------------------
Wed Sep  5 13:24:32 CEST 2007 - jsrain@suse.cz

- removed inst_fam.ycp (also from control files) (#307378)

-------------------------------------------------------------------
Mon Sep  3 12:45:41 CEST 2007 - locilka@suse.cz

- Creating symlinks to .curlrc and .wgetrc files from the root.
- Adjusting RPM dependencies (yast2-core, new builtin 'setenv').
- Adjusting ENV variables with proxy settings (all three #305163).
- Writing also proxy setting into Install.inf (#298001#c5).
- 2.15.46

-------------------------------------------------------------------
Fri Aug 31 16:26:07 CEST 2007 - locilka@suse.cz

- Calling ntp_client_finish client at the end of the installation
  (#299238#c9).
- 2.15.45

-------------------------------------------------------------------
Fri Aug 24 09:25:53 CEST 2007 - locilka@suse.cz

- Changing forgotten "catalogs" to "initializing..." (#302384).
- 2.15.44

-------------------------------------------------------------------
Tue Aug 21 16:10:16 CEST 2007 - locilka@suse.cz

- Fixed evaluating of "enabled" tag in map of repositories in
  inst_upgrade_urls (#300901).
- Added ssh_host_dsa_key ssh_host_dsa_key.pub ssh_host_rsa_key
  ssh_host_rsa_key.pub to be optionally copied as well as the SSH1
  keys (#298798).
- Allowing to abort the "System Probing" dialog (#298049).
- 2.15.43

-------------------------------------------------------------------
Wed Aug 15 17:30:06 CEST 2007 - mzugec@suse.cz

- mark string for translation (#300268)

-------------------------------------------------------------------
Fri Aug 10 11:19:36 CEST 2007 - locilka@suse.cz

- Using "Online Repositories" for Internet/Web-based/Additional/...
  repositories downloaded from web during the first stage
  installation (#296407).
- 2.15.42

-------------------------------------------------------------------
Wed Aug  8 12:35:28 CEST 2007 - jsrain@suse.cz

- show reboot message within live installation without timeout
  (#297691)
- 2.15.41

-------------------------------------------------------------------
Mon Aug  6 08:58:02 CEST 2007 - locilka@suse.cz

- Renamed product/default repositories check-box to "Add Internet
  Repositories Before Installation" (#297580).
- Added help for that check-box (#296810).
- First stage network setup dialog - changes in dialog alignment
  (#295043).
- Initialize mouse after installation steps are displayed (#296406)
- 2.15.40

-------------------------------------------------------------------
Thu Aug  2 08:53:56 CEST 2007 - jsrain@suse.cz

- do not show "Clone" check box in live installation
- 2.15.39

-------------------------------------------------------------------
Wed Aug  1 11:00:15 CEST 2007 - locilka@suse.cz

- Changing remote repositories link to http://download.opensuse.org
  (#297628)

-------------------------------------------------------------------
Wed Aug  1 10:33:45 CEST 2007 - mvidner@suse.cz

- Removed Provides/Obsoletes for ancient yast package names,
  with the devel-doc subpackage they broke yast2-schema build.
- 2.15.38

-------------------------------------------------------------------
Tue Jul 31 11:29:53 CEST 2007 - lslezak@suse.cz

- inst_extrasources - register the extra repositories in content
  file automatically without asking user (#290040), do not download
  metadata from the extra sources (offline registration) (#290040,
  #288640)

-------------------------------------------------------------------
Mon Jul 30 12:38:31 CEST 2007 - locilka@suse.cz

- Added inst_upgrade_urls client which offers URLs used on the
  system to be used during the upgrade as well (FATE #301785).
- Calling the client from control file.
- Adjusted RPM dependencies (.anyxml SCR agent).
- 2.15.37

-------------------------------------------------------------------
Sun Jul 29 22:39:31 CEST 2007 - locilka@suse.cz

- Fixed curl parameters for network test in first stage (#295484).

-------------------------------------------------------------------
Thu Jul 26 17:51:29 CEST 2007 - mzugec@suse.cz

- set variables VNC and USE_SSH in S07-medium (#294485)
- 2.15.36

-------------------------------------------------------------------
Wed Jul 25 12:48:50 CEST 2007 - mvidner@suse.cz

- startup scripts: Call initviocons only if it exists (#173426).
- 2.15.35

-------------------------------------------------------------------
Wed Jul 25 10:58:29 CEST 2007 - locilka@suse.cz

- Renamed yast2-installation-doc to yast2-installation-devel-doc
  (FATE #302461).
- Removed ping-based internet test from the First-stage network
  setup test.
- Sped up internet test by adding timeouts and by downloading only
  the page header.
- Added help texts to the network setup dialogs.

-------------------------------------------------------------------
Tue Jul 24 13:20:36 CEST 2007 - locilka@suse.cz

- Control file: Unified wizard step names with dialogs, removed
  Clean Up step part of the Online Update is now Registration
  (#293095).
- Call inst_network_check (and setup) only in Add-On products
  and/or Additional Product Sources were requested to be used
  (#293808).

-------------------------------------------------------------------
Tue Jul 24 10:48:02 CEST 2007 - locilka@suse.cz

- Splitting auto-generated documentation into separate package
  yast2-installation-doc (FATE #302461).
- 2.15.34

-------------------------------------------------------------------
Thu Jul 19 16:36:19 CEST 2007 - locilka@suse.cz

- If network setup in the first-stage installation is cancelled,
  return to the previous dialog (network check).
- Several minor updates of the network setup workflow (#292379).
- 2.15.33

-------------------------------------------------------------------
Wed Jul 18 10:54:26 CEST 2007 - locilka@suse.cz

- New progress and help messages when initializing the second
  stage (#292617).
- More debugging in switch_scr_finish.

-------------------------------------------------------------------
Thu Jul 12 12:59:32 CEST 2007 - locilka@suse.cz

- Client inst_productsources.ycp moved to yast2-packager.
- Changed link to list of servers in control file.
- Adjusted RPM dependencies.
- Installation sources are now Repositories.
- 2.15.32

-------------------------------------------------------------------
Wed Jul 11 09:09:58 CEST 2007 - locilka@suse.cz

- Changed default delete_old_packages to 'false'.

-------------------------------------------------------------------
Wed Jul  4 16:16:37 CEST 2007 - locilka@suse.cz

- Fixed workflow when user selects to Boot the installed system and
  then cancels that decision.
- 2.15.31

-------------------------------------------------------------------
Mon Jul  2 15:38:27 CEST 2007 - locilka@suse.cz

- Applied patch from sassmann@novell.com for PS3 support with
  576x384 resolution (#273147).

-------------------------------------------------------------------
Fri Jun 29 11:50:47 CEST 2007 - locilka@suse.cz

- Extended "Suggested Installation Sources" to support two levels
  of linking. First link contains list of links to be downloaded
  in order to get lists of suggested repositories.

-------------------------------------------------------------------
Thu Jun 28 21:34:19 CEST 2007 - jsrain@suse.cz

- updated for live CD installation

-------------------------------------------------------------------
Thu Jun 21 17:38:09 CEST 2007 - adrian@suse.de

- fix changelog entry order

-------------------------------------------------------------------
Thu Jun 21 10:34:10 CEST 2007 - locilka@suse.cz

- Added handling for "Suggested Installation Sources" during the
  first stage installation, initial evrsion (FATE #300898).
- Enhanced SCR-Switch installation-debugger.
- Added case-insensitive filter into the "Suggested Installation
  Sources" dialog.

-------------------------------------------------------------------
Wed Jun 20 13:12:10 CEST 2007 - locilka@suse.cz

- Fixed inst_license to really halt the system when license is
  declined (#282958).
- Fixed writing proxy settings during First-Stage Installation,
  Network Setup. Wrong Proxy::Import keys were used).
- Pre-selecting first connected network card in Network Card dialog
  in First-Stage Installation, Network Setup to avoid confusions.
- Fixed canceled Network Setup not to abort the entire
  installation.

-------------------------------------------------------------------
Fri Jun 15 14:34:01 CEST 2007 - locilka@suse.cz

- Fixing inst_addon_update_sources to initialize the target
  and sources before using Pkg:: builtins (#270899#c29).

-------------------------------------------------------------------
Thu Jun 14 11:28:26 CEST 2007 - locilka@suse.cz

- Enhanced network-test in the fist stage installation, three
  different servers are tested with 'ping' instead of only one.
- Current network settings are logged in case of failed network
  test (both #283841).
- Enhanced network-test in the fist stage installation, three
  different web-servers are tested with curl instead of only one.

-------------------------------------------------------------------
Wed Jun 13 15:44:05 CEST 2007 - locilka@suse.cz

- Implemented new feature that saves the content defined in control
  file from the installation system to the just installed system.
  Function, that does it, is SaveInstSysContent in SystemFilesCopy
  module (FATE #301937).
- Added new entry into the control file that defines what and where
  to save it, initially /root/ -> /root/inst-sys/.
- Adjusted control-file documentation.
- Fixed inst_restore_settings to start SuSEfirewall2_setup if it is
  enabled in the system init scripts to prevent from having
  half-started firewall after YOU kernel-update (#282871).

-------------------------------------------------------------------
Mon Jun 11 18:30:48 CEST 2007 - locilka@suse.cz

- Added lost fix from Andreas Schwab for startup scripts. The patch
  fixes evaluation of bash expressions.
- 2.15.30

-------------------------------------------------------------------
Mon Jun 11 17:55:23 CEST 2007 - locilka@suse.cz

- Adjusted SCR for install.inf to provide read/write access.
- Writing install.inf for save_network script at the end of
  the initial stage.
- Changed internal data structure for NetworkSetup in the initial
  stage.
- Added Internet test to the end of the NetworkSetup in the initial
  stage.
- 2.15.29

-------------------------------------------------------------------
Fri Jun  8 17:52:57 CEST 2007 - locilka@suse.cz

- Added initial implementation of possibility to setup network
  in the first stage installation. New YCP clients have beed added:
  inst_network_check and inst_network_setup. Scripts are called
  from inst_system_analysis before sources are initialized
  (FATE #301967).

-------------------------------------------------------------------
Thu Jun  7 15:08:08 CEST 2007 - locilka@suse.cz

- A new label "Writing YaST Configuration..." used in case of
  restarting system or installation.

-------------------------------------------------------------------
Fri Jun  1 12:41:10 CEST 2007 - mzugec@suse.cz

- use shared isNetworkRunning() function in network_finish
- 2.15.28

-------------------------------------------------------------------
Wed May 30 11:33:52 CEST 2007 - mzugec@suse.cz

- fixed spec requirements

-------------------------------------------------------------------
Mon May 28 16:02:38 CEST 2007 - mzugec@suse.cz

- removed netsetup item from control files

-------------------------------------------------------------------
Mon May 28 13:33:08 CEST 2007 - mzugec@suse.cz

- removed inst_netsetup item from control files

-------------------------------------------------------------------
Sun May 27 14:49:37 CEST 2007 - mzugec@suse.de

- installation network changes:
http://lists.opensuse.org/yast-devel/2007-05/msg00025.html
- 2.15.27

-------------------------------------------------------------------
Tue May 22 10:51:57 CEST 2007 - ug@suse.de

- reactivate hardware detection during autoinstall
- 2.15.26

-------------------------------------------------------------------
Mon May 21 10:40:20 CEST 2007 - locilka@suse.cz

- Fixed release-notes desktop file.
- 2.15.25

-------------------------------------------------------------------
Thu May 17 22:18:29 CEST 2007 - locilka@suse.cz

- Progress dialog for initializing installation sources.
- 2.15.24

-------------------------------------------------------------------
Tue May 15 14:14:13 CEST 2007 - locilka@suse.cz

- Changed control file in partitioning/evms_config section from
  'true' to 'false' (#274702).

-------------------------------------------------------------------
Fri May 11 16:30:06 CEST 2007 - locilka@suse.cz

- Removing directories '/var/lib/zypp/cache' and '/var/lib/zypp/db'
  if they exist at the beginning of the installation (#267763).
- 2.15.23

-------------------------------------------------------------------
Thu May 10 17:16:49 CEST 2007 - locilka@suse.cz

- Merged hardware probing (inst_startup) and system probing
  (inst_system_analysis) into one script to have only one progress
  dialog instead of two (#271291).
- openSUSE control file clean-up: The default value for enable_next
  and enable_back is 'yes'. Only few steps do not allow to go back
  (#270893).
- 2.15.22

-------------------------------------------------------------------
Wed May  9 10:25:37 CEST 2007 - locilka@suse.cz

- Safe qouting of bash command in desktop_finish.
- CommandLine for inst_release_notes (#269914).

-------------------------------------------------------------------
Mon May  7 13:43:54 CEST 2007 - ms@suse.de

- don't clobber existing /root/.vnc/passwd file (#271734)

-------------------------------------------------------------------
Wed Apr 18 09:13:10 CEST 2007 - locilka@suse.cz

- Root password dialog has been moved to be the first dialog of the
  second stage installation workflow (FATE #301924).
- "Root Password" step is now called "root Password" (#249706).
- Created new 'Check Installation' entry to the 'Configuration'
  part of the workflow. This section contains setting up network
  if needed, initializing target if needed, and installing
  remaining software (needed by FATE #301924).
- Added new client inst_initialization that creates initialization
  progress UI instead of blank screen.
- 2.15.20

-------------------------------------------------------------------
Tue Apr 17 11:11:37 CEST 2007 - locilka@suse.cz

- Fixed Add-On template to use generic 'control' textdomain
- 2.15.19

-------------------------------------------------------------------
Fri Apr 13 09:45:10 CEST 2007 - locilka@suse.cz

- Replacing networkmanager_proposal with general_proposal (network)
  that includes also IPv6 settings (#263337, #260261).

-------------------------------------------------------------------
Thu Apr 12 11:57:03 CEST 2007 - locilka@suse.cz

- Initialize the target and sources before adding extra sources.
  They needn't be initialized after YaST is restarted during the
  online update (#263289).

-------------------------------------------------------------------
Wed Apr 11 10:21:24 CEST 2007 - locilka@suse.cz

- Release Notes dialog is using a [Close] button if not running in
  installation (#262440).

-------------------------------------------------------------------
Fri Apr  6 16:48:58 CEST 2007 - locilka@suse.cz

- In case of reboot during installation, network services status
  is stored to a reboot_network_settings file and their status
  is restored again when starting the installation after reboot.
  Restoring the status uses Progress library for user feedback
  (#258742).
- Adjusted RPM dependencies.
- 2.15.18

-------------------------------------------------------------------
Thu Apr  5 13:34:48 CEST 2007 - locilka@suse.cz

- Using function PackagesUI::ConfirmLicenses() instead of
  maintaining own code with almost the same functionality (#256627)
- Adjusted RPM dependencies
- Unified inst_startup UI to use the Progress library instead of
  sequence of busy pop-ups.
- Unified inst_system_analysis UI to use the Progress library
  instead of empty dialog.
- 2.15.17

-------------------------------------------------------------------
Wed Apr  4 10:35:55 CEST 2007 - locilka@suse.cz

- Removed IPv6 proposal from installation control file. IPv6
  proposal has been merged into Network Mode proposal (#260261).

-------------------------------------------------------------------
Wed Mar 28 16:17:37 CEST 2007 - locilka@suse.cz

- Adjusted to use WorkflowManager instead AddOnProduct module
  in some cases to make Pattern-based installation and
  configuration workflow (FATE #129).
- Adjusted RPM dependencies and BuildRequires.
- 2.15.16

-------------------------------------------------------------------
Tue Mar 27 14:22:46 CEST 2007 - ms@suse.de

- fixed X11 preparation by checking /etc/reconfig_system (#252763)

-------------------------------------------------------------------
Wed Mar 21 16:47:14 CET 2007 - locilka@suse.cz

- Handling CloneSystem functionality when the client for cloning is
  not installed (checkbox is disabled).

-------------------------------------------------------------------
Mon Mar 19 13:09:57 CET 2007 - locilka@suse.cz

- Creating an empty /etc/sysconfig/displaymanager in desktop_finish
  if the sysconfing doesn't exist (minimal installation).
- Handling missing .proc.parport.devices agent (RPM recommends
  yast2-printer for that).

-------------------------------------------------------------------
Tue Mar 13 13:43:42 CET 2007 - locilka@suse.cz

- Reboot in case of the declined license during the initial
  installation (#252132).

-------------------------------------------------------------------
Mon Mar 12 08:44:19 CET 2007 - locilka@suse.cz

- Modules 'Product' and 'Installation' (installation settings) were
  moved from 'yast2-installation' to 'yast2' to minimize
  cross-package dependencies.
- Adjusted package dependencies.
- 2.15.15

-------------------------------------------------------------------
Fri Mar  9 10:05:20 CET 2007 - locilka@suse.cz

- Module InstShowInfo has been moved from yast2-installation to
  yast2-packager because this module is used by Add-Ons and
  installation sources only.
- Adjusted RPM Requires (yast2-packager >= 2.15.22).
- 2.15.14

-------------------------------------------------------------------
Thu Mar  8 16:59:35 CET 2007 - locilka@suse.cz

- Module GetInstArgs moved from yast2-installation to yast2, many
  clients required yast2-installation only because of this module.

-------------------------------------------------------------------
Thu Mar  8 14:45:39 CET 2007 - locilka@suse.cz

- Tag 'PATTERNS' in product content file is depracated by
  'REQUIRES' and/or 'RECOMMENDS' tag (#252122).

-------------------------------------------------------------------
Tue Mar  6 16:44:49 CET 2007 - kmachalkova@suse.cz

- Do not export LINES and COLUMNS variables, so that terminal
  resize event is handled correctly (#184179)

-------------------------------------------------------------------
Tue Mar  6 16:44:48 CET 2007 - locilka@suse.cz

- AddOnProduct and ProductLicense finally moved to yast2-packager
  from yast2-installation to avoid build cycles.
- 2.15.13

-------------------------------------------------------------------
Mon Mar  5 17:14:58 CET 2007 - locilka@suse.cz

- Moving AddOnProduct module back to yast2-installation because
  this module is needed in the second-stage installation.
- AddOnProduct-related testsuites moved back to yast2-installation.
- 2.15.12

-------------------------------------------------------------------
Mon Mar  5 12:58:21 CET 2007 - locilka@suse.cz

- Adding new installation client mouse_finish which is called
  before SCR is switched. This removes the dependency of
  yast2-installation on yast2-mouse.
- 2.15.11

-------------------------------------------------------------------
Fri Mar  2 15:27:14 CET 2007 - locilka@suse.cz

- Providing feedback (busy message) in inst_restore_settings.
  Starting network by calling 'network start' with timeout.
- Adding yast2-bootloader into required packages because it is
  needed after the SCR is switched into the installed system just
  before reboot (#249679).
- Added more logging into inst_system_analysis (booting installed
  system).
- 2.15.10

-------------------------------------------------------------------
Wed Feb 28 14:11:16 CET 2007 - jsrain@suse.cz

- added more logging to umount_finish (#247594)

-------------------------------------------------------------------
Mon Feb 26 16:03:42 CET 2007 - jsrain@suse.cz

- updated popup in case of license is not accepted (#162499)

-------------------------------------------------------------------
Thu Feb 22 13:52:12 CET 2007 - locilka@suse.cz

- Splitting installation_worker (main installation script) into
  inst_worker_initial and inst_worker_continue.
- Testsuites related to Add-Ons moved to yast2-add-on package.
- 2.15.9

-------------------------------------------------------------------
Wed Feb 21 17:24:30 CET 2007 - locilka@suse.cz

- Added documentation for silently_downgrade_packages and
  keep_installed_patches control file entries (plus their reverse
  lists) (FATE #301990, Bugzilla #238488).

-------------------------------------------------------------------
Mon Feb 19 16:00:23 CET 2007 - locilka@suse.cz

- More concrete fix of bug #160301: Displaying information about
  how to continue the second stage installation if SSH is the only
  installation method. This informational pop-up has disabled
  time-out (#245742).
- Moving parts of installation_worker script to includes based on
  in which installation stage they are used.

-------------------------------------------------------------------
Fri Feb 16 16:18:28 CET 2007 - locilka@suse.cz

- Add-Ons moved to a new package yast2-add-on-2.15.0 (#238673)

-------------------------------------------------------------------
Thu Feb 15 12:21:46 CET 2007 - locilka@suse.cz

- New entries silently_downgrade_packages, plus reverse list, and
  keep_installed_patches, plus reverse list, were added into SLES
  and SLED control files (FATE #301990, Bugzilla #238488).

-------------------------------------------------------------------
Mon Feb 12 13:40:41 CET 2007 - locilka@suse.cz

- Making release_notes modular.
- Rewriting RPM dependencies (#238679).
- Moving parts of installation_worker client into functions.
- Moving Mouse-init functions into inst_init_mouse client.
- Moving Storage-related functions (autoinstall) into
  inst_check_autoinst_mode client.
- Moving vendor client and desktop file to the yast2-update to
  minimize yast2-installation dependencies.
- Remove obsolete /proc/bus/usb mounting (#244950).

-------------------------------------------------------------------
Wed Feb  7 11:01:02 CET 2007 - locilka@suse.cz

- Correct Installation::destdir quoting in .local or .target bash
  commands.
- 2.15.8

-------------------------------------------------------------------
Tue Feb  6 16:29:55 CET 2007 - locilka@suse.cz

- Hide &product; in inst_suseconfig call to remove dependency on
  Product.ycp and not to be so ugly (#241553).

-------------------------------------------------------------------
Mon Feb  5 11:31:52 CET 2007 - locilka@suse.cz

- Store Add-Ons at the end of first stage installation and restore
  them before AutoYaST cloning at the end of the second stage
  installation (bugzilla #187558).
- Set license content before it is displayed for the first time,
  select license language before it is displayed (#220847).
- 2.15.7

-------------------------------------------------------------------
Fri Feb  2 15:25:04 CET 2007 - locilka@suse.cz

- Removing dependency on yast2-slp package.
- Moving all SLP-related functionality to yast2-packager-2.15.7.
- Handling not installed yast2-slp package in Add-Ons (#238680).

-------------------------------------------------------------------
Thu Feb  1 12:41:36 CET 2007 - locilka@suse.cz

- When an Add-On product is added and removed later, correctly
  remove also cached control file of that Add-On (#238307).
- 2.15.6

-------------------------------------------------------------------
Wed Jan 31 09:34:11 CET 2007 - locilka@suse.cz

- Rereading all SCR Agents in case of installation workflow changed
  by Add-On product (#239055).
- Calling PackageLock::Check before Pkg calls (#238556).

-------------------------------------------------------------------
Sun Jan 28 22:27:48 CET 2007 - locilka@suse.cz

- Removed tv and bluetooth hardware proposals from SLES control
  file. There are no such modules in that product (#238759).

-------------------------------------------------------------------
Mon Jan 22 13:46:20 CET 2007 - locilka@suse.cz

- Correct handling of CD/DVD Add-Ons in installation (#237264).
- Fixed switching between Installation Settings tabs in case of
  error in proposal. Every time, only the more-detailed tab is
  selected (#237291).
- Appropriate buttons for Add-Ons dialog for both dialog in
  installation workflow and installation proposal (#237297).
- 2.15.5

-------------------------------------------------------------------
Fri Jan 19 16:25:44 CET 2007 - locilka@suse.cz

- Fixed cancelling of entering a new Add-On (#236315).
- Added zFCP and DASD to installation/update proposal on S/390
  (jsrain) (#160399)
- 2.15.4

-------------------------------------------------------------------
Wed Jan 17 10:50:02 CET 2007 - locilka@suse.cz

- Changed control file documentation for Flexible Partitioning
  (bugzilla #229651 comment #15).
- Changed option <clone_module> "lan" to "networking" (#235457).

-------------------------------------------------------------------
Fri Jan 12 19:05:56 CET 2007 - ms@suse.de

- fixed TERM type setup in case of ssh based installations.
  if the installation is ssh based, TERM is not allowed to
  be overwritten by the value of install.inf. The TERM value
  of install.inf points to the console and not to the remote
  terminal type (#234032)

-------------------------------------------------------------------
Fri Jan 12 17:41:05 CET 2007 - locilka@suse.cz

- control file variable for monthly suse_register run (F#301822)
  (change made by jdsn)

-------------------------------------------------------------------
Thu Jan 11 10:59:40 CET 2007 - locilka@suse.cz

- Changed SLD and SLE control files to reflect demands described in
  bugzilla bug #233156:
  * Old packages are removed by default, only for upgrading from
    SLD 10 or SLE 10, packages are not removed by default.
  * New packages are selected for installation by default, only for
    upgrading from SLD 10 or SLE 10, packages are only updated.
  * Upgrading to new SLE 10 from is only supported from SLES9 and
    SLE 10, upgrading from another product will display warning.

-------------------------------------------------------------------
Sat Jan  6 19:32:23 CET 2007 - ms@suse.de

- fixed usage of fbiterm (#225229)

-------------------------------------------------------------------
Thu Jan  4 14:27:12 CET 2007 - locilka@suse.cz

- Added documentation for new features in control file:
  * boolean delete_old_packages and list of products for which this
    rule is inverted.
  * boolean only_update_selected and list of products for which
    this rule is inverted.
  * list of products supported for upgrade
  (All described in FATE #301844)

-------------------------------------------------------------------
Tue Jan  2 13:07:24 CET 2007 - locilka@suse.cz

- Allowing to add the very same product that has been already
  installed or selected for installation in case the url is
  different than any of the current urls. There can be more sources
  for the product because product urls can be removed and added
  also by inst_source module (#227605).
- Consistent spelling of "Add-On" and "add-on" (#229934).
- 2.15.3

-------------------------------------------------------------------
Tue Dec 12 10:57:21 CET 2006 - locilka@suse.cz

- Consistent spelling of 'AutoYaST' (#221275).

-------------------------------------------------------------------
Mon Dec 11 16:11:21 CET 2006 - locilka@suse.cz

- Handling new flag REGISTERPRODUCT from add-on product content
  file. This flag demands running the registration client after
  an add-on product is installed (on a running system) and demands
  running the registration client even if it is disabled in
  the base-product's control file (during installation)
  (FATE #301312).
- 2.15.2

-------------------------------------------------------------------
Thu Dec  7 18:28:21 CET 2006 - locilka@suse.cz

- Release Notes dialog in the second stage installation now offers
  to select a different language for release notes than the default
  one (#224875).

-------------------------------------------------------------------
Thu Dec  7 10:46:00 CET 2006 - locilka@suse.cz

- Reworked adding and removing Add-Ons during the first stage
  installation. If some Add-Ons are added or removed, the entire
  workflow is created from scratch (#221377).
- Using a separate temporary directory for Add-On licenses not to
  be confused by the previous Add-On.
- Fixed Second Stage Installation script to handle rebooting
  after kernel-patch correctly (#224251).
- Fixed Add-On handling when cancelling adding an Add-On product,
  before that return value from the previous adding was evaluated.
- Fixing some texts (#223880)
- 2.15.1

-------------------------------------------------------------------
Mon Dec  4 16:27:21 CET 2006 - locilka@suse.cz

- Adding support for own help texts for particular submodules in
  installation proposal (FATE #301151). Use key "help" in
  "MakeProposal"'s function result.
- Adding root_password_ca_check item into the globals of control
  file set to true for SLES and false otherwise (FATE #300438).
- A better fix for disabling [Back] button in License Agreement
  dialog when the previous (Language) dialog has been skipped
  (223258).
- 2.15.0

-------------------------------------------------------------------
Mon Dec  4 08:34:02 CET 2006 - lslezak@suse.cz

- "en_EN" -> "en_GB" in list of the preferred languages for EULA

-------------------------------------------------------------------
Thu Nov 23 11:10:14 CET 2006 - locilka@suse.cz

- Disabling [Back] button in License Agreement dialog when the
  previous (Language) dialog has been skipped (223258).
- 2.14.15

-------------------------------------------------------------------
Wed Nov 22 18:51:10 CET 2006 - ms@suse.de

- added hostname/IP information to Xvnc setup (#223266)
- fixed call of initvicons, deactivate s390 exception (#192052)
- 2.14.14

-------------------------------------------------------------------
Tue Nov 21 14:42:50 CET 2006 - locilka@suse.cz

- Reporting the failed or aborted installation only when it has
  been really aborted or when it really failed. YaST or system
  restarts on purpose (online update) are now handled correctly -
  there is no question whether user wants to continue with
  the installation (#222896).
- 2.14.13

-------------------------------------------------------------------
Mon Nov 20 15:25:11 CET 2006 - locilka@suse.cz

- Wider list of extra-sources 56->76 characters (#221984).
- Adding modules listed in Linuxrc entry brokenmodules into the
  /etc/modprobe.d/blacklist file (#221815).
- 2.14.12

-------------------------------------------------------------------
Mon Nov 20 11:49:53 CET 2006 - ms@suse.de

- fixed framebuffer color depth setup (#221139)
- 2.14.11

-------------------------------------------------------------------
Mon Nov 20 08:55:16 CET 2006 - locilka@suse.cz

- Show update-confirmation dialog in Mode::update() only (#221571).
- Pressing [Abort] button in the Add-On dialog during installation
  now opens-up a correct pop-up dialog with correct text (#218677).

-------------------------------------------------------------------
Wed Nov 15 15:30:03 CET 2006 - ms@suse.de

- fixed i810 based installation (#220403)
- 2.14.10

-------------------------------------------------------------------
Wed Nov 15 14:38:21 CET 2006 - locilka@suse.cz

- Defining the minimal size for release_notes pop-up to have the
  minimal size 76x22 or 3/4x2/3 in text mode and 100x30 in graphic
  mode (#221222).

-------------------------------------------------------------------
Wed Nov 15 11:40:48 CET 2006 - locilka@suse.cz

- Restoring the [ Next ] button in the inst_congratlate client when
  the [ Back ] button is pressed (#221190).

-------------------------------------------------------------------
Tue Nov 14 13:20:24 CET 2006 - locilka@suse.cz

- Changes in openSUSE control file (#219878):
  * limit_try_home: 5 GB -> 7 GB
  * root_base_size: 3 GB -> 5 GB

-------------------------------------------------------------------
Thu Nov  9 15:21:14 CET 2006 - locilka@suse.cz

- Always run the fonts_finish's Write() function. Skip running
  "SuSEconfig --module fonts" if script SuSEconfig.fonts does not
  exist (#216079).
- 2.14.9

-------------------------------------------------------------------
Thu Nov  9 10:22:00 CET 2006 - locilka@suse.cz

- Added confirmation dialog into the update workflow on the running
  system before the update really proceeds (#219097).
- confirmInstallation function moved from inst_doit to misc to make
  confirmation dialog possible (#219097).
- Set Product Name only when any Product Name found (#218720).
- 2.14.8

-------------------------------------------------------------------
Fri Nov  3 14:39:53 CET 2006 - locilka@suse.cz

- Preselecting already installed languages in the Language Add-On
  script (FATE #301239) (#217052).
- 2.14.7

-------------------------------------------------------------------
Fri Nov  3 10:17:37 CET 2006 - locilka@suse.cz

- Changed text of question asking whether the second stage
  installation should start again (FATE #300422) in case of
  previous failure or user-abort (#215697).

-------------------------------------------------------------------
Wed Nov  1 17:43:41 CET 2006 - locilka@suse.cz

- "Installation->Other->Boot Installed System->Cancel" now doesn't
  abort the installation but returns to the Installation Mode
  dialog (#216887).
- Correct handling of pressing Cancel or Abort buttons in pop-up
  windows in Add-On installation (#216910).

-------------------------------------------------------------------
Mon Oct 30 15:10:07 CET 2006 - lslezak@suse.cz

- updated inst_extrasources client to not download files from the
  installation sources (#213031)
- requires yast2-pkg-bindings >= 2.13.101
- 2.14.6

-------------------------------------------------------------------
Mon Oct 30 12:59:31 CET 2006 - locilka@suse.cz

- Moving ProductFeatures::Save() from inst_kickoff client to
  save_config_finish - client that is called after the SCR is
  switched to the running system (#209119).
- Calling Storage::RemoveDmMapsTo (device) in after the disks are
  probed in inst_system_analysis (#208222).
- Fixed including packager.

-------------------------------------------------------------------
Thu Oct 26 14:51:12 CEST 2006 - locilka@suse.cz

- Enabling back button in the License Agreement dialog (#215236).
- Adding add-on.rnc for AutoYaST profile validation (#215248).
- Providing an easier switch to disable IPv6 by a new ipv6 client
  in the network proposal (FATE #300604) (mzugec).
- 2.14.5

-------------------------------------------------------------------
Wed Oct 25 16:28:14 CEST 2006 - locilka@suse.cz

- Adding more debugging messages in order to fix random crashing
  of the second stage installation (#214886).

-------------------------------------------------------------------
Tue Oct 24 13:57:57 CEST 2006 - locilka@suse.cz

- Renamed control file control.PROF.xml to control.openSUSE.xml

-------------------------------------------------------------------
Tue Oct 24 10:58:18 CEST 2006 - ms@suse.de

- fixed nic detection (#213870)

-------------------------------------------------------------------
Mon Oct 23 16:04:30 CEST 2006 - locilka@suse.cz

- Added special installation client for Language Add-Ons
  inst_language_add-on and it's XML workflow
  add-on-template_installation.xml for calling this client after
  the Add-On Product is added by the add-on client (FATE #301239).
- Adding add-on client to list of clients that are enabled for
  AutoYaST cloning (bugzilla #198927).
- Added summary of the Release Notes client for the Control Center
  (bugzilla #213878).
- 2.14.4

-------------------------------------------------------------------
Wed Oct 18 16:13:12 CEST 2006 - locilka@suse.cz

- Added a life-belt into the second stage installation. It can be
  restarted under these circumstances:

  1.) User aborts the installation
  2.) Installation process is killed during the installation
  3.) Computer is restarted during the installation (reset)

  The very next time the system is restarted. YaST starts and
  informs user that the previous installation was aborted/failed.
  Then users are asked whether they want to rerun the second stage
  installation (FATE #300422).

- Fixed setting own Y2MAXLOGSIZE up in order to save memory
  requirements during the first stage installation.
- 2.14.3

-------------------------------------------------------------------
Mon Oct 16 13:18:43 CEST 2006 - locilka@suse.cz

- Timeout license in AutoYaST after 2 seconds (#206706).
  This solution doesn't break ncurses.
- 2.14.2

-------------------------------------------------------------------
Mon Oct 16 12:24:10 CEST 2006 - fehr@suse.de

- added new configurable values for LVM/EVMS based proposals
  (feature 300169)
- change evms_config to true

-------------------------------------------------------------------
Mon Oct 16 11:12:51 CEST 2006 - ms@suse.de

- disable oom-killing for X-Server process (#211860)

-------------------------------------------------------------------
Thu Oct 12 16:28:07 CEST 2006 - locilka@suse.cz

- Handle Installation::destdir in *.bash properly (#211576).
- 2.14.1

-------------------------------------------------------------------
Mon Oct  9 16:52:14 CEST 2006 - locilka@suse.cz

- Merged SLES10 SP1 branch to openSUSE 10.2.
- 2.14.0

-------------------------------------------------------------------
Mon Oct  9 09:33:31 CEST 2006 - locilka@suse.cz

- Remove old eula.txt and then copy new one if exists (#208908).
- Using the fullscreen mode again, background images temporarily
  removed from the RPM build (#208307).
- The default "Other Option" is Repair, not Boot (#208841).
- Removed some unneeded imports from inst_clients.
- 2.13.159

-------------------------------------------------------------------
Mon Oct  2 16:44:25 CEST 2006 - locilka@suse.cz

- Merged proofread texts
- 2.13.158

-------------------------------------------------------------------
Mon Oct  2 11:06:29 CEST 2006 - lslezak@suse.cz

- inst_extrasources.ycp - fixed name of the text domain
- 2.13.157

-------------------------------------------------------------------
Wed Sep 27 15:22:15 CEST 2006 - lslezak@suse.cz

- new inst_extrasources.ycp client - add extra installation sources
  during installation (in 2nd stage, after online update)
  (fate #100168, #300910)
- 2.13.156

-------------------------------------------------------------------
Wed Sep 27 09:58:53 CEST 2006 - locilka@suse.cz

- YCP modules that originated at yast2-packager were moved back.
- Usage of dgettext replaced with standard gettext strings.
- Removed yast2-slp and yast2-firewall from build-requirements.
- 2.13.155

-------------------------------------------------------------------
Mon Sep 25 17:45:54 CEST 2006 - locilka@suse.cz

- New icon for Hardware Proposal.
- Root Password dialog moved before Hostname and Domain Name
  (#208032).

-------------------------------------------------------------------
Mon Sep 25 13:21:35 CEST 2006 - locilka@suse.cz

- A bit rewritten code for language selected for second stage of
  update (FATE #300572). Mode::Set is now called before Mode::Get.
- New installation images from jimmac (#203510).
- Timeout and accept the license dialog when installing using
  AutoYaST. By defualt, it's 8 seconds (#206706).
- New busy message when finishing the installation (closing
  sources, etc.).
- 2.13.154

-------------------------------------------------------------------
Mon Sep 25 10:59:16 CEST 2006 - jsrain@suse.cz

- check properly for existing files in /proc (#205408)

-------------------------------------------------------------------
Fri Sep 22 16:01:25 CEST 2006 - jsuchome@suse.cz

- Remember the selected language for update and use it also in the
  second stage (FATE #300572).
- 2.13.153

-------------------------------------------------------------------
Fri Sep 22 14:14:44 CEST 2006 - lslezak@suse.cz

- x11_finish.ycp - removed workaround for #201121

-------------------------------------------------------------------
Fri Sep 22 09:35:36 CEST 2006 - locilka@suse.cz

- Fixed starting Installation in window: Exception for PPC, 832x624
  still runs in fullscreen. Fixed using a fallback image when
  the current resolution is not supported (#207321).
- Fixed counting offset for installation in window. Exceptions are
  now handled correctly (#207310).
- Changed fallback background image - a pure black suits better.
- Visual speeding-up initializing the installation - adding
  a wrapper installation.ycp around installation_worker.ycp client
  to provide UI ASAP.

-------------------------------------------------------------------
Thu Sep 21 16:36:42 CEST 2006 - ms@suse.de

- added patch from Olaf Hering to remove the DefaultColorDepth
  for special fb devices which are not VESA VGA (#207338)

-------------------------------------------------------------------
Tue Sep 19 17:14:28 CEST 2006 - locilka@suse.cz

- Removed Installation background 1600x800 px.
- Added installation background 1280x800 px.

-------------------------------------------------------------------
Mon Sep 18 09:53:18 CEST 2006 - locilka@suse.cz

- Icon for release notes (inst_release_notes).
- List of available SLP sources based on Product Name (SLP label),
  also with filter when more than 15 sources are listed
  (FATE #300619).
- Added background images for installation (thanks to jimmac)
  [1024x768, 1280x1024, 1400x1050, 1600x800, 1600x1200] (Bugzilla
  #203510).
- Replacing "Product %1" with "%1" for list of selected Add-On
  products - the column is already called "Product".
- 2.13.152

-------------------------------------------------------------------
Thu Sep 14 14:45:54 CEST 2006 - locilka@suse.cz

- Finally! Corrected path for importing user-related data to the
  just installed system (FATE #120103, comments #17, #18).

-------------------------------------------------------------------
Thu Sep 14 00:46:19 CEST 2006 - ro@suse.de

- added yast2-core-devel to BuildRequires

-------------------------------------------------------------------
Wed Sep 13 09:27:51 CEST 2006 - locilka@suse.cz

- Calling languages.ycp client has been changed to a function call
  Language::GetLanguagesMap (#204791).
- Added new Requirement: yast2-country >= 2.13.35
- Calling copy_systemfiles_finish from inst_finish (FATE #300421).
- New icon for Finishing Basic Installation dialog.
- Calling new pre_umount_finish client before umount_finish,
  umount_finish closes SCR (#205389).
- Correctly quote files that are added into the temporary archive
  (FATE #300421).
- Removing the leading slashes from filenames when archiving them.
- Reporting error (into log) if save_hw_status_finish.ycp goes
  wrong (partly fixed #205408).
- 2.13.151

-------------------------------------------------------------------
Tue Sep 12 18:40:34 CEST 2006 - locilka@suse.cz

- Found a better place for calling 'inst_pre_install' client, by
  now it is really called...
- Enhanced logging.
- Disabling the License Language combo-box in case of less than
  two languages in it (#203543).

-------------------------------------------------------------------
Tue Sep 12 17:07:19 CEST 2006 - locilka@suse.cz

- Fixed displaying license: Language name should always be either
  shown or the license is disabled as invalid; If there are both
  license.en.txt and license.txt, one of them is hidden because
  they have the very same content; An installation language is also
  pre-selected as a language for a license (if such exists).
- Fixed initializing the known languages via WFM::call("languages")
  (#204791).
- Another icon for Installation Mode dialog, it was the same as for
  Initialization and Analyzing the Computer dialogs.
- 2.13.150

-------------------------------------------------------------------
Mon Sep 11 09:59:15 CEST 2006 - locilka@suse.cz

- Added 'inst_pre_install' and 'copy_systemfiles_finish' clients,
  and module 'SystemFilesCopy' as a solution for FATE requests
  #300421 and #120103, which means that SSH keys are, by now,
  copied from another already installed system (if such exists).
  If there are more installed systems, the best ones are selected
  considering the newest access-time.
- More verbose dialog when initializing the installation (+icon).

-------------------------------------------------------------------
Thu Sep  7 15:13:54 CEST 2006 - locilka@suse.cz

- Added dialog content and help into the initial dialog of add-on
  client. Progress will be even better.
- Temporarily disabled buttons that don't work there.
- Added more "busy messages" into the add-on dialogs.
- Added new functionality for filtering services in SLP services
  table. Allowed characters are "a-zA-Z0-9 .*-".

-------------------------------------------------------------------
Wed Sep  6 17:41:07 CEST 2006 - mvidner@suse.cz

- To allow adding unsigned sources, temporarily "rug set-pref
  security-level none" when syncing in inst_source (#190403).
- 2.13.149

-------------------------------------------------------------------
Wed Sep  6 12:47:51 CEST 2006 - locilka@suse.cz

- No such headline "Mode" in the Installation Settings dialog.
  Help fixed (#203811).
- Added help into the Add-On Product Installation dialog.
- Add and Delete buttons in the same dialog were moved to the left
  side according the YaST style guide.
- Disabling Delete button in case of no Products listed
  (all filed as bug #203809).
- Used a correct (another) icon in License Agreement dialog
  (#203808).

-------------------------------------------------------------------
Mon Sep  4 15:59:47 CEST 2006 - locilka@suse.cz

- Running Installation in Wizard Window (#203510).
- Needed binaries in inst-sys: xquery and fvwm-root.
- Initially, a plain colored image is used as a background.
- 2.13.148

-------------------------------------------------------------------
Mon Sep  4 15:49:40 CEST 2006 - ms@suse.de

- fixed -fp setup of Xvnc (#203531)

-------------------------------------------------------------------
Fri Sep  1 08:48:50 CEST 2006 - locilka@suse.cz

- Fixed Installation Mode dialog to redraw itself only when needed.

-------------------------------------------------------------------
Wed Aug 23 16:59:03 CEST 2006 - locilka@suse.cz

- Added a new debugger tool scr_switch_debugger.ycp that is called
  when switching to the installed system in switch_scr_finish.ycp
  fails (#201058).
- Additionally, YaST logs from installed system are stored under
  the /var/log/YaST2/InstalledSystemLogs/ directory.
- 2.13.147

-------------------------------------------------------------------
Wed Aug 23 16:44:18 CEST 2006 - jsrain@suse.cz

- use version specific Xvnc parameters
- 2.13.146

-------------------------------------------------------------------
Wed Aug 23 13:05:35 CEST 2006 - jsrain@suse.cz

- temporary fix to copy /etc/X11/xorg.conf to the system during
  installation (#201121)
- 2.13.145

-------------------------------------------------------------------
Tue Aug 22 19:26:28 CEST 2006 - mvidner@suse.cz

- test_proposal and test_inst_client: also call
  Mode::SetMode ("installation");

-------------------------------------------------------------------
Tue Aug 22 14:27:53 CEST 2006 - locilka@suse.cz

- New Installation Mode dialog (#156529)
- 2.13.144

-------------------------------------------------------------------
Tue Aug 22 13:41:54 CEST 2006 - jsrain@suse.cz

- weaken dependency on suseRegister (#183656)

-------------------------------------------------------------------
Fri Aug 18 09:49:41 CEST 2006 - jsrain@suse.cz

- fixed building documentation
- 2.13.143

-------------------------------------------------------------------
Thu Aug 10 11:18:24 CEST 2006 - jsrain@suse.cz

- fixed congratulation text for openSUSE (#198252)
- 2.13.142

-------------------------------------------------------------------
Wed Aug  9 15:30:57 CEST 2006 - jsrain@suse.cz

- read info about products from package manager without parsing all
  metadata and reading RPM database (#66046)
- added unzip to Requires (#195911)

-------------------------------------------------------------------
Tue Aug  8 09:54:38 CEST 2006 - jsrain@suse.cz

- fixed 'Requires'
- 2.13.141

-------------------------------------------------------------------
Fri Aug  4 16:33:11 CEST 2006 - jsrain@suse.cz

- updated for X.Org 7
- 2.13.140

-------------------------------------------------------------------
Fri Aug  4 09:21:28 CEST 2006 - jsrain@suse.cz

- moved SLP source scanning to SourceManager.ycp

-------------------------------------------------------------------
Wed Aug  2 14:10:41 CEST 2006 - mvidner@suse.cz

- Added a configure-time check for fvwm directory

-------------------------------------------------------------------
Fri Jul 28 09:42:00 CEST 2006 - jsrain@suse.cz

- offer to eject the CD drive when asking for add-on CD (#181992)

-------------------------------------------------------------------
Thu Jul 27 14:18:01 CEST 2006 - jsrain@suse.cz

- added support for merging multiple proposal items as one proposal
  item (eg. to group langage and keyboard)
- 2.13.139

-------------------------------------------------------------------
Wed Jul 26 09:18:36 CEST 2006 - jsrain@suse.cz

- get version from installed product proper way (#157924)

-------------------------------------------------------------------
Tue Jul 25 14:32:18 CEST 2006 - jsrain@suse.cz

- beep before rebooting the machine during installation (#144614)

-------------------------------------------------------------------
Mon Jul 24 13:56:22 CEST 2006 - jsrain@suse.cz

- fixed error reporting when creating a source (#159695)
- abort installation if package manager initialization fails
  (#167674)
- report proper message if no catalog found via SLP and firewall
  is running (#156444)

-------------------------------------------------------------------
Tue Jul 18 16:57:08 CEST 2006 - jsrain@suse.cz

- fixed displaying catalog selection dialog if multiple catalogs
  found on add-on media (#192761)

-------------------------------------------------------------------
Tue Jul 18 16:14:17 CEST 2006 - jsrain@suse.cz

- fixed vendor URL in congratulate dialog (#187358)
- 2.13.138

-------------------------------------------------------------------
Mon Jul 17 10:12:58 CEST 2006 - jsrain@suse.cz

- check if there are any patches available before offering online
  update (jsuchome)
- merged inst_default_desktop.ycp to desktop_finish.ycp

-------------------------------------------------------------------
Sun Jul 16 08:54:55 CEST 2006 - olh@suse.de

- introduce a Linuxrc::display_ip and use it instead of Arch::s390
- 2.13.137

-------------------------------------------------------------------
Fri Jul 14 15:16:00 CEST 2006 - jsrain@suse.cz

- adapted to changes in yast2-packager
- use only one implementation of product license handling (#191523)
- 2.13.136

-------------------------------------------------------------------
Fri Jul 14 14:51:37 CEST 2006 - olh@suse.de

- move /tmp/vncserver.log to /var/log/YaST2/vncserver.log

-------------------------------------------------------------------
Mon Jul 10 10:47:57 CEST 2006 - jsrain@suse.cz

- correctly import add-on product control file even if no
  additional YaST modules are present on the media (#185768)
- 2.13.135

-------------------------------------------------------------------
Mon Jul 10 09:23:29 CEST 2006 - mvidner@suse.cz

- When running Novell Customer Center Configuration the second time,
  do not add duplicate update sources for graphic card drivers
  (#188572).
- 2.13.134

-------------------------------------------------------------------
Fri Jun 30 11:42:11 CEST 2006 - ug@suse.de

- during autoinstall, timeout early warning popups

-------------------------------------------------------------------
Tue Jun 27 14:02:45 CEST 2006 - mvidner@suse.cz

- Don't show the URL passwords in registration success popup (#186978).
- Include the password in URLs passed to ZMD (#186842).
- Don't log the URL passwords.
- 2.13.133

-------------------------------------------------------------------
Mon Jun 26 08:54:43 CEST 2006 - jsrain@suse.cz

- preselect patterns according to selected desktop (#183944)

-------------------------------------------------------------------
Wed Jun 21 11:03:58 CEST 2006 - jsrain@suse.cz

- display the source URL dialog if adding add-on product update
  source fails in order to allow to enter password (#186804)

-------------------------------------------------------------------
Tue Jun 20 14:50:48 CEST 2006 - mvidner@suse.cz

- When registration succeeds, display only the actually added sources
(#180820#c26).

-------------------------------------------------------------------
Tue Jun 20 14:35:15 CEST 2006 - jsrain@suse.cz

- translate the congratulate string (#186567)

-------------------------------------------------------------------
Mon Jun 19 14:05:21 CEST 2006 - jsrain@suse.cz

- report an error when failed to register the update source for
  an add-on product (#185846)
- 2.13.132

-------------------------------------------------------------------
Mon Jun 19 12:54:36 CEST 2006 - jsrain@suse.cz

- ask about accepting license of add-on product added via the
  /add_on_product file (#186148)
- 2.13.131

-------------------------------------------------------------------
Thu Jun 15 18:47:05 CEST 2006 - mvidner@suse.cz

- Do not complain if ZMD cannot be stopped (#166900).
- When syncing the _original_ installation sources to ZMD,
  temporarily turn off signature checking because the user has
  already decided to trust the sources (#182747).
- SourceManager: factored out the rug pathname.
- 2.13.130

-------------------------------------------------------------------
Thu Jun 15 12:45:27 CEST 2006 - jsrain@suse.cz

- set installation server as host name (not IP address) if it is
  defined as host name during installation (#178933)
- 2.13.129

-------------------------------------------------------------------
Thu Jun 15 10:20:39 CEST 2006 - visnov@suse.cz

- fix the please-wait string

-------------------------------------------------------------------
Wed Jun 14 15:07:04 CEST 2006 - jdsn@suse.de

- added a please-wait string in registration (already translated)
- 2.13.128

-------------------------------------------------------------------
Mon Jun 12 16:07:52 CEST 2006 - mvidner@suse.cz

- Fillup /etc/sysconfig/security:CHECK_SIGNATURES and initialize it
  based on an install time kernel parameter.
- 2.13.127

-------------------------------------------------------------------
Mon Jun 12 13:22:08 CEST 2006 - jdsn@suse.de

- run pango module creation as root (#165891)
- fixed SLE desktop file of suse_register for autoyast (mc, ug)
- 2.13.126

-------------------------------------------------------------------
Fri Jun  9 11:02:57 CEST 2006 - locilka@suse.cz

- Identify the downloaded release notes by the product name during
  the internet test. Changes were made in the module Product
  (#180581).
- 2.13.125

-------------------------------------------------------------------
Thu Jun  8 11:49:04 CEST 2006 - jdsn@suse.de

- create pango modules for registration browser (#165891)
- sync zypp update sources in autoyast mode as well (#181183)
- 2.13.124

-------------------------------------------------------------------
Wed Jun  7 16:15:36 CEST 2006 - jsrain@suse.cz

- avoid adding update source of an add-on product twice during
  installation (#182434)
- 2.13.123

-------------------------------------------------------------------
Tue Jun  6 18:56:57 CEST 2006 - mvidner@suse.cz

- Moved SourceManager + deps from yast2-packager to yast2-installation
  to avoid circular BuildRequires.
- 2.13.122

-------------------------------------------------------------------
Tue Jun  6 18:32:04 CEST 2006 - mvidner@suse.cz

- Call suse_register with --nozypp meaning that we will tell rug
  ourselves which zypp/yum sources it should add. This enables
  rejecting broken or untrusted sources (#180820).
- Moved the major part of Register::add_update_sources to
  SourceManager::AddUpdateSources.
- 2.13.121

-------------------------------------------------------------------
Tue Jun  6 09:53:16 CEST 2006 - jsrain@suse.cz

- sync add-on product source to ZMD (#181743)
- 2.13.120

-------------------------------------------------------------------
Thu Jun  1 17:57:23 CEST 2006 - mvidner@suse.cz

- Do log Report::{Message,Warning,Error} messages by default (#180862).
- 2.13.119

-------------------------------------------------------------------
Thu Jun  1 14:55:44 CEST 2006 - jsrain@suse.cz

- honor UPDATEURLS if installing add-on product in running system
  (#180417)
- 2.13.118

-------------------------------------------------------------------
Wed May 31 12:58:33 CEST 2006 - jsrain@suse.cz

- avoid calling Pkg::SourceStartCache during 1st stage of the
  installation (#178007)
- 2.13.117

-------------------------------------------------------------------
Tue May 30 18:02:54 CEST 2006 - jdsn@suse.de

- set correct title of installation step Customer Center (#179921)
- 2.13.116

-------------------------------------------------------------------
Fri May 26 14:27:56 CEST 2006 - jsrain@suse.cz

- fixed behavior if SLP source detection fails (#179036)
- 2.13.115

-------------------------------------------------------------------
Thu May 25 08:46:56 CEST 2006 - jsrain@suse.cz

- added possibility to specify add-on product URL as command-line
  parameter of add-on.ycp (to run add-on product workflow via
  autorun.sh)
- 2.13.114

-------------------------------------------------------------------
Wed May 24 12:52:21 CEST 2006 - jsrain@suse.cz

- properly integrate YCP code for add-on product installation in
  running system (if YCP code present) (#178311)
- 2.13.113

-------------------------------------------------------------------
Tue May 23 18:58:20 CEST 2006 - jdsn@suse.de

- gray out checkboxes in inst_suse_register when skipping (#178042)
- 2.13.112

-------------------------------------------------------------------
Tue May 23 15:07:42 CEST 2006 - jsrain@suse.cz

- added different desktop files for SLE and BOX/openSUSE
- 2.13.111

-------------------------------------------------------------------
Tue May 23 13:20:03 CEST 2006 - jdsn@suse.de

- fixed layouting in inst_ask_online_update (#177559)

-------------------------------------------------------------------
Fri May 19 17:57:10 CEST 2006 - jdsn@suse.de

- let inst_suse_register ask to install mozilla-xulrunner if
  missing (#175166)
- prevent non-root user to run inst_suse_register (#170736)
- 2.13.110

-------------------------------------------------------------------
Fri May 19 15:36:36 CEST 2006 - jsrain@suse.cz

- more verbose logging of storing hardware status (#170188)
- 2.13.109

-------------------------------------------------------------------
Thu May 18 17:07:13 CEST 2006 - hare@suse.de

- start iscsid if root is on iSCSI (#176804)

-------------------------------------------------------------------
Wed May 17 13:08:52 CEST 2006 - jsrain@suse.cz

- set DISPLAYMANAGER_SHUTDOWN according to control file (#169639)
- 2.13.108

-------------------------------------------------------------------
Tue May 16 13:29:38 CEST 2006 - jsrain@suse.cz

- marked missed text for translation (#175930)
- 2.13.107

-------------------------------------------------------------------
Mon May 15 12:59:58 CEST 2006 - jsrain@suse.cz

- handle additional data for installation restart (#167561)

-------------------------------------------------------------------
Fri May 12 14:11:18 CEST 2006 - jsrain@suse.cz

- initialize callbacks before adding an add-on product, properly
  handle installation sources of add-on products (both if preparing
  AutoYaST configuration (#172837)
- 2.13.106

-------------------------------------------------------------------
Thu May 11 13:50:29 CEST 2006 - jsrain@suse.cz

- do not disable automatic modprobe before adding add-on products
  (#172149)
- 2.13.105

-------------------------------------------------------------------
Thu May 11 12:02:13 CEST 2006 - ms@suse.de

- fixed message text (#172766)

-------------------------------------------------------------------
Thu May 11 09:55:08 CEST 2006 - ms@suse.de

- prevent ssh message from being displayed if vnc+ssh has
  been specified as installation method (#173486)

-------------------------------------------------------------------
Wed May 10 13:40:16 CEST 2006 - jdsn@suse.de

- removed search bar from registration browser (#169092)
- 2.13.104

-------------------------------------------------------------------
Tue May  9 19:35:47 CEST 2006 - jdsl@suse.de

- switched to Enterprise wording for inst_suse_register (#173970)
- 2.13.103

-------------------------------------------------------------------
Tue May  9 19:30:47 CEST 2006 - mvidner@suse.cz

- Save the update sources if registration is done later after the
  installation (#172665).
- When adding upate sources, do not add duplicates (check by the alias
  passed by suse_register on SLE), delete the duplicate beforehand
  (#168740#c3).
- 2.13.102

-------------------------------------------------------------------
Tue May  9 11:32:20 CEST 2006 - mvidner@suse.cz

- Start the network also when doing a remote X11 installation (#165458,
  hare).
- 2.13.101

-------------------------------------------------------------------
Mon May  8 17:32:59 CEST 2006 - jdsl@suse.de

- added hard require from y2-installation to suseRegister (hmuelle)
- added new w3m-jail for registration (#167225)
- fixed passing of url to browser(s) for registration (#167225)
- switched to Enterprise strings for inst_suse_register (shorn)
- 2.13.100

-------------------------------------------------------------------
Thu May  4 14:31:29 CEST 2006 - jsrain@suse.cz

- added congratulate text to the control file (#170881)
- 2.13.99

-------------------------------------------------------------------
Thu May  4 13:10:48 CEST 2006 - jsrain@suse.cz

- disable timeout in popup before installation reboot in case
  of SSH installation (#160301)

-------------------------------------------------------------------
Thu May  4 11:21:32 CEST 2006 - locilka@suse.cz

- include proofread message texts

-------------------------------------------------------------------
Wed May  3 10:26:29 CEST 2006 - locilka@suse.cz

- Busy cursor when "Contacting server" in suse_register (#171061).
- 2.13.97

-------------------------------------------------------------------
Tue May  2 15:25:35 CEST 2006 - locilka@suse.cz

- Display KDE-related help in the Congratulations dialog only
  in case of KDE as the default windowmanager (#170880).
- 2.13.96

-------------------------------------------------------------------
Fri Apr 28 14:10:50 CEST 2006 - locilka@suse.cz

- Proper checking for available network when adding an Add-On
  product. Network-related options are disabled in case of missing
  network both in installation and running system (#170147).
- 2.13.95

-------------------------------------------------------------------
Fri Apr 28 11:32:03 CEST 2006 - jsuchome@suse.cz

- initialize package callbacks for add on product workflow (#170317)
- 2.13.94

-------------------------------------------------------------------
Thu Apr 27 16:50:50 CEST 2006 - mvidner@suse.cz

- Tell libzypp-zmd-backend not to write sources to zypp db,
  we are going to do it ourselves (#170113).
- 2.13.93

-------------------------------------------------------------------
Thu Apr 27 16:03:39 CEST 2006 - jsrain@suse.de

- handle missing SHORTLABEL in content file (#170129)
- 2.13.92

-------------------------------------------------------------------
Thu Apr 27 14:57:23 CEST 2006 - fehr@suse.de

- set limit for separate /home to 14G for SLED (#169232)

-------------------------------------------------------------------
Thu Apr 27 11:16:56 CEST 2006 - ms@suse.de

- removed update_xf86config call, checking for /dev/psaux was
  broken and is no longer needed because the default mouse device
  is /dev/input/mice since many versions now (#168816)

-------------------------------------------------------------------
Thu Apr 27 10:52:08 CEST 2006 - mvidner@suse.cz

- When asking for update URLs, go trough products, not patterns (#169836).
- 2.13.91

-------------------------------------------------------------------
Thu Apr 27 08:34:33 CEST 2006 - locilka@suse.cz

- Making "SLP Catalog" selection bigger (maximum ncurses size)
  (#168718)
- 2.13.90

-------------------------------------------------------------------
Tue Apr 25 22:58:52 CEST 2006 - jsrain@suse.de

- fixed service proposal in SLES control file (#159771)

-------------------------------------------------------------------
Tue Apr 25 16:19:11 CEST 2006 - locilka@suse.cz

- Return `next instead of `ok in case of SLP Add-On Source (#165989)
- 2.13.89

-------------------------------------------------------------------
Mon Apr 24 16:22:14 CEST 2006 - jsrain@suse.de

- GDM is default if both KDE and GNOME installed (#155095)
- 2.13.88

-------------------------------------------------------------------
Mon Apr 24 13:30:50 CEST 2006 - sh@suse.de

- V 2.13.87
- Removed "Disagree with all" button (bug #163001)

-------------------------------------------------------------------
Mon Apr 24 12:35:52 CEST 2006 - ug@suse.de

- 2.13.86

-------------------------------------------------------------------
Mon Apr 24 11:52:47 CEST 2006 - ug@suse.de

- X-SuSE-YaST-AutoInstRequires=lan
  added to desktop file of suse register.
  Otherwise the registration fails.

-------------------------------------------------------------------
Mon Apr 24 09:37:57 CEST 2006 - lnussel@suse.de

- run rcSuSEfirewall2 reload when installing via vnc or ssh (#153467)
- 2.13.85

-------------------------------------------------------------------
Fri Apr 21 23:26:26 CEST 2006 - jsrain@suse.de

- determine base product accordign to flag (#160585)
- 2.13.84

-------------------------------------------------------------------
Fri Apr 21 17:26:15 CEST 2006 - jdsn@suse.de

- added proxy support for registration browser (#165891)
- 2.13.83

-------------------------------------------------------------------
Thu Apr 20 22:22:59 CEST 2006 - jsrain@suse.de

- handle installation restart with repeating last step (#167561)
- 2.13.82

-------------------------------------------------------------------
Thu Apr 20 18:51:55 CEST 2006 - jdsn@suse.de

- proxy support for registration process (#165891)
- disable w3m registration by control variable (aj)
- 2.13.81

-------------------------------------------------------------------
Thu Apr 20 16:09:23 CEST 2006 - mvidner@suse.cz

- When cloning, save installation sources beforehand (#165860).
- 2.13.80

-------------------------------------------------------------------
Wed Apr 19 19:55:47 CEST 2006 - jsrain@suse.de

- restore buttons after calling DASD or zFCP module (#160399)
- 2.13.79

-------------------------------------------------------------------
Wed Apr 19 15:04:03 CEST 2006 - locilka@suse.cz

- Added more debugging messages to the inst_proposal (#162831)
- 2.13.78

-------------------------------------------------------------------
Tue Apr 18 22:58:41 CEST 2006 - jsrain@suse.de

- display proper popup when aborting add-on product installation
  (#159689)

-------------------------------------------------------------------
Tue Apr 18 22:22:02 CEST 2006 - jdsn@suse.de

- in inst_suse_register:
- busy/waiting popups (#163366, #164794)
- text changes (#165509)
- autodisable checkbox "Registration Code" (# 165841)
- error handling in case no browser is available
- cleanup
- 2.13.77

-------------------------------------------------------------------
Tue Apr 18 21:44:45 CEST 2006 - jsrain@suse.de

- do not initialize catalogs before booting installed system (#162899)
- 2.13.76

-------------------------------------------------------------------
Tue Apr 18 18:08:18 CEST 2006 - mvidner@suse.cz

- Do not try to add empty URL as an update source (#165860#c12).

-------------------------------------------------------------------
Tue Apr 18 17:02:05 CEST 2006 - mvidner@suse.cz

- Fixed a typo in the previous change.
- 2.13.75

-------------------------------------------------------------------
Tue Apr 18 14:06:21 CEST 2006 - locilka@suse.cz

- Add-On SLP source was allways returning `back also in case
  of `ok (`next) (#165989)
- 2.13.74

-------------------------------------------------------------------
Tue Apr 18 10:12:19 CEST 2006 - mvidner@suse.cz

- Skip popup and unnecessary work if there are no online update
  sources for add-ons (#167233).
- 2.13.73

-------------------------------------------------------------------
Fri Apr 14 22:25:11 CEST 2006 - jsrain@suse.de

- prevent from changing installation mode and system for update once
  it is selected (#165832)
- added add-on products to installation/update proposal for SLES/SLED
- 2.13.72

-------------------------------------------------------------------
Fri Apr 14 13:19:52 CEST 2006 - lslezak@suse.cz

- call vm_finish client at the end of installation - disable
  some services in Xen domU (#161720, #161721, #161756)
- 2.13.71

-------------------------------------------------------------------
Thu Apr 13 18:17:52 CEST 2006 - jdsn@suse.de

- changed control files according to (#165509)

-------------------------------------------------------------------
Thu Apr 13 10:35:42 CEST 2006 - mvidner@suse.cz

- Do not display errors if language specific release notes are missing
  on the installation source (#165767).
- 2.13.70

-------------------------------------------------------------------
Wed Apr 12 16:24:48 CEST 2006 - jdsn@suse.de

- added missing autoyast entries in suse_register.desktop
- 2.13.69

-------------------------------------------------------------------
Wed Apr 12 12:57:53 CEST 2006 - jsuchome@suse.cz

- control files updated for manual online update run (#165503)
- 2.13.68

-------------------------------------------------------------------
Wed Apr 12 11:39:08 CEST 2006 - ms@suse.de

- fixed displaying ftp password in plaintext in y2start.log (#164824)

-------------------------------------------------------------------
Wed Apr 12 11:05:34 CEST 2006 - mvidner@suse.cz

- Do not mangle the URL obtained from suse_register (#165499).
- 2.13.67

-------------------------------------------------------------------
Wed Apr 12 09:15:48 CEST 2006 - locilka@suse.cz

- fixed Product.ycp - relnotes_url might be defined as an empty
  string (#165314).
- 2.13.66

-------------------------------------------------------------------
Tue Apr 11 22:19:03 CEST 2006 - jsrain@suse.de

- fixed boot if root is on LVM (initialize udev symlinks) (#163073)
- 2.13.65

-------------------------------------------------------------------
Tue Apr 11 16:01:40 CEST 2006 - jdsn@suse.de

- in inst_suse_register:
  - resized popups (hmuelle)
  - new info pupop showing new update server (aj)
  - removed cancel button (#164801, shorn)
- 2.13.64

-------------------------------------------------------------------
Tue Apr 11 11:28:23 CEST 2006 - fehr@suse.de

- flag for evms in control.SLES.xml needs to be true

-------------------------------------------------------------------
Mon Apr 10 17:08:10 CEST 2006 - mvidner@suse.cz

- Add installation sources for online update (#163192).
- 2.13.63

-------------------------------------------------------------------
Fri Apr  7 23:01:33 CEST 2006 - jsrain@suse.de

- provide Product::short_name (#163702)
- 2.13.62

-------------------------------------------------------------------
Fri Apr  7 15:14:01 CEST 2006 - jdsn@suse.de

- fixed evaluation of control file variables (#162988)
- 2.13.61

-------------------------------------------------------------------
Fri Apr  7 09:39:20 CEST 2006 - jsuchome@suse.cz

- 2.13.60

-------------------------------------------------------------------
Thu Apr  6 17:10:07 CEST 2006 - ms@suse.de

- allow huge memory allocations (#151515)

-------------------------------------------------------------------
Thu Apr  6 15:19:13 CEST 2006 - jsuchome@suse.cz

- Product.ycp: read SHORTLABEL value from content file (#163702)

-------------------------------------------------------------------
Wed Apr  5 18:13:11 CEST 2006 - mvidner@suse.cz

- Call SourceManager::SyncYaSTInstSourceWithZMD () in
  inst_rpmcopy(continue) because inst_suse_register does not run
  without a network connection (#156030#c30).

-------------------------------------------------------------------
Wed Apr  5 17:05:27 CEST 2006 - jsrain@suse.de

- do not rewrite log from SCR running in chroot during installation
- fix checking for duplicate sources (#159662)
- 2.13.59

-------------------------------------------------------------------
Tue Apr  4 18:11:34 CEST 2006 - jdsn@suse.de

- fixed w3m registration again (#162462)
- changed Requires to Recommends for suseRegister (hmuelle, aj)
- 2.13.58

-------------------------------------------------------------------
Mon Apr  3 18:27:15 CEST 2006 - jdsn@suse.de

- fixed w3m in ncuses registration (#162462)
- changes in suse_register to test new server side business logic
- 2.13.57

-------------------------------------------------------------------
Mon Apr  3 14:33:44 CEST 2006 - locilka@suse.cz

- Using yast-addon icon in the .desktop file and also in the source
  code (#154930).
- 2.13.56

-------------------------------------------------------------------
Mon Apr  3 14:32:08 CEST 2006 - ug@suse.de

- by default, enable clone box on SLD

-------------------------------------------------------------------
Mon Apr  3 14:22:22 CEST 2006 - ug@suse.de

- uncheck clone checkbox if cloning is greyed out (#162457)

-------------------------------------------------------------------
Fri Mar 31 17:32:03 CEST 2006 - mvidner@suse.cz

- Tell ZMD to get the inst source (#156030)
- No unlocking after all (#160319)
  - Don't reset zypp
  - Reenable Back
  - Fetch update source from suse_resigster and add it
- 2.13.55

-------------------------------------------------------------------
Thu Mar 30 13:42:35 CEST 2006 - mvidner@suse.cz

- Reset zypp and release its lock before suse_register (#160319).
  Therefore disabled the Back button.
- Don't run add-on.ycp if another process has the zypp lock (#160319).
- 2.13.53

-------------------------------------------------------------------
Thu Mar 30 12:31:49 CEST 2006 - jdsn@suse.de

- included new desktop file in Makefile (162112)

-------------------------------------------------------------------
Wed Mar 29 17:57:35 CEST 2006 - jsrain@suse.de

- prevent from installing one product multiple times (#159662)
- 2.13.54

-------------------------------------------------------------------
Wed Mar 29 16:43:02 CEST 2006 - locilka@suse.cz

- Fixed adding SLP-based Add-On product (#161270)
- SLP-based Add-On product handling moved to separate function
- Add-On MediaSelect dialog creation moved to separate function
- Changed icon for License
- 2.13.52

-------------------------------------------------------------------
Tue Mar 29 16:06:23 CEST 2006 - jdsn@suse.de

- late feature "force registration" for suse_register (aj, shorn)

-------------------------------------------------------------------
Tue Mar 28 21:29:07 CEST 2006 - jdsn@suse.de

- added 'rm -f /var/lib/zypp/zmd_updated_the_sources'
  flag file to be deleted if suse_register runs during installation
  file checked by online update - deletion requested by mvidner
- 2.13.51

-------------------------------------------------------------------
Tue Mar 28 20:53:13 CEST 2006 - jdsn@suse.de

- added autoyast part of suse_register
- icon for product registration (#160293)
- fixes for inst_suse_register
- 2.13.50

-------------------------------------------------------------------
Mon Mar 27 23:47:38 CEST 2006 - jsrain@suse.de

- removed desktop selection from NLD workflow (#160650)

-------------------------------------------------------------------
Fri Mar 24 15:15:30 CET 2006 - locilka@suse.cz

- Filling up list of release_notes urls for all installed products
  in the Product.ycp. Needed for internet_test (#160563).
- 2.13.49

-------------------------------------------------------------------
Fri Mar 24 11:00:06 CET 2006 - ms@suse.de

- added initvicons call in second stage S05-config (#160299)

-------------------------------------------------------------------
Thu Mar 23 18:34:18 CET 2006 - jdsn@suse.de

- fixed security issue: suse-ncc dummy user got his own group

-------------------------------------------------------------------
Thu Mar 23 18:33:25 CET 2006 - jdsn@suse.de

- added controlfile configured default settings for suse_register
- 2.13.47

-------------------------------------------------------------------
Thu Mar 23 16:23:37 CET 2006 - locilka@suse.cz

- Display license immediately after the Add-On product is scanned
  and added. Handle user interaction.
- 2.13.46

-------------------------------------------------------------------
Thu Mar 23 14:16:46 CET 2006 - jdsn@suse.de

- final texts for suse_register
- nonroot - warning for suse_register
- 2.13.45

-------------------------------------------------------------------
Thu Mar 23 13:19:03 CET 2006 - locilka@suse.cz

- Displaying license of the Add-On product if exists. Trying the
  localized version first. Waiting for user interaction if needed.
- Displaying info.txt if exists (#160017)
- Adjusting testsuites
- 2.13.44

-------------------------------------------------------------------
Mon Mar 22 19:04:55 CET 2006 - jdsn@suse.de

- fixed missing module in makefile
- 2.13.43

-------------------------------------------------------------------
Wed Mar 22 19:03:57 CET 2006 - locilka@suse.cz

- Added fallback for adding add-on products without file
  installation.xml. In this case, the product is added as a normal
  installation source and sw_single is called.
- 2.13.42

-------------------------------------------------------------------
Mon Mar 22 18:45:17 CET 2006 - jdsn@suse.de

- fixed ssh bug in suse_register
- suse_register reads and writes configuration to sysconfig
- final texts in suse_register
- 2.13.41

-------------------------------------------------------------------
Wed Mar 22 13:43:12 CET 2006 - mvidner@suse.cz

- Fixed release notes download (by Product::FindBaseProducts), #159490.

-------------------------------------------------------------------
Wed Mar 22 11:40:18 CET 2006 - jdsn@suse.de

- changed help text in suse_register
- patch to make the ComboBox appear longer in release_notes

-------------------------------------------------------------------
Tue Mar 21 16:33:32 CET 2006 - locilka@suse.cz

- adding "Local Directory" option for Add-On Products when no
  network is available (#159779).
- avoid from adding "Unknown" Add-On Product when Cancel button
  pressed in the Add New Add-On popup (#159784).

-------------------------------------------------------------------
Tue Mar 21 08:57:51 CET 2006 - jsuchome@suse.cz

- returned dependency on yast2-online-update

-------------------------------------------------------------------
Tue Mar 21 07:57:37 CET 2006 - visnov@suse.cz

- try to get add-on product control files only optionally (#159116)
- 2.13.40

-------------------------------------------------------------------
Mon Mar 20 10:08:13 CET 2006 - locilka@suse.cz

- disabled skipping the 'Installation Mode' dialog when no other
  installed Linux found. Just disabling 'Update' and 'Other'
  options in that case (#157695).
- removed calling uml_finish, client doesn't has been dropped.

-------------------------------------------------------------------
Fri Mar 17 22:50:06 CET 2006 - jsrain@suse.de

- added AytoYaST support for add-on products
- 2.13.39

-------------------------------------------------------------------
Fri Mar 17 09:30:02 CET 2006 - locilka@suse.cz

- fixed .desktop file for Add-On Products, now it starts add-on
  instead of sw_single when launched from YaST Control Center
  (#158869).

-------------------------------------------------------------------
Thu Mar 16 23:24:11 CET 2006 - jsrain@suse.de

- added zFCP and DASD modules to list of modules to be cloned after
  SLES installation (#153378)
- 2.13.38

-------------------------------------------------------------------
Thu Mar 16 23:10:06 CET 2006 - jsrain@suse.de

- fixed product handling (&product; macro) (#151050)
- allow multiple installation sources (#151755)

-------------------------------------------------------------------
Thu Mar 16 15:51:42 CET 2006 - jdsn@suse.de

- fixed blocker bug (#158628), suse_register call in all products

-------------------------------------------------------------------
Thu Mar 16 14:56:36 CET 2006 - fehr@suse.de

- increase maximal size of root fs to 20 Gig (#158608)
- 2.13.37

-------------------------------------------------------------------
Wed Mar 15 18:21:54 CET 2006 - jsrain@suse.de

- do not overwrite language settings during update (#156562)
- do not offer network sources for Add-On products if no network is
  configured (#156467)
- 2.13.36

-------------------------------------------------------------------
Tue Mar 14 18:16:32 CET 2006 - jdsn@suse.de

- corrected titles in control file
- 2.13.35

-------------------------------------------------------------------
Tue Mar 14 18:11:53 CET 2006 - jdsn@suse.de

- 2.13.34

-------------------------------------------------------------------
Tue Mar 14 18:09:58 CET 2006 - jdsn@suse.de

- new browser for registration
- new texts for registration module

-------------------------------------------------------------------
Mon Mar 13 16:26:00 CET 2006 - jsrain@suse.de

- report an error if creating catalog for add-on product fails
  (#157566)
- 2.13.33

-------------------------------------------------------------------
Fri Mar 10 19:02:04 CET 2006 - jsrain@suse.de

- disable add-on products if inst-sys is mounted from CD
- 2.13.32

-------------------------------------------------------------------
Fri Mar 10 18:33:55 CET 2006 - jdsn@suse.de

- fixed security bug (#157008)
- added link to browser for Novell privacy statement

-------------------------------------------------------------------
Fri Mar 10 17:55:11 CET 2006 - mvidner@suse.cz

- Start ncurses UI in non-threaded mode to enable spawning of
  interactive processes (like w3m for suseRegister, #150799).
- 2.13.31

-------------------------------------------------------------------
Fri Mar 10 12:17:56 CET 2006 - ms@suse.de

- forcing using xim for Qt Input (#156962)

-------------------------------------------------------------------
Thu Mar  9 17:36:39 CET 2006 - mvidner@suse.cz

- Control files: added network/startmode, being ifplugd for SL and
  SLED, auto for SLES (#156388).
- 2.13.30

-------------------------------------------------------------------
Thu Mar  9 17:35:30 CET 2006 - jsrain@suse.de

- fixed asking for add-on product CD (#156469)

-------------------------------------------------------------------
Thu Mar  9 12:01:07 CET 2006 - ms@suse.de

- include proofread message texts

-------------------------------------------------------------------
Wed Mar  8 17:00:41 CET 2006 - jdsn@suse.de

- fixed launch of yastbrowser (during installation)
- 2.13.29

-------------------------------------------------------------------
Wed Mar  8 15:25:57 CET 2006 - ms@suse.de

- fixed createStageList() function to be more restrictive on checking
  for stage files. Adapt startup documentation according to this
  change (#144783)

-------------------------------------------------------------------
Wed Mar  8 14:25:02 CET 2006 - lrupp@suse.de

- added suseRegister to Requires

-------------------------------------------------------------------
Tue Mar  7 22:27:45 CET 2006 - jdsn@suse.de

- added functionality to skip suse register and/or online update
- 2.13.28

-------------------------------------------------------------------
Tue Mar  7 20:07:43 CET 2006 - jsrain@suse.de

- added yastbrowser

-------------------------------------------------------------------
Tue Mar  7 00:26:26 CET 2006 - jsrain@suse.de

- fixed back button behavior in installation mode dialog (#155044)

-------------------------------------------------------------------
Mon Mar  6 10:47:31 CET 2006 - visnov@suse.cz

- enable media callbacks in the add-on product handling

-------------------------------------------------------------------
Fri Mar  3 23:30:36 CET 2006 - jsrain@suse.de

- added .desktop file for add-on product installation (#154930)
- properly initialize source for add-on product (#154980)
- 2.13.27

-------------------------------------------------------------------
Fri Mar  3 10:43:12 CET 2006 - visnov@suse.cz

- reset package manager before installing patches

-------------------------------------------------------------------
Wed Mar  1 23:19:47 CET 2006 - jsrain@suse.de

- release all medias before registering add-on product CD or DVD
  (#154348)
- check whether files are on the add-on product media before using
  them (#154314)
- 2.13.26

-------------------------------------------------------------------
Mon Feb 27 18:32:05 CET 2006 - jsrain@suse.de

- fixed setting default desktop according to destop dialog (#152709)
- 2.13.25

-------------------------------------------------------------------
Fri Feb 24 19:40:37 CET 2006 - jsrain@suse.de

- select base product before runing add-on products dialog
- 2.13.24

-------------------------------------------------------------------
Fri Feb 24 16:57:03 CET 2006 - ms@suse.de

- added qt plugin check to check_network function (#149025)

-------------------------------------------------------------------
Thu Feb 23 16:15:50 CET 2006 - jsrain@suse.de

- changed the name of the add-on product control file (#152770)
- 2.13.23

-------------------------------------------------------------------
Wed Feb 22 23:05:28 CET 2006 - jsrain@suse.de

- using correct icon (#151630)
- 2.13.22

-------------------------------------------------------------------
Wed Feb 22 12:45:54 CET 2006 - ms@suse.de

- added console startup message when y2base is called (#148165)

-------------------------------------------------------------------
Wed Feb 22 10:28:42 CET 2006 - visnov@suse.cz

- adapt BuildRequires
- 2.13.21

-------------------------------------------------------------------
Wed Feb 22 01:20:18 CET 2006 - jsrain@suse.de

- do not offer creating AutoYaST profile in first boot mode
  (#152285)
- 2.13.20

-------------------------------------------------------------------
Sun Feb 19 17:48:17 CET 2006 - jsrain@suse.de

- made inst_proposal more resistent to incorrect data returned from
  client modules (#148271)

-------------------------------------------------------------------
Fri Feb 17 23:58:34 CET 2006 - jsrain@suse.de

- removed dependency on yast2-online-update
- integrated add-on product selection to installation workflow
- 2.13.19

-------------------------------------------------------------------
Fri Feb 17 14:19:46 CET 2006 - mvidner@suse.cz

- inst_release_notes: Let the combo box have a label.
- inst_disks_activate: fixed the textdomain (s390 -> installation)

-------------------------------------------------------------------
Thu Feb 16 23:29:18 CET 2006 - jsrain@suse.de

- several fixes of add-on product installation
- 2.13.18

-------------------------------------------------------------------
Tue Feb 14 23:40:31 CET 2006 - jsrain@suse.de

- added possibility to use standalone-installation proposals when
  installing with base product
- added support for replacing 2nd stage workflow
- added support for disabling individual proposal
- added support for inserting steps to inst_finish for add-on
  products
- added copying merged control files to installed system, merging
  them for 2nd stage workflow
- 2.13.17

-------------------------------------------------------------------
Tue Feb 14 18:32:18 CET 2006 - jdsn@suse.de

- new release notes module (multiple release notes) FATE: 120129
- 2.13.16

-------------------------------------------------------------------
Tue Feb 14 01:22:52 CET 2006 - jsrain@suse.de

- fixed add-on product workflow and proposal merging

-------------------------------------------------------------------
Mon Feb 13 22:33:37 CET 2006 - jsrain@suse.de

- updated patchs on add-on product CD according to spec
- 2.13.15

-------------------------------------------------------------------
Mon Feb 13 10:09:58 CET 2006 - visnov@suse.cz

- save zypp.log from instsys

-------------------------------------------------------------------
Sun Feb 12 20:41:09 CET 2006 - olh@suse.de

- umount /dev and /sys unconditionally in umount_finish.ycp

-------------------------------------------------------------------
Sun Feb 12 19:41:28 CET 2006 - olh@suse.de

- remove obsolete comment from umount_finish.ycp

-------------------------------------------------------------------
Sun Feb 12 18:35:41 CET 2006 - visnov@suse.cz

- revert redirect

-------------------------------------------------------------------
Sun Feb 12 16:45:43 CET 2006 - kkaempf@suse.de

- redirect stderr to /var/log/YaST2/zypp.log when running
  1st or 2nd stage installation. (#149001)

-------------------------------------------------------------------
Thu Feb  9 21:27:28 CET 2006 - jsrain@suse.de

- added add-on product installation in running system

-------------------------------------------------------------------
Thu Feb  9 00:56:18 CET 2006 - jsrain@suse.de

- added control file merging functionality

-------------------------------------------------------------------
Tue Feb  7 17:57:40 CET 2006 - mvidner@suse.cz

- control files: Configure the hostname in the main installation
  workflow also in SuSE Linux (#142758) and SLED (#137340).
- 2.13.13

-------------------------------------------------------------------
Mon Feb  6 10:43:59 CET 2006 - olh@suse.de

- remove the /usr/share/locale/br symlink creation, there is
  no user of /usr/share/locale files inside the inst-sys
- remove the hostname linux, domainname local calls
  the hostname is already set in inst_setup.
  yast can not be restarted with ssh installs

-------------------------------------------------------------------
Tue Jan 31 14:30:07 CET 2006 - fehr@suse.de

- disable proposal with separate /home for SLES

-------------------------------------------------------------------
Mon Jan 30 18:19:31 CET 2006 - ms@suse.de

- fixed PCI bus ID setup (#145938)

-------------------------------------------------------------------
Fri Jan 27 14:37:30 CET 2006 - ms@suse.de

- adding truetype font path to the vnc font path (#139351)

-------------------------------------------------------------------
Thu Jan 26 12:51:17 CET 2006 - fehr@suse.de

- remove loading of dm modules, if needed this is done in libstorage

-------------------------------------------------------------------
Tue Jan 24 13:00:43 CET 2006 - ms@suse.de

- added check for testutf8 binary (#144699)

-------------------------------------------------------------------
Tue Jan 24 08:29:29 CET 2006 - jsrain@suse.cz

- enable iSCSI dialog during installation
- 2.13.12

-------------------------------------------------------------------
Mon Jan 23 13:21:46 CET 2006 - mvidner@suse.cz

- Added networkmanager_proposal to the network proposal.
- 2.13.11

-------------------------------------------------------------------
Mon Jan 23 13:03:09 CET 2006 - ms@suse.de

- added y2start.log message if YaST exits abnormally (#141016)
- fixed repatching of xorg.conf file (#144538)

-------------------------------------------------------------------
Mon Jan 23 09:30:07 CET 2006 - jsrain@suse.cz

- added "enable_clone" option (#144101)

-------------------------------------------------------------------
Mon Jan 16 17:07:17 CET 2006 - mvidner@suse.cz

- Prefer the string product feature network/network_manager (always,
  laptop, never) over boolean network/network_manager_is_default.

-------------------------------------------------------------------
Fri Jan 13 14:12:31 CET 2006 - jsrain@suse.cz

- run the desktop dialog also on SLES (#142771)
- added iscsi installation to the installatino workflow
- 2.13.10

-------------------------------------------------------------------
Wed Jan 11 14:50:18 CET 2006 - jsrain@suse.cz

- call installation clients for DASD/zFCP configuration instead of
  the run-time ones

-------------------------------------------------------------------
Mon Jan  9 16:47:46 CET 2006 - jsrain@suse.cz

- write mouse information on PPC (#116406)
- UI mode set to expert for SLES
- reset storage after (de)activating any disk (#140936)
- 2.13.9

-------------------------------------------------------------------
Fri Jan  6 16:20:23 CET 2006 - ms@suse.de

- fixed HVC_CONSOLE_HINT text (#140386)

-------------------------------------------------------------------
Thu Jan  5 16:49:24 CET 2006 - jsrain@suse.cz

- Removed unneeded stuff from proposals on some architectures for
  SLES (#140999, #140991)
- Added iSCSI to installation workflow (real call still missing)
- moved DASD/zFCP disk activation prior installation mode selection
  (#140936)
- 2.13.8

-------------------------------------------------------------------
Thu Jan  5 14:29:12 CET 2006 - sh@suse.de

- V 2.13.7
- Fixed bugs #79289, #114037: trouble with y2cc at end of installation
  Dropped y2cc at end of installation (OK from aj + gp)

-------------------------------------------------------------------
Thu Jan  5 13:52:48 CET 2006 - mvidner@suse.cz

- control file: for SLES, ask for the host name in the main workflow (F4126)

-------------------------------------------------------------------
Thu Jan  5 13:04:46 CET 2006 - jsuchome@suse.cz

- control file: for NLD, do not enable autologin by default (#140990)

-------------------------------------------------------------------
Tue Jan  3 12:11:15 CET 2006 - ms@suse.de

- don't call initvicons on s390/s390x architectures (#140383)

-------------------------------------------------------------------
Thu Dec 22 12:25:26 CET 2005 - fehr@suse.de

- added try_separate_home to partitioning section of control.xml

-------------------------------------------------------------------
Wed Dec 21 11:30:11 CET 2005 - ms@suse.de

- fixed startup Makefile.am

-------------------------------------------------------------------
Wed Dec 21 10:36:13 CET 2005 - visnov@suse.cz

- merged proofread texts

-------------------------------------------------------------------
Tue Dec 20 13:14:02 CET 2005 - ms@suse.de

- added support for graphical installation on ia64 archs (#140142)

-------------------------------------------------------------------
Mon Dec 19 18:10:00 CET 2005 - sh@suse.de

- Implemented feature #300359: Show Beta notice during installation
  Now showing /info.txt in a popup (with a simple "OK" button)
  over the license agreement
- V 2.13.6

-------------------------------------------------------------------
Fri Dec 16 16:15:24 CET 2005 - jsrain@suse.cz

- do not call obsolete gnome-postinstall script
- added list of modules to offer clone at the end of installation
  to control files
- 2.13.5

-------------------------------------------------------------------
Wed Dec 14 12:07:13 CET 2005 - ms@suse.de

- make service startup more robust (#138433)

-------------------------------------------------------------------
Fri Dec  2 16:19:15 CET 2005 - mvidner@suse.cz

- Added control file variables network_manager_is_default,
  force_static_ip.
- 2.13.4

-------------------------------------------------------------------
Fri Dec  2 09:57:48 CET 2005 - jsrain@suse.cz

- mark missing texts for translation (#136021)

-------------------------------------------------------------------
Wed Nov 30 08:07:25 CET 2005 - lslezak@suse.cz

- removed Xen and UML sections from control files
  (moved to yast2-vm package)
- 2.13.4

-------------------------------------------------------------------
Tue Nov 29 14:19:05 CET 2005 - sh@suse.de

- Implemented feature #110081: License translations
- V 2.13.3

-------------------------------------------------------------------
Mon Nov 28 12:50:08 CET 2005 - jsrain@suse.cz

- adjusted default desktop in control files (#132491)

-------------------------------------------------------------------
Tue Nov 22 12:58:19 CET 2005 - jsrain@suse.cz

- added default desktop to control files

-------------------------------------------------------------------
Fri Nov 11 08:20:27 CET 2005 - jsrain@suse.cz

- write hwcfg-static-printer only if parallel port is present
  (#116406)
- 2.13.2

-------------------------------------------------------------------
Tue Nov  1 13:02:58 CET 2005 - jsrain@suse.cz

- adapted to inst_desktop_new.ycp -> inst_desktop.ycp rename

-------------------------------------------------------------------
Tue Oct 18 12:35:16 CEST 2005 - ms@suse.de

- added update check: update_xf86config to be called in case of
  update. The script will fix the mouse configuration if the device
  /dev/mouse or /dev/psaux is in use (#118755)

-------------------------------------------------------------------
Mon Oct 17 16:28:11 CEST 2005 - ms@suse.de

- added testX binary check

-------------------------------------------------------------------
Thu Oct 13 16:21:53 CEST 2005 - ms@suse.de

- fixed startup scripts because Stefan changed the X11 module
  naming from drv.o to drv.so :-(

-------------------------------------------------------------------
Fri Sep 30 14:22:28 CEST 2005 - jsrain@suse.cz

- remove checking whether to run language selection (language
  module knows better whether it is needed)

-------------------------------------------------------------------
Mon Sep 26 17:48:58 CEST 2005 - jsrain@suse.cz

- do close target before switching from update to bare metal
  installation (#115075)
- do not set default window manager in sysconfig if neither KDE
  nor GNOME are installed (#115412)
- 2.13.0

-------------------------------------------------------------------
Fri Sep  9 14:14:24 CEST 2005 - ms@suse.de

- fixed service startup sequence of HAL and DBUS (#115815)

-------------------------------------------------------------------
Wed Sep  7 16:00:24 CEST 2005 - jsrain@suse.cz

- fixed typo in the cursor scheme name for GNOME (#74309)
- 2.12.28

-------------------------------------------------------------------
Wed Sep  7 09:16:44 CEST 2005 - jsuchome@suse.cz

- 2.12.27

-------------------------------------------------------------------
Tue Sep  6 17:01:51 CEST 2005 - jsrain@suse.cz

- fixed freezing installation while saving configured hardware
 (#115387)

-------------------------------------------------------------------
Tue Sep  6 13:28:06 CEST 2005 - jsrain@suse.cz

- use correct icons for license agreement and installation mode
  dialogs (#105158)
- 2.12.26

-------------------------------------------------------------------
Mon Sep  5 17:30:18 CEST 2005 - ms@suse.de

- fixed braille setup (#115278)

-------------------------------------------------------------------
Mon Sep  5 16:25:44 CEST 2005 - ms@suse.de

- start dbus in Second-Stage/S06-services (#114667)

-------------------------------------------------------------------
Mon Sep  5 12:46:43 CEST 2005 - jsrain@suse.cz

- save all configured hardware at the end of installation (#104676)
- 2.12.25

-------------------------------------------------------------------
Thu Sep  1 13:45:29 CEST 2005 - ms@suse.de

- start hald in Second-Stage/S06-services (#114667)

-------------------------------------------------------------------
Mon Aug 29 09:56:30 CEST 2005 - jsrain@suse.cz

- reset package manager when switched installation mode (#105857)
- 2.12.24

-------------------------------------------------------------------
Fri Aug 26 10:23:24 CEST 2005 - jsrain@suse.cz

- set default cursor theme according to default desktop (#74309)
- 2.12.23

-------------------------------------------------------------------
Wed Aug 24 10:39:48 CEST 2005 - ms@suse.de

- fixed umount_result setting in /etc/install.inf. A space is
  needed between the colon and the value (#112620)

-------------------------------------------------------------------
Tue Aug 23 15:02:53 CEST 2005 - ms@suse.de

- fixed umount call in First-Stage setup -> added F03-umount (#103800)

-------------------------------------------------------------------
Tue Aug 23 12:46:16 CEST 2005 - jsrain@suse.cz

- mark correct tab selected after language is changed (#105995)
- reset target map when switching between installation and upgrade
  (#106627)

-------------------------------------------------------------------
Mon Aug 22 12:18:08 CEST 2005 - jsrain@suse.cz

- fixed title icons for proposal dialogs (#105165)
- 2.12.22

-------------------------------------------------------------------
Fri Aug 19 15:39:31 CEST 2005 - jsrain@suse.cz

- reverted forcing language dialog in NCurses (#102958)
- 2.12.21

-------------------------------------------------------------------
Fri Aug 19 15:33:08 CEST 2005 - ms@suse.de

- fixed mouse probing call, was never called in initial stage (#100665)

-------------------------------------------------------------------
Fri Aug 19 11:32:09 CEST 2005 - arvin@suse.de

- improved initialisation of libstorage callbacks (bug #105562)

-------------------------------------------------------------------
Wed Aug 17 17:37:02 CEST 2005 - ms@suse.de

- added umount_result key to /etc/install.inf containing the exit
  code from trying to umount the inst-sys (#103800)
- 2.12.19

-------------------------------------------------------------------
Wed Aug 17 15:45:40 CEST 2005 - jsrain@suse.cz

- handle correctly if _proposal client returns nil as warning level
  (#105154)

-------------------------------------------------------------------
Wed Aug 17 15:09:44 CEST 2005 - arvin@suse.de

- check if /sbin/splash exists (bug #105159)
- 2.12.18

-------------------------------------------------------------------
Tue Aug 16 08:51:16 CEST 2005 - jsrain@suse.cz

- build relation between old keys and new UDIs (#104676)

-------------------------------------------------------------------
Mon Aug 15 16:49:22 CEST 2005 - jsrain@suse.cz

- merged texts from proofread
- 2.12.17

-------------------------------------------------------------------
Mon Aug 15 14:45:43 CEST 2005 - ms@suse.de

- fixed vncpassword handling (#104377)

-------------------------------------------------------------------
Mon Aug 15 13:02:07 CEST 2005 - jsrain@suse.cz

- make the OK button in other installatino options popup default
  button (#104589)

-------------------------------------------------------------------
Fri Aug 12 14:35:19 CEST 2005 - jsrain@suse.cz

- force language selection in NCurses (#102958)
- 2.12.16

-------------------------------------------------------------------
Fri Aug 12 12:32:42 CEST 2005 - ms@suse.de

- fixed use of graphical installer within SSH session (#53767)

-------------------------------------------------------------------
Fri Aug 12 10:15:26 CEST 2005 - ms@suse.de

- fixed set_splash function to work with SuSE 10.0

-------------------------------------------------------------------
Tue Aug  9 15:22:24 CEST 2005 - ms@suse.de

- fixed shell warning (#100729)

-------------------------------------------------------------------
Mon Aug  8 14:06:10 CEST 2005 - jsrain@suse.cz

- show URL of product vendor in congratulation dialog (#102542)

-------------------------------------------------------------------
Fri Aug  5 13:00:16 CEST 2005 - lslezak@suse.cz

- added virtual machine proposal into contol file
- 2.12.15

-------------------------------------------------------------------
Wed Aug  3 13:01:20 CEST 2005 - jsrain@suse.cz

- fixed behavior in proposal with tabs if one of the submodules
  returned an error (#100203)
- 2.12.14

-------------------------------------------------------------------
Tue Aug  2 15:24:14 CEST 2005 - jsrain@suse.cz

- do not allow going back after 2nd stage installation is
  interrupted by reboot
- restore settings after reboot during 2nd stage installation

-------------------------------------------------------------------
Thu Jul 28 11:31:15 CEST 2005 - jsrain@suse.cz

- updated the installation confirmation popup (#98841)
- changed label of push button to access boot and repair (#98836),
  added help text
- 2.12.13

-------------------------------------------------------------------
Mon Jul 25 14:56:54 CEST 2005 - ms@suse.de

- include functions start_yast_and_reboot() and start_yast_again()
  according to a feature request for Jiri.

-------------------------------------------------------------------
Fri Jul 22 13:09:38 CEST 2005 - jsrain@suse.cz

- fixed dialog captions of proposals

-------------------------------------------------------------------
Thu Jul 21 17:01:57 CEST 2005 - fehr@suse.de

- replace obsolete SCR agent calls by call to Storage::ActivateHld()

-------------------------------------------------------------------
Thu Jul 21 11:54:19 CEST 2005 - ms@suse.de

- fixed YaST2.call::wait_for_x11() to set an initial value
  for server_running (#97381)
- 2.12.12

-------------------------------------------------------------------
Tue Jul 19 17:25:15 CEST 2005 - jsrain@suse.cz

- fixed switch from installation to update and vice versa
- added support for reboot and restart of YaST during 2nd stage
  installation
- updated control file to show 3 installation stages

-------------------------------------------------------------------
Mon Jul 18 13:38:50 CEST 2005 - jsrain@suse.cz

- updated control file
- minor inst_proposal clean-up
- 2.12.11

-------------------------------------------------------------------
Fri Jul 15 15:35:03 CEST 2005 - jsrain@suse.cz

- fixed behavior of several dialogs
- 2.12.10

-------------------------------------------------------------------
Thu Jul 14 18:18:42 CEST 2005 - jsrain@suse.cz

- added installation workflow
- added support for tabs in proposals
- adapted to new partitioner using storage-lib (arvin)
- moved inst_desktop.ycp to yast2-packager
- 2.12.9

-------------------------------------------------------------------
Mon Jul 11 16:21:58 CEST 2005 - jsrain@suse.cz

- removed dependency on vanished Display.ycp to fix build
- 2.12.8

-------------------------------------------------------------------
Mon Jul 11 11:14:18 CEST 2005 - ms@suse.de

- fixed race condition in checking servers exit code (#91342)
- fixed testX and xupdate paths

-------------------------------------------------------------------
Thu Jun  2 16:57:14 CEST 2005 - jsrain@suse.cz

- put focus on the release notes to allow scrolling without pushing
  Tab many times to move the focus (#80215)

-------------------------------------------------------------------
Wed Jun  1 14:12:06 CEST 2005 - mvidner@suse.cz

- Added a scr file for .etc.install_inf_options (#75720).
- 2.12.7

-------------------------------------------------------------------
Tue May 31 11:39:56 CEST 2005 - ms@suse.de

- implement check for driver update mode (#84155)

-------------------------------------------------------------------
Tue May 31 11:04:04 CEST 2005 - ms@suse.de

- applied patch from Olaf to avoid some time consuming calls (#86178)
- allow "vnc=1 usessh=1" as install and debug method (#45127)

-------------------------------------------------------------------
Mon May 30 15:55:55 CEST 2005 - jsrain@suse.cz

- display message when fallen into text mode installation (#53748)

-------------------------------------------------------------------
Mon May 16 10:53:27 CEST 2005 - jsrain@suse.cz

- renamed 'default' variable
- 2.12.6

-------------------------------------------------------------------
Tue May 10 14:05:01 CEST 2005 - jsrain@suse.cz

- copy /etc/X11/xorg.conf instead of XF86Config to the target
  system
- 2.12.5

-------------------------------------------------------------------
Mon May  9 18:27:54 CEST 2005 - ms@suse.de

- removed sed update of BusID (#78950)

-------------------------------------------------------------------
Wed Apr 27 12:56:15 CEST 2005 - jsrain@suse.cz

- modularized inst_finish.ycp
- 2.12.4

-------------------------------------------------------------------
Thu Apr 21 11:14:04 CEST 2005 - ms@suse.de

- fixed X11 config patching code, related to (#66989)

-------------------------------------------------------------------
Mon Apr 18 17:10:55 CEST 2005 - jsrain@suse.cz

- one more fix for new ProductFeatures.ycp interface
- 2.12.3

-------------------------------------------------------------------
Mon Apr 18 15:19:44 CEST 2005 - jsrain@suse.cz

- adapted to new interface of ProductFeatures.ycp
- 2.12.2

-------------------------------------------------------------------
Thu Apr 14 17:19:30 CEST 2005 - visnov@suse.cz

- 2.12.1

-------------------------------------------------------------------
Wed Apr  6 15:39:25 CEST 2005 - ms@suse.de

- inst-sys move XF86Config to xorg.conf (#66989)

-------------------------------------------------------------------
Tue Mar 29 14:23:17 CET 2005 - jsrain@suse.cz

- updated the layout of the source files in the repository
- 2.12.0

-------------------------------------------------------------------
Wed Mar 23 15:04:17 CET 2005 - ms@suse.de

- fixed vnc server arguments (#70896)

-------------------------------------------------------------------
Sat Mar 19 10:15:14 CET 2005 - ms@suse.de

- fixed second stage locale setup for textbased installation (#73631)

-------------------------------------------------------------------
Tue Mar 15 16:59:19 CET 2005 - ms@suse.de

- IMPORTANT: fixed locale setup (#72145)

-------------------------------------------------------------------
Tue Mar 15 09:44:32 CET 2005 - jsrain@suse.cz

- enable netdaemon if GNOME is default desktop (#72018)

-------------------------------------------------------------------
Mon Mar 14 15:23:17 CET 2005 - jsrain@suse.cz

- enable FAM daemon when GNOME is installed

-------------------------------------------------------------------
Mon Mar 14 14:15:34 CET 2005 - ms@suse.de

- fixed missing reboot on SSH installation (#67043)

-------------------------------------------------------------------
Fri Mar 11 16:50:14 CET 2005 - ms@suse.de

- added option --auto-fonts to Y2_QT_ARGS (#72174)

-------------------------------------------------------------------
Fri Mar 11 12:57:37 CET 2005 - ms@suse.de

- fixed setting TERM variable (#71771)

-------------------------------------------------------------------
Mon Mar  7 08:27:03 CET 2005 - jsrain@suse.cz

- initialize &product; macro in inst_suseconfig (#70899)
- set hwcfg file for parallel printer (#64412)

-------------------------------------------------------------------
Thu Mar  3 17:36:56 CET 2005 - ms@suse.de

- fixed LANG setting in F03-language (#66498)

-------------------------------------------------------------------
Thu Mar  3 12:53:00 CET 2005 - ms@suse.de

- fixed startup scripts for pcmcia/usb network installations (#65164)

-------------------------------------------------------------------
Wed Mar  2 10:53:37 CET 2005 - jsrain@suse.cz

- merged texts from proofread

-------------------------------------------------------------------
Wed Mar  2 06:42:11 CET 2005 - nashif@suse.de

- url in last dialog is set to www.novell.com/linux

-------------------------------------------------------------------
Tue Mar  1 12:13:09 CET 2005 - jsrain@suse.cz

- removed obsolete symlink juggling (#66016)

-------------------------------------------------------------------
Thu Feb 24 16:10:03 CET 2005 - ms@suse.de

- added logsize check to FirstStage/F07-logging

-------------------------------------------------------------------
Wed Feb 23 11:35:18 CET 2005 - jsrain@suse.cz

- fixed comments for translators

-------------------------------------------------------------------
Tue Feb 22 18:30:15 CET 2005 - ms@suse.de

- fixed check for X11 configuration in continue mode (#66224)

-------------------------------------------------------------------
Tue Feb 22 13:11:41 CET 2005 - sh@suse.de

- V 2.11.17

-------------------------------------------------------------------
Tue Feb 22 13:05:23 CET 2005 - ms@suse.de

- fixed Y2MAXLOGSIZE setting, which was set to 0 because df within
  inst-sys is not an option for checking the filesystem space

-------------------------------------------------------------------
Mon Feb 21 18:10:26 CET 2005 - sh@suse.de

- Proper log-rotating in inst_finish
- V 2.11.16

-------------------------------------------------------------------
Fri Feb 18 10:55:09 CET 2005 - jsrain@suse.cz

- added "Initializing..." title to installation before something
  else is shown (#51039)

-------------------------------------------------------------------
Thu Feb 17 12:41:33 CET 2005 - ms@suse.de

- fixed inst-sys copy process of XF86Config to take care
  about the new name xorg.conf

-------------------------------------------------------------------
Wed Feb 16 14:53:57 CET 2005 - jsrain@suse.cz

- fix displaying release notes if the localized version is not
  available (#50911)

-------------------------------------------------------------------
Thu Feb 10 13:13:50 CET 2005 - jsrain@suse.cz

- reduced forced minimal size of the release notes popup (#50637)
- fixed the order of proposal creation (and thus firewall
  is enabled again) (#50622)
- 2.11.15

-------------------------------------------------------------------
Wed Feb  9 19:16:22 CET 2005 - nashif@suse.de

- Save files control.xml and info.txt from installation into
  /etc/YaST2.

-------------------------------------------------------------------
Wed Feb  9 15:05:33 CET 2005 - jsrain@suse.cz

- additional kernel parameters in control file Prof moved to
  the new variable (#50369)

-------------------------------------------------------------------
Tue Feb  8 16:14:44 CET 2005 - nashif@suse.de

- Moved ProductControl to yast2 package

-------------------------------------------------------------------
Mon Feb  7 13:46:48 CET 2005 - jsrain@suse.cz

- fixed order of items in the "Change" button in proposals (#50204)
- merged texts from proofread
- added label informing about release notes from media
- fixed translating empty string in the installation steps
- 2.11.12

-------------------------------------------------------------------
Fri Feb  4 13:14:54 CET 2005 - jsrain@suse.cz

- display release notes from installation proposal

-------------------------------------------------------------------
Wed Feb  2 18:21:48 CET 2005 - ms@suse.de

- fixed control center call (#50389)

-------------------------------------------------------------------
Tue Feb  1 17:02:20 CET 2005 - nashif@suse.de

- Fixed left "steps" display problems (#50388)

-------------------------------------------------------------------
Wed Jan 26 16:12:23 CET 2005 - nashif@suse.de

- install inst_default_desktop.ycp (#49838)

-------------------------------------------------------------------
Tue Jan 25 07:21:53 CET 2005 - nashif@suse.de

- Fixed arguments in control file
- Fixed deleting completed steps
- 2.11.10

-------------------------------------------------------------------
Mon Jan 24 16:29:32 CET 2005 - nashif@suse.de

- Moved installation workflow routines out of installation.ycp
- Adapted arguments of installation clients
- Enhanced control file and made it more readable (arguments of clients
  are clearer now)

-------------------------------------------------------------------
Mon Jan 24 11:27:55 CET 2005 - ms@suse.de

- fixed language environment (#49811)

-------------------------------------------------------------------
Thu Jan 13 11:35:45 CET 2005 - jsrain@suse.cz

- changed the "System will boot now..." message at the end of
  isnt_finish.ycp (#41592)
- 2.11.8

-------------------------------------------------------------------
Wed Jan 12 12:44:29 CET 2005 - ms@suse.de

- removed xmset calls to disable/enable the mouse pointer.
- prevent patching X11 configuration in continue mode

-------------------------------------------------------------------
Wed Jan 12 11:39:31 CET 2005 - ms@suse.de

- fixed yast startup in continue mode. The evaluation of the
  variables USE_SSH and VNC was wrong in S08-start and
  S09-cleanup

-------------------------------------------------------------------
Tue Jan 11 16:16:38 CET 2005 - jsrain@suse.cz

- prevent disabling the Next button in the proposal (#46708)

-------------------------------------------------------------------
Wed Jan  5 17:30:11 CET 2005 - jsrain@suse.cz

- removed unneeded imports and variables from installation.ycp
- adapted to changed interface of Kernel.ycp
- 2.11.7

-------------------------------------------------------------------
Tue Jan  4 09:45:17 CET 2005 - jsrain@suse.cz

- on SGI Altix add fetchop and mmtimer to MODULES_LOADED_ON_BOOT
  (was disabled due to problems in Kernel.ycp) (bug #46971)
- disable Back/Accept buttons in inst_finish.ycp (#37025)

-------------------------------------------------------------------
Thu Dec 16 15:13:23 CET 2004 - sh@suse.de

- Applied patch from bug #49275: Enable user to skip proposal
  even if there is a blocker error in it

-------------------------------------------------------------------
Thu Dec 09 10:52:54 CET 2004 - arvin@suse.de

- disable inclusion of fetchop and mmtimer in
  MODULES_LOADED_ON_BOOT on SGI Altix (bug #46971)

-------------------------------------------------------------------
Fri Dec  3 15:05:57 CET 2004 - ms@suse.de

- include some patches from old startup code which has been
  changed while developing the new startup concept. Please note
  all architecture dependant code has to be part of the startup/arch
  directories and must be included in a clean way to the new scripts.
  I will not include any arch changes made in the last weeks because
  this will lead to the same horrible situation we had in the past.
  if there is anything which has to be handled differntly on another
  architecture this must be done separately to be able to maintain
  that code longer than two days

-------------------------------------------------------------------
Wed Dec  1 12:04:13 CET 2004 - sh@suse.de

- Fixed bug #48722: Inconsistent lower/upper case in mode dialog

-------------------------------------------------------------------
Mon Nov 29 12:32:36 CET 2004 - ms@suse.de

- startup scripts ready now. reports can be send using bug: (#46886)

-------------------------------------------------------------------
Thu Nov 11 18:11:38 CET 2004 - arvin@suse.de

- always use Directory::logdir

-------------------------------------------------------------------
Thu Nov 11 17:47:45 CET 2004 - sh@suse.de

- Record macros during installation:
  /var/log/YaST2/macro_inst_initial.ycp for initial stage,
  /var/log/YaST2/macro_inst_cont.ycp  for "continue" mode

-------------------------------------------------------------------
Tue Nov 02 08:45:57 CET 2004 - arvin@suse.de

- allow to select repair/boot in installation mode selection even
  when no update is possible (bug #39874)

-------------------------------------------------------------------
Mon Nov  1 14:32:25 CET 2004 - visnov@suse.cz

- set product name in wizard (#46247)

-------------------------------------------------------------------
Wed Oct 27 11:20:44 CEST 2004 - arvin@suse.de

- on SGI Altix add fetchop and mmtimer to MODULES_LOADED_ON_BOOT
  (bug #46971)

-------------------------------------------------------------------
Tue Oct 26 12:36:26 CEST 2004 - jsrain@suse.cz

- moved parts of Mode.ycp to Installation.ycp
- adapted to Mode.ycp clean-up
- 2.11.2

-------------------------------------------------------------------
Tue Oct 19 10:46:15 CEST 2004 - lslezak@suse.cz

- UML mode: copy /etc/mtab file to host system (#42859)
- version 2.11.1

-------------------------------------------------------------------
Mon Oct 11 15:04:26 CEST 2004 - jsrain@suse.cz

- adapted to functional interface of Arch.ycp

-------------------------------------------------------------------
Mon Oct 11 10:43:25 CEST 2004 - jsrain@suse.cz

- moved default logon/window manager setting to extra client,
  setting it according to the base package selection (#46619)
- 2.11.0

-------------------------------------------------------------------
Thu Sep 30 15:12:09 CEST 2004 - sh@suse.de

- V 2.10.30
- Made final confirmation popup higher to accomodate all text
  without scrolling even in more verbose languages (de, fr)

-------------------------------------------------------------------
Wed Sep 29 14:13:35 CEST 2004 - mls@suse.de

- stop splash animation before starting yast
- go to verbose mode if X didn't start

-------------------------------------------------------------------
Mon Sep 27 15:37:03 CEST 2004 - arvin@suse.de

- don't create top-level "media" convenience links (bug #46152)

-------------------------------------------------------------------
Wed Sep 22 16:48:43 CEST 2004 - sh@suse.de

- Made final installation confirmation dialog wider and higher
  to avoid scrolling even for more verbose languages (de, fr)
- V 2.10.27

-------------------------------------------------------------------
Wed Sep 22 09:30:45 CEST 2004 - visnov@suse.cz

- reinitialize dialog after mode chosen (#45784)

-------------------------------------------------------------------
Tue Sep 21 14:48:15 CEST 2004 - arvin@suse.de

- use suse marble in congratulation screen (bug #45712)

-------------------------------------------------------------------
Mon Sep 20 13:52:35 CEST 2004 - sh@suse.de

- V 2.10.24
- Merged accidentially split translatable messages

-------------------------------------------------------------------
Fri Sep 17 16:12:53 CEST 2004 - sh@suse.de

- V 2.10.23
- Changed final installation confirmation dialog according to
  bug #45279

-------------------------------------------------------------------
Fri Sep 17 12:12:12 CEST 2004 - arvin@suse.de

- moved popup with boot message further to the end (bug #45432)

-------------------------------------------------------------------
Thu Sep 16 17:00:17 CEST 2004 - snwint@suse.de

- use language info from linuxrc to set LANG in YaST.start; this is
  just to run ncurses yast in fbiterm for exotic languages

-------------------------------------------------------------------
Wed Sep 15 15:16:41 CEST 2004 - arvin@suse.de

- fixed back button in internet test dialog (bug #45319)

-------------------------------------------------------------------
Wed Sep 15 14:48:09 CEST 2004 - visnov@suse.cz

- initialize proposal heading before creating dialog (#45340)

-------------------------------------------------------------------
Tue Sep 14 18:22:06 CEST 2004 - sh@suse.de

- V 2.10.20
- Fixed bug #45271: Mixture of en_UK / en_US: "licence" / "license"

-------------------------------------------------------------------
Tue Sep 14 17:05:15 CEST 2004 - mvidner@suse.cz

- Copy the DHCP cache to the right place (#45150).

-------------------------------------------------------------------
Tue Sep 14 12:46:53 CEST 2004 - arvin@suse.de

- fixed help text in main proposal (bug #45093)

-------------------------------------------------------------------
Tue Sep 14 10:53:02 CEST 2004 - jsrain@suse.cz

- added enable_firewall and firewall_ssh_enable to control file
  for PROF
- added related handlinng to ProductControl

-------------------------------------------------------------------
Mon Sep 13 12:57:41 CEST 2004 - jsrain@suse.cz

- set FAM_ONLY_LOCAL and start fam according to default windowmanager
- 2.10.18

-------------------------------------------------------------------
Mon Sep 13 11:28:33 CEST 2004 - arvin@suse.de

- added system info entry to update proposal (bug #45096)

-------------------------------------------------------------------
Fri Sep 10 13:03:30 CEST 2004 - snwint@suse.de

- use vesa driver as fallback, not vga (see #38253, comment #11)

-------------------------------------------------------------------
Thu Sep  9 15:49:46 CEST 2004 - mvidner@suse.cz

- Added a client to test the network and hardware proposals (#44677).
- 2.10.16

-------------------------------------------------------------------
Wed Sep  8 15:47:16 CEST 2004 - visnov@suse.cz

- implemented reordering of proposal items
- implemented support for hyperlinks in proposal summaries

-------------------------------------------------------------------
Tue Sep 07 14:18:56 CEST 2004 - arvin@suse.de

- added proposal step to initialize sources during update before
  mounting filesystems (needed to solve bug #44724)

-------------------------------------------------------------------
Mon Sep  6 13:33:34 CEST 2004 - mvidner@suse.cz

- Copy the DHCP client cache so that we can request the same IP
  (#43974).
- 2.10.14

-------------------------------------------------------------------
Mon Sep  6 09:50:37 CEST 2004 - jsrain@suse.cz

- avoid asking to confirm one license multiple times (#44145)

-------------------------------------------------------------------
Fri Sep 03 14:33:07 CEST 2004 - arvin@suse.de

- call Bootloader::Update instead of Bootloader::Write during
  update (bug #44286)

-------------------------------------------------------------------
Mon Aug 30 17:23:29 CEST 2004 - jsrain@suse.cz

- ask to confirm licenses of packages before installing/updating
  (#44145)
- 2.10.12

-------------------------------------------------------------------
Fri Aug 27 16:59:56 CEST 2004 - mvidner@suse.cz

- When showing the address for a VNC installation, don't rely on
  install.inf, print the current IP (#43974).
- 2.10.11

-------------------------------------------------------------------
Fri Aug 27 15:09:13 CEST 2004 - arvin@suse.de

- merged proof read messages

-------------------------------------------------------------------
Wed Aug 25 11:56:57 CEST 2004 - arvin@suse.de

- avoid tmp file in /tmp (bug #39444)

-------------------------------------------------------------------
Wed Aug 18 09:10:38 CEST 2004 - arvin@suse.de

- updated fvwmrc.yast2 (see bug #43796)

-------------------------------------------------------------------
Tue Aug 17 15:27:40 CEST 2004 - nashif@suse.de

- XFree86 -> xorg-x11 (#43832)

-------------------------------------------------------------------
Fri Aug 13 22:12:31 CEST 2004 - nashif@suse.de

- Fixed update (#43795)

-------------------------------------------------------------------
Wed Aug 11 18:03:11 CEST 2004 - nashif@suse.de

- Copy EULA to installed system for later use in firstboot module

-------------------------------------------------------------------
Wed Aug 11 16:09:43 CEST 2004 - nashif@suse.de

- Added firewall to network proposal (#43718)

-------------------------------------------------------------------
Tue Aug 10 15:21:56 CEST 2004 - nashif@suse.de

- Add default label for proposals

-------------------------------------------------------------------
Tue Aug 10 14:31:34 CEST 2004 - mvidner@suse.cz

- Fixed arguments for proposals (`initial)

-------------------------------------------------------------------
Mon Aug  9 19:37:28 CEST 2004 - nashif@suse.de

- Enable locking of proposals in control file
- Updated DTD for control file

-------------------------------------------------------------------
Thu Jul 29 10:10:04 CEST 2004 - nashif@suse.de

- New variables for ui and language handling added to control file
- Use Linuxrc module for install.inf and yast.inf handling

-------------------------------------------------------------------
Tue Jul 20 11:18:33 CEST 2004 - arvin@suse.de

- use capitalized SUSE in congratulation screen (bug #38853)

-------------------------------------------------------------------
Tue Jun 15 19:16:26 CEST 2004 - sh@suse.de

- Fixed typo in ssh install script (#42058)

-------------------------------------------------------------------
Tue Jun 15 14:11:06 CEST 2004 - sh@suse.de

- Fixed bug #41597: EULA must be scrolled in both dimensions

-------------------------------------------------------------------
Tue Jun 15 12:23:23 CEST 2004 - arvin@suse.de

- added Requires for yast2-update (bug #42013)

-------------------------------------------------------------------
Fri Jun 11 00:58:40 CEST 2004 - nashif@suse.de

- Added variable software_proposal to control file (NLD)

-------------------------------------------------------------------
Thu Jun 10 03:53:14 CEST 2004 - nashif@suse.de

- Added control for NLD

-------------------------------------------------------------------
Tue Jun  8 04:55:22 CEST 2004 - nashif@suse.de

- Also install control file for SLES to avoid lots of possible
  confusion when control file is not found on installation media
  and fallback file is used.
  (#41696)

-------------------------------------------------------------------
Tue Jun  8 04:37:03 CEST 2004 - nashif@suse.de

- Fixed bug #41696: yast uses elevator=anticipatory instead of
  elevator=as

-------------------------------------------------------------------
Sun May 30 00:38:55 CEST 2004 - nashif@suse.de

- Added Services to main control file for translation (#41367)
- 2.9.83

-------------------------------------------------------------------
Thu May 27 14:40:46 CEST 2004 - mvidner@suse.cz

- Added variables to ProductFeatures
  so that yast2-nis-client testsuite passes (~#41038).
- 2.9.82

-------------------------------------------------------------------
Thu May 27 12:21:19 CEST 2004 - arvin@suse.de

- added special console handling for iSeries (bug #39025)

-------------------------------------------------------------------
Wed May 26 11:12:56 CEST 2004 - arvin@suse.de

- set LD_LIBRARY_PATH in 1st stage installation start script
  (bug #40833)

-------------------------------------------------------------------
Tue May 25 14:10:33 CEST 2004 - jsrain@suse.cz

- set the I/O scheduler in ProductFeatures (#41038)
- 2.9.79

-------------------------------------------------------------------
Mon May 24 14:58:50 CEST 2004 - arvin@suse.de

- again ask for TERM variable if it's set to "vt100" (bug #40991)

-------------------------------------------------------------------
Tue May 18 15:32:30 CEST 2004 - arvin@suse.de

- moved fvwmrc.notitle from sax2 here (bug #37480)

-------------------------------------------------------------------
Tue May 11 13:54:26 CEST 2004 - lslezak@suse.cz

- don't ask for TERM variable if it's already set to "xterm"
  or "vt100" from linuxrc (don't ask in UML installation) (#39947)
- version 2.9.76

-------------------------------------------------------------------
Tue May 04 11:13:53 CEST 2004 - arvin@suse.de

- merged proofread messages

-------------------------------------------------------------------
Fri Apr 30 16:30:13 CEST 2004 - arvin@suse.de

- readded vnc remote proposal to SLES workflow (bug #31023)

-------------------------------------------------------------------
Wed Apr 28 15:38:45 CEST 2004 - arvin@suse.de

- quick implementation of execution of update.post2 scripts
  (bug #38677)

-------------------------------------------------------------------
Wed Apr 28 15:26:30 CEST 2004 - lslezak@suse.cz

- set Ctrl+Alt+Del handler in /etc/inittab to halt (instead of
  reboot) in UML system (safe shutdown from host system using
  uml_mconsole)
- version 2.9.73

-------------------------------------------------------------------
Tue Apr 27 18:25:25 CEST 2004 - gs@suse.de

- write Console: entry for p690 hvc console before reading
  /etc/install.inf (bug #39527)

-------------------------------------------------------------------
Tue Apr 27 10:34:06 CEST 2004 - arvin@suse.de

- call Pkg::SetAdditionalLocales after language change from
  proposal (bug #38366)

-------------------------------------------------------------------
Mon Apr 26 12:34:02 CEST 2004 - arvin@suse.de

- activate lvm and md before booting into a installed system
  (bug #39423)

-------------------------------------------------------------------
Thu Apr 22 18:12:43 CEST 2004 - arvin@suse.de

- removed support of starting yast2 installation without keyboard
  (linuxrc always reports a keyboard now) (bug #39235)

-------------------------------------------------------------------
Thu Apr 22 11:08:53 CEST 2004 - arvin@suse.de

- run unicode_{start,stop} only if they are present (bug #35714)

-------------------------------------------------------------------
Wed Apr 21 13:23:17 CEST 2004 - arvin@suse.de

- uses special sles screen for user authentication on sles

-------------------------------------------------------------------
Mon Apr 19 08:44:01 CEST 2004 - lslezak@suse.cz

- UML mode fixes: don't copy mtab to the host (it's not needed),
  find kernel and initrd even when symlinks are missing
  (workaround for bug #39063)
- added help text in UML installation proposal
- version 2.9.64

-------------------------------------------------------------------
Fri Apr 16 17:58:43 CEST 2004 - nashif@suse.de

- store variables needed in run-time in a sysconfig like file
- first try to load saved control file before fallback to packaged one.

-------------------------------------------------------------------
Fri Apr 16 14:57:44 CEST 2004 - arvin@suse.de

- fixed network start for remote x11 installation (bug #38832)

-------------------------------------------------------------------
Fri Apr 16 14:26:09 CEST 2004 - lslezak@suse.cz

- UML mode fixes: don't copy mtab to the host (it's not needed),
  find kernel and initrd even when symlinks are missing
  (workaround for bug #39063)
- added help text in UML installation proposal

-------------------------------------------------------------------
Fri Apr 16 11:08:42 CEST 2004 - arvin@suse.de

- removed keyboard proposal from update proposal for the update
  in the running system (bug #37817)

-------------------------------------------------------------------
Fri Apr 16 10:57:57 CEST 2004 - arvin@suse.de

- don't run on serial console in case of vnc or ssh installation
  (bug #37325)

-------------------------------------------------------------------
Thu Apr 15 18:26:04 CEST 2004 - arvin@suse.de

- add "service" proposal to SLES installation

-------------------------------------------------------------------
Thu Apr 15 12:03:00 CEST 2004 - arvin@suse.de

- log fvwm output for vnc installation (bug #30061)

-------------------------------------------------------------------
Wed Apr 07 12:37:53 CEST 2004 - arvin@suse.de

- avoid tmp file creation in check.boot script (bug #38572)

-------------------------------------------------------------------
Tue Apr 06 19:04:33 CEST 2004 - arvin@suse.de

- use fbiterm for CJK locales if appropriate (bug #37823)

-------------------------------------------------------------------
Tue Apr  6 18:55:20 CEST 2004 - nashif@suse.de

- only_update_selected option added to product feature set
- V 2.9.56

-------------------------------------------------------------------
Tue Apr  6 16:26:14 CEST 2004 - sh@suse.de

- V 2.9.55
- Fixed bug #36908: Use dynamic fonts based on resolution

-------------------------------------------------------------------
Mon Apr  5 14:38:22 CEST 2004 - fehr@suse.de

- load module dm-snapshort at to prevent hangs if LVM contains
  snapshot LVs (#36422)

-------------------------------------------------------------------
Mon Apr 05 11:32:21 CEST 2004 - arvin@suse.de

- show correct warning in second stage installation when xserver
  can't be started (bug #38298)

-------------------------------------------------------------------
Mon Apr 05 11:04:34 CEST 2004 - arvin@suse.de

- adjusted decision of frontend depending on memory size to memory
  requirements of new interpreter (bug #38298)
- fixed memory value in warning popup

-------------------------------------------------------------------
Sat Apr 03 17:44:03 CEST 2004 - arvin@suse.de

- use fbiterm for CJK locales if appropriate (bug #37823)

-------------------------------------------------------------------
Fri Apr 02 15:59:59 CEST 2004 - arvin@suse.de

- finally changed license to GPL for good

-------------------------------------------------------------------
Thu Apr 01 11:34:10 CEST 2004 - arvin@suse.de

- symmetricalized calls to inst_netsetup (bug #37763)

-------------------------------------------------------------------
Thu Apr 01 11:03:37 CEST 2004 - arvin@suse.de

- removed step label for inst_netsetup (bug #37546)

-------------------------------------------------------------------
Wed Mar 31 19:41:34 CEST 2004 - nashif@suse.de

- Added 2 options to control file:
   inform_about_suboptimal_distribution
   use_desktop_scheduler

-------------------------------------------------------------------
Wed Mar 31 17:19:12 CEST 2004 - lslezak@suse.cz

- inst_finish.ycp - copy kernel image, initrd and /etc/mtab to
  the host system in UML installation mode

-------------------------------------------------------------------
Tue Mar 30 11:25:44 CEST 2004 - arvin@suse.de

- disable virtual desktops in fvwm during vnc installation
  (bug #37480)

-------------------------------------------------------------------
Mon Mar 29 14:48:56 CEST 2004 - fehr@suse.de

- call Storage::FinishInstall() at end of installation

-------------------------------------------------------------------
Mon Mar 29 14:46:51 CEST 2004 - sh@suse.de

- Fixed bug #36713 (relies on yast2-core with fix for bug #36711):
  textdomain for wizard steps should come from control.xml

-------------------------------------------------------------------
Mon Mar 29 05:22:12 CEST 2004 - nashif@suse.de

- fixed copying of hook script logs into installed system

-------------------------------------------------------------------
Sun Mar 28 16:05:19 CEST 2004 - nashif@suse.de

- fixed hook scrips, now using WFM::Read(.local...) (#36831 )
- Not executing any scripting after last client
- Detecting mode before installation steps are sets (#37070 )
- logging hook output to /var/log/YaST2 and copying those
file to installed system.

-------------------------------------------------------------------
Thu Mar 25 16:49:04 CET 2004 - sh@suse.de

- Fixed bug #34618: Don't use full-screen if started remotely

-------------------------------------------------------------------
Thu Mar 25 14:50:07 CET 2004 - ms@suse.de

- fixed driver to use on ia64 systems. there is no framebuffer
  available but the vesa driver is working now (#34909)
- fixed possible loop at installation. handle different exit codes
  from testX in scripts/YaST2. The needed changes to testX have
  been made within the sax2 package (#36794)

-------------------------------------------------------------------
Thu Mar 25 12:12:44 CET 2004 - arvin@suse.de

- removed network proposal from update work flow

-------------------------------------------------------------------
Wed Mar 24 16:10:31 CET 2004 - arvin@suse.de

- renamed usbdevfs to usbfs (bug #31869)

-------------------------------------------------------------------
Wed Mar 24 15:07:03 CET 2004 - sh@suse.de

- Fixed bug #36850: Strange texts in y2qt wizard side bar
- V 2.9.42

-------------------------------------------------------------------
Wed Mar 24 11:13:46 CET 2004 - gs@suse.de

- workaround beta3 pre bug: deactivate Hooks::Run
  (causes crash after inst_finish)
- V 2.9.41

-------------------------------------------------------------------
Mon Mar 22 20:32:41 CET 2004 - nashif@suse.de

- Execute features client if variables are set in control file
- V 2.9.40

-------------------------------------------------------------------
Mon Mar 22 15:58:33 CET 2004 - sh@suse.de

- V 2.9.39
- Fixed bug #36292: Wizard steps not translated
- Preliminary fix for bug #36713: Use textdomain from XML file

-------------------------------------------------------------------
Mon Mar 22 11:14:07 CET 2004 - arvin@suse.de

- introduced and handle new variable Installation::scr_destdir
  to be used by Storage (bug #34996)

-------------------------------------------------------------------
Sun Mar 21 19:48:42 CET 2004 - nashif@suse.de

- read/set language/keyboard/timezone
- added client to set product variables before entering proposal

-------------------------------------------------------------------
Fri Mar 19 15:47:08 CET 2004 - arvin@suse.de

- omit skip/don't skip buttons in uml proposal

-------------------------------------------------------------------
Thu Mar 18 16:18:30 CET 2004 - arvin@suse.de

- fixed update work flow setting (bug #36429 and #35007)

-------------------------------------------------------------------
Thu Mar 18 09:59:01 CET 2004 - mvidner@suse.cz

- Fall back to runlevel 3 if we accidentally don't set it
  in the installation proposal. It would be 0 (#35662).

-------------------------------------------------------------------
Wed Mar 17 22:56:12 CET 2004 - nashif@suse.de

- Add runlevel to s390 proposal
- remove x11 from autoinst workflow (handled differently)

-------------------------------------------------------------------
Wed Mar 17 05:46:03 CET 2004 - nashif@suse.de

- update wizard steps at the right spot to enable switching back
  to installation mode

-------------------------------------------------------------------
Tue Mar 16 21:18:06 CET 2004 - kkaempf@suse.de

- run cleanup script for GNOME (#36196)

-------------------------------------------------------------------
Tue Mar 16 16:02:52 CET 2004 - msvec@suse.cz

- added icons to network and hardware proposals

-------------------------------------------------------------------
Tue Mar 16 14:26:03 CET 2004 - fehr@suse.de

- fix typo devmap_mkmod.sh -> devmap_mknod.sh
- 2.9.32

-------------------------------------------------------------------
Tue Mar 16 01:53:54 CET 2004 - nashif@suse.de

- Enabled evms_config in control file

-------------------------------------------------------------------
Tue Mar 16 01:31:55 CET 2004 - nashif@suse.de

- Update steps when switching modes (#35590)

-------------------------------------------------------------------
Mon Mar 15 12:00:07 CET 2004 - arvin@suse.de

- don't ask for terminal type during vnc installation (bug #33534)

-------------------------------------------------------------------
Fri Mar 12 06:45:02 CET 2004 - nashif@suse.de

- Update control file for autoinst
- Enable swittching of steps upon mode change
- Added possibility to disable a workflow step in runtime

-------------------------------------------------------------------
Thu Mar 11 18:50:55 CET 2004 - sh@suse.de

- Fixed bug #34618: Don't use full screen in remote installation

-------------------------------------------------------------------
Wed Mar 10 14:40:11 CET 2004 - arvin@suse.de

- don't warn if only no disk controller can be found (bug #35546)

-------------------------------------------------------------------
Wed Mar 10 09:51:29 CET 2004 - arvin@suse.de

- extended uml installation work flow

-------------------------------------------------------------------
Wed Mar 10 07:08:09 CET 2004 - nashif@suse.de

- Set wizard steps depending on installation mode

-------------------------------------------------------------------
Wed Mar 10 03:04:53 CET 2004 - nashif@suse.de

- removed include dir from spec

-------------------------------------------------------------------
Wed Mar 10 01:07:58 CET 2004 - sh@suse.de

- V 2.9.24
- Migration to new wizard

-------------------------------------------------------------------
Tue Mar  9 13:08:25 CET 2004 - msvec@suse.cz

- replaced X11 version detection code with (simpler) YCP
- package could be noarch currently (reduced NFB a lot)

-------------------------------------------------------------------
Mon Mar 08 11:54:40 CET 2004 - arvin@suse.de

- call more generalized storage function during update

-------------------------------------------------------------------
Fri Mar 05 12:07:50 CET 2004 - arvin@suse.de

- load correct device mapper module and create nodes

-------------------------------------------------------------------
Thu Mar  4 16:40:36 CET 2004 - visnov@suse.cz

- added type info
- 2.9.20

-------------------------------------------------------------------
Wed Mar  3 17:48:49 CET 2004 - nashif@suse.de

- Moved product features to new feature module

-------------------------------------------------------------------
Wed Mar  3 17:43:45 CET 2004 - sh@suse.de

- Applied rw's patch for bug #34531

-------------------------------------------------------------------
Wed Mar 03 15:45:45 CET 2004 - arvin@suse.de

- call storage function to update fstab (bug #34996)

-------------------------------------------------------------------
Tue Mar  2 17:47:11 CET 2004 - sh@suse.de

- Added user-visible workflow step descriptions for new wizard
  layout

-------------------------------------------------------------------
Mon Mar 01 16:53:44 CET 2004 - arvin@suse.de

- work on UML installation

-------------------------------------------------------------------
Fri Feb 27 03:31:46 CET 2004 - nashif@suse.de

- New control file based installation merged

-------------------------------------------------------------------
Fri Feb 20 19:53:00 CET 2004 - arvin@suse.de

- handle abort button in inst_finish (bug #30303)

-------------------------------------------------------------------
Fri Feb 20 11:28:26 CET 2004 - arvin@suse.de

- removed obsolete code from start scripts (bug #31805)

-------------------------------------------------------------------
Mon Feb 16 16:52:00 CET 2004 - mvidner@suse.cz

- set the runlevel according to the proposal
- 2.9.15

-------------------------------------------------------------------
Mon Feb 16 16:01:35 CET 2004 - arvin@suse.de

- added more flexible package handling for products

-------------------------------------------------------------------
Mon Feb 16 13:49:50 CET 2004 - mvidner@suse.cz

- added runlevel_proposal to installation_proposals (#30028)
- 2.9.14

-------------------------------------------------------------------
Mon Feb 16 11:20:01 CET 2004 - arvin@suse.de

- removed obsolete Mode::hardBoot

-------------------------------------------------------------------
Fri Feb 13 15:16:41 CET 2004 - sh@suse.de

- Applied patch from bug #34531: Kernel 2.6 hotplug handling

-------------------------------------------------------------------
Wed Feb 11 16:11:02 CET 2004 - arvin@suse.de

- more control over base selection handling

-------------------------------------------------------------------
Tue Feb 10 17:59:40 CET 2004 - arvin@suse.de

- added type specification in inst_proposal.ycp

-------------------------------------------------------------------
Tue Feb 10 16:02:19 CET 2004 - nashif@suse.de

- remove x11 from workflow for autoyast

-------------------------------------------------------------------
Tue Feb 10 10:32:08 CET 2004 - arvin@suse.de

- fixed building on s390

-------------------------------------------------------------------
Sat Feb  7 09:33:56 CET 2004 - nashif@suse.de

- remove vendor.y2cc file

-------------------------------------------------------------------
Fri Feb 06 16:13:58 CET 2004 - arvin@suse.de

- set default runlevel to 3 or 5 during installation depending
  on the presents of X11 (see bug #32366)

-------------------------------------------------------------------
Fri Feb 06 11:46:47 CET 2004 - arvin@suse.de

- fixed copying of temporary X11 config

-------------------------------------------------------------------
Mon Feb  2 15:49:46 CET 2004 - lslezak@suse.cz

- InitHWinfo module enabled in installation proposal
- version 2.9.4

-------------------------------------------------------------------
Sat Jan 31 21:07:11 CET 2004 - arvin@suse.de

- removed useless 'global'

-------------------------------------------------------------------
Mon Jan 26 17:28:06 CET 2004 - jsrain@suse.de

- removed cfg_susecnfig.scr from file list (was moved to yast2.rpm)
- 2.9.2

-------------------------------------------------------------------
Fri Dec 12 14:23:14 CET 2003 - jsrain@suse.de

- don't check if module is present in initrd before loading it

-------------------------------------------------------------------
Fri Oct 24 15:58:50 CEST 2003 - ms@suse.de

- added stuff from yast2/library/x11 to installation package

-------------------------------------------------------------------
Fri Oct 24 13:09:25 CEST 2003 - arvin@suse.de

- added help text for "Repair Installed System" (bug #30402)

-------------------------------------------------------------------
Fri Oct 17 11:37:46 CEST 2003 - ms@suse.de

- inst_finish: (#32366)
  removed runlevel setup code which is handled within the X11
  module now (XProposal.ycp). The update code for initdefault
  is still present because during update the X11 configuration
  is not started

- inst_x11: (#32366)
  removed dead code which sets the default runlevel to 3 if there
  is no XF86Config file present. This task is done if the X11
  configuration is finished and if there is no X11 configuration
  the default initdefault with aaa_base is set to 3 already

-------------------------------------------------------------------
Wed Sep 24 12:25:08 CEST 2003 - snwint@suse.de

- look for x11 drivers in lib64 dir on x86_64 (#31649)

-------------------------------------------------------------------
Thu Sep 18 11:38:50 CEST 2003 - arvin@suse.de

- shut down temporary network before online test during update
  (bug #31030)

-------------------------------------------------------------------
Thu Sep 18 10:55:43 CEST 2003 - arvin@suse.de

- don't use external pcmcia during firstboot (bug #31252)

-------------------------------------------------------------------
Mon Sep 15 19:26:33 CEST 2003 - msvec@suse.cz

- 2.8.34

-------------------------------------------------------------------
Mon Sep 15 15:15:25 CEST 2003 - gs@suse.de

- YaST2.start: set default value for LANGUAGE

-------------------------------------------------------------------
Mon Sep 15 11:03:04 CEST 2003 - arvin@suse.de

- skip network probing during update (bug #30545)

-------------------------------------------------------------------
Sun Sep 14 15:07:36 CEST 2003 - arvin@suse.de

- reset packagemanager when changing installation mode (bug #27970)

-------------------------------------------------------------------
Sun Sep 14 14:27:12 CEST 2003 - snwint@suse.de

- added test for utf8 serial console to YaST2.{start,firstboot}

-------------------------------------------------------------------
Sat Sep 13 18:39:23 CEST 2003 - nashif@suse.de

- remove inst_startup from autoinst workflow, add it autoinst_init
  (bug #30678)

-------------------------------------------------------------------
Fri Sep 12 17:25:56 CEST 2003 - ms@suse.de

- added milestone texts for X11 config update/inject (#30612)
- fixed lookup path for XFree86 3.x config (#30612)

-------------------------------------------------------------------
Fri Sep 12 14:06:05 CEST 2003 - arvin@suse.de

- fixed permissions of /var/lib/YaST2/install.inf (bug #30630)

-------------------------------------------------------------------
Thu Sep 11 17:32:40 CEST 2003 - kkaempf@suse.de

- use kernel k_smp4G on SMP-systems with
  memory <= 4GB or without PAE support

-------------------------------------------------------------------
Thu Sep 11 11:12:36 CEST 2003 - arvin@suse.de

- check for /proc/splash (bug #30472)

-------------------------------------------------------------------
Wed Sep 10 11:34:10 CEST 2003 - sh@suse.de

- Fixed max log file size calculation:
  Set LANG only in subshell,
  don't rely on /dev in 'df' output - use last line instead

-------------------------------------------------------------------
Tue Sep  9 12:48:47 CEST 2003 - kkaempf@suse.de

- use kernel k_psmp on smp-systems with
  less than 4GB memory or without PAE support

-------------------------------------------------------------------
Tue Sep 09 12:42:20 CEST 2003 - arvin@suse.de

- added kernel option desktop

-------------------------------------------------------------------
Mon Sep  8 18:01:53 CEST 2003 - sh@suse.de

- V 2.8.24
- Fixed bug #29927: Logfile setting too restrictive
  Now checking free space on RAM disk with 'df' and using
  max 10% of that per log file (max 5000)

-------------------------------------------------------------------
Mon Sep  8 11:53:17 CEST 2003 - snwint@suse.de

- advance splash progress bar in YaST2{,.start}
- driver updates are applied in inst_setup (used to be in YaST2.start)
- don't clear screen in YaST2.start

-------------------------------------------------------------------
Thu Sep 04 17:45:53 CEST 2003 - arvin@suse.de

- proof-read messages

-------------------------------------------------------------------
Wed Sep  3 17:27:51 CEST 2003 - gs@suse.de

- installation.ycp: call UI::SetKeyboard in continue mode
  (enable unicode for ncurses in UTF-8 locale)

-------------------------------------------------------------------
Wed Sep  3 10:15:44 CEST 2003 - kkaempf@suse.de

- copy XF86Config from inst-sys to XF86Config.install in
  the system (#29910)

-------------------------------------------------------------------
Tue Sep  2 13:54:53 CEST 2003 - kkaempf@suse.de

- make repair system accessible

-------------------------------------------------------------------
Mon Sep 01 17:42:20 CEST 2003 - arvin@suse.de

- removed obsolete inst_hw_config.ycp and inst_confirm_abort.ycp

-------------------------------------------------------------------
Sun Aug 31 14:56:10 CEST 2003 - arvin@suse.de

- use Popup::ConfirmAbort

-------------------------------------------------------------------
Sat Aug 30 22:27:57 CEST 2003 - arvin@suse.de

- moved reactivation of network to yast2-network (bug #29561)
- moved display of into.txt into separate file

-------------------------------------------------------------------
Thu Aug 28 16:55:51 CEST 2003 - ms@suse.de

- fixed xmigrate call (#29535)

-------------------------------------------------------------------
Thu Aug 28 16:04:41 CEST 2003 - kkaempf@suse.de

- Install default kernel on SMP systems without 'PAE'
  (i.e. Pentium1-SMP)
- Drop check for unsupported Cyrix-CPUs without 'TSC'

-------------------------------------------------------------------
Tue Aug 26 11:49:21 CEST 2003 - arvin@suse.de

- don't gray out next button in proposal in case of blockers
  (bug #29320)

-------------------------------------------------------------------
Fri Aug 22 18:11:20 CEST 2003 - arvin@suse.de

- fixed reading of memory info (bug #29017)

-------------------------------------------------------------------
Fri Aug 22 11:27:23 CEST 2003 - arvin@suse.de

- fixed update workflow

-------------------------------------------------------------------
Thu Aug 21 14:42:12 CEST 2003 - arvin@suse.de

- removed obsolete installation_ui.ycp

-------------------------------------------------------------------
Thu Aug 21 10:04:25 CEST 2003 - kkaempf@suse.de

- copy badlist (if existing) to installed system (#29092)

-------------------------------------------------------------------
Tue Aug 19 08:13:17 CEST 2003 - arvin@suse.de

- better way for mouse probing in text mode (bug #29005)

-------------------------------------------------------------------
Mon Aug 18 11:22:04 CEST 2003 - arvin@suse.de

- don't probe mouse in text mode (bug #29005)

-------------------------------------------------------------------
Fri Aug 15 15:20:38 CEST 2003 - arvin@suse.de

- removed obsolete showlog_defines.ycp

-------------------------------------------------------------------
Tue Aug 12 20:31:12 CEST 2003 - arvin@suse.de

- added remote administration proposal to network proposal

-------------------------------------------------------------------
Tue Aug 12 14:38:03 CEST 2003 - gs@suse.de

- YaST2.start: don't run in UTF-8 mode on a console which is
  connected to a serial port

-------------------------------------------------------------------
Mon Aug 11 15:51:52 CEST 2003 - arvin@suse.de

- use ycp based ncurses menu at end of installation

-------------------------------------------------------------------
Fri Aug 08 10:54:34 CEST 2003 - arvin@suse.de

- variable handling of release notes url

-------------------------------------------------------------------
Wed Aug 06 09:37:19 CEST 2003 - arvin@suse.de

- don't copy kernel config from to /usr/src/linux (bug #28496)

-------------------------------------------------------------------
Fri Aug 01 20:10:11 CEST 2003 - arvin@suse.de

- call inst_netprobe during install
- added desktop files

-------------------------------------------------------------------
Wed Jul 30 11:42:24 CEST 2003 - arvin@suse.de

- don't complain when no storage controllers can be found
  (bug #23686)

-------------------------------------------------------------------
Wed Jul 30 10:23:01 CEST 2003 - arvin@suse.de

- always let YaST run in an UTF-8 environment during installation
  (bug #14751)

-------------------------------------------------------------------
Fri Jul 25 15:13:04 CEST 2003 - arvin@suse.de

- removed handling of XFree86 Version 3 from YaST2.start

-------------------------------------------------------------------
Fri Jul 25 15:12:25 CEST 2003 - gs@suse.de

- YaST2.firstboot: read RC_LANG from /etc/sysconfig/language and
                   export LANG accordingly;
		   call unicode_start/unicode_stop (if required)

-------------------------------------------------------------------
Thu Jul 24 13:39:36 CEST 2003 - gs@suse.de

- YaST2.start: call unicode_start/unicode_stop;
               export YAST_DOES_ACS removed

-------------------------------------------------------------------
Fri Jul 04 13:21:20 CEST 2003 - arvin@suse.de

- convert update workflow into a proposal

-------------------------------------------------------------------
Fri May 23 15:20:32 CEST 2003 - arvin@suse.de

- take kernel command line from install.inf (bug #25745)

-------------------------------------------------------------------
Mon Apr 28 17:25:45 CEST 2003 - arvin@suse.de

- fixes for live eval (bug #26457)

-------------------------------------------------------------------
Wed Apr 23 12:09:20 CEST 2003 - ms@suse.de

- add config migration from 3x to 4x if possible
- ensure XF86Config is available if someone performs an update
  within a XFree86 3.x environment

-------------------------------------------------------------------
Tue Apr 15 17:18:13 CEST 2003 - arvin@suse.de

- removed call of SuSEconfig.3ddiag and switch2mesasoft after
  reboot during installation since they don't exist anymore

-------------------------------------------------------------------
Thu Apr 10 15:49:20 CEST 2003 - ms@suse.de

- fixed conditions of xmset calls (#26214)

-------------------------------------------------------------------
Tue Apr  8 12:51:55 CEST 2003 - jsrain@suse.de

- fixed parsing of kernel parameters containing blank space
  (#26147)

-------------------------------------------------------------------
Tue Apr  1 15:44:12 CEST 2003 - jsrain@suse.de

- added init= kernel parameter to discard list (#25478)

-------------------------------------------------------------------
Tue Mar 18 13:37:15 CET 2003 - kkaempf@suse.de

- drop "insserv apache" again, opens port 80
- 2.7.43

-------------------------------------------------------------------
Mon Mar 17 18:11:40 CET 2003 - kkaempf@suse.de

- "insserv apache" if it's DOC_SERVER (#25436)
- 2.7.42

-------------------------------------------------------------------
Mon Mar 17 16:36:24 CET 2003 - arvin@suse.de

- start fvwm2 for vnc installation (bug #25405)

-------------------------------------------------------------------
Mon Mar 17 15:30:26 CET 2003 - arvin@suse.de

- turn of silent splash mode before displaying messages during
  vnc and ssh installation (bug #25407)

-------------------------------------------------------------------
Mon Mar 17 09:21:22 CET 2003 - kkaempf@suse.de

- start apache as doc_server if suse_help_viewer isn't provided
  by kdebase3-SuSE (25436)
- 2.7.39

-------------------------------------------------------------------
Sat Mar 15 22:54:09 CET 2003 - kkaempf@suse.de

- gdm2 might not be installed yet but earmarked for installation
  (#25410)
- 2.7.38

-------------------------------------------------------------------
Fri Mar 14 17:41:40 CET 2003 - sh@suse.de

- The final and super-great ultimate path for release notes:
  /usr/share/doc/release-notes/RELEASE-NOTES.*.rtf

-------------------------------------------------------------------
Fri Mar 14 17:38:44 CET 2003 - sh@suse.de

- Moved RTF version of release notes from /usr/share/doc to
  /usr/share/doc/release_notes

-------------------------------------------------------------------
Fri Mar 14 17:32:20 CET 2003 - sh@suse.de

- Using file name RELEASE_NOTES.rtf to allow coexistence with
  RELEASE_NOTES.html for Konqueror

-------------------------------------------------------------------
Fri Mar 14 11:14:01 CET 2003 - fehr@suse.de

- remove handling of IDE recorders from inst_finish.ycp
  this is now done much sooner in StorageDevices.ycp (bug #25293)

-------------------------------------------------------------------
Wed Mar 12 15:12:54 CET 2003 - arvin@suse.de

- fixed focus in last installation dialog (bug #25171)

-------------------------------------------------------------------
Wed Mar 12 10:19:51 CET 2003 - ms@suse.de

- fixed broken mouse bug in continue mode (#24914)

-------------------------------------------------------------------
Tue Mar 11 17:16:03 CET 2003 - kkaempf@suse.de

- also set /etc/sysconfig/displaymanager:DISPLAYMANAGER (#25087)

-------------------------------------------------------------------
Mon Mar 10 19:03:34 CET 2003 - kkaempf@suse.de

- check for existance of /usr/src/linux/include/linux before
  copying kernel config.
- 2.7.32

-------------------------------------------------------------------
Mon Mar 10 18:34:58 CET 2003 - mvidner@suse.de

- Added .etc.install_inf_alias to work around an ini-agent
  limitation (#24836).
- 2.7.31

-------------------------------------------------------------------
Mon Mar 10 16:10:27 CET 2003 - arvin@suse.de

- fixed compose characters for certain locales (bug #14751)

-------------------------------------------------------------------
Fri Mar  7 17:21:06 CET 2003 - nashif@suse.de

- Dont read product data from installed system if in config mode
  (#24772 )

-------------------------------------------------------------------
Fri Mar  7 14:04:21 CET 2003 - kkaempf@suse.de

- copy kernel config to /usr/src/linux/... (#24835)

-------------------------------------------------------------------
Thu Mar  6 13:33:40 CET 2003 - fehr@suse.de

- umount fs based on crypto loop files before all other umounts
  (#24751)

-------------------------------------------------------------------
Thu Mar  6 12:58:31 CET 2003 - ms@suse.de

- removed mouse probing code from inst_startup.ycp and put
  that code into installation.ycp. Changed the mouse probing
  code to disconnect the device in front of the probing and
  re-connect it after the probing is done to avoid any
  jumping mouse cursors (#24355)

-------------------------------------------------------------------
Tue Mar 04 21:13:02 CET 2003 - arvin@suse.de

- handle flags from content file in Product module (bug #21561)

-------------------------------------------------------------------
Tue Mar  4 13:07:02 CET 2003 - sh@suse.de

- Fixed bug #24542: Bad license agreement button text

-------------------------------------------------------------------
Mon Mar  3 16:47:07 CET 2003 - sh@suse.de

- Fixed bug #10990: Boot installed system does not unmount

-------------------------------------------------------------------
Mon Mar  3 11:06:28 CET 2003 - fehr@suse.de

- call win resize module not only on i386 but also on x86_64 and ia64

-------------------------------------------------------------------
Thu Feb 27 12:36:16 CET 2003 - arvin@suse.de

- kill (with SIGKILL) shell on tty2 after installation (bug #24404)

-------------------------------------------------------------------
Wed Feb 26 17:17:43 CET 2003 - kkaempf@suse.de

- pass language to packagemanager (#23828)

-------------------------------------------------------------------
Wed Feb 26 12:31:27 CET 2003 - arvin@suse.de

- disable all sources if user aborts installation (bug #24292)

-------------------------------------------------------------------
Tue Feb 25 11:19:26 CET 2003 - arvin@suse.de

- make Hardware Configuration Dialog unconfuseable (bug #24020)

-------------------------------------------------------------------
Mon Feb 24 19:55:43 CET 2003 - kkaempf@suse.de

- add debug hooks (#23787)

-------------------------------------------------------------------
Mon Feb 24 18:25:31 CET 2003 - sh@suse.de

- V 2.7.20
- Fixed bug #24038: Installation language re-selection does not work

-------------------------------------------------------------------
Mon Feb 24 18:00:37 CET 2003 - gs@suse.de

- don't add .UTF-8 to LANG variable (causes problems with ncurses)
  bug #23348

-------------------------------------------------------------------
Mon Feb 24 17:23:55 CET 2003 - mvidner@suse.de

- Added proxy to the network configuration proposal (#24204).

-------------------------------------------------------------------
Fri Feb 21 15:21:41 CET 2003 - arvin@suse.de

- better text for "abort installation" popup (bug #24019)

-------------------------------------------------------------------
Fri Feb 21 12:40:55 CET 2003 - arvin@suse.de

- fixed button labels and help texts (bug #23912)

-------------------------------------------------------------------
Fri Feb 21 12:00:14 CET 2003 - sh@suse.de

- Fixed bug #24027: Root exploit in inst_suseconfig

-------------------------------------------------------------------
Fri Feb 21 11:30:37 CET 2003 - arvin@suse.de

- always do hard reboot (bug #23903)

-------------------------------------------------------------------
Thu Feb 20 15:49:44 CET 2003 - kkaempf@suse.de

- drop /etc/XF86Config (#23965)

-------------------------------------------------------------------
Thu Feb 20 11:39:23 CET 2003 - arvin@suse.de

- use title-style capitalization for menu names (bug #23848)

-------------------------------------------------------------------
Thu Feb 20 09:51:29 CET 2003 - ms@suse.de

- add support for mouse wheel during installation (#21660)

-------------------------------------------------------------------
Wed Feb 19 16:42:22 CET 2003 - arvin@suse.de

- disable all sources if user aborts installation (bug #23776)

-------------------------------------------------------------------
Wed Feb 19 16:07:29 CET 2003 - fehr@suse.de

- fix wrong variable of keyboard module in inst_finish.ycp (#23782)

-------------------------------------------------------------------
Wed Feb 19 08:35:05 CET 2003 - arvin@suse.de

- run SuSEconfig fonts during inst_finish for anti aliased fonts
  (bug #23768)

-------------------------------------------------------------------
Tue Feb 18 20:47:55 CET 2003 - arvin@suse.de

- fixed reading of content file if FLAGS line is missing

-------------------------------------------------------------------
Sat Feb 15 16:26:26 CET 2003 - nashif@suse.de

- call inst_x11 in autoinst mode

-------------------------------------------------------------------
Wed Feb 12 15:23:00 CET 2003 - kkaempf@suse.de

- remove call to mkinfodir (#23588)

-------------------------------------------------------------------
Wed Feb 12 12:03:24 CET 2003 - fehr@suse.de

- Write keytable info to yast.inf again in inst_finish.ycp

-------------------------------------------------------------------
Tue Feb 11 21:39:29 CET 2003 - arvin@suse.de

- handle update flag from content file (bug #21561)

-------------------------------------------------------------------
Mon Feb 10 20:53:53 CET 2003 - arvin@suse.de

- setup complete environment for qt during installation

-------------------------------------------------------------------
Mon Feb 10 18:24:12 CET 2003 - arvin@suse.de

- skip proposal dialog if it's empty (bug #23520)

-------------------------------------------------------------------
Fri Feb  7 16:12:49 CET 2003 - jsuchome@suse.de

- adapted inst_confirm_abort for the use from yast2-repair

-------------------------------------------------------------------
Thu Feb  6 16:16:29 CET 2003 - jsrain@suse.de

- removed missleading help text about starting of network during
  hardware proposal, when network has already been started (#20912)

-------------------------------------------------------------------
Wed Feb 05 17:05:43 CET 2003 - arvin@suse.de

- merged proofread messages

-------------------------------------------------------------------
Mon Feb  3 18:18:08 CET 2003 - sh@suse.de

- V 2.7.7
- Added default function key handling

-------------------------------------------------------------------
Thu Jan 30 16:08:44 CET 2003 - kkaempf@suse.de

- call /usr/bin/mkinfodir in inst_suseconfig
  (replaces SuSEconfig.man_info)

-------------------------------------------------------------------
Wed Jan 29 14:42:42 CET 2003 - arvin@suse.de

- added dialog to ask for preferred method of user authentication

-------------------------------------------------------------------
Tue Jan 28 18:47:16 CET 2003 - arvin@suse.de

- added final congratulations dialog
- added dialog with release notes

-------------------------------------------------------------------
Mon Jan 27 17:47:38 CET 2003 - sh@suse.de

- V 2.7.5
- Use new y2base/qt command line options for better WM cooperation
- Don't start a WM any more in YaST2 start script
  (testX does that now)

-------------------------------------------------------------------
Wed Jan 22 17:11:20 CET 2003 - arvin@suse.de

- use newer interface to modules agent (bug #22995)

-------------------------------------------------------------------
Wed Jan 22 11:36:10 CET 2003 - jsrain@suse.de

- returned accidentally removed call of Bootloader::Write ()
  function (bug #23018)
- 2.7.3

-------------------------------------------------------------------
Fri Dec 20 17:25:00 CET 2002 - arvin@suse.de

- changed label of second button of popup with info.txt (EULA)
  from "Cancel" to "Do Not Accept" (bug #21874)

-------------------------------------------------------------------
Fri Dec 20 17:04:37 CET 2002 - arvin@suse.de

- merged from 8.1 branch:
  - only set hostname during vnc installation if necessary
    (bug #21454)
  - popup with info.txt (EULA) now has a timeout during
    autoinstallation (bug #21413)
  - remove /root/.vnc/passwd after installation (bug #21360)
  - popup with info.txt now has two buttons (accept and cancel)
  - start portmapper if instmode==nfs also on s390 (#21094)

-------------------------------------------------------------------
Thu Dec 12 12:40:22 CET 2002 - jsrain@suse.de

- added handling of modules required to be loaded early after
  mounting root
- not adding ide-scsi to initrd, but scheduling relevant modules
  to be loaded after boot (#19376)

-------------------------------------------------------------------
Wed Dec 11 16:51:45 CET 2002 - lslezak@suse.cz

- .proc.cpuinfo agent rewritten to INI-agent (now supports
  multiple CPU, all keys from /proc/cpuinfo can be read)

-------------------------------------------------------------------
Mon Dec 09 12:49:20 CET 2002 - arvin@suse.de

- add modules ide-cd and cdrom before ide-scsi to INITRD_MODULES
  when an ide cdwriter is found (bug #22343)

-------------------------------------------------------------------
Wed Dec  4 15:29:17 CET 2002 - jsrain@suse.cz

- adapted to new bootloader module interface
- 2.7.1

-------------------------------------------------------------------
Tue Oct 22 16:53:21 CEST 2002 - ms@suse.de

- removed inst_x11 to be part of the installation workflow
- add x11_proposal to:
  hw-config-proposals-home-pc.ycp
  hw-config-proposals-networked-pc.ycp

-------------------------------------------------------------------
Wed Oct 16 14:03:27 CEST 2002 - arvin@suse.de

- correctly handle quotes in /etc/install.inf (bug #20986)

-------------------------------------------------------------------
Wed Oct 16 11:10:07 CEST 2002 - kkaempf@suse.de

- use proper tmpdir for vendor-supplied script when loading
  vendor driver disk (#20967)
- 2.6.87

-------------------------------------------------------------------
Tue Oct 15 16:29:21 CEST 2002 - choeger@suse.de

- renamed product id text from "Open Team Server" to "Openexchange Server",
  because this text is shown into the installation window and the name of
  the cd is associated with this name

-------------------------------------------------------------------
Mon Oct 14 18:21:52 CEST 2002 - sh@suse.de

- V 2.6.85
- Fixed bug #19214: Return to proposal after update

-------------------------------------------------------------------
Mon Oct 14 15:57:34 CEST 2002 - kkaempf@suse.de

- use "UpdateDir" from install.inf when checking vendor
  update media (#19442)
- set /sysconfig/suseconfig/CWD_IN_USER_PATH="no" on non-box
  products (#17464)
- 2.6.84

-------------------------------------------------------------------
Mon Oct 14 15:41:33 CEST 2002 - sh@suse.de

- V 2.6.83
- Fixed bug #19628: Obsolete MediaUI::ChangeMedium() call

-------------------------------------------------------------------
Thu Oct 10 15:26:07 CEST 2002 - arvin@suse.de

- make info text (aka beta warning) scroll-able (bug #20063)

-------------------------------------------------------------------
Wed Oct  9 09:23:53 CEST 2002 - jsrain@suse.cz

- now not enabling 2 gettys on same serial line on p690 (#19788)

-------------------------------------------------------------------
Tue Oct  8 15:37:59 CEST 2002 - kkaempf@suse.de

- disable update for non-box products (#20695)
- 2.6.80

-------------------------------------------------------------------
Mon Oct  7 17:09:46 CEST 2002 - kkaempf@suse.de

- display media.1/info.txt if exists before starting installation
  (#18504)

-------------------------------------------------------------------
Tue Oct  1 17:01:15 CEST 2002 - kkaempf@suse.de

- runlevel 5 only where applicable (#20369)

-------------------------------------------------------------------
Thu Sep 26 18:17:35 CEST 2002 - arvin@suse.de

- remove console kernel option if it's autodectected like
  pseries can do (bug #20177)

-------------------------------------------------------------------
Thu Sep 26 12:56:01 CEST 2002 - choeger@suse.de

- call product specific YaST2 modules before finishing the
  installation

-------------------------------------------------------------------
Tue Sep 24 11:48:17 CEST 2002 - arvin@suse.de

- run depmod after network setup for ssh and vnc installation
  (bug #20040)

-------------------------------------------------------------------
Mon Sep 23 15:31:25 CEST 2002 - arvin@suse.de

- again fix for qt background color (bug #18926)

-------------------------------------------------------------------
Fri Sep 20 17:02:45 CEST 2002 - arvin@suse.de

- in final proposal screen hide button to start control center if
  the control center is not available (bug #19926)

-------------------------------------------------------------------
Fri Sep 20 16:58:14 CEST 2002 - kkaempf@suse.de

- re-init Product module in running system from cached
  product data properly
- 2.6.72

-------------------------------------------------------------------
Fri Sep 20 13:30:40 CEST 2002 - kkaempf@suse.de

- initialize Product module from content data
- 2.6.71

-------------------------------------------------------------------
Fri Sep 20 13:08:08 CEST 2002 - kkaempf@suse.de

- add agent to read "/content" file
- 2.6.69

-------------------------------------------------------------------
Fri Sep 20 11:47:05 CEST 2002 - kkaempf@suse.de

- linuxrc provides 'content' at / now, no need to mount the source.
- 2.6.70

-------------------------------------------------------------------
Fri Sep 20 11:32:26 CEST 2002 - kkaempf@suse.de

- force reboot on s390 after installation
- 2.6.69

-------------------------------------------------------------------
Thu Sep 19 21:17:17 CEST 2002 - kkaempf@suse.de

- umount /var/adm/mount after retrieving content file
- 2.6.68

-------------------------------------------------------------------
Wed Sep 18 17:49:20 CEST 2002 - kkaempf@suse.de

- added product hooks to installation workflow
- 2.6.67

-------------------------------------------------------------------
Wed Sep 18 16:28:57 CEST 2002 - arvin@suse.de

- removed all code regarding zilo (bug #19821)
- fixed qt background color (bug #18926)

-------------------------------------------------------------------
Wed Sep 18 16:00:39 CEST 2002 - arvin@suse.de

- provides/obsoletes the old yast

-------------------------------------------------------------------
Mon Sep 16 12:37:32 CEST 2002 - kkaempf@suse.de

- remove unneeded Save() functions (#19591)

-------------------------------------------------------------------
Thu Sep 12 22:14:45 CEST 2002 - fehr@suse.de

- remove obsolete LVM and MD initialisation in inst_mode.ycp
- 2.6.63

-------------------------------------------------------------------
Thu Sep 12 17:15:52 CEST 2002 - kkaempf@suse.de

- remove control files (#19564)
- 2.6.62

-------------------------------------------------------------------
Thu Sep 12 15:26:35 CEST 2002 - kkaempf@suse.de

- fix vendor path for UnitedLinux (#19442)
- 2.6.61

-------------------------------------------------------------------
Thu Sep 12 14:38:52 CEST 2002 - kkaempf@suse.de

- dont warn about kernel if not in update mode.
- 2.6.60

-------------------------------------------------------------------
Thu Sep 12 13:10:40 CEST 2002 - kkaempf@suse.de

- symlink *.shipped to *.suse on update for LILO compatibility
- 2.6.59

-------------------------------------------------------------------
Wed Sep 11 13:40:41 CEST 2002 - kkaempf@suse.de

- properly unmount sources also on abort and end of update
- move package log to yast2-packager
- handle run-time kernel switch extra
- 2.6.58

-------------------------------------------------------------------
Wed Sep 11 00:42:12 CEST 2002 - kkaempf@suse.de

- remove obsolete package data after update
- release source (CD) and target (rpmdb)
- 2.6.57

-------------------------------------------------------------------
Tue Sep 10 16:15:09 CEST 2002 - arvin@suse.de

- added more provides/obsoletes (bug #19325)

-------------------------------------------------------------------
Tue Sep 10 14:34:13 CEST 2002 - arvin@suse.de

- again fix initial language

-------------------------------------------------------------------
Mon Sep  9 15:46:39 CEST 2002 - kkaempf@suse.de

- fix initial language
- 2.6.54

-------------------------------------------------------------------
Mon Sep 09 15:41:19 CEST 2002 - arvin@suse.de

- run ncurses control center after installation (instead of ycp
  based one) (bug #19246)

-------------------------------------------------------------------
Mon Sep  9 12:48:38 CEST 2002 - kkaempf@suse.de

- drop "noarch"
- 2.6.53

-------------------------------------------------------------------
Mon Sep 09 12:24:03 CEST 2002 - arvin@suse.de

- setup proxy configuration for installation (bug #19189)

-------------------------------------------------------------------
Mon Sep  9 12:20:13 CEST 2002 - kkaempf@suse.de

- remove runme_at_boot at end
- 2.6.51

-------------------------------------------------------------------
Fri Sep  6 12:56:08 CEST 2002 - kkaempf@suse.de

- s390'ers want it different -> k_deflt on smp systems (#18990)
- 2.6.50

-------------------------------------------------------------------
Fri Sep  6 12:48:51 CEST 2002 - kkaempf@suse.de

- properly detect update_mode after restart
- 2.6.49

-------------------------------------------------------------------
Thu Sep  5 20:47:47 CEST 2002 - kkaempf@suse.de

- continue with inst_rpmcopy after update
- 2.6.48

-------------------------------------------------------------------
Thu Sep 05 19:10:43 CEST 2002 - arvin@suse.de

- more old trans-package fun

-------------------------------------------------------------------
Thu Sep 05 15:01:29 CEST 2002 - arvin@suse.de

- always run depmod after installation (bug #18382)
- set HOME=/root during installation (bug #18882)

-------------------------------------------------------------------
Wed Sep  4 16:12:19 CEST 2002 - kkaempf@suse.de

- move update branch to yast2-update (#18876)
- 2.6.45

-------------------------------------------------------------------
Wed Sep 04 12:48:03 CEST 2002 - arvin@suse.de

- fixed provide/obsolete of trans packages (bug #18691)

-------------------------------------------------------------------
Tue Sep  3 22:34:44 CEST 2002 - kkaempf@suse.de

- adapt update workflow to package manager
- 2.6.41

-------------------------------------------------------------------
Mon Sep 02 14:14:15 CEST 2002 - arvin@suse.de

- set default runlevel back to 3 if X11 is not configured
  (bug #18705)

-------------------------------------------------------------------
Mon Sep 02 11:04:17 CEST 2002 - arvin@suse.de

- set HOME=/tmp during installation so qt doesn't pollute root
  filesystem (bug #18663)

-------------------------------------------------------------------
Fri Aug 30 11:18:15 CEST 2002 - arvin@suse.de

- hide output of kill in YaST2.firstboot (bug #18585)
- moved X11Version.ycp to yast2 package

-------------------------------------------------------------------
Thu Aug 29 10:43:43 CEST 2002 - arvin@suse.de

- fixed network start for ssh installation (bug #18506)
- fixed password saving for ssh installation (bug #18507)
- start in textmode for ssh installation (bug #18571)

-------------------------------------------------------------------
Thu Aug 29 10:41:00 CEST 2002 - kkaempf@suse.de

- close source in inst_finish (#18508)

-------------------------------------------------------------------
Wed Aug 28 22:34:37 CEST 2002 - kkaempf@suse.de

- trigger cache copying at end
- 2.6.35

-------------------------------------------------------------------
Tue Aug 27 23:16:31 CEST 2002 - kkaempf@suse.de

- init packagemanager properly
- drop all references to old data (suse/setup/descr/info)

-------------------------------------------------------------------
Tue Aug 27 12:10:15 CEST 2002 - arvin@suse.de

- load firewire support during installation (bug #18379)
- create_interfaces has moved from / to /sbin

-------------------------------------------------------------------
Tue Aug 27 10:43:05 CEST 2002 - arvin@suse.de

- fixes for ssh installation

-------------------------------------------------------------------
Mon Aug 26 12:43:26 CEST 2002 - arvin@suse.de

- don't run x11 configuration if x11 is missing (bug #18208)

-------------------------------------------------------------------
Mon Aug 26 10:18:44 CEST 2002 - kkaempf@suse.de

- ignore even more boot options (#18154)

-------------------------------------------------------------------
Thu Aug 22 20:18:17 CEST 2002 - fehr@suse.de

- call /sbin/vgscan if root filesystem is on LVM before calling
  Boot::Save() (#18180)

-------------------------------------------------------------------
Thu Aug 22 14:43:26 CEST 2002 - arvin@suse.de

- use the same workflow on s390 as on other architectures

-------------------------------------------------------------------
Thu Aug 22 12:31:17 CEST 2002 - kkaempf@suse.de

- drop "ht" flag probing, done in libhd now (#13532).

-------------------------------------------------------------------
Thu Aug 22 10:45:21 CEST 2002 - kkaempf@suse.de

- run "SuSEconfig --module bootsplash" before bootloader
  V 2.6.29

-------------------------------------------------------------------
Thu Aug 22 09:46:46 CEST 2002 - kkaempf@suse.de

- selected packages are also provided after installation
  V 2.6.28

-------------------------------------------------------------------
Thu Aug 22 09:22:28 CEST 2002 - kkaempf@suse.de

- dont use .package agent in inst_finish
  V 2.6.27

-------------------------------------------------------------------
Wed Aug 21 18:01:05 CEST 2002 - kkaempf@suse.de

- fix for build
  V 2.6.26

-------------------------------------------------------------------
Wed Aug 21 16:31:59 CEST 2002 - kkaempf@suse.de

- adaptions to new packager
- V 2.6.25

-------------------------------------------------------------------
Tue Aug 20 19:08:14 CEST 2002 - arvin@suse.de

- use new Mode::x11_setup_needed and Arch::x11_setup_needed

-------------------------------------------------------------------
Tue Aug 20 12:00:23 CEST 2002 - arvin@suse.de

- don't probe for mouse, floppy and usb devices on iseries

-------------------------------------------------------------------
Mon Aug 19 17:58:45 CEST 2002 - olh@suse.de

- implemented starting of ssh in installed system (needed for
  some kinds of remote installation)

-------------------------------------------------------------------
Mon Aug 19 17:53:40 CEST 2002 - arvin@suse.de

- don't probe for mouse, floppy and usb devices on s390

-------------------------------------------------------------------
Mon Aug 19 16:24:31 CEST 2002 - arvin@suse.de

- don't run X11 configuration on S390 (bug #17371)

-------------------------------------------------------------------
Mon Aug 19 09:32:04 CEST 2002 - kkaempf@suse.de

- Moving target by ppc team. One bit more entered to #17739.

-------------------------------------------------------------------
Fri Aug 16 15:21:48 CEST 2002 - kkaempf@suse.de

- drop BOOT_IMAGE=apic evaluation. enableapic is passed
  as normal kernel parameter to k_deflt now.
- add "SuSE" to list of kernel parameters to discard.

-------------------------------------------------------------------
Thu Aug 15 13:53:54 CEST 2002 - kkaempf@suse.de

- linuxrc doesn't reboot on PCMCIA systems any more (#17739)

-------------------------------------------------------------------
Wed Aug 14 17:12:01 CEST 2002 - arvin@suse.de

- added special hardware configuration list for ppc64 and s390
  (bug #17742)

-------------------------------------------------------------------
Wed Aug 14 11:32:07 CEST 2002 - kkaempf@suse.de

- fix NoShell: check (#17714)

-------------------------------------------------------------------
Mon Aug 12 17:01:52 CEST 2002 - kkaempf@suse.de

- fix network parameters passing from /etc/install.inf
- install k_athlon if vendor_id == "AuthenticAMD"  && cpu family >= 6
- drop "acpismp=force" for hyperthreading SMP

-------------------------------------------------------------------
Mon Aug 12 15:48:57 CEST 2002 - kkaempf@suse.de

- read /etc/install.inf:InstMode correctly

-------------------------------------------------------------------
Thu Aug  8 16:23:00 CEST 2002 - kkaempf@suse.de

- honor "/etc/install.inf:NoShell" to suppress extra shell on tty2.

-------------------------------------------------------------------
Wed Aug  7 12:16:33 CEST 2002 - kkaempf@suse.de

- allow for multiple foreign primary partitions (#17458)

-------------------------------------------------------------------
Wed Aug 07 10:47:45 CEST 2002 - arvin@suse.de

- removed access to variable DEFAULT_LANGUAGE in YaST2 start
  script (now only RC_LANG is unsed)

-------------------------------------------------------------------
Tue Aug 06 12:51:33 CEST 2002 - arvin@suse.de

- don't start vnc server twice after reboot during installation
  (bug #17415)

-------------------------------------------------------------------
Mon Aug 05 18:56:15 CEST 2002 - arvin@suse.de

- even more changed for new /etc/install.inf agent

-------------------------------------------------------------------
Mon Aug  5 16:57:21 CEST 2002 - ms@suse.de

- do not call module x11 if serial_console or vnc session
  is active: (#17233)

-------------------------------------------------------------------
Mon Aug  5 15:17:53 CEST 2002 - kkaempf@suse.de

- call "/create_interface <destdir>" on S/390 in order to get network
  setup data to installed system.

-------------------------------------------------------------------
Mon Aug 05 12:10:21 CEST 2002 - arvin@suse.de

- further changed for new /etc/install.inf agent

-------------------------------------------------------------------
Sat Aug 03 15:33:51 CEST 2002 - arvin@suse.de

- removed option -noxim for qt frontend since bug #17161 is now
  solved by changes to yast2-qt

-------------------------------------------------------------------
Fri Aug 02 15:02:54 CEST 2002 - arvin@suse.de

- run qt frontend with option -noxim (bug #17161)
- configure only network card on iSeries

-------------------------------------------------------------------
Fri Aug  2 14:31:49 CEST 2002 - olh@suse.de

- export Y2DEBUG and increase logsize in YaST2.firstboot when
  booted with 'debug'

-------------------------------------------------------------------
Wed Jul 31 16:21:07 CEST 2002 - msvec@suse.cz

- remove MakeCDLinks from inst_finish.ycp (#17309)

-------------------------------------------------------------------
Wed Jul 31 16:21:07 CEST 2002 - msvec@suse.cz

- new agent for /etc/install.inf

-------------------------------------------------------------------
Mon Jul 29 18:15:45 CEST 2002 - arvin@suse.de

- fixed return value in inst_x11.ycp

-------------------------------------------------------------------
Fri Jul 26 13:35:24 CEST 2002 - ms@suse.de

- add subdirectory x11 and include the base modules
  X11Version and inst_x11 to be present at any time

-------------------------------------------------------------------
Tue Jul 23 15:29:46 CEST 2002 - olh@suse.de

- new kernel names and binaries for ppc.

-------------------------------------------------------------------
Tue Jul 23 12:17:48 CEST 2002 - olh@suse.de

- add -httpd /usr/share/vnc/classes to inst_setup_vnc

-------------------------------------------------------------------
Sat Jul 20 11:35:06 CEST 2002 - olh@suse.de

- use WFM::Execute (.local to copy vnc data to target directory

-------------------------------------------------------------------
Fri Jul 19 18:05:51 CEST 2002 - fehr@suse.de

- removed writing of /etc/fstab from inst_finish it is now in
  inst_prepdisk
- version 2.6.5

-------------------------------------------------------------------
Thu Jul 18 13:37:59 CEST 2002 - fehr@suse.de

- moved variable immediate_prepdisk from module Installation to
  module Storage.

-------------------------------------------------------------------
Wed Jul 17 16:29:25 CEST 2002 - arvin@suse.de

- fixed S390 reboot message (bug #17049)

-------------------------------------------------------------------
Tue Jul 16 17:25:31 CEST 2002 - sh@suse.de

- provide/obsolete yast2-trans-inst-proposal and
  yast2-trans-inst-general

-------------------------------------------------------------------
Wed Jul 10 15:51:00 CEST 2002 - arvin@suse.de

- omit keyboard, mouse and bootloader in initial proposal on s390
- fixed location of ycp data files

-------------------------------------------------------------------
Thu Jul 04 16:10:45 CEST 2002 - arvin@suse.de

- moved non binary files to /usr/share/YaST2

-------------------------------------------------------------------
Mon Jun 24 15:24:43 CEST 2002 - kkaempf@suse.de

- New package: split off purely installation related code
  from yast2.rpm<|MERGE_RESOLUTION|>--- conflicted
+++ resolved
@@ -1,36 +1,32 @@
 -------------------------------------------------------------------
-<<<<<<< HEAD
+Fri Jan 27 15:55:33 UTC 2017 - kanderssen@suse.com
+
+- Ask for installation confirmation in all-in-one dialog before
+  proceed with it. (Fate#322328)
+- 3.2.18
+
+-------------------------------------------------------------------
+Fri Jan 27 09:11:32 UTC 2017 - jreidinger@suse.com
+
+- Respect newly registered update repos in software proposal and
+  do register. (FATE#322328)
+
+-------------------------------------------------------------------
+Thu Jan 26 14:16:43 UTC 2017 - jreidinger@suse.com
+
+- handle proposal errors in all-in-one dialog (FATE#322328)
+
+-------------------------------------------------------------------
+Wed Jan 25 15:29:02 UTC 2017 - mvidner@suse.com
+
+- Added an all-in-one installation overview for CaaSP (FATE#322328)
+
+-------------------------------------------------------------------
 Wed Jan 25 10:41:33 UTC 2017 - igonzalezsosa@suse.com
 
 - Add an option to disable the self-update feature through the
   AutoYaST profile (FATE#319716)
 - 3.2.17
-=======
-Fri Jan 27 15:55:33 UTC 2017 - kanderssen@suse.com
-
-- Ask for installation confirmation in all-in-one dialog before
-  proceed with it. (Fate#322328)
-- 3.1.217.16
-
--------------------------------------------------------------------
-Fri Jan 27 09:11:32 UTC 2017 - jreidinger@suse.com
-
-- Respect newly registered update repos in software proposal and
-  do register. (FATE#322328)
-- 3.1.217.15
-
--------------------------------------------------------------------
-Thu Jan 26 14:16:43 UTC 2017 - jreidinger@suse.com
-
-- handle proposal errors in all-in-one dialog (FATE#322328)
-- 3.1.217.14
-
--------------------------------------------------------------------
-Wed Jan 25 15:29:02 UTC 2017 - mvidner@suse.com
-
-- Added an all-in-one installation overview for CaaSP (FATE#322328)
-- 3.1.217.13
->>>>>>> 69ae3830
 
 -------------------------------------------------------------------
 Fri Jan 20 08:44:28 UTC 2017 - mfilka@suse.com
@@ -38,11 +34,7 @@
 - bnc#1017752
   - do not show language change warning in software proposal
     incorrectly when language was not changed.
-<<<<<<< HEAD
 - 3.2.16
-=======
-- 3.1.217.12
->>>>>>> 69ae3830
 
 -------------------------------------------------------------------
 Tue Jan 17 15:34:22 UTC 2017 - igonzalezsosa@suse.com
@@ -63,11 +55,7 @@
 - fate#321739
   - Made user's interaction possible in case of error in read-only
     proposal.
-<<<<<<< HEAD
 - 3.2.14
-=======
-- 3.1.217.9
->>>>>>> 69ae3830
 
 -------------------------------------------------------------------
 Thu Jan  5 13:16:08 CET 2017 - schubi@suse.de
