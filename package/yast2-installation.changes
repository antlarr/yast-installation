--- conflicted
+++ resolved
@@ -1,5 +1,11 @@
 -------------------------------------------------------------------
-<<<<<<< HEAD
+Fri Dec 10 11:50:58 UTC 2021 - Imobach Gonzalez Sosa <igonzalezsosa@suse.com>
+
+- Do not crash when it is not possible to create a snapshot after
+  installing or upgrading the system (bsc#1180142).
+- 3.3.2
+
+-------------------------------------------------------------------
 Fri Apr 17 16:10:19 UTC 2020 - Knut Anderssen <kanderssen@suse.com>
 
 - Force the use of en_US.UTF-8 when running firstboot or the
@@ -57,18 +63,6 @@
 
 - Installer Updates does not overwrite Driver Updates
   (bsc#1088685).
-=======
-Fri Dec 10 11:50:58 UTC 2021 - Imobach Gonzalez Sosa <igonzalezsosa@suse.com>
-
-- Do not crash when it is not possible to create a snapshot after
-  installing or upgrading the system (bsc#1180142).
-- 3.2.57.1
-
--------------------------------------------------------------------
-Wed Aug  1 16:43:45 CEST 2018 - schubi@suse.de
-
-- Disable display of status messages on the console (bsc#1099505).
->>>>>>> 46285232
 - 3.2.57
 
 -------------------------------------------------------------------
