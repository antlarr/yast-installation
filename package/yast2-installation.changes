--- conflicted
+++ resolved
@@ -1,10 +1,11 @@
 -------------------------------------------------------------------
-<<<<<<< HEAD
-Mon Sep 18 10:36:38 UTC 2017 - igonzalezsosa@suse.com
+Tue Sep 26 10:44:57 UTC 2017 - igonzalezsosa@suse.com
 
 - Add support to read release notes from an RPM in the
   repository (fate#323273)
-=======
+- 4.0.4
+
+-------------------------------------------------------------------
 Tue Sep 26 08:50:31 UTC 2017 - igonzalezsosa@suse.com
 
 - Do not allow changing the selected base product on an already
@@ -16,7 +17,6 @@
 - Re-activated the step to search for system files (users and SSH
   keys) in existing systems. It was temporarily disabled during the
   migration to storage-ng (part of fate#323837).
->>>>>>> d4539fa3
 - 4.0.3
 
 -------------------------------------------------------------------
