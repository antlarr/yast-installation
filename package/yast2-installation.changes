-------------------------------------------------------------------
<<<<<<< HEAD
Wed Mar 13 12:35:54 UTC 2013 - mfilka@suse.com

- NetworkManager is enabled and active after second stage (bnc#808039)
- 2.23.12 

-------------------------------------------------------------------
=======
Mon Mar 04 14:42:03 CET 2013 - aschnell@suse.de

- deactivate RAID before going back to "Disk Activation" during
  installation (bnc#806454)

-------------------------------------------------------------------
Thu Feb 14 17:06:53 CET 2013 - fehr@suse.de

- fix got_kernel_param in misc.sh to not match substrings (so far 
  kernel parameters like systemd.log_level=debug activated Y2DEBUG)
- 2.23.12
 
-------------------------------------------------------------------
>>>>>>> c3dacfc5
Wed Jan 23 16:00:21 CET 2013 - jsuchome@suse.cz

- prevent systemctl hang in 2nd stage (from fcrozat@suse.com,
  bnc#798620)
- 2.23.11

-------------------------------------------------------------------
Sun Jan 20 15:27:33 UTC 2013 - lslezak@suse.cz

- start the add-on module also when "addon" boot parameter is
  present (fate#314318)
- 2.23.10

-------------------------------------------------------------------
Mon Jan 14 13:45:23 UTC 2013 - locilka@suse.com

- Adding repositories that cannot be (re)added as enabled in
  a disabled state (bnc#779396).
- 2.23.9

-------------------------------------------------------------------
Fri Jan 11 10:47:11 CET 2013 - jsuchome@suse.cz

- adapted to changes in Storage.ycp API (bnc#797245)
- 2.23.8

-------------------------------------------------------------------
Mon Jan  7 13:06:32 CET 2013 - jsuchome@suse.cz

- set new keyboard layout right after selecting (bnc#796589)
- added SYSTEMCTL_OPTIONS to Firstboot/Second Stage services
  (bnc#791076)
- 2.23.7

-------------------------------------------------------------------
Fri Dec 21 08:23:47 CET 2012 - jsuchome@suse.cz

- show the info about possibility to download drivers
  from drivers.suse.com (fate#312875) 
- added KVM installation scenario (bnc#795067)
- 2.23.6

-------------------------------------------------------------------
Fri Dec 14 15:16:52 CET 2012 - jsuchome@suse.cz

- disable USB sources after installation (bnc#793709) 
- 2.23.5

-------------------------------------------------------------------
Tue Dec  4 16:54:56 CET 2012 - jsuchome@suse.cz

- allow using local repositories during update (bnc#779397)
- 2.23.4

-------------------------------------------------------------------
Mon Nov  5 08:21:41 CET 2012 - jsuchome@suse.cz

- fixed installation of systemd units (crrodriguez)
- 2.23.3

-------------------------------------------------------------------
Wed Oct 31 08:16:46 CET 2012 - jsuchome@suse.cz

- removed fonts_finish, its only action was to call obsolete
  SuSEconfig script
- removed inst_suseconfig client (fate#100011)
- 2.23.2 

-------------------------------------------------------------------
Fri Oct 26 08:44:43 CEST 2012 - jsuchome@suse.cz

- do not allow to go next without desktop selected (bnc#786507)
- 2.23.1

-------------------------------------------------------------------
Wed Oct 24 11:12:55 CEST 2012 - jsuchome@suse.cz

- removed suseconfig step from installation sequence (fate#100011)
- 2.23.0

-------------------------------------------------------------------
Wed Jul 11 15:56:38 CEST 2012 - jsuchome@suse.cz

- create simpler and non translated aliases for update sources 
  (bnc#768624)
- 2.22.10

-------------------------------------------------------------------
Thu Jun 28 14:36:08 CEST 2012 - jsuchome@suse.cz

- set TERM=linux for 2nd stage services, to keep ncurses nice
  (bnc#768356)
- 2.22.9

-------------------------------------------------------------------
Mon Jun 25 15:43:43 CEST 2012 - jsuchome@suse.cz

- ensure Plymouth is hiddent before 2nd start, to prevent system
  freeze (bnc#768185)
- ensure 2nd stage is started before SuSEfirewall2_init (bnc#733361)
- 2.22.8

-------------------------------------------------------------------
Tue Jun 19 14:49:52 CEST 2012 - aschnell@suse.de

- kill console before reboot (bnc#759627)
  (otherwise systemd will not proceed with system shutdown)

-------------------------------------------------------------------
Wed Jun  6 11:27:02 CEST 2012 - jsuchome@suse.cz

- require yast2-proxy for 2nd stage (bnc#764951)
- show a message if network config has failed (bnc#765129)
- 2.22.7

-------------------------------------------------------------------
Tue Apr 17 16:03:55 CEST 2012 - jsuchome@suse.cz

- enhanced image installation help text (bnc#732914)

-------------------------------------------------------------------
Tue Apr 03 14:56:55 CEST 2012 - aschnell@suse.de

- adapted to move of testX (see bnc#749184)
- 2.22.6

-------------------------------------------------------------------
Wed Mar 14 15:42:19 CET 2012 - aschnell@suse.de

- create link yast.ssh for 2nd stage ssh installation (bnc#745340)
- 2.22.5

-------------------------------------------------------------------
Wed Feb 15 11:46:45 CET 2012 - gs@suse.de

- Improve layout of the release notes dialog (bnc #550610)
- 2.22.4 

-------------------------------------------------------------------
Thu Feb  9 10:53:01 CET 2012 - jsuchome@suse.cz

- adapt the style only for ssh installation, not vnc (bnc#742777)
- 2.22.3 

-------------------------------------------------------------------
Tue Feb  7 17:22:46 CET 2012 - tgoettlicher@suse.de

- Fixed bnc #742777: ssh installation needs to much bandwidth
- 2.22.2

-------------------------------------------------------------------
Fri Jan 13 11:02:40 CET 2012 - jsuchome@suse.cz

- confirmed license
- 2.22.1

-------------------------------------------------------------------
Mon Jan  9 14:29:34 CET 2012 - locilka@suse.cz

- save ecdsa keys as well (bnc#726468) (added where missing)

-------------------------------------------------------------------
Mon Jan  9 13:39:10 CET 2012 - locilka@suse.cz

- Added ntp-client into list of cloned modules in control file
  (bnc #738019).

-------------------------------------------------------------------
Wed Jan  4 15:21:30 CET 2012 - locilka@suse.cz

- Reading the current random/poolsize from /proc to store the exact
  number of bytes (bnc#692799).

-------------------------------------------------------------------
Tue Jan  3 16:21:42 CET 2012 - locilka@suse.cz

- Modified saving state of the current randomness (bnc#692799).

-------------------------------------------------------------------
Thu Dec  8 16:45:15 CET 2011 - locilka@suse.cz

- Fixed saving state of the current randomness (bnc#692799).

-------------------------------------------------------------------
Fri Nov 25 11:35:04 CET 2011 - jsuchome@suse.cz

- ask for Abort confirmation in Update URLs step (bnc#728907)

-------------------------------------------------------------------
Wed Nov 16 13:18:40 CET 2011 - jsuchome@suse.cz

- merged texts from proofreading
- 2.22.0 

-------------------------------------------------------------------
Thu Nov 10 14:27:55 UTC 2011 - fcrozat@suse.com

- Disable routing initscript commands through systemd, prevent
  lockups.

-------------------------------------------------------------------
Thu Nov 03 11:52:08 CET 2011 - aschnell@suse.de

- use same code to display ip addresses during vnc and ssh
  installation (bnc#727802)
- 2.21.28

-------------------------------------------------------------------
Wed Nov  2 17:14:51 CET 2011 - fcrozat@suse.com

- Ensure network is not started by systemd before Firstboot /
  SecondStage (bnc#726823)
- 2.21.27

-------------------------------------------------------------------
Mon Oct 31 09:18:46 CET 2011 - jsuchome@suse.cz

- control files: save ecdsa keys (bnc#726468)
- 2.21.26 

-------------------------------------------------------------------
Wed Oct 19 16:25:41 CEST 2011 - locilka@suse.cz

- Creating /etc/mtab linking to /proc/self/mounts in umount_finish
  (bnc#725166)
- 2.21.25

-------------------------------------------------------------------
Fri Oct 14 11:27:58 CEST 2011 - fcrozat@suse.com

- Fix text mode handled in systemd (bnc#724115)
- 2.21.24

-------------------------------------------------------------------
Tue Oct 11 08:52:43 CEST 2011 - jsuchome@suse.cz

- compress the log file from 1st stage of installation (bnc#716938)
- 2.21.23

-------------------------------------------------------------------
Fri Oct  7 11:38:39 UTC 2011 - fcrozat@suse.com

- Use latest macros for systemd
- Drop workaround for bnc#719221, systemd is fixed now.
- 2.21.22

-------------------------------------------------------------------
Fri Oct  7 11:30:21 UTC 2011 - jsrain@suse.cz

- change the URL for congratulation dialog (bnc#720481)

-------------------------------------------------------------------
Mon Sep 26 10:41:38 CEST 2011 - jsuchome@suse.cz

- control.openSUSE: use lightdm as default DM for Xfce 
- 2.21.21

-------------------------------------------------------------------
Fri Sep 23 15:36:11 CEST 2011 - jsuchome@suse.cz

- updated systemd service files (bnc#719221)
- 2.21.20 

-------------------------------------------------------------------
Fri Sep 23 14:27:36 CEST 2011 - jsuchome@suse.cz

- unmount previously mounted /run (bnc#717321)
- 2.21.19

-------------------------------------------------------------------
Thu Sep 15 12:16:49 UTC 2011 - lslezak@suse.cz

- improved package update check - display only the repositories
  with an update available, display package updates in details
- 2.21.18

-------------------------------------------------------------------
Tue Sep  6 10:05:00 CEST 2011 - jsuchome@suse.cz

- enable system cloning only when autoyast2 is installed
  (bnc#692790)
- 2.21.17

-------------------------------------------------------------------
Wed Aug 31 14:33:50 CEST 2011 - jsuchome@suse.cz

- fix build for older distributions
- 2.21.16 

-------------------------------------------------------------------
Mon Aug 29 12:12:55 CEST 2011 - jsuchome@suse.cz

- added systemd .service files for second stage and firstboot
  (from fcrozat@suse.com, bnc#713760)
- 2.21.15

-------------------------------------------------------------------
Fri Aug 12 13:58:01 CEST 2011 - jsuchome@suse.cz

- expect there might me extra checks for disk controllers with
  s390 (bnc#706911)
- adapted help text and label in installation mode selection
  (bnc#711160)
- 2.21.14 

-------------------------------------------------------------------
Fri Aug  5 12:13:13 UTC 2011 - lslezak@suse.cz

- upgrade_urls.ycp - do not display reading and writing progress,
  it is pretty quick and just causes screen flickering
  (the write progress is displayed only when there is an enabled
  repo to add, refreshing it can take long time) (bnc#692614)
- 2.21.13

-------------------------------------------------------------------
Fri Aug  5 12:32:16 CEST 2011 - tgoettlicher@suse.de

- fixed .desktop file (bnc #681249)

-------------------------------------------------------------------
Thu Aug  4 14:50:33 UTC 2011 - lslezak@suse.cz

- 2.21.12

-------------------------------------------------------------------
Thu Aug  4 14:07:38 CEST 2011 - mvidner@suse.cz

- Copy network interface naming rules early to get them to initrd (bnc#666079).

-------------------------------------------------------------------
Thu Aug  4 11:37:02 UTC 2011 - lslezak@suse.cz

- extraurls: check whether there is an update candidate in the
  added extra repositories - openSUSE DVD does not contain all
  packages, packages from OSS repository which are not on DVD
  medium were not upgraded and were left in the old version even
  after adding new OSS repository with updated version (bnc#693230)

-------------------------------------------------------------------
Wed Aug  3 13:19:50 UTC 2011 - lslezak@suse.cz

- cleanup: removed obsoleted SourceManager::SyncAddedAndDeleted()
  call (zmd sync has been removed)
- 2.21.11

-------------------------------------------------------------------
Wed Aug  3 08:53:14 UTC 2011 - lslezak@suse.cz

- use term "Software manager" instead of "Package manager"
  (bnc#585679)
- 2.21.10

-------------------------------------------------------------------
Tue Aug  2 13:37:03 CEST 2011 - locilka@suse.cz

- Preserving the /dev/urandom state from inst-sys after the
  installation (bnc#692799)
- Automatically enabling haveged service if installed (bnc#692799)
- 2.21.9

-------------------------------------------------------------------
Mon Aug  1 15:38:32 CEST 2011 - locilka@suse.cz

- Added control.SLES-for-VMware into the SVN

-------------------------------------------------------------------
Fri Jul 22 15:00:30 CEST 2011 - locilka@suse.cz

- Removed obsoleted X-KDE-SubstituteUID from deploy_image.desktop
  (bnc#540627)
- 2.21.8

-------------------------------------------------------------------
Tue Jul 12 15:34:38 CEST 2011 - jsuchome@suse.cz

- Show Xen Virtualization Host Server Installation scenario
  only for x86_64 architecture (bnc#702103)
- 2.21.7

-------------------------------------------------------------------
Thu Jun 30 14:09:17 CEST 2011 - jsuchome@suse.cz

- fixed typos (bnc#703119)
- 2.21.6 

-------------------------------------------------------------------
Wed Jun  1 17:24:25 CEST 2011 - locilka@suse.cz

- always loading 'pciehp' kernel module on Dell hardware
  (FATE #311991)
- fixed control file validation
- stricter btrfs_increase_percentage definition in all control
  files (only 'integer' is allowed)

-------------------------------------------------------------------
Wed Jun  1 11:56:08 CEST 2011 - fehr@suse.de

- add btrfs_increase_percentage to to category "partitioning" in
  config.xml files
- 2.21.5 

-------------------------------------------------------------------
Thu May 19 14:22:10 CEST 2011 - jsuchome@suse.cz

- enable YaST restart in the 1st stage (bnc#694299)
- 2.21.4 

-------------------------------------------------------------------
Wed Apr 27 15:08:04 CEST 2011 - jsuchome@suse.cz

- added option to configure FCoE Interfaces when started with
  WithFCoE=1 argument (fate#307445)
- 2.21.3 

-------------------------------------------------------------------
Wed Apr 27 11:19:50 CEST 2011 - jsuchome@suse.cz

- Copy /media.1/build to the installed system (fate#311377)
- 2.21.2 

-------------------------------------------------------------------
Fri Mar 25 10:26:44 CET 2011 - jsuchome@suse.cz

- show the 'before-reboot' message in RichText, so possible command
  can be copy-pasted (bnc#383519)
- 2.21.1

-------------------------------------------------------------------
Thu Mar 24 16:14:02 CET 2011 - jsuchome@suse.cz

- do not start automatic configuration for autoYaST (bnc#679435)
- 2.21.0

-------------------------------------------------------------------
Mon Feb 28 14:52:26 CET 2011 - locilka@suse.cz

- Handling disabled installation steps also in Live Installation
  mode (BNC #675516)
- 2.20.6

-------------------------------------------------------------------
Thu Feb 17 13:49:19 CET 2011 - aschnell@suse.de

- fixed braille support during installation (bnc #672086)
- 2.20.5

-------------------------------------------------------------------
Tue Feb  8 15:10:25 CET 2011 - locilka@suse.cz

- Adapted openSUSE control file to the current naming schema of
  desktops (BNC #667408)

-------------------------------------------------------------------
Thu Jan 20 14:18:41 CET 2011 - jsrain@suse.cz

- fix initialization of AutoUpgrade for 2nd stage
- 2.20.4

-------------------------------------------------------------------
Wed Jan 19 15:38:20 CET 2011 - jsrain@suse.cz

- adaptations for unattended migration (fate#310481)
- don't delete /etc/mtab if it is a symlink (bnc#665437)
- 2.20.3

-------------------------------------------------------------------
Wed Jan 19 12:53:00 CET 2011 - jsrain@suse.cz

- fixed progress during live installation (bnc#665413)
- 2.20.2

-------------------------------------------------------------------
Fri Jan  7 13:43:01 CET 2011 - jsrain@suse.cz

- update XFCE desktop definition

-------------------------------------------------------------------
Thu Jan  6 10:47:00 CET 2011 - locilka@suse.cz

- Using wider space for licence displayed in non-textual interface
  (BNC #607135).
- Fixed DUD deployment (BNC #626337)

-------------------------------------------------------------------
Thu Nov 16 16:13:48 UTC 2010 - jsrain@suse.cz

- fixed behavior of window closing in installation proposal
  (bnc#636980)
- use df for estimating partition size for live installer
  (bnc#555288)
- 2.20.1

-------------------------------------------------------------------
Thu Sep 30 17:33:48 UTC 2010 - lslezak@suse.cz

- don't use spaces in repo alias (bnc#596950)
- inst_addon_update_sources.ycp - removed obsoleted ZMD sync call
- 2.20.0

-------------------------------------------------------------------
Wed Jun  2 13:52:02 CEST 2010 - jsrain@suse.cz

- removed link to repairing the system
- 2.19.20

-------------------------------------------------------------------
Wed May 12 15:33:24 CEST 2010 - ug@suse.de

- fixed the cloning at the end of a manual
  installation (bnc#605132)
- 2.19.7

-------------------------------------------------------------------
Mon Apr 19 12:29:08 CEST 2010 - aschnell@suse.de

- allow btrfs as root fs
- 2.19.6

-------------------------------------------------------------------
Thu Apr 15 17:12:28 CEST 2010 - locilka@suse.cz

- Script copy_files_finish copies files with --dereference to
  prevent from copying symlinks instead of the files content
  (BNC #596938).

-------------------------------------------------------------------
Fri Apr 09 17:09:27 CEST 2010 - aschnell@suse.de

- disable Qt/Gtk frontend if testX is unavailable (bnc #585432)
- 2.19.5

-------------------------------------------------------------------
Tue Apr  6 17:44:25 CEST 2010 - locilka@suse.cz

- Searching for LiveCD license in /usr/share/doc/licenses and /
  directories (BNC #594042).

-------------------------------------------------------------------
Fri Mar 26 11:26:04 CET 2010 - ug@suse.de

- fixed a broken yast2-installation.spec.in
- fixed broken schema validation files for control.xml files
- 2.19.4

-------------------------------------------------------------------
Wed Mar 24 07:42:19 UTC 2010 - lslezak@suse.cz

- inst_suseconfig.ycp - do not reset UI product name
  (&product; macro) (bnc#539906)

-------------------------------------------------------------------
Thu Mar 18 14:55:20 CET 2010 - locilka@suse.cz

- Previously used repositories switched from enabled/disabled mode
  to removed/enabled/disabled mode (BNC #588659).

-------------------------------------------------------------------
Fri Mar 12 13:19:15 CET 2010 - kmachalkova@suse.cz

- Port from SLE11 SP1: process files in _datadir/autoinstall/modules 
  with %suse_update_desktop_file. This passes their strings into
  translation (bnc#549944)

-------------------------------------------------------------------
Fri Mar 12 10:53:55 CET 2010 - locilka@suse.cz

- Unique identification in inst_upgrade_urls switched from URL to
  ALIAS (BNC #587517).
- In case of re-adding CD/DVD media, user is asked to insert
  correct media before adding it (BNC #587517).
- Only upgrade packages if upgrading from SLES 11, otherwise use
  patterns for upgrade (BNC #587544).

-------------------------------------------------------------------
Tue Mar  9 15:35:48 CET 2010 - locilka@suse.cz

- Fixed calling update.post from DUD (BNC #586609).

-------------------------------------------------------------------
Tue Mar  2 14:30:31 CET 2010 - locilka@suse.cz

- CIM service is proposed as disabled by default (BNC #584524).

-------------------------------------------------------------------
Mon Feb 22 17:48:57 CET 2010 - locilka@suse.cz

- Documented YaST RELAX NG schema (FATE #305551).
- Correctly re-added unique_id to RNC - AC steps and proposals
  (BNC #582094).

-------------------------------------------------------------------
Wed Feb 17 11:05:12 CET 2010 - ug@suse.de

- clone checkbox at the end of the installation is always
  enabled now and can install the autoyast2 package if needed
  (bnc#547486)

-------------------------------------------------------------------
Mon Feb 15 15:48:51 CET 2010 - ug@suse.de

- UI for autoinstallation images added to deploy_image_auto

-------------------------------------------------------------------
Tue Feb  9 17:06:15 CET 2010 - locilka@suse.cz

- Steps 'user' and 'auth' enabled again in Live mode (BNC #547931).

-------------------------------------------------------------------
Tue Feb  9 14:49:33 CET 2010 - locilka@suse.cz

- Fixed license agreement check box visibility (BNC #571846).
- 2.19.3

-------------------------------------------------------------------
Tue Feb  2 11:03:04 CET 2010 - locilka@suse.cz

- Added LXDE to openSUSE control file (FATE #307729).

-------------------------------------------------------------------
Mon Feb  1 11:35:15 CET 2010 - locilka@suse.cz

- Fixed 'going back' from services proposal BNC #572734.

-------------------------------------------------------------------
Fri Jan 22 15:56:07 CET 2010 - aschnell@suse.de

- fixed message during ssh installation (bnc #518616)

-------------------------------------------------------------------
Fri Jan 15 17:29:45 CET 2010 - aschnell@suse.de

- updated control.rnc
- 2.19.2

-------------------------------------------------------------------
Thu Jan  7 15:29:13 CET 2010 - jsuchome@suse.cz

- inst_complex_welcome adapted to Language::SwitchToEnglishIfNeeded
  (bnc#479529)
- 2.19.1

-------------------------------------------------------------------
Fri Dec 11 16:48:58 CET 2009 - locilka@suse.cz

- Adapted for new API to ProductLicense (FATE #306295).

-------------------------------------------------------------------
Wed Dec  9 16:44:34 CET 2009 - locilka@suse.cz

- Package kde4-kdm has been renamed to kdm (SLES, SLED control
  files) (bnc #561627).

-------------------------------------------------------------------
Wed Dec  9 14:58:38 CET 2009 - kmachalkova@suse.cz

- Un-check automatic configuration box when user selects update
  (bnc#537625)  

-------------------------------------------------------------------
Wed Dec  9 14:12:21 CET 2009 - locilka@suse.cz

- Enabled CIM by default (SLES and SLED) (FATE #305583)
- Adapted RNC for control files

-------------------------------------------------------------------
Wed Dec  9 12:49:08 CET 2009 - jsrain@suse.cz

- dereference hardlinks when deploying live CD so that it can
  be also deployed on multiple separate partitions (bnc#549158)

-------------------------------------------------------------------
Mon Nov 30 14:38:26 CET 2009 - locilka@suse.cz

- Repositories added by inst_addon_update_sources use
  Pkg::RepositoryAdd that does not need access to network
  (bnc #557723)

-------------------------------------------------------------------
Tue Nov 24 16:13:31 CET 2009 - kmachalkova@suse.cz

Cumulative patch with SLE11 SP1 features:
- In TUI (ncurses), use plain text (.txt) file with release notes, 
  if found (FaTE#306167)
- Set /etc/sysconfig/boot:RUN_PARALLEL according to corresponding
  value in control file (FaTE#307555) 
- 2.19.0

-------------------------------------------------------------------
Thu Nov 19 16:51:55 CET 2009 - locilka@suse.cz

- Added control file configuration option require_registration
  (FATE #305578).

-------------------------------------------------------------------
Wed Nov  4 16:31:17 CET 2009 - mzugec@suse.cz

- lan module in 1st stage (FaTE#303069)
- 2.18.34 

-------------------------------------------------------------------
Fri Oct 23 07:40:56 CEST 2009 - jsuchome@suse.cz

- during update, do not save timezone and console settings
  (bnc#547587)
- 2.18.33 

-------------------------------------------------------------------
Fri Oct 16 14:36:11 CEST 2009 - locilka@suse.cz

- Fixed handling repositories during upgrade (bnc #543468).
- 2.18.32

-------------------------------------------------------------------
Wed Oct  7 15:36:44 CEST 2009 - jsuchome@suse.cz

- set the time after chroot (bnc#538357)
- 2.18.31 

-------------------------------------------------------------------
Wed Oct  7 12:17:52 CEST 2009 - jsuchome@suse.cz

- correctly set the keyboard layout in 2nd stage (bnc#542009)
- 2.18.30

-------------------------------------------------------------------
Thu Oct  1 13:27:16 CEST 2009 - locilka@suse.cz

- Adjusting understandable name for update URLs added during second
  stage of installation (bnc #542792).
- 2.18.29

-------------------------------------------------------------------
Tue Sep 29 16:41:32 CEST 2009 - kmachalkova@suse.cz

- Correct HTML format tags in helptext (bnc#540784)
- Set firewall status according to user's choice also in non-automatic 
  2nd stage (missing call for AdjustDisabledSubProposals) (bnc#534862)
- 2.18.28 

-------------------------------------------------------------------
Thu Sep 24 15:51:15 CEST 2009 - kmachalkova@suse.cz

- Enable SSH service after reboot if this is SSH or VNC installation 
  (new ssh_service_finish client) (bnc#535206)
- 2.18.27 

-------------------------------------------------------------------
Mon Sep 14 15:27:19 CEST 2009 - jsrain@suse.cz

- enhanced display of release notes (fate#306237)
- 2.18.26

-------------------------------------------------------------------
Wed Sep  9 14:33:14 CEST 2009 - jsrain@suse.cz

- better error handling for image installation (bnc#533601)
- 2.18.25

-------------------------------------------------------------------
Fri Sep  4 19:00:27 CEST 2009 - kmachalkova@suse.cz

- Introducing unique IDs to unambiguously identify AC steps and 
  sub-proposals
- Writing disabled AC steps and subproposals at the end of 1st 
  stage, reading them back at the end of 2nd stage
- Filtering out disabled AC steps from AC workflow (FaTE #303859 and 
  bnc#534862)
- Require new yast2 base 
- 2.18.24

-------------------------------------------------------------------
Fri Sep  4 09:07:42 CEST 2009 - locilka@suse.cz

- Dropped unnecessary fallback text from the fallback control file
  (BNC #536288).

-------------------------------------------------------------------
Wed Aug 26 15:33:51 CEST 2009 - locilka@suse.cz

- Do not copy xorg.conf to installed system anymore (bnc #441404).
- 2.18.23

-------------------------------------------------------------------
Fri Aug 21 12:38:42 CEST 2009 - aschnell@suse.de

- do not disable qt/gtk frontends if xorg.conf is missing (bnc
  #533159)
- 2.18.22

-------------------------------------------------------------------
Fri Aug 14 18:26:49 CEST 2009 - kmachalkova@suse.cz

- Simple network (firewall) configuration in 1st stage (FaTE #303859) 

-------------------------------------------------------------------
Mon Aug 10 14:18:11 CEST 2009 - locilka@suse.cz

- added calling bootloader client bootloader_preupdate to control
  file to fix multiple grub entries (bnc #414490, bnc #477778).

-------------------------------------------------------------------
Thu Jul 30 20:26:30 CEST 2009 - jdsn@suse.de

- disable yast2-x11 during installation (bnc#441404) 
- 2.18.21

-------------------------------------------------------------------
Thu Jul 30 15:32:37 CEST 2009 - jsuchome@suse.cz

- adapted to changes in yast2-country: no saving of xorg.conf
  (bnc#441404) 
- 2.18.20

-------------------------------------------------------------------
Wed Jun 24 10:02:20 CEST 2009 - locilka@suse.cz

- Fixed Welcome dialog layout to have more license content visible
  and to align language and keyboard widgets with it.
- Not offering installation images if there are none (bnc #492745).
- 2.18.19

-------------------------------------------------------------------
Mon Jun 22 20:20:18 CEST 2009 - coolo@novell.com

- fix build with automake 1.11
- 2.18.18

-------------------------------------------------------------------
Thu Jun 11 12:57:14 CEST 2009 - jsrain@suse.cz

- adapted for unified progress during live installation
  (bnc#435680)
- 2.18.17

-------------------------------------------------------------------
Mon Jun 08 14:03:30 CEST 2009 - aschnell@suse.de

- use minimalistic xorg.conf during installation (bnc #510015)
- 2.18.16

-------------------------------------------------------------------
Wed May 20 12:45:47 CEST 2009 - aschnell@suse.de

- moved .proc.mounts agent from yast2-installation to yast2 (bnc
  #504429)

-------------------------------------------------------------------
Mon May 18 16:46:03 CEST 2009 - juhliarik@suse.cz

- added kdump support for autoyast installation (FATE#305588) 

-------------------------------------------------------------------
Thu May 14 13:45:08 CEST 2009 - locilka@suse.cz

- Installation/Upgrade newly require some packages essential for
  them to succeed (bnc #469730).

-------------------------------------------------------------------
Mon Apr 27 10:22:24 CEST 2009 - locilka@suse.cz

- Using a new yast-spanner (old yast icon) for Repair.
- 2.18.14

-------------------------------------------------------------------
Mon Apr 20 13:59:31 CEST 2009 - locilka@suse.cz

- Fixed Vendor module to use zypp history file instead of using
  y2logRPM (bnc #456446).
- 2.18.13

-------------------------------------------------------------------
Thu Apr 16 16:58:07 CEST 2009 - locilka@suse.cz

- Added documentation for installation images.

-------------------------------------------------------------------
Fri Apr 10 14:11:46 CEST 2009 - locilka@suse.cz

- KDE 3.x dropped from openSUSE control file (bnc #493547).

-------------------------------------------------------------------
Tue Apr  7 13:02:39 CEST 2009 - ug@suse.de

- changed the error message of missing hard disks during
  autoinstallation. Might confuse s390/iSCSI users. (bnc#476147)

-------------------------------------------------------------------
Mon Mar 30 14:20:57 CEST 2009 - locilka@suse.cz

- Fixing reevaluation of packages to remove, install and/or upgrade
  after images are deployed during first stage (bnc #489448).
- 2.18.12

-------------------------------------------------------------------
Fri Mar 27 18:15:15 CET 2009 - locilka@suse.cz

- Added new globals->ac_redraw_and_ignore control file item
  (openSUSE and SLED) that ignores if AC UI is missing and just
  redraws it. An error is still reported in case of missing Wizard
  widget (bnc #487565).

-------------------------------------------------------------------
Thu Mar 19 14:14:34 CET 2009 - locilka@suse.cz

- Continuing on Repair integration.
- Handling missing FLAGS in the content file.
- 2.18.11

-------------------------------------------------------------------
Wed Mar 18 13:17:58 CET 2009 - locilka@suse.cz

- Location /etc/modprobe.d/blacklist has been renamed to
  /etc/modprobe.d/50-blacklist.conf (bnc #485980).
- Unified inst_mode handling, especially correct handling of
  Automatic Configuration together with switching to Update mode
  (originally reported as bnc #469273).
- Repair workflow unified with the rest of installation.
- 2.18.10

-------------------------------------------------------------------
Mon Mar 16 14:47:46 CET 2009 - locilka@suse.cz

- Fixed help for "License Translations..." button (bnc #481113).

-------------------------------------------------------------------
Tue Mar 10 10:26:02 CET 2009 - locilka@suse.cz

- Obsolete 'tar --preserve' replaced with
  'tar --preserve-permissions --preserve-order' (bnc #483791).
- Added recovery support for AC (dialogs) possibly called by AC
  scripts (bnc #483211).

-------------------------------------------------------------------
Thu Feb 26 16:00:44 CET 2009 - ug@suse.de

- RPMs via driverupdate were not possible

-------------------------------------------------------------------
Tue Feb 24 13:30:15 CET 2009 - locilka@suse.cz

- Added support for .xz images deployment (bnc #476079).
- Added support for `reboot_same_step (bnc #475650).
- 2.18.9

-------------------------------------------------------------------
Mon Feb 23 16:36:56 CET 2009 - locilka@suse.cz

- Offering to configure network if remote repositories are used
  during upgrade (inst_upgrade_urls). Setup can be safely skipped
  and comes from the Online Repositories (bnc #478024).
- 2.18.8

-------------------------------------------------------------------
Fri Feb 20 20:40:09 CET 2009 - locilka@suse.cz

- save network configuration also for IPv6 only (bnc#477917)
- 2.18.7

-------------------------------------------------------------------
Tue Feb 17 16:56:09 CET 2009 - locilka@suse.cz

- Writing additional-control-files index file after removing and
  recreating the directory where it is stored (bnc #475516).
- 2.18.6

-------------------------------------------------------------------
Mon Feb  9 13:21:50 CET 2009 - locilka@suse.cz

- Enabling online update in (SLED) Automatic Configuration
  (bnc #449128).

-------------------------------------------------------------------
Fri Feb  6 10:39:20 CET 2009 - locilka@suse.cz

- InstError has been moved to yast2-2.18.6
- 2.18.5

-------------------------------------------------------------------
Thu Feb  5 18:16:17 CET 2009 - locilka@suse.cz

- InstError extended and documented.

-------------------------------------------------------------------
Mon Feb  2 13:09:08 CET 2009 - locilka@suse.cz

- Erasing all old additional control files in the final step of
  upgrade before rebooting to the second stage (bnc #471454).
- InstError can now save YaST logs on user request.
- 2.18.4

-------------------------------------------------------------------
Wed Jan 28 14:33:09 CET 2009 - locilka@suse.cz

- Added new InstError module for unified reporting of errors
  during installation.
- Better SlideShow support in inst_finish.
- Reporting more errors in inst_finish.
- 2.18.3

-------------------------------------------------------------------
Tue Jan 27 17:13:57 CET 2009 - locilka@suse.cz

- Added test for checking free space when SCR switch fails
  (bnc #460477).

-------------------------------------------------------------------
Mon Jan 26 13:58:00 CET 2009 - locilka@suse.cz

- Disabling [Back] buttons in the very first interactive dialogs
  in second stage, SLES and SLED control files (bnc #468677).

-------------------------------------------------------------------
Thu Jan 22 12:50:38 CET 2009 - locilka@suse.cz

- Dropping mode_proposal client - not in use anymore.
- 2.18.2

-------------------------------------------------------------------
Wed Jan 21 13:09:33 CET 2009 - locilka@suse.cz

- Removing dependency on yast2-runlevel (duplicate code in runlevel
  proposal).
- Removing dependency on yast2-mouse by moving the mouse-related
  scripts to yast2-mouse-2.18.0.
- Removing dependency on yast2-bootloader.
- inst_finish script newly uses the SlideShow module.

-------------------------------------------------------------------
Tue Jan 20 13:37:03 CET 2009 - locilka@suse.cz

- Possibility to move the base installation window has been
  disabled (bnc #466827)
- 2.18.1

-------------------------------------------------------------------
Tue Jan 13 12:15:42 CET 2009 - locilka@suse.cz

- Adapted the inst_proposal to better reflect the current situation
  'analyzing...' vs. 'adapting the proposal...' (bnc #463567).

-------------------------------------------------------------------
Fri Dec 19 13:07:49 CET 2008 - locilka@suse.cz

- Pattern WBEM added into two server scenarios (bnc #458332).

-------------------------------------------------------------------
Thu Dec 18 18:04:47 CET 2008 - locilka@suse.cz

- Updated control file documentation (bnc #438678).

-------------------------------------------------------------------
Wed Dec 17 14:42:22 CET 2008 - locilka@suse.cz

- Added yet another xset call (bnc #455771 comment #40)

-------------------------------------------------------------------
Tue Dec 16 17:13:38 CET 2008 - aschnell@suse.de

- adapted to storage API changes
- 2.18.0

-------------------------------------------------------------------
Tue Dec 16 12:29:27 CET 2008 - locilka@suse.cz

- Removed SLED control file labels that should be hidden
  (bnc #459080).
- Using a better help text for inst_new_desktop (bnc #432912).

-------------------------------------------------------------------
Mon Dec 15 14:32:27 CET 2008 - locilka@suse.cz

- Removed all (inst_)do_rezise calls from all control files on
  aschnell's request.

-------------------------------------------------------------------
Fri Dec 12 16:36:28 CET 2008 - aschnell@suse.de

- require initviocons (bnc #173426)
- 2.17.47

-------------------------------------------------------------------
Tue Dec  9 16:40:35 CET 2008 - locilka@suse.cz

- Updated control.rnc
- 2.17.46

-------------------------------------------------------------------
Mon Dec  8 13:16:33 CET 2008 - locilka@suse.cz

- Updated control.rnc
- Added two more control-file examples.
- Checking all control files during build.
- Adjusted control-file examples (all bnc #438678).
- Checking the process exit status returned after deploying an
  image (bnc #456337).
- 2.17.45

-------------------------------------------------------------------
Fri Dec  5 10:38:41 CET 2008 - locilka@suse.cz

- New control.rnc/rng for control file validation (bnc #455994).
- Added build-time control file validation.
- 2.17.44

-------------------------------------------------------------------
Wed Dec  3 18:33:59 CET 2008 - locilka@suse.cz

- inst_extrasources moved before inst_ask_online_update to register
  the online update repository before checking for patches
  (bnc #450229).

-------------------------------------------------------------------
Mon Dec  1 16:59:14 CET 2008 - locilka@suse.cz

- Fixed proposing the online update depending on the fact whether
  network is running (bnc #450229).
- 2.17.43

-------------------------------------------------------------------
Fri Nov 28 15:05:02 CET 2008 - locilka@suse.cz

- Updated labels of Installation Scenarios for SLES (bnc #428202).

-------------------------------------------------------------------
Fri Nov 28 12:16:03 CET 2008 - locilka@suse.cz

- Fixed behavior of inst_new_desktop when user switched to another
  language later (bnc #449818).
- 2.17.42

-------------------------------------------------------------------
Thu Nov 27 16:49:11 CET 2008 - locilka@suse.cz

- Using yast-live-install-finish icon when finishing LiveCD
  installation/inst_finish (bnc #438154).
- Fixed ImageInstallation SlideShow - download progress is shown
  only when downloading the images, not the other helper files
  (bnc #449792).
- Adjusting ImageInstallation-related SlideShow only if
  ImageInstallation is in use (bnc #439104).

-------------------------------------------------------------------
Thu Nov 27 15:05:11 CET 2008 - ug@suse.de

- the real fix for bnc#442691
  deploy_image_auto doesn't use the boolean variable 
  image_installation
- 2.17.41

-------------------------------------------------------------------
Tue Nov 25 14:42:31 CET 2008 - locilka@suse.cz

- Handling new feature of licenses ProductLicense::AcceptanceNeeded
  (bnc #448598).
- 2.17.40

-------------------------------------------------------------------
Mon Nov 24 12:51:48 CET 2008 - locilka@suse.cz

- Completely initializing the target and sources before checking
  for available patches and offering online update (bnc #447080).
- 2.17.39

-------------------------------------------------------------------
Thu Nov 20 18:21:32 CET 2008 - locilka@suse.cz

- Pkg::SourceStartManager in inst_ask_online_update to replace
  obsolete Pkg::PkgEstablish (bnc #447080).
- Reading all supported desktops to define the order of desktops
  in desktop_finish (bnc #446640).
- Added shadow desktops to SLES and SLED desktop files to have
  a fallback if user selects some other desktop than the default
  one (bnc #446640).
- 2.17.38

-------------------------------------------------------------------
Wed Nov 19 16:01:53 CET 2008 - locilka@suse.cz

- Added pciutils to Requires, lspci was called but not required
  (bnc #446533).
- 2.17.37

-------------------------------------------------------------------
Wed Nov 19 13:23:10 CET 2008 - locilka@suse.cz

- Added inst_fallback_controlfile client reporting about using
  a fallback control file.
- Calling inst_fallback_controlfile in the fallback control file
  (both bnc #440982).
- 2.17.36

-------------------------------------------------------------------
Fri Nov 14 12:17:47 CET 2008 - aschnell@suse.de

- don't start iscsid in second stage start scripts (bnc #444976)
- 2.17.35

-------------------------------------------------------------------
Thu Nov 13 17:36:53 CET 2008 - locilka@suse.cz

- Flushing the cache before calling a set_polkit_default_privs that
  uses the written data (bnc #440182).
- 2.17.34

-------------------------------------------------------------------
Thu Nov 13 11:21:11 CET 2008 - locilka@suse.cz

- Handling errors while deploying images, installation will abort
  (bnc #444209).
- 2.17.33

-------------------------------------------------------------------
Thu Nov 13 10:21:13 CET 2008 - ug@suse.de

- checkboxes in the congratulations dialog did not work anymore
  (bnc#444214)

-------------------------------------------------------------------
Tue Nov 11 13:58:17 CET 2008 - ug@suse.de

- fix for image deployment during autoinstallation

-------------------------------------------------------------------
Tue Nov 11 12:20:00 CET 2008 - juhliarik@suse.cz

- changed order of yast modules in Expert tab for installation
  (bnc #441434) 

-------------------------------------------------------------------
Tue Nov 11 10:53:25 CET 2008 - jsrain@suse.cz

- fixed switching to a tab with an error in the proposal
  (bnc #441434)
- 2.17.32

-------------------------------------------------------------------
Tue Nov 11 10:48:03 CET 2008 - aschnell@suse.de

- use accelerated xserver during installation for certain Intel
  cards (bnc #442413)
- 2.17.31

-------------------------------------------------------------------
Fri Nov  7 16:32:28 CET 2008 - locilka@suse.cz

- Fixed deploy_image_auto to handle AutoYaST settings correctly
  (bnc #442691).
- Removing the congrats dialog content before cloning, storing
  the sources, finishing (bnc #441452).
- Using Pkg::SourceProvideDigestedFile function when deploying
  images and in release_notes_popup (bnc #409927).
- 2.17.30

-------------------------------------------------------------------
Thu Nov  6 16:35:10 CET 2008 - locilka@suse.cz

- Fixed progress (SlideShow) information about images being
  deployed (bnc #442286).
- Changing inst_deploy_images to use PackagesUI for opening a
  package selector while debugging mode is turned on (bnc #435479).

-------------------------------------------------------------------
Thu Nov  6 16:19:59 CET 2008 - jsuchome@suse.cz

- S09-cleanup: check for additional services requiring restart
  (bnc#395402)

-------------------------------------------------------------------
Wed Nov  5 17:25:01 CET 2008 - locilka@suse.cz

- Calling set_polkit_default_privs without checking for it using
  FileUtils, checking by 'test -x' instead (bnc #440182).
- 2.17.29

-------------------------------------------------------------------
Wed Nov  5 13:09:04 CET 2008 - locilka@suse.cz

- Added yast2-storage >= 2.17.47 because of the previous fix
  implementation.
- 2.17.28

-------------------------------------------------------------------
Tue Nov 04 13:14:10 CET 2008 - aschnell@suse.de

- improved warning about partitioning (fate #302857)
- 2.17.27

-------------------------------------------------------------------
Mon Nov  3 18:34:30 CET 2008 - locilka@suse.cz

- Writing 'SecondStageRequired' 0/1 to /etc/install.inf even while
  rebooting during second stage (bnc #432005).
- 2.17.26

-------------------------------------------------------------------
Mon Nov 03 14:28:14 CET 2008 - aschnell@suse.de

- better reboot message during ssh installation (bnc #439572 and
  bnc #432005)
- 2.17.25

-------------------------------------------------------------------
Fri Oct 31 16:28:23 CET 2008 - locilka@suse.cz

- Fixed checking whether running the second stage is required.
- Added writing 'SecondStageRequired' 0/1 to /etc/install.inf
  (both bnc #439572)
- 2.17.24

-------------------------------------------------------------------
Thu Oct 30 14:42:15 CET 2008 - locilka@suse.cz

- Saving sources at the end of inst_extrasources if some were
  added (bnc #440184).
- 2.17.23

-------------------------------------------------------------------
Mon Oct 27 10:18:47 CET 2008 - locilka@suse.cz

- Added lnussel's patch to run set_polkit_default_privs at
  desktop_finish script (bnc #438698).
- Bigger license window (bnc #438100).
- Calling inst_prepareprogress also during Upgrade, all control
  files changed (bnc #438848).
- Disabling users and auth in LiveCD second stage (bnc #435965).
- Removing label for user_non_interactive (bnc #401319).
- Desktop 'startkde4' replaced with 'startkde' (bnc #438212).
- Added 'kdump' to 'clone_modules' (SLES) (bnc #436365).
- 2.17.22

-------------------------------------------------------------------
Tue Oct 21 16:46:00 CEST 2008 - locilka@suse.cz

- Added handling for globals->debug_deploying (bnc #436842).

-------------------------------------------------------------------
Mon Oct 20 12:56:32 CEST 2008 - locilka@suse.cz

- Fixed a typo (bnc #436471).

-------------------------------------------------------------------
Fri Oct 17 10:51:05 CEST 2008 - locilka@suse.cz

- Adapted SLES and SLED control files to write default desktop
  settings (bnc #436094).
- Added software->display_support_status flag to SLES/SLED
  (bnc #435479).

-------------------------------------------------------------------
Tue Oct 14 14:15:11 CEST 2008 - locilka@suse.cz

- Changed YaST icons while probing the system (bnc #404809).
- Enhanced scr_switch_debugger - Sending USR1 signal to the new SCR
  (bnc #433057).
- 2.17.21

-------------------------------------------------------------------
Mon Oct 13 13:29:04 CEST 2008 - locilka@suse.cz

- Enabled going_back in Add-Ons during installation (bnc #434735).

-------------------------------------------------------------------
Mon Oct 13 13:10:58 CEST 2008 - mzugec@suse.de

- configure supportconfig in installation (fate#305180)
- 2.17.20

-------------------------------------------------------------------
Mon Oct 13 09:45:23 CEST 2008 - locilka@suse.cz

- Fixed install/update confirmation dialog (bnc #433249).
- Fixed text in openSUSE control file (bnc #432911).
- Fixed typo (bnc #433794).

-------------------------------------------------------------------
Fri Oct 10 14:49:58 CEST 2008 - locilka@suse.cz

- Enhanced scr_switch_debugger (bnc #433057).
- Enabling key-repeating if not running in XEN (bnc #433338).

-------------------------------------------------------------------
Thu Oct  9 21:00:01 CEST 2008 - locilka@suse.cz

- Loading the Target while initializing libzypp in
  inst_upgrade_urls (bnc #429080).
- Running a simple SCR Test after chrooting to the installed system
  in scr_switch_finish, full-test is called in case of simple test
  failure (bnc #433057).
- Added more checking around 'searching for files' (bnc #427879).

-------------------------------------------------------------------
Wed Oct 08 12:51:01 CEST 2008 - aschnell@suse.de

- removed cp of proc/mounts to /etc/mtab (bnc #425464)
- 2.17.19

-------------------------------------------------------------------
Mon Oct  6 15:30:53 CEST 2008 - locilka@suse.cz

- Do not display any system type for SLES/SLED in installation
  overview (bnc #431336).
- Clients inst_new_desktop and inst_scenarios converted to use
  PackagesProposal API instead of using Pkg calls directly (bnc
  #432572)
- Dropping obsolete inst_software_selection client instead of
  convwerting it - not in use anymore (bnc #432572).
- Always change initial proposal [Next] button to [Install],
  resp. [Update] (bnc #431567).
- Removing desktop definitions and default_desktop from SLED
  control file, the required patterns are selected by PATTERNS
  in content file already (bnc #431902).
- Adding lnussel's patch for desktop_finish to write
  POLKIT_DEFAULT_PRIVS if defined in globals->polkit_default_privs
  (bnc #431158).
- Adding polkit_default_privs="restrictive" for SLES (bnc #431158).
- 2.17.18

-------------------------------------------------------------------
Fri Oct  3 16:31:10 CEST 2008 - locilka@suse.cz

- Enabling some steps in second stage even if Automatic
  Configuration is in use.
- Feature added into openSUSE and SLED control files
  (both bnc #428190).

-------------------------------------------------------------------
Thu Oct  2 22:00:46 CEST 2008 - mzugec@suse.de

- changed Release Notes into Support group (bnc#430005)

-------------------------------------------------------------------
Thu Oct  2 19:13:07 CEST 2008 - locilka@suse.cz

- Adjusted presentation_order for SLES and SLED installation
  proposals - software has to be proposed as almost the last one
  (bnc #431580).

-------------------------------------------------------------------
Thu Oct  2 14:00:49 CEST 2008 - locilka@suse.cz

- Added 'default_ntp_setup' into control files (SLES/D: false,
  openSUSE: true) (bnc #431259).

-------------------------------------------------------------------
Thu Oct  2 11:39:48 CEST 2008 - locilka@suse.cz

- Using two default desktops, one for inst_scenarios, another
  one (default) while inst_scenarios not used (bnc #431251,
  bnc #431503).
- Switching scenario_virtual_machine and
  scenario_virtualization_host in SLES control file (bnc #431251).
- 2.17.17

-------------------------------------------------------------------
Wed Oct  1 16:03:32 CEST 2008 - mzugec@suse.de

- use rpcbind instead of portmap for nfs installation (bnc#423026)
- 2.17.16

-------------------------------------------------------------------
Wed Oct  1 15:41:12 CEST 2008 - jsuchome@suse.cz

- if nn_NO language is selected, use nb_NO in YaST (bnc#426124)

-------------------------------------------------------------------
Wed Oct  1 13:42:18 CEST 2008 - locilka@suse.cz

- Changing pattern "Documentation" to "documentation" (bnc #431218)

-------------------------------------------------------------------
Tue Sep 30 13:20:09 CEST 2008 - locilka@suse.cz

- Replacing "networkmanager" proposal call with "general"
  (bnc #430704).

-------------------------------------------------------------------
Mon Sep 29 15:11:33 CEST 2008 - locilka@suse.cz

- Server scenarios work for i386, x86_64 archs only (bnc #430612).

-------------------------------------------------------------------
Mon Sep 29 14:56:45 CEST 2008 - kukuk@suse.de

- Replaced Minimal+Xen with Dom0.
- Removed xen_server from virtualization machine (bnc #429061).
- Added "XEN" suffix to Virtualization Host.

-------------------------------------------------------------------
Mon Sep 29 13:38:13 CEST 2008 - locilka@suse.cz

- Adding inst_lilo_convert to the update workflow (bnc #430579).

-------------------------------------------------------------------
Fri Sep 26 12:27:55 CEST 2008 - locilka@suse.cz

- Optimizing server_selections dialog layout (bnc #429977).
- Better text for installation initialization (bnc #428103).
- Better protection from removing the initial repository
  (bnc #429920).
- 2.17.15

-------------------------------------------------------------------
Thu Sep 25 14:33:36 CEST 2008 - juhliarik@suse.cz

- added calling kdump_finish to inst_finish.ycp (bnc #427732)

-------------------------------------------------------------------
Tue Sep 23 16:17:27 CEST 2008 - locilka@suse.cz

- Buggy SCR Agent run.get.suseconfig.modules replaced with
  .target.dir (bnc #429146).
- Added functionality to recover from failed read of previously
  used repositories in inst_upgrade_urls (bnc #429059).
- 2.17.14

-------------------------------------------------------------------
Mon Sep 22 16:14:54 CEST 2008 - locilka@suse.cz

- Fixed checking whether directory is mounted already (bnc #428368)

-------------------------------------------------------------------
Mon Sep 22 13:59:50 CEST 2008 - locilka@suse.cz

- KDE 3.5 moved to 'Others', removed KDE 3.5 description text.
- GNOME 2.22 changed to 2.24.
- Fixed Installation Mode dialog to show icons again (bnc #427344).
- 2.17.13

-------------------------------------------------------------------
Mon Sep 22 10:45:44 CEST 2008 - locilka@suse.cz

- Changing /sbin/udevtrigger & /sbin/udevsettle to /sbin/udevadm
  trigger & settle (bnc #427705).
- 2.17.12

-------------------------------------------------------------------
Thu Sep 18 10:35:32 CEST 2008 - locilka@suse.cz

- Definition of supported desktops added into SLES and SLED control
  files, added also default_desktop definition (bnc #427061).
- Added control file documentation for supported_desktops section.

-------------------------------------------------------------------
Fri Sep 12 15:01:46 CEST 2008 - locilka@suse.cz

- Disabling inst_suse_register in openSUSE control file
  (FATE #303458).

-------------------------------------------------------------------
Fri Sep 12 10:32:11 CEST 2008 - locilka@suse.cz

- Do not remove installation repository with the same URL as URL
  just being removed by inst_upgrade_urls (bnc #400823).
- 2.17.11

-------------------------------------------------------------------
Thu Sep 11 14:52:25 CEST 2008 - ug@suse.de

- deploy_image.desktop added (Fate #301321)
- deploy_image.rnc added

-------------------------------------------------------------------
Thu Sep 11 13:40:10 CEST 2008 - locilka@suse.cz

- Calling new client reipl_finish from yast2_inf_finish on s390
  (FATE #304960).

-------------------------------------------------------------------
Wed Sep 10 17:15:22 CEST 2008 - locilka@suse.cz

- Fixing control files to call 'inst_proposal' instead of
  'proposal' (bnc #425198).

-------------------------------------------------------------------
Wed Sep 10 15:53:44 CEST 2008 - locilka@suse.cz

- Desktop selection dialog definitions have been moved to control
  file (bnc #424678).
- 2.17.10

-------------------------------------------------------------------
Tue Sep  9 16:02:03 CEST 2008 - locilka@suse.cz

- Replacing usage of barexml with anyxml SCR  agent (bnc #424263).

-------------------------------------------------------------------
Mon Sep  8 17:49:11 CEST 2008 - locilka@suse.cz

- merged texts from proofread

-------------------------------------------------------------------
Mon Sep  8 15:57:09 CEST 2008 - locilka@suse.cz

- Added new AutoYaST client deploy_images_auto to support
  installation from images also in AutoYaST (FATE #301321).
- 2.17.9

-------------------------------------------------------------------
Fri Sep  5 12:45:00 CEST 2008 - locilka@suse.cz

- Some inst_finish steps are called in live installer only.
- Client vm_finish called only if yast2-vm is installed.
- Using WFM::ClientExists (new in yast2-core-2.17.10).
- Adjusted RPM dependencies.
- 2.17.8

-------------------------------------------------------------------
Thu Sep  4 15:02:01 CEST 2008 - sschober@suse.de

- cloning section in control.xml changed.

-------------------------------------------------------------------
Wed Sep 03 14:49:19 CEST 2008 - aschnell@suse.de

- adapted size values in control files to stricter parser in
  storage

-------------------------------------------------------------------
Tue Sep  2 15:20:09 CEST 2008 - locilka@suse.cz

- Using new <execute/> tag in control file to explicitly define
  a client to be called instead of guessing it from <name/> tag
  (openSUSE, SLED control files) (bnc #401319).
- Updated control files to call inst_prepareprogress to
  "Provide consistent progress during installation" (FATE #303860).
- All 'inst_proposal' calls changed to use the new 'execute'
  feature to have unique 'name's (needed for merging add-on control
  files).
- Adjusted RPM dependencies (FATE #303860).
- 2.17.7

-------------------------------------------------------------------
Tue Sep  2 11:10:01 CEST 2008 - visnov@suse.cz

- Use unified progressbar during installation (FATE #303860)

-------------------------------------------------------------------
Thu Aug 28 15:19:57 CEST 2008 - locilka@suse.cz

- Using new ButtonBox widget.
- Adjusted RPM dependencies.

-------------------------------------------------------------------
Thu Aug 21 13:01:40 CEST 2008 - jsuchome@suse.cz

- check for command line mode in inst_suseconfig (bnc#419132)

-------------------------------------------------------------------
Tue Aug 19 15:45:07 CEST 2008 - jsrain@suse.cz

- properly detect firstboot and do not destroy xorg.conf
  (bnc#354738)
- 2.17.6

-------------------------------------------------------------------
Fri Aug 15 10:41:24 CEST 2008 - locilka@suse.cz

- Added new globals->write_hostname_to_hosts control file option
  to configure the default for 127.0.0.2 issue (FATE #303875).
- 2.17.5

-------------------------------------------------------------------
Thu Aug 14 14:28:33 CEST 2008 - locilka@suse.cz

- Added documentation for add_on_products and its new format
  add_on_products.xml (FATE #303675).
- Fixed SCR Switch Debugger to show "Report Error" only once.

-------------------------------------------------------------------
Wed Aug 13 18:23:57 CEST 2008 - locilka@suse.cz

- Dropped some obsolete documentation.
- Started installation-features documentation (FATE #303675).
- Fixed building documentation for proposal-API.

-------------------------------------------------------------------
Tue Aug 12 10:28:24 CEST 2008 - locilka@suse.cz

- Added documentation and example for list of files to be copied
  from the previous installation.
- 2.17.4

-------------------------------------------------------------------
Mon Aug 11 17:35:47 CEST 2008 - locilka@suse.cz

- List of files to be copied from the previous installation moved
  to control file, added new API to define own list (module
  SystemFilesCopy) (FATE #305019).
- Adapted control files.

-------------------------------------------------------------------
Mon Aug 11 10:06:02 CEST 2008 - locilka@suse.cz

- Fixed WFM::Execute to use .local instead of .target in
  copy_files_finish script.

-------------------------------------------------------------------
Thu Aug  7 16:40:32 CEST 2008 - locilka@suse.cz

- Added new client inst_scenarios to offer main scenarios of the
  newly installed system.
- Configuration for inst_scenarios is defined in control file (Only
  SLES so far), client added into SLES workflow.
- Extended control file documentation (All FATE #304373).
- 2.17.3

-------------------------------------------------------------------
Wed Aug  6 13:54:07 CEST 2008 - locilka@suse.cz

- New control file entry globals->enable_kdump (default value)
  (FATE #303893).
- Adjusted control file documentation.

-------------------------------------------------------------------
Tue Aug  5 11:48:44 CEST 2008 - locilka@suse.cz

- Calling reiplauto client in SLES control file before reboot
  (FATE #304940).
- Running SCR Switch Debugger unconditionally if switching to
  installed system fails (bnc #411832).

-------------------------------------------------------------------
Mon Aug 04 16:22:55 CEST 2008 - aschnell@suse.de

- improved text during ssh installation (bnc #411079)

-------------------------------------------------------------------
Mon Aug  4 10:39:41 CEST 2008 - locilka@suse.cz

- Added kdump proposal to SLES control file (FATE #303893).

-------------------------------------------------------------------
Thu Jul 24 13:21:14 CEST 2008 - locilka@suse.cz

- Using button label "License Translations..." in complex welcome
  dialog (bnc #400616).
- SLES and SLED control files adapted to features added in 11.0.
- Added Automatic Configuration support into SLED (FATE #303396).

-------------------------------------------------------------------
Tue Jul 15 16:59:38 CEST 2008 - aschnell@suse.de

- fixed vnc connect message during installation (bnc #395834)
- 2.17.2

-------------------------------------------------------------------
Tue Jul 15 09:54:48 CEST 2008 - locilka@suse.cz

- Not only DPMS->off, but also screen-saver->off (FATE #304395).
- Added new control file feature globals->rle_offer_rulevel_4
  plus control file documentation (FATE #303798).

-------------------------------------------------------------------
Mon Jul 14 15:15:15 CEST 2008 - locilka@suse.cz

- Base-product license directory moved to control file
  (base_product_license_directory) (FATE #304865).
- Copying licenses to the system in copy_files_finish.
- Reading the license directory in inst_license.
- Icons for AC steps defined in control file.
- Adjusting DPMS 'off' when installation starts, DPMS 'on' when
  finishes (FATE #304395).
- Icons for inst_finish.
- 2.17.1

-------------------------------------------------------------------
Fri Jul 11 11:11:11 CEST 2008 - locilka@suse.cz

- Added documentation for AC Setup and for texts in control file.

-------------------------------------------------------------------
Thu Jul 10 17:48:59 CEST 2008 - locilka@suse.cz

- Settings for Automatic Configuration moved to control file
  because of code reuse for different AC in first boot
  (FATE #303939).

-------------------------------------------------------------------
Thu Jul 10 13:31:00 CEST 2008 - locilka@suse.cz

- Only directories in release-notes directory are considered to be
  real release notes (bnc #407922).
- 2.17.0

-------------------------------------------------------------------
Wed Jul  9 17:09:15 CEST 2008 - mvidner@suse.cz

- Fixed building in a prefix (/etc).

-------------------------------------------------------------------
Wed Jul  9 15:12:53 CEST 2008 - locilka@suse.cz

- Initializing the 'use_automatic_configuration' in first-stage
  installation worker (bnc #404122).
- Adjusted dependency on autoyast2-installation bacause of new
  function AutoinstConfig::getProposalList().

-------------------------------------------------------------------
Thu Jun 26 16:43:32 CEST 2008 - locilka@suse.cz

- Fixed help text for deploying images (bnc #391086).
- Fixed 'Do not panic!' text (bnc #388251).

-------------------------------------------------------------------
Wed Jun 25 16:44:33 CEST 2008 - ug@suse.de

- proposal selection possible via autoyast profile (fate#302946)

-------------------------------------------------------------------
Tue Jun 17 14:23:04 CEST 2008 - lslezak@suse.cz

- use Pkg::SourceSaveAll() instead of Pkg::SourceFinishAll()
  (bnc#395738)

-------------------------------------------------------------------
Fri Jun 13 15:37:24 CEST 2008 - locilka@suse.cz

- Removing Pkg//Source and Target finish from inst_inc_all that
  had been saving sources also in case of aborting the installation
  and moving it to inst_congratulate and umount_finish
  (bnc #398315).
- Freeing internal variables in ImageInstallation module after
  images are deployed (bnc #395030).

-------------------------------------------------------------------
Thu Jun 12 16:33:24 CEST 2008 - locilka@suse.cz

- Special mounts (such as /proc) are never remounted read-only
  in umount_finish anymore (bnc #395034)
- Added progress for adding / removing repositories in
  inst_upgrade_urls client (bnc #399223)

-------------------------------------------------------------------
Wed Jun  4 11:57:07 CEST 2008 - locilka@suse.cz

- Copying /license.tar.gz to /etc/YaST2/license/ (bnc #396444).
- Initial mouse probing has been disabled (bnc #395426).

-------------------------------------------------------------------
Tue Jun  3 13:44:56 CEST 2008 - locilka@suse.cz

- Umounting temporary directory in inst_pre_install (if already
  mounted) before new mount is called.
- Always use --numeric-owner (always use numbers for user/group
  names) when deploying images (bnc #396689).

-------------------------------------------------------------------
Mon Jun  2 12:33:57 CEST 2008 - locilka@suse.cz

- Return `next when going back to the automatic configuration
  dialog instead of returning `auto that would finish YaST and
  never start it again (bnc #395098).
- 2.16.49

-------------------------------------------------------------------
Wed May 28 16:23:22 CEST 2008 - ug@suse.de

- timeout in case of hardware probing problems
  when autoyast is in use (especially for harddisk Reports)
  bnc#395099
- 2.16.48

-------------------------------------------------------------------
Mon May 19 09:29:15 CEST 2008 - locilka@suse.cz

- Creating SuSEConfig hook file at installation_settings_finish
  in case of update. The file has to be created to force the
  SuSEConfig run on first boot (bnc #390930).
- Workaround for as-big-dialog-as-possible in License Agreement
  dialog (bnc #385257).
- Adding FACTORY repositories with priority 120, update source with
  priority 20 (bnc #392039).
- 2.16.47

-------------------------------------------------------------------
Fri May 16 16:40:22 CEST 2008 - jsrain@suse.cz

- added categories Settings and System into desktop file
  (bnc #382778)

-------------------------------------------------------------------
Thu May 15 13:13:13 CEST 2008 - locilka@suse.cz

- Changed dialog content for starting the installation
  (bnc #390614).
- Fixed sorting of repositories offered during upgrade to sort by
  repository name (bnc #390612).
- 2.16.46

-------------------------------------------------------------------
Thu May 15 10:32:09 CEST 2008 - jsuchome@suse.cz

- sort keyboard list according to translated items (bnc #390610)

-------------------------------------------------------------------
Wed May 14 15:22:50 CEST 2008 - kmachalkova@suse.cz

- inst_hostname client added to automatic configuration scripts -
  needed to generate random hostname and 127.0.0.2 line in
  /etc/hosts (bnc #383336)

-------------------------------------------------------------------
Wed May 14 14:29:21 CEST 2008 - jsrain@suse.cz

- use process agent instead of background agent when installing
  live image (bnc #384960)
- 2.16.45

-------------------------------------------------------------------
Mon May 12 15:10:50 CEST 2008 - locilka@suse.cz

- Added help to "Image Deployment" (bnc #388665).

-------------------------------------------------------------------
Tue May  6 17:37:22 CEST 2008 - locilka@suse.cz

- When reusing the old repositories during upgrade, copying also
  'autorefresh' and 'alias' (bnc #387261).
- Added software->dropped_packages into the control file to replace
  'delete old packages' (bnc #300540).
- 2.16.44

-------------------------------------------------------------------
Mon May  5 13:26:27 CEST 2008 - locilka@suse.cz

- Typofix (bnc #386606).

-------------------------------------------------------------------
Fri May  2 22:27:21 CEST 2008 - mzugec@suse.cz

- Don't stop network (by killing dhcpcd) at the end of 1.st stage
  (bnc #386588)

-------------------------------------------------------------------
Wed Apr 30 12:07:45 CEST 2008 - locilka@suse.cz

- Adding name and alias tags to extrasources (irc #yast/today).
- 2.16.43

-------------------------------------------------------------------
Wed Apr 30 10:24:19 CEST 2008 - locilka@suse.cz

- Making automatic installation more robust (bnc #384972).
- 2.16.42

-------------------------------------------------------------------
Tue Apr 29 12:59:49 CEST 2008 - locilka@suse.cz

- Disabling Progress when calling inst_finish scripts.

-------------------------------------------------------------------
Mon Apr 28 11:42:21 CEST 2008 - locilka@suse.cz

- Handling KDE3 vs KDE4 in default logon and window managers
  (bnc #381821).
- Optional and extra URLs moved to control file as well as default
  update repository (bnc #381360).
- Added possibility to abort installation during image deployment
  (bnc #382326).
- Progress for inst_proposal.
- 2.16.41

-------------------------------------------------------------------
Fri Apr 25 18:15:09 CEST 2008 - locilka@suse.cz

- New desktop selection dialog (bnc #379157).
- 2.16.40

-------------------------------------------------------------------
Thu Apr 24 14:54:53 CEST 2008 - locilka@suse.cz

- New  better shiny unified progress for image deployment.
- Showing also the just-handled image name (bnc #381188).
- 2.16.39

-------------------------------------------------------------------
Wed Apr 23 15:10:24 CEST 2008 - locilka@suse.cz

- Enabling inst_suseconfig in Automatic configuration (bnc #381751)
- Fixed run_df agent to ignore read errors on rootfs (bnc #382733)

-------------------------------------------------------------------
Tue Apr 22 18:46:51 CEST 2008 - locilka@suse.cz

- Adjusting automatic configuration UI to use two progress bars
  instead of one.

-------------------------------------------------------------------
Tue Apr 22 12:26:52 CEST 2008 - locilka@suse.cz

- Fixed filtering-out already registered repos (bnc #379051).
- Client inst_prepare_image moved to installation proposal make
  disabling 'installation from images' easy (bnc #381234).
- 2.16.38

-------------------------------------------------------------------
Mon Apr 21 15:28:24 CEST 2008 - locilka@suse.cz

- Calling 'xset r off' & 'xset m 1' (bnc #376945).
- Better help for Automatic configuration (bnc #381904).

-------------------------------------------------------------------
Mon Apr 21 14:48:58 CEST 2008 - locilka@suse.cz

- Using new DefaultDesktop::SelectedDesktops for writing the
  display manager configuration.

-------------------------------------------------------------------
Fri Apr 18 16:17:54 CEST 2008 - locilka@suse.cz

- Calling 'xset -r off' at the beginning of installation (both
  first and second stage) in X on XEN (bnc #376945).

-------------------------------------------------------------------
Fri Apr 18 16:01:13 CEST 2008 - juhliarik@suse.cz

- Added text for using kexec (yast_inf_finish.ycp)

-------------------------------------------------------------------
Thu Apr 17 17:15:02 CEST 2008 - locilka@suse.cz

- Added more debugging messages into ImageInstallation module.

-------------------------------------------------------------------
Thu Apr 17 14:01:46 CEST 2008 - locilka@suse.cz

- Added image-downloading progress (reusing existent progress bar).
- 2.16.37

-------------------------------------------------------------------
Wed Apr 16 14:20:06 CEST 2008 - locilka@suse.cz

- Running runlevel proposal after software proposal (bnc #380141).
- Using new possibility to disable and then reenable package
  callbacks (system_analysis, deploy_images).

-------------------------------------------------------------------
Tue Apr 15 11:45:18 CEST 2008 - locilka@suse.cz

- ImageInstallation tries to find details-<arch>.xml, then
  details.xml to provide useful progress while deploying images.
- 2.16.36

-------------------------------------------------------------------
Tue Apr 15 10:22:04 CEST 2008 - mvidner@suse.cz

- Enable printing the last few debugging log messages in the crash
  handler, even if Y2DEBUG is not set (fate#302166).
- 2.16.35

-------------------------------------------------------------------
Mon Apr 14 16:44:09 CEST 2008 - locilka@suse.cz

- Fixed typo in inst_network_check (bnc #379491).
- Fixed help for inst_mode (bnc #374360).

-------------------------------------------------------------------
Mon Apr 14 13:54:42 CEST 2008 - locilka@suse.cz

- Modifying SystemFilesCopy::CopyFilesToSystem to newly accept
  a parameter which defines where to extract cached files
  (fate #302980).
- Caching system files in the System Analysis dialog.
- Some better texts (bnc #377959).
- Better text for Software Selection dialog (bnc #379157).
- 2.16.34

-------------------------------------------------------------------
Fri Apr 11 18:21:53 CEST 2008 - locilka@suse.cz

- Changing Accept buttons to Install, Update and OK (FATE #120373).

-------------------------------------------------------------------
Fri Apr 11 17:55:32 CEST 2008 - locilka@suse.cz

- Added another per-image progress into the Installation images
  deployment (it requires details.xml).
- 2.16.33

-------------------------------------------------------------------
Fri Apr 11 15:33:17 CEST 2008 - juhliarik@suse.cz

- Added loading kernel via kexec (fate #303395)

-------------------------------------------------------------------
Thu Apr 10 12:02:07 CEST 2008 - locilka@suse.cz

- Filtering installation imagesets using the default architecture.
- Installation from images sets the download area (SourceManager).
- Removing image after it is deployed.
- Preparing image installation dialog for two progress-bars.
- 2.16.32

-------------------------------------------------------------------
Wed Apr  9 16:39:36 CEST 2008 - jsrain@suse.cz

- handle compressed logs properly at the end of first stage
  installation (fate #300637)
- 2.16.31

-------------------------------------------------------------------
Tue Apr  8 19:40:58 CEST 2008 - locilka@suse.cz

- Adjusted control file to sort installation overview via
  presentation_order and propose it via the real appearance.
- Fixed selecting the right imageset - the rule is currently that
  all patterns in imageset must be selected for installation
  (bnc #378032).

-------------------------------------------------------------------
Mon Apr  7 15:20:14 CEST 2008 - locilka@suse.cz

- Added new control file entry kexec_reboot that defines whether
  kexec should be used instead of reboot at the end of the first
  stage installation (FATE #303395).

-------------------------------------------------------------------
Fri Apr  4 17:02:23 CEST 2008 - locilka@suse.cz

- Improved user-feedback during automatic configuration.
- 2.16.30

-------------------------------------------------------------------
Fri Apr  4 14:06:22 CEST 2008 - jsrain@suse.cz

- added restart handling for live installation

-------------------------------------------------------------------
Wed Apr  3 16:40:16 CEST 2008 - locilka@suse.cz

- Removed Winkeys support during installation (bnc 376248).
- Fixed the decision-making process which images fits the best.
- Added new control file entries to adjust the Community
  Repositories and Add-Ons during installation.
- Cosmetic changes when initializing the wizard steps according to
  control file.
- Fixed untarring bzip2 or gzip-based images.
- Changed instalation from images to count the best image-set
  from patterns (list of patterns in image-set) in images.xml.
- 2.16.29

-------------------------------------------------------------------
Tue Apr  1 13:12:00 CEST 2008 - locilka@suse.cz

- Automatic configuration can be newly defined by control file. Two
  new variables have been added enable_autoconfiguration and
  autoconfiguration_default.
- New functionality to select the best-matching image for image
  installation if more than one fit.
- 2.16.28

-------------------------------------------------------------------
Tue Apr  1 12:36:52 CEST 2008 - jsrain@suse.cz

- added live installation workflow to default control file
- updated inst_finish clients handling for live installation

-------------------------------------------------------------------
Tue Apr  1 10:15:34 CEST 2008 - jsrain@suse.cz

- merged texts from proofread

-------------------------------------------------------------------
Mon Mar 31 16:42:40 CEST 2008 - locilka@suse.cz

- There are currently two possible patterns/desktops that can use
  kdm: kde4-kdm and kdebase3-kdm (bnc #372506).

-------------------------------------------------------------------
Fri Mar 28 13:33:31 CET 2008 - locilka@suse.cz

- Automatic configuration has been moved from the end of the first
  stage to the second stage. It's non-interactive (FATE #303396).
- Fixed installation from images (FATE #303554).
- ImageInstallation can newly handle .lzma images.
- 2.16.27

-------------------------------------------------------------------
Thu Mar 27 13:37:02 CET 2008 - locilka@suse.cz

- Fixed ZMD service handling, the correct name is novell-zmd
  (bnc #356655).

-------------------------------------------------------------------
Wed Mar 26 11:21:18 CET 2008 - locilka@suse.cz

- Added new entry to control file root_password_as_first_user to
  make it configurable (bnc #359115 comment #14).
- Control file modified to call installation-from-images clients.

-------------------------------------------------------------------
Tue Mar 25 13:12:39 CET 2008 - locilka@suse.cz

- Using Image-Installation clients (done by jsrain).
- Store/Restore resolvable-state functions added into
  ImageInstallation module.

-------------------------------------------------------------------
Fri Mar 21 10:48:20 CET 2008 - locilka@suse.cz

- Dropping keep_installed_patches support from control file as it
  is currently handled by libzypp itself (bnc #349533).

-------------------------------------------------------------------
Thu Mar 20 10:27:09 CET 2008 - locilka@suse.cz

- Added system_settings_finish call to the inst_finish
  (bnc #340733).

-------------------------------------------------------------------
Wed Mar 19 17:27:30 CET 2008 - locilka@suse.cz

- Agent anyxml has been renamed to barexml as it can't really read
  all possible XML files (bnc #366867)

-------------------------------------------------------------------
Wed Mar 19 13:53:05 CET 2008 - locilka@suse.cz

- When checking whether to run the second stage, considering also
  autoinstallation, not only installation (bnc #372322).
- 2.16.26

-------------------------------------------------------------------
Tue Mar 18 18:19:00 CET 2008 - locilka@suse.cz

- Fixed writing disabled modules and proposals during the
  inst_finish run (bnc #364066).
- Calling pre_umount_finish also in AutoYaST (bnc #372322).
- 2.16.25

-------------------------------------------------------------------
Mon Mar 17 12:43:32 CET 2008 - jsrain@suse.cz

- added 'StartupNotify=true' to the desktop file (bnc #304964)

-------------------------------------------------------------------
Mon Mar 17 11:04:38 CET 2008 - locilka@suse.cz

- Automatic configuration is now disabled for mode update.
- The whole second stage in now disabled for mode update.
- Added help text for "Use Automatic Configuration" check-box.
- 2.16.24

-------------------------------------------------------------------
Fri Mar 14 15:02:27 CET 2008 - locilka@suse.cz

- Added possibility to run automatic configuration instead of the
  whole second stage installation (fate #303396).
- Adjusted RPM dependencies.
- Creating and removing the file runme_at_boot is currently handled
  by YaST (YCP) installation scripts.
- Added new client inst_rpmcopy_secondstage that calls inst_rpmcopy
  because of DisabledModules disabling both first and second stage
  occurency of that script.
- Changed control file to call the new script in second stage.
- 2.16.23

-------------------------------------------------------------------
Mon Mar 10 11:25:57 CET 2008 - locilka@suse.cz

- Disabling the window menu in IceWM preferences to make the
  inst-sys 600 kB smaller (*.mo files). Thanks to mmarek.

-------------------------------------------------------------------
Fri Mar  7 11:35:29 CET 2008 - jsuchome@suse.cz

- control.openSUSE.xml: country_simple is for keyboard and language,
  not for timezone
- added 1st stage step for root password dialog (fate#302980)
- 2.16.22

-------------------------------------------------------------------
Thu Mar 06 10:57:42 CET 2008 - aschnell@suse.de

- call rcnetwork with option onboot during start of second stage
  (bnc #363423)
- 2.16.21

-------------------------------------------------------------------
Wed Mar  5 18:52:30 CET 2008 - locilka@suse.cz

- Remember (first stage) and restore (second stage) DisabledModules
  (bnc #364066).
- 2.16.20

-------------------------------------------------------------------
Wed Mar  5 16:30:22 CET 2008 - locilka@suse.cz

- Using client country_simple instead of timezone and language in
  the installation overview (FATE #302980).
- Using new users client in that overview too (FATE #302980).
- Do not remove already registered installation repositories during
  upgrade if they match the old repositories on system
  (bnc #360109).

-------------------------------------------------------------------
Mon Mar  3 21:12:25 CET 2008 - coolo@suse.de

- trying to change defaults for running gdb (arvin's patch)

-------------------------------------------------------------------
Mon Mar  3 15:17:23 CET 2008 - locilka@suse.cz

- Requiring the latest Language::Set functionality by RPM deps.

-------------------------------------------------------------------
Tue Feb 26 12:39:37 CET 2008 - jsuchome@suse.cz

- functionality of integrate_translation_extension.ycp moved into
  Language::Set, inst_complex_welcome adapted (F#302955)

-------------------------------------------------------------------
Fri Feb 22 11:27:13 CET 2008 - locilka@suse.cz

- "iscsi-client" added into modules to clone (bnc #363229 c#1).
- Removing focus from release notes content to make the default
  button focussed instead (bnc #363976).

-------------------------------------------------------------------
Thu Feb 21 06:26:22 CET 2008 - coolo@suse.de

- don't repeat the header

-------------------------------------------------------------------
Wed Feb 20 10:35:04 CET 2008 - locilka@suse.cz

- Showing release notes in tabs only if more than one product is
  installed (bnc #359137).
- Added better text for the complex welcome dialog (bnc #359528).
- Adjusted RPM dependencies (new Language API, see below).
- 2.16.19

-------------------------------------------------------------------
Wed Feb 20 10:24:26 CET 2008 - jsuchome@suse.cz

- inst_complex_welcome: save keyboard settings (bnc #360559),
  use the API from Language.ycp for generating items

-------------------------------------------------------------------
Fri Feb 15 14:28:45 CET 2008 - jsrain@suse.cz

- updated image-based installatoin not to use any hardcoded
  image names

-------------------------------------------------------------------
Thu Feb 14 11:20:04 CET 2008 - locilka@suse.cz

- Function FileSystemCopy from live-installer has been moved
  to ImageInstallation module (installation).
- Adjusted RPM dependencies (Installation module in yast2).

-------------------------------------------------------------------
Wed Feb 13 14:18:16 CET 2008 - jsrain@suse.cz

- added handling of update initiated from running system

-------------------------------------------------------------------
Tue Feb 12 10:26:15 CET 2008 - locilka@suse.cz

- Added new update_wizard_steps YCP client for easy updating or
  redrawing installation wizard steps from other modules.

-------------------------------------------------------------------
Mon Feb 11 18:28:00 CET 2008 - locilka@suse.cz

- Installation clients 'auth', 'user', and 'root' have been
  disabled by default. First-stage users will enable them only
  if needed.

-------------------------------------------------------------------
Fri Feb 08 13:06:19 CET 2008 - aschnell@suse.de

- during installation allow yast to be started from gdb with
  Y2GDB=1 on kernel command line (fate #302346)

-------------------------------------------------------------------
Fri Feb  8 10:37:02 CET 2008 - locilka@suse.cz

- Umount(s) used with -l and -f params.

-------------------------------------------------------------------
Thu Feb  7 14:19:11 CET 2008 - locilka@suse.cz

- Functionality that integrates the just-selected language
  translation has been moved to integrate_translation_extension
  client to make it available for other modules.
- New label for "Show in Fullscreen" button to better match what
  it really does (bnc #359527).
- Module InstExtensionImage moved to yast2.
- Added new disintegrate_all_extensions client that is called at
  the end of the initial installation to umount and remove all
  integrated inst-sys extensions.
- 2.16.18

-------------------------------------------------------------------
Wed Feb  6 13:23:35 CET 2008 - locilka@suse.cz

- Better /lbin/wget handling in InstExtensionImage.
- Speed-up inst_complex_welcome optimalizations (e.g., skipping
  downloading extension already by Linuxrc)

-------------------------------------------------------------------
Tue Feb  5 16:04:15 CET 2008 - locilka@suse.cz

- Squashfs image needs to be mounted using '-o loop'.
- Displaying busy cursor when downloading the extension.
- 2.16.17

-------------------------------------------------------------------
Mon Feb  4 19:04:29 CET 2008 - locilka@suse.cz

- Modular inst-sys used for localizations (FATE #302955).
- Tabs have been removed from installation proposal.
- 2.16.16

-------------------------------------------------------------------
Fri Feb  1 16:08:26 CET 2008 - locilka@suse.cz

- Added new InstExtensionImage module for integration of modular
  inst-sys images on-the-fly (FATE #302955).

-------------------------------------------------------------------
Thu Jan 31 19:05:49 CET 2008 - aschnell@suse.de

- reflect init-script rename from suse-blinux to sbl
- 2.16.15

-------------------------------------------------------------------
Thu Jan 31 15:02:56 CET 2008 - jsuchome@suse.cz

- call users_finish.ycp from inst_finish.ycp (FATE #302980)

-------------------------------------------------------------------
Thu Jan 31 12:58:42 CET 2008 - locilka@suse.cz

- Fixed inst_restore_settings client: NetworkDevices are now
  NetworkInterfaces.
- 2.16.14

-------------------------------------------------------------------
Thu Jan 31 11:14:46 CET 2008 - locilka@suse.cz

- Added docu. for *_finish scripts (needed for FATE #302980).
- Welcome dialog can newly show the license according to the just
  selected language and also show other lozalizations if needed.
- 2.16.13

-------------------------------------------------------------------
Wed Jan 30 15:22:29 CET 2008 - aschnell@suse.de

- Use icewm instead of fvwm during installation (bnc #357240)
- 2.16.12

-------------------------------------------------------------------
Wed Jan 30 14:15:50 CET 2008 - fehr@suse.de

- Add installation step for disk partitioning between time zone
  and software selection
- put user config after disk partitioning

-------------------------------------------------------------------
Wed Jan 30 09:51:42 CET 2008 - locilka@suse.cz

- Added -noreset option to the VNC startup script (bnc #351338).
- Added inst_user_first.ycp call to the control file right before
  the installation proposal.
- Fixed visibility of ZMD Turnoff checkbox (bnc #356655).

-------------------------------------------------------------------
Tue Jan 29 17:34:03 CET 2008 - locilka@suse.cz

- New desktop selection dialog without system task combo-boxes.
  System selection with icons (bnc #356926).
- More UI checking in dialogs.
- Unified DefaultDesktop module and software/desktop selection
  dialog in installation.

-------------------------------------------------------------------
Mon Jan 28 13:00:19 CET 2008 - aschnell@suse.de

- support Qt and Gtk frontend in startup scripts
- hack for key-autorepeat during installation (bnc #346186)
- 2.16.11

-------------------------------------------------------------------
Fri Jan 25 13:35:13 CET 2008 - locilka@suse.cz

- Reduced Wizard redrawing in the installation workflow.

-------------------------------------------------------------------
Thu Jan 24 15:21:39 CET 2008 - aschnell@suse.de

- start service brld before suse-blinux (bug #354769)
- 2.16.10

-------------------------------------------------------------------
Mon Jan 21 11:05:16 CET 2008 - kmachalkova@suse.cz

- Re-enabled thread support for ncurses UI in YaST2.call
  (bug #164999, FaTE #301899)

-------------------------------------------------------------------
Mon Jan 21 10:53:50 CET 2008 - locilka@suse.cz

- Release Notes UI facelifting.
- Splitting Welcome script dialog single-loop into functions.

-------------------------------------------------------------------
Wed Jan 16 15:49:59 CET 2008 - locilka@suse.cz

- Calling SetPackageLocale and SetTextLocale in the initial
  installation dialog (selecting language) (#354133).

-------------------------------------------------------------------
Mon Jan 14 13:39:00 CET 2008 - locilka@suse.cz

- Added new Language/Keyboard/License dialog (FATE #302957).
- Updated control files.
- 2.16.9

-------------------------------------------------------------------
Thu Jan 10 14:08:17 CET 2008 - locilka@suse.cz

- Extended system type and software selection dialog. Added base
  pattern (selected desktop) description, helps, default status
  for secondary selections, ...
- Added possibility to control visibility of Online Repositories
  via the installation control file (hidden by default).
- Added more control-file documentation.

-------------------------------------------------------------------
Tue Dec 18 16:54:39 CET 2007 - locilka@suse.cz

- Added new desktop and software selection dialog.
- 2.16.8

-------------------------------------------------------------------
Mon Dec 17 11:08:42 CET 2007 - locilka@suse.cz

- Hidden Mouse-probing busy popup.
- New YCP module InstData stores the installation data that should
  be shared among the installation clients.
- Installation repository initialization moved to the unified
  progress when probing the system.
- System analysis has been split into two scripts: inst_mode and
  inst_system_analysis to make the maintenance easier (also in
  control file).
- 2.16.7

-------------------------------------------------------------------
Thu Dec 13 14:25:30 CET 2007 - locilka@suse.cz

- Added a possibility to stop and disable the ZMD service in the
  last (congratulate) dialog of installation (FATE #302495).
- Adjusted the SLES control file: module arguments
  'show_zmd_turnoff_checkbox' and 'zmd_turnoff_default_state'.

-------------------------------------------------------------------
Mon Dec 10 12:13:14 CET 2007 - locilka@suse.cz

- Removed dependency on yast2-country, added dependency on
  yast2-country-data.

-------------------------------------------------------------------
Wed Dec  5 11:13:05 CET 2007 - mzugec@suse.cz

- description says network cards are wireless (#346133)

-------------------------------------------------------------------
Mon Dec  3 16:49:46 CET 2007 - locilka@suse.cz

- Installation Mode dialog adapted to new bright and better mod_UI.
- Using informative icon in some inst_network_check script.
- 2.16.6

-------------------------------------------------------------------
Mon Dec  3 14:34:38 CET 2007 - locilka@suse.cz

- Installation Mode dialog adapted to new mod-UI and to new
  Image-Dimming support in UI.

-------------------------------------------------------------------
Thu Nov 29 16:27:59 CET 2007 - locilka@suse.cz

- Using Progress::NewProgressIcons to show icons during the network
  setup in first stage and during system probing.

-------------------------------------------------------------------
Tue Nov 27 19:14:15 CET 2007 - sh@suse.de

- Use string ID "contents" rather than YCPSymbol `contents
  for Wizard ReplacePoint
- 2.16.5

-------------------------------------------------------------------
Fri Nov 23 13:36:54 CET 2007 - locilka@suse.cz

- Using translations for inst_finish steps (#343783).
- 2.16.4

-------------------------------------------------------------------
Tue Nov 20 11:08:23 CET 2007 - locilka@suse.cz

- Shutting down all dhcpcd clients when reconfiguring network in
  the first stage and when finishing the installation (#308577).
- 'Copy 70-persistent-cd.rules' functionality has been moved here
  from yast2-network (#328126).

-------------------------------------------------------------------
Mon Nov 19 15:35:10 CET 2007 - locilka@suse.cz

- Fixed busy texts for restarting YaST vs. finishing the instal.
- Unified used terminology (repositories) (FATE #302970).

-------------------------------------------------------------------
Tue Nov 13 13:54:13 CET 2007 - locilka@suse.cz

- Script copy_files_finish.ycp cleaned up.

-------------------------------------------------------------------
Fri Nov  9 13:30:34 CET 2007 - locilka@suse.cz

- Boot Installed System option has been removed (#327505).
- Installation Mode dialog has been redesigned using
  self-descriptive icons for all options.
- Return value from inst_repair is evaluated, error is reported in
  case of failure.
- 2.16.3

-------------------------------------------------------------------
Fri Nov  2 16:31:06 CET 2007 - locilka@suse.cz

- Adjusted RPM dependencies (Internet module has been moved from
  yast2-network to yast2).

-------------------------------------------------------------------
Tue Oct 30 17:26:51 CET 2007 - locilka@suse.cz

- Modules Hotplug and HwStatus moved to yast2.rpm to remove
  dependency of storage on installation.
- 2.16.2

-------------------------------------------------------------------
Wed Oct 24 16:32:41 CEST 2007 - locilka@suse.cz

- Changes in StorageDevice module API (#335582).
- 2.16.1

-------------------------------------------------------------------
Mon Oct 15 16:00:06 CEST 2007 - locilka@suse.cz

- Abort the installation instead of halting the system in case of
  declining the license when installing from LiveCD (#330730).

-------------------------------------------------------------------
Thu Oct 11 15:00:03 CEST 2007 - jsrain@suse.cz

- show release notes properly in live installation (#332862)

-------------------------------------------------------------------
Wed Oct  3 17:50:11 CEST 2007 - locilka@suse.cz

- Added "Network Type" information to the First Stage Network Setup
- 2.16.0

-------------------------------------------------------------------
Wed Oct  3 09:53:55 CEST 2007 - mvidner@suse.cz

- Do not try to package COPYRIGHT.english, it is gone from
  devtools (#299144).

-------------------------------------------------------------------
Tue Oct  2 16:04:55 CEST 2007 - ug@suse.de

- typo fixed (#328172)

-------------------------------------------------------------------
Mon Sep 24 16:43:11 CEST 2007 - locilka@suse.cz

- Changed default delete_old_packages back to 'true' after finding
  and fixing all remaining issues with 'false' (changed by coolo)
- Added new option 'online_repos_preselected' into the control file
  to make default status of Online Repositories easily configurable
  (#327791).
- Initializing the default behavior of Online Repositories in
  inst_features according to the control file (#327791).
- 2.15.54

-------------------------------------------------------------------
Fri Sep 21 16:35:18 CEST 2007 - locilka@suse.cz

- Start dhcpcd using WFM instead of SCR (#326342).
- 2.15.53

-------------------------------------------------------------------
Fri Sep 21 09:53:37 CEST 2007 - locilka@suse.cz

- When normal umount at the end of the installation fails, try
  at least: sync, remount read-only, umount --force.
- Report all services running in the installation directory
  (both #326478).
- 2.15.52

-------------------------------------------------------------------
Thu Sep 20 12:23:01 CEST 2007 - locilka@suse.cz

- Changed inst_upgrade_urls to add sources not enabled during the
  upgrade in a disabled state instead of ignoring them (#326342).
- 2.15.51

-------------------------------------------------------------------
Tue Sep 18 19:50:52 CEST 2007 - locilka@suse.cz

- Fixed tar syntax: --ignore-failed-read param. position (#326055).
- 2.15.50

-------------------------------------------------------------------
Thu Sep 13 16:18:30 CEST 2007 - locilka@suse.cz

- Fixed inst_upgrade_urls to re-register sources with their
  repository names taken from the upgraded system (#310209).
- 2.15.49

-------------------------------------------------------------------
Tue Sep 11 20:03:02 CEST 2007 - aschnell@suse.de

- don't swapoff after 1st stage installation (bug #308121)
- 2.15.48

-------------------------------------------------------------------
Tue Sep 11 11:07:20 CEST 2007 - locilka@suse.cz

- Calling ntp-client_finish instead of ntp_client_finish in the
  inst_finish script (#309430).

-------------------------------------------------------------------
Wed Sep  5 14:48:33 CEST 2007 - locilka@suse.cz

- Reinitializing variable for skipping add-on-related clients with
  its default value in inst_system_analysis (#305554).
- 2.15.47

-------------------------------------------------------------------
Wed Sep  5 13:24:32 CEST 2007 - jsrain@suse.cz

- removed inst_fam.ycp (also from control files) (#307378)

-------------------------------------------------------------------
Mon Sep  3 12:45:41 CEST 2007 - locilka@suse.cz

- Creating symlinks to .curlrc and .wgetrc files from the root.
- Adjusting RPM dependencies (yast2-core, new builtin 'setenv').
- Adjusting ENV variables with proxy settings (all three #305163).
- Writing also proxy setting into Install.inf (#298001#c5).
- 2.15.46

-------------------------------------------------------------------
Fri Aug 31 16:26:07 CEST 2007 - locilka@suse.cz

- Calling ntp_client_finish client at the end of the installation
  (#299238#c9).
- 2.15.45

-------------------------------------------------------------------
Fri Aug 24 09:25:53 CEST 2007 - locilka@suse.cz

- Changing forgotten "catalogs" to "initializing..." (#302384).
- 2.15.44

-------------------------------------------------------------------
Tue Aug 21 16:10:16 CEST 2007 - locilka@suse.cz

- Fixed evaluating of "enabled" tag in map of repositories in
  inst_upgrade_urls (#300901).
- Added ssh_host_dsa_key ssh_host_dsa_key.pub ssh_host_rsa_key
  ssh_host_rsa_key.pub to be optionally copied as well as the SSH1
  keys (#298798).
- Allowing to abort the "System Probing" dialog (#298049).
- 2.15.43

-------------------------------------------------------------------
Wed Aug 15 17:30:06 CEST 2007 - mzugec@suse.cz

- mark string for translation (#300268)

-------------------------------------------------------------------
Fri Aug 10 11:19:36 CEST 2007 - locilka@suse.cz

- Using "Online Repositories" for Internet/Web-based/Additional/...
  repositories downloaded from web during the first stage
  installation (#296407).
- 2.15.42

-------------------------------------------------------------------
Wed Aug  8 12:35:28 CEST 2007 - jsrain@suse.cz

- show reboot message within live installation without timeout
  (#297691)
- 2.15.41

-------------------------------------------------------------------
Mon Aug  6 08:58:02 CEST 2007 - locilka@suse.cz

- Renamed product/default repositories check-box to "Add Internet
  Repositories Before Installation" (#297580).
- Added help for that check-box (#296810).
- First stage network setup dialog - changes in dialog alignment
  (#295043).
- Initialize mouse after installation steps are displayed (#296406)
- 2.15.40

-------------------------------------------------------------------
Thu Aug  2 08:53:56 CEST 2007 - jsrain@suse.cz

- do not show "Clone" check box in live installation
- 2.15.39

-------------------------------------------------------------------
Wed Aug  1 11:00:15 CEST 2007 - locilka@suse.cz

- Changing remote repositories link to http://download.opensuse.org
  (#297628)

-------------------------------------------------------------------
Wed Aug  1 10:33:45 CEST 2007 - mvidner@suse.cz

- Removed Provides/Obsoletes for ancient yast package names,
  with the devel-doc subpackage they broke yast2-schema build.
- 2.15.38

-------------------------------------------------------------------
Tue Jul 31 11:29:53 CEST 2007 - lslezak@suse.cz

- inst_extrasources - register the extra repositories in content
  file automatically without asking user (#290040), do not download
  metadata from the extra sources (offline registration) (#290040,
  #288640)

-------------------------------------------------------------------
Mon Jul 30 12:38:31 CEST 2007 - locilka@suse.cz

- Added inst_upgrade_urls client which offers URLs used on the
  system to be used during the upgrade as well (FATE #301785).
- Calling the client from control file.
- Adjusted RPM dependencies (.anyxml SCR agent).
- 2.15.37

-------------------------------------------------------------------
Sun Jul 29 22:39:31 CEST 2007 - locilka@suse.cz

- Fixed curl parameters for network test in first stage (#295484).

-------------------------------------------------------------------
Thu Jul 26 17:51:29 CEST 2007 - mzugec@suse.cz

- set variables VNC and USE_SSH in S07-medium (#294485)
- 2.15.36

-------------------------------------------------------------------
Wed Jul 25 12:48:50 CEST 2007 - mvidner@suse.cz

- startup scripts: Call initviocons only if it exists (#173426).
- 2.15.35

-------------------------------------------------------------------
Wed Jul 25 10:58:29 CEST 2007 - locilka@suse.cz

- Renamed yast2-installation-doc to yast2-installation-devel-doc
  (FATE #302461).
- Removed ping-based internet test from the First-stage network
  setup test.
- Sped up internet test by adding timeouts and by downloading only
  the page header.
- Added help texts to the network setup dialogs.

-------------------------------------------------------------------
Tue Jul 24 13:20:36 CEST 2007 - locilka@suse.cz

- Control file: Unified wizard step names with dialogs, removed
  Clean Up step part of the Online Update is now Registration
  (#293095).
- Call inst_network_check (and setup) only in Add-On products
  and/or Additional Product Sources were requested to be used
  (#293808).

-------------------------------------------------------------------
Tue Jul 24 10:48:02 CEST 2007 - locilka@suse.cz

- Splitting auto-generated documentation into separate package
  yast2-installation-doc (FATE #302461).
- 2.15.34

-------------------------------------------------------------------
Thu Jul 19 16:36:19 CEST 2007 - locilka@suse.cz

- If network setup in the first-stage installation is cancelled,
  return to the previous dialog (network check).
- Several minor updates of the network setup workflow (#292379).
- 2.15.33

-------------------------------------------------------------------
Wed Jul 18 10:54:26 CEST 2007 - locilka@suse.cz

- New progress and help messages when initializing the second
  stage (#292617).
- More debugging in switch_scr_finish.

-------------------------------------------------------------------
Thu Jul 12 12:59:32 CEST 2007 - locilka@suse.cz

- Client inst_productsources.ycp moved to yast2-packager.
- Changed link to list of servers in control file.
- Adjusted RPM dependencies.
- Installation sources are now Repositories.
- 2.15.32

-------------------------------------------------------------------
Wed Jul 11 09:09:58 CEST 2007 - locilka@suse.cz

- Changed default delete_old_packages to 'false'.

-------------------------------------------------------------------
Wed Jul  4 16:16:37 CEST 2007 - locilka@suse.cz

- Fixed workflow when user selects to Boot the installed system and
  then cancels that decision.
- 2.15.31

-------------------------------------------------------------------
Mon Jul  2 15:38:27 CEST 2007 - locilka@suse.cz

- Applied patch from sassmann@novell.com for PS3 support with
  576x384 resolution (#273147).

-------------------------------------------------------------------
Fri Jun 29 11:50:47 CEST 2007 - locilka@suse.cz

- Extended "Suggested Installation Sources" to support two levels
  of linking. First link contains list of links to be downloaded
  in order to get lists of suggested repositories.

-------------------------------------------------------------------
Thu Jun 28 21:34:19 CEST 2007 - jsrain@suse.cz

- updated for live CD installation

-------------------------------------------------------------------
Thu Jun 21 17:38:09 CEST 2007 - adrian@suse.de

- fix changelog entry order

-------------------------------------------------------------------
Thu Jun 21 10:34:10 CEST 2007 - locilka@suse.cz

- Added handling for "Suggested Installation Sources" during the
  first stage installation, initial evrsion (FATE #300898).
- Enhanced SCR-Switch installation-debugger.
- Added case-insensitive filter into the "Suggested Installation
  Sources" dialog.

-------------------------------------------------------------------
Wed Jun 20 13:12:10 CEST 2007 - locilka@suse.cz

- Fixed inst_license to really halt the system when license is
  declined (#282958).
- Fixed writing proxy settings during First-Stage Installation,
  Network Setup. Wrong Proxy::Import keys were used).
- Pre-selecting first connected network card in Network Card dialog
  in First-Stage Installation, Network Setup to avoid confusions.
- Fixed canceled Network Setup not to abort the entire
  installation.

-------------------------------------------------------------------
Fri Jun 15 14:34:01 CEST 2007 - locilka@suse.cz

- Fixing inst_addon_update_sources to initialize the target
  and sources before using Pkg:: builtins (#270899#c29).

-------------------------------------------------------------------
Thu Jun 14 11:28:26 CEST 2007 - locilka@suse.cz

- Enhanced network-test in the fist stage installation, three
  different servers are tested with 'ping' instead of only one.
- Current network settings are logged in case of failed network
  test (both #283841).
- Enhanced network-test in the fist stage installation, three
  different web-servers are tested with curl instead of only one.

-------------------------------------------------------------------
Wed Jun 13 15:44:05 CEST 2007 - locilka@suse.cz

- Implemented new feature that saves the content defined in control
  file from the installation system to the just installed system.
  Function, that does it, is SaveInstSysContent in SystemFilesCopy
  module (FATE #301937).
- Added new entry into the control file that defines what and where
  to save it, initially /root/ -> /root/inst-sys/.
- Adjusted control-file documentation.
- Fixed inst_restore_settings to start SuSEfirewall2_setup if it is
  enabled in the system init scripts to prevent from having
  half-started firewall after YOU kernel-update (#282871).

-------------------------------------------------------------------
Mon Jun 11 18:30:48 CEST 2007 - locilka@suse.cz

- Added lost fix from Andreas Schwab for startup scripts. The patch
  fixes evaluation of bash expressions.
- 2.15.30

-------------------------------------------------------------------
Mon Jun 11 17:55:23 CEST 2007 - locilka@suse.cz

- Adjusted SCR for install.inf to provide read/write access.
- Writing install.inf for save_network script at the end of
  the initial stage.
- Changed internal data structure for NetworkSetup in the initial
  stage.
- Added Internet test to the end of the NetworkSetup in the initial
  stage.
- 2.15.29

-------------------------------------------------------------------
Fri Jun  8 17:52:57 CEST 2007 - locilka@suse.cz

- Added initial implementation of possibility to setup network
  in the first stage installation. New YCP clients have beed added:
  inst_network_check and inst_network_setup. Scripts are called
  from inst_system_analysis before sources are initialized
  (FATE #301967).

-------------------------------------------------------------------
Thu Jun  7 15:08:08 CEST 2007 - locilka@suse.cz

- A new label "Writing YaST Configuration..." used in case of
  restarting system or installation.

-------------------------------------------------------------------
Fri Jun  1 12:41:10 CEST 2007 - mzugec@suse.cz

- use shared isNetworkRunning() function in network_finish
- 2.15.28

-------------------------------------------------------------------
Wed May 30 11:33:52 CEST 2007 - mzugec@suse.cz

- fixed spec requirements

-------------------------------------------------------------------
Mon May 28 16:02:38 CEST 2007 - mzugec@suse.cz

- removed netsetup item from control files

-------------------------------------------------------------------
Mon May 28 13:33:08 CEST 2007 - mzugec@suse.cz

- removed inst_netsetup item from control files

-------------------------------------------------------------------
Sun May 27 14:49:37 CEST 2007 - mzugec@suse.de

- installation network changes:
http://lists.opensuse.org/yast-devel/2007-05/msg00025.html
- 2.15.27

-------------------------------------------------------------------
Tue May 22 10:51:57 CEST 2007 - ug@suse.de

- reactivate hardware detection during autoinstall
- 2.15.26

-------------------------------------------------------------------
Mon May 21 10:40:20 CEST 2007 - locilka@suse.cz

- Fixed release-notes desktop file.
- 2.15.25

-------------------------------------------------------------------
Thu May 17 22:18:29 CEST 2007 - locilka@suse.cz

- Progress dialog for initializing installation sources.
- 2.15.24

-------------------------------------------------------------------
Tue May 15 14:14:13 CEST 2007 - locilka@suse.cz

- Changed control file in partitioning/evms_config section from
  'true' to 'false' (#274702).

-------------------------------------------------------------------
Fri May 11 16:30:06 CEST 2007 - locilka@suse.cz

- Removing directories '/var/lib/zypp/cache' and '/var/lib/zypp/db'
  if they exist at the beginning of the installation (#267763).
- 2.15.23

-------------------------------------------------------------------
Thu May 10 17:16:49 CEST 2007 - locilka@suse.cz

- Merged hardware probing (inst_startup) and system probing
  (inst_system_analysis) into one script to have only one progress
  dialog instead of two (#271291).
- openSUSE control file clean-up: The default value for enable_next
  and enable_back is 'yes'. Only few steps do not allow to go back
  (#270893).
- 2.15.22

-------------------------------------------------------------------
Wed May  9 10:25:37 CEST 2007 - locilka@suse.cz

- Safe qouting of bash command in desktop_finish.
- CommandLine for inst_release_notes (#269914).

-------------------------------------------------------------------
Mon May  7 13:43:54 CEST 2007 - ms@suse.de

- don't clobber existing /root/.vnc/passwd file (#271734)

-------------------------------------------------------------------
Wed Apr 18 09:13:10 CEST 2007 - locilka@suse.cz

- Root password dialog has been moved to be the first dialog of the
  second stage installation workflow (FATE #301924).
- "Root Password" step is now called "root Password" (#249706).
- Created new 'Check Installation' entry to the 'Configuration'
  part of the workflow. This section contains setting up network
  if needed, initializing target if needed, and installing
  remaining software (needed by FATE #301924).
- Added new client inst_initialization that creates initialization
  progress UI instead of blank screen.
- 2.15.20

-------------------------------------------------------------------
Tue Apr 17 11:11:37 CEST 2007 - locilka@suse.cz

- Fixed Add-On template to use generic 'control' textdomain
- 2.15.19

-------------------------------------------------------------------
Fri Apr 13 09:45:10 CEST 2007 - locilka@suse.cz

- Replacing networkmanager_proposal with general_proposal (network)
  that includes also IPv6 settings (#263337, #260261).

-------------------------------------------------------------------
Thu Apr 12 11:57:03 CEST 2007 - locilka@suse.cz

- Initialize the target and sources before adding extra sources.
  They needn't be initialized after YaST is restarted during the
  online update (#263289).

-------------------------------------------------------------------
Wed Apr 11 10:21:24 CEST 2007 - locilka@suse.cz

- Release Notes dialog is using a [Close] button if not running in
  installation (#262440).

-------------------------------------------------------------------
Fri Apr  6 16:48:58 CEST 2007 - locilka@suse.cz

- In case of reboot during installation, network services status
  is stored to a reboot_network_settings file and their status
  is restored again when starting the installation after reboot.
  Restoring the status uses Progress library for user feedback
  (#258742).
- Adjusted RPM dependencies.
- 2.15.18

-------------------------------------------------------------------
Thu Apr  5 13:34:48 CEST 2007 - locilka@suse.cz

- Using function PackagesUI::ConfirmLicenses() instead of
  maintaining own code with almost the same functionality (#256627)
- Adjusted RPM dependencies
- Unified inst_startup UI to use the Progress library instead of
  sequence of busy pop-ups.
- Unified inst_system_analysis UI to use the Progress library
  instead of empty dialog.
- 2.15.17

-------------------------------------------------------------------
Wed Apr  4 10:35:55 CEST 2007 - locilka@suse.cz

- Removed IPv6 proposal from installation control file. IPv6
  proposal has been merged into Network Mode proposal (#260261).

-------------------------------------------------------------------
Wed Mar 28 16:17:37 CEST 2007 - locilka@suse.cz

- Adjusted to use WorkflowManager instead AddOnProduct module
  in some cases to make Pattern-based installation and
  configuration workflow (FATE #129).
- Adjusted RPM dependencies and BuildRequires.
- 2.15.16

-------------------------------------------------------------------
Tue Mar 27 14:22:46 CEST 2007 - ms@suse.de

- fixed X11 preparation by checking /etc/reconfig_system (#252763)

-------------------------------------------------------------------
Wed Mar 21 16:47:14 CET 2007 - locilka@suse.cz

- Handling CloneSystem functionality when the client for cloning is
  not installed (checkbox is disabled).

-------------------------------------------------------------------
Mon Mar 19 13:09:57 CET 2007 - locilka@suse.cz

- Creating an empty /etc/sysconfig/displaymanager in desktop_finish
  if the sysconfing doesn't exist (minimal installation).
- Handling missing .proc.parport.devices agent (RPM recommends
  yast2-printer for that).

-------------------------------------------------------------------
Tue Mar 13 13:43:42 CET 2007 - locilka@suse.cz

- Reboot in case of the declined license during the initial
  installation (#252132).

-------------------------------------------------------------------
Mon Mar 12 08:44:19 CET 2007 - locilka@suse.cz

- Modules 'Product' and 'Installation' (installation settings) were
  moved from 'yast2-installation' to 'yast2' to minimize
  cross-package dependencies.
- Adjusted package dependencies.
- 2.15.15

-------------------------------------------------------------------
Fri Mar  9 10:05:20 CET 2007 - locilka@suse.cz

- Module InstShowInfo has been moved from yast2-installation to
  yast2-packager because this module is used by Add-Ons and
  installation sources only.
- Adjusted RPM Requires (yast2-packager >= 2.15.22).
- 2.15.14

-------------------------------------------------------------------
Thu Mar  8 16:59:35 CET 2007 - locilka@suse.cz

- Module GetInstArgs moved from yast2-installation to yast2, many
  clients required yast2-installation only because of this module.

-------------------------------------------------------------------
Thu Mar  8 14:45:39 CET 2007 - locilka@suse.cz

- Tag 'PATTERNS' in product content file is depracated by
  'REQUIRES' and/or 'RECOMMENDS' tag (#252122).

-------------------------------------------------------------------
Tue Mar  6 16:44:49 CET 2007 - kmachalkova@suse.cz

- Do not export LINES and COLUMNS variables, so that terminal
  resize event is handled correctly (#184179)

-------------------------------------------------------------------
Tue Mar  6 16:44:48 CET 2007 - locilka@suse.cz

- AddOnProduct and ProductLicense finally moved to yast2-packager
  from yast2-installation to avoid build cycles.
- 2.15.13

-------------------------------------------------------------------
Mon Mar  5 17:14:58 CET 2007 - locilka@suse.cz

- Moving AddOnProduct module back to yast2-installation because
  this module is needed in the second-stage installation.
- AddOnProduct-related testsuites moved back to yast2-installation.
- 2.15.12

-------------------------------------------------------------------
Mon Mar  5 12:58:21 CET 2007 - locilka@suse.cz

- Adding new installation client mouse_finish which is called
  before SCR is switched. This removes the dependency of
  yast2-installation on yast2-mouse.
- 2.15.11

-------------------------------------------------------------------
Fri Mar  2 15:27:14 CET 2007 - locilka@suse.cz

- Providing feedback (busy message) in inst_restore_settings.
  Starting network by calling 'network start' with timeout.
- Adding yast2-bootloader into required packages because it is
  needed after the SCR is switched into the installed system just
  before reboot (#249679).
- Added more logging into inst_system_analysis (booting installed
  system).
- 2.15.10

-------------------------------------------------------------------
Wed Feb 28 14:11:16 CET 2007 - jsrain@suse.cz

- added more logging to umount_finish (#247594)

-------------------------------------------------------------------
Mon Feb 26 16:03:42 CET 2007 - jsrain@suse.cz

- updated popup in case of license is not accepted (#162499)

-------------------------------------------------------------------
Thu Feb 22 13:52:12 CET 2007 - locilka@suse.cz

- Splitting installation_worker (main installation script) into
  inst_worker_initial and inst_worker_continue.
- Testsuites related to Add-Ons moved to yast2-add-on package.
- 2.15.9

-------------------------------------------------------------------
Wed Feb 21 17:24:30 CET 2007 - locilka@suse.cz

- Added documentation for silently_downgrade_packages and
  keep_installed_patches control file entries (plus their reverse
  lists) (FATE #301990, Bugzilla #238488).

-------------------------------------------------------------------
Mon Feb 19 16:00:23 CET 2007 - locilka@suse.cz

- More concrete fix of bug #160301: Displaying information about
  how to continue the second stage installation if SSH is the only
  installation method. This informational pop-up has disabled
  time-out (#245742).
- Moving parts of installation_worker script to includes based on
  in which installation stage they are used.

-------------------------------------------------------------------
Fri Feb 16 16:18:28 CET 2007 - locilka@suse.cz

- Add-Ons moved to a new package yast2-add-on-2.15.0 (#238673)

-------------------------------------------------------------------
Thu Feb 15 12:21:46 CET 2007 - locilka@suse.cz

- New entries silently_downgrade_packages, plus reverse list, and
  keep_installed_patches, plus reverse list, were added into SLES
  and SLED control files (FATE #301990, Bugzilla #238488).

-------------------------------------------------------------------
Mon Feb 12 13:40:41 CET 2007 - locilka@suse.cz

- Making release_notes modular.
- Rewriting RPM dependencies (#238679).
- Moving parts of installation_worker client into functions.
- Moving Mouse-init functions into inst_init_mouse client.
- Moving Storage-related functions (autoinstall) into
  inst_check_autoinst_mode client.
- Moving vendor client and desktop file to the yast2-update to
  minimize yast2-installation dependencies.
- Remove obsolete /proc/bus/usb mounting (#244950).

-------------------------------------------------------------------
Wed Feb  7 11:01:02 CET 2007 - locilka@suse.cz

- Correct Installation::destdir quoting in .local or .target bash
  commands.
- 2.15.8

-------------------------------------------------------------------
Tue Feb  6 16:29:55 CET 2007 - locilka@suse.cz

- Hide &product; in inst_suseconfig call to remove dependency on
  Product.ycp and not to be so ugly (#241553).

-------------------------------------------------------------------
Mon Feb  5 11:31:52 CET 2007 - locilka@suse.cz

- Store Add-Ons at the end of first stage installation and restore
  them before AutoYaST cloning at the end of the second stage
  installation (bugzilla #187558).
- Set license content before it is displayed for the first time,
  select license language before it is displayed (#220847).
- 2.15.7

-------------------------------------------------------------------
Fri Feb  2 15:25:04 CET 2007 - locilka@suse.cz

- Removing dependency on yast2-slp package.
- Moving all SLP-related functionality to yast2-packager-2.15.7.
- Handling not installed yast2-slp package in Add-Ons (#238680).

-------------------------------------------------------------------
Thu Feb  1 12:41:36 CET 2007 - locilka@suse.cz

- When an Add-On product is added and removed later, correctly
  remove also cached control file of that Add-On (#238307).
- 2.15.6

-------------------------------------------------------------------
Wed Jan 31 09:34:11 CET 2007 - locilka@suse.cz

- Rereading all SCR Agents in case of installation workflow changed
  by Add-On product (#239055).
- Calling PackageLock::Check before Pkg calls (#238556).

-------------------------------------------------------------------
Sun Jan 28 22:27:48 CET 2007 - locilka@suse.cz

- Removed tv and bluetooth hardware proposals from SLES control
  file. There are no such modules in that product (#238759).

-------------------------------------------------------------------
Mon Jan 22 13:46:20 CET 2007 - locilka@suse.cz

- Correct handling of CD/DVD Add-Ons in installation (#237264).
- Fixed switching between Installation Settings tabs in case of
  error in proposal. Every time, only the more-detailed tab is
  selected (#237291).
- Appropriate buttons for Add-Ons dialog for both dialog in
  installation workflow and installation proposal (#237297).
- 2.15.5

-------------------------------------------------------------------
Fri Jan 19 16:25:44 CET 2007 - locilka@suse.cz

- Fixed cancelling of entering a new Add-On (#236315).
- Added zFCP and DASD to installation/update proposal on S/390
  (jsrain) (#160399)
- 2.15.4

-------------------------------------------------------------------
Wed Jan 17 10:50:02 CET 2007 - locilka@suse.cz

- Changed control file documentation for Flexible Partitioning
  (bugzilla #229651 comment #15).
- Changed option <clone_module> "lan" to "networking" (#235457).

-------------------------------------------------------------------
Fri Jan 12 19:05:56 CET 2007 - ms@suse.de

- fixed TERM type setup in case of ssh based installations.
  if the installation is ssh based, TERM is not allowed to
  be overwritten by the value of install.inf. The TERM value
  of install.inf points to the console and not to the remote
  terminal type (#234032)

-------------------------------------------------------------------
Fri Jan 12 17:41:05 CET 2007 - locilka@suse.cz

- control file variable for monthly suse_register run (F#301822)
  (change made by jdsn)

-------------------------------------------------------------------
Thu Jan 11 10:59:40 CET 2007 - locilka@suse.cz

- Changed SLD and SLE control files to reflect demands described in
  bugzilla bug #233156:
  * Old packages are removed by default, only for upgrading from
    SLD 10 or SLE 10, packages are not removed by default.
  * New packages are selected for installation by default, only for
    upgrading from SLD 10 or SLE 10, packages are only updated.
  * Upgrading to new SLE 10 from is only supported from SLES9 and
    SLE 10, upgrading from another product will display warning.

-------------------------------------------------------------------
Sat Jan  6 19:32:23 CET 2007 - ms@suse.de

- fixed usage of fbiterm (#225229)

-------------------------------------------------------------------
Thu Jan  4 14:27:12 CET 2007 - locilka@suse.cz

- Added documentation for new features in control file:
  * boolean delete_old_packages and list of products for which this
    rule is inverted.
  * boolean only_update_selected and list of products for which
    this rule is inverted.
  * list of products supported for upgrade
  (All described in FATE #301844)

-------------------------------------------------------------------
Tue Jan  2 13:07:24 CET 2007 - locilka@suse.cz

- Allowing to add the very same product that has been already
  installed or selected for installation in case the url is
  different than any of the current urls. There can be more sources
  for the product because product urls can be removed and added
  also by inst_source module (#227605).
- Consistent spelling of "Add-On" and "add-on" (#229934).
- 2.15.3

-------------------------------------------------------------------
Tue Dec 12 10:57:21 CET 2006 - locilka@suse.cz

- Consistent spelling of 'AutoYaST' (#221275).

-------------------------------------------------------------------
Mon Dec 11 16:11:21 CET 2006 - locilka@suse.cz

- Handling new flag REGISTERPRODUCT from add-on product content
  file. This flag demands running the registration client after
  an add-on product is installed (on a running system) and demands
  running the registration client even if it is disabled in
  the base-product's control file (during installation)
  (FATE #301312).
- 2.15.2

-------------------------------------------------------------------
Thu Dec  7 18:28:21 CET 2006 - locilka@suse.cz

- Release Notes dialog in the second stage installation now offers
  to select a different language for release notes than the default
  one (#224875).

-------------------------------------------------------------------
Thu Dec  7 10:46:00 CET 2006 - locilka@suse.cz

- Reworked adding and removing Add-Ons during the first stage
  installation. If some Add-Ons are added or removed, the entire
  workflow is created from scratch (#221377).
- Using a separate temporary directory for Add-On licenses not to
  be confused by the previous Add-On.
- Fixed Second Stage Installation script to handle rebooting
  after kernel-patch correctly (#224251).
- Fixed Add-On handling when cancelling adding an Add-On product,
  before that return value from the previous adding was evaluated.
- Fixing some texts (#223880)
- 2.15.1

-------------------------------------------------------------------
Mon Dec  4 16:27:21 CET 2006 - locilka@suse.cz

- Adding support for own help texts for particular submodules in
  installation proposal (FATE #301151). Use key "help" in
  "MakeProposal"'s function result.
- Adding root_password_ca_check item into the globals of control
  file set to true for SLES and false otherwise (FATE #300438).
- A better fix for disabling [Back] button in License Agreement
  dialog when the previous (Language) dialog has been skipped
  (223258).
- 2.15.0

-------------------------------------------------------------------
Mon Dec  4 08:34:02 CET 2006 - lslezak@suse.cz

- "en_EN" -> "en_GB" in list of the preferred languages for EULA

-------------------------------------------------------------------
Thu Nov 23 11:10:14 CET 2006 - locilka@suse.cz

- Disabling [Back] button in License Agreement dialog when the
  previous (Language) dialog has been skipped (223258).
- 2.14.15

-------------------------------------------------------------------
Wed Nov 22 18:51:10 CET 2006 - ms@suse.de

- added hostname/IP information to Xvnc setup (#223266)
- fixed call of initvicons, deactivate s390 exception (#192052)
- 2.14.14

-------------------------------------------------------------------
Tue Nov 21 14:42:50 CET 2006 - locilka@suse.cz

- Reporting the failed or aborted installation only when it has
  been really aborted or when it really failed. YaST or system
  restarts on purpose (online update) are now handled correctly -
  there is no question whether user wants to continue with
  the installation (#222896).
- 2.14.13

-------------------------------------------------------------------
Mon Nov 20 15:25:11 CET 2006 - locilka@suse.cz

- Wider list of extra-sources 56->76 characters (#221984).
- Adding modules listed in Linuxrc entry brokenmodules into the
  /etc/modprobe.d/blacklist file (#221815).
- 2.14.12

-------------------------------------------------------------------
Mon Nov 20 11:49:53 CET 2006 - ms@suse.de

- fixed framebuffer color depth setup (#221139)
- 2.14.11

-------------------------------------------------------------------
Mon Nov 20 08:55:16 CET 2006 - locilka@suse.cz

- Show update-confirmation dialog in Mode::update() only (#221571).
- Pressing [Abort] button in the Add-On dialog during installation
  now opens-up a correct pop-up dialog with correct text (#218677).

-------------------------------------------------------------------
Wed Nov 15 15:30:03 CET 2006 - ms@suse.de

- fixed i810 based installation (#220403)
- 2.14.10

-------------------------------------------------------------------
Wed Nov 15 14:38:21 CET 2006 - locilka@suse.cz

- Defining the minimal size for release_notes pop-up to have the
  minimal size 76x22 or 3/4x2/3 in text mode and 100x30 in graphic
  mode (#221222).

-------------------------------------------------------------------
Wed Nov 15 11:40:48 CET 2006 - locilka@suse.cz

- Restoring the [ Next ] button in the inst_congratlate client when
  the [ Back ] button is pressed (#221190).

-------------------------------------------------------------------
Tue Nov 14 13:20:24 CET 2006 - locilka@suse.cz

- Changes in openSUSE control file (#219878):
  * limit_try_home: 5 GB -> 7 GB
  * root_base_size: 3 GB -> 5 GB

-------------------------------------------------------------------
Thu Nov  9 15:21:14 CET 2006 - locilka@suse.cz

- Always run the fonts_finish's Write() function. Skip running
  "SuSEconfig --module fonts" if script SuSEconfig.fonts does not
  exist (#216079).
- 2.14.9

-------------------------------------------------------------------
Thu Nov  9 10:22:00 CET 2006 - locilka@suse.cz

- Added confirmation dialog into the update workflow on the running
  system before the update really proceeds (#219097).
- confirmInstallation function moved from inst_doit to misc to make
  confirmation dialog possible (#219097).
- Set Product Name only when any Product Name found (#218720).
- 2.14.8

-------------------------------------------------------------------
Fri Nov  3 14:39:53 CET 2006 - locilka@suse.cz

- Preselecting already installed languages in the Language Add-On
  script (FATE #301239) (#217052).
- 2.14.7

-------------------------------------------------------------------
Fri Nov  3 10:17:37 CET 2006 - locilka@suse.cz

- Changed text of question asking whether the second stage
  installation should start again (FATE #300422) in case of
  previous failure or user-abort (#215697).

-------------------------------------------------------------------
Wed Nov  1 17:43:41 CET 2006 - locilka@suse.cz

- "Installation->Other->Boot Installed System->Cancel" now doesn't
  abort the installation but returns to the Installation Mode
  dialog (#216887).
- Correct handling of pressing Cancel or Abort buttons in pop-up
  windows in Add-On installation (#216910).

-------------------------------------------------------------------
Mon Oct 30 15:10:07 CET 2006 - lslezak@suse.cz

- updated inst_extrasources client to not download files from the
  installation sources (#213031)
- requires yast2-pkg-bindings >= 2.13.101
- 2.14.6

-------------------------------------------------------------------
Mon Oct 30 12:59:31 CET 2006 - locilka@suse.cz

- Moving ProductFeatures::Save() from inst_kickoff client to
  save_config_finish - client that is called after the SCR is
  switched to the running system (#209119).
- Calling Storage::RemoveDmMapsTo (device) in after the disks are
  probed in inst_system_analysis (#208222).
- Fixed including packager.

-------------------------------------------------------------------
Thu Oct 26 14:51:12 CEST 2006 - locilka@suse.cz

- Enabling back button in the License Agreement dialog (#215236).
- Adding add-on.rnc for AutoYaST profile validation (#215248).
- Providing an easier switch to disable IPv6 by a new ipv6 client
  in the network proposal (FATE #300604) (mzugec).
- 2.14.5

-------------------------------------------------------------------
Wed Oct 25 16:28:14 CEST 2006 - locilka@suse.cz

- Adding more debugging messages in order to fix random crashing
  of the second stage installation (#214886).

-------------------------------------------------------------------
Tue Oct 24 13:57:57 CEST 2006 - locilka@suse.cz

- Renamed control file control.PROF.xml to control.openSUSE.xml

-------------------------------------------------------------------
Tue Oct 24 10:58:18 CEST 2006 - ms@suse.de

- fixed nic detection (#213870)

-------------------------------------------------------------------
Mon Oct 23 16:04:30 CEST 2006 - locilka@suse.cz

- Added special installation client for Language Add-Ons
  inst_language_add-on and it's XML workflow
  add-on-template_installation.xml for calling this client after
  the Add-On Product is added by the add-on client (FATE #301239).
- Adding add-on client to list of clients that are enabled for
  AutoYaST cloning (bugzilla #198927).
- Added summary of the Release Notes client for the Control Center
  (bugzilla #213878).
- 2.14.4

-------------------------------------------------------------------
Wed Oct 18 16:13:12 CEST 2006 - locilka@suse.cz

- Added a life-belt into the second stage installation. It can be
  restarted under these circumstances:

  1.) User aborts the installation
  2.) Installation process is killed during the installation
  3.) Computer is restarted during the installation (reset)

  The very next time the system is restarted. YaST starts and
  informs user that the previous installation was aborted/failed.
  Then users are asked whether they want to rerun the second stage
  installation (FATE #300422).

- Fixed setting own Y2MAXLOGSIZE up in order to save memory
  requirements during the first stage installation.
- 2.14.3

-------------------------------------------------------------------
Mon Oct 16 13:18:43 CEST 2006 - locilka@suse.cz

- Timeout license in AutoYaST after 2 seconds (#206706).
  This solution doesn't break ncurses.
- 2.14.2

-------------------------------------------------------------------
Mon Oct 16 12:24:10 CEST 2006 - fehr@suse.de

- added new configurable values for LVM/EVMS based proposals
  (feature 300169)
- change evms_config to true

-------------------------------------------------------------------
Mon Oct 16 11:12:51 CEST 2006 - ms@suse.de

- disable oom-killing for X-Server process (#211860)

-------------------------------------------------------------------
Thu Oct 12 16:28:07 CEST 2006 - locilka@suse.cz

- Handle Installation::destdir in *.bash properly (#211576).
- 2.14.1

-------------------------------------------------------------------
Mon Oct  9 16:52:14 CEST 2006 - locilka@suse.cz

- Merged SLES10 SP1 branch to openSUSE 10.2.
- 2.14.0

-------------------------------------------------------------------
Mon Oct  9 09:33:31 CEST 2006 - locilka@suse.cz

- Remove old eula.txt and then copy new one if exists (#208908).
- Using the fullscreen mode again, background images temporarily
  removed from the RPM build (#208307).
- The default "Other Option" is Repair, not Boot (#208841).
- Removed some unneeded imports from inst_clients.
- 2.13.159

-------------------------------------------------------------------
Mon Oct  2 16:44:25 CEST 2006 - locilka@suse.cz

- Merged proofread texts
- 2.13.158

-------------------------------------------------------------------
Mon Oct  2 11:06:29 CEST 2006 - lslezak@suse.cz

- inst_extrasources.ycp - fixed name of the text domain
- 2.13.157

-------------------------------------------------------------------
Wed Sep 27 15:22:15 CEST 2006 - lslezak@suse.cz

- new inst_extrasources.ycp client - add extra installation sources
  during installation (in 2nd stage, after online update)
  (fate #100168, #300910)
- 2.13.156

-------------------------------------------------------------------
Wed Sep 27 09:58:53 CEST 2006 - locilka@suse.cz

- YCP modules that originated at yast2-packager were moved back.
- Usage of dgettext replaced with standard gettext strings.
- Removed yast2-slp and yast2-firewall from build-requirements.
- 2.13.155

-------------------------------------------------------------------
Mon Sep 25 17:45:54 CEST 2006 - locilka@suse.cz

- New icon for Hardware Proposal.
- Root Password dialog moved before Hostname and Domain Name
  (#208032).

-------------------------------------------------------------------
Mon Sep 25 13:21:35 CEST 2006 - locilka@suse.cz

- A bit rewritten code for language selected for second stage of
  update (FATE #300572). Mode::Set is now called before Mode::Get.
- New installation images from jimmac (#203510).
- Timeout and accept the license dialog when installing using
  AutoYaST. By defualt, it's 8 seconds (#206706).
- New busy message when finishing the installation (closing
  sources, etc.).
- 2.13.154

-------------------------------------------------------------------
Mon Sep 25 10:59:16 CEST 2006 - jsrain@suse.cz

- check properly for existing files in /proc (#205408)

-------------------------------------------------------------------
Fri Sep 22 16:01:25 CEST 2006 - jsuchome@suse.cz

- Remember the selected language for update and use it also in the
  second stage (FATE #300572).
- 2.13.153

-------------------------------------------------------------------
Fri Sep 22 14:14:44 CEST 2006 - lslezak@suse.cz

- x11_finish.ycp - removed workaround for #201121

-------------------------------------------------------------------
Fri Sep 22 09:35:36 CEST 2006 - locilka@suse.cz

- Fixed starting Installation in window: Exception for PPC, 832x624
  still runs in fullscreen. Fixed using a fallback image when
  the current resolution is not supported (#207321).
- Fixed counting offset for installation in window. Exceptions are
  now handled correctly (#207310).
- Changed fallback background image - a pure black suits better.
- Visual speeding-up initializing the installation - adding
  a wrapper installation.ycp around installation_worker.ycp client
  to provide UI ASAP.

-------------------------------------------------------------------
Thu Sep 21 16:36:42 CEST 2006 - ms@suse.de

- added patch from Olaf Hering to remove the DefaultColorDepth
  for special fb devices which are not VESA VGA (#207338)

-------------------------------------------------------------------
Tue Sep 19 17:14:28 CEST 2006 - locilka@suse.cz

- Removed Installation background 1600x800 px.
- Added installation background 1280x800 px.

-------------------------------------------------------------------
Mon Sep 18 09:53:18 CEST 2006 - locilka@suse.cz

- Icon for release notes (inst_release_notes).
- List of available SLP sources based on Product Name (SLP label),
  also with filter when more than 15 sources are listed
  (FATE #300619).
- Added background images for installation (thanks to jimmac)
  [1024x768, 1280x1024, 1400x1050, 1600x800, 1600x1200] (Bugzilla
  #203510).
- Replacing "Product %1" with "%1" for list of selected Add-On
  products - the column is already called "Product".
- 2.13.152

-------------------------------------------------------------------
Thu Sep 14 14:45:54 CEST 2006 - locilka@suse.cz

- Finally! Corrected path for importing user-related data to the
  just installed system (FATE #120103, comments #17, #18).

-------------------------------------------------------------------
Thu Sep 14 00:46:19 CEST 2006 - ro@suse.de

- added yast2-core-devel to BuildRequires

-------------------------------------------------------------------
Wed Sep 13 09:27:51 CEST 2006 - locilka@suse.cz

- Calling languages.ycp client has been changed to a function call
  Language::GetLanguagesMap (#204791).
- Added new Requirement: yast2-country >= 2.13.35
- Calling copy_systemfiles_finish from inst_finish (FATE #300421).
- New icon for Finishing Basic Installation dialog.
- Calling new pre_umount_finish client before umount_finish,
  umount_finish closes SCR (#205389).
- Correctly quote files that are added into the temporary archive
  (FATE #300421).
- Removing the leading slashes from filenames when archiving them.
- Reporting error (into log) if save_hw_status_finish.ycp goes
  wrong (partly fixed #205408).
- 2.13.151

-------------------------------------------------------------------
Tue Sep 12 18:40:34 CEST 2006 - locilka@suse.cz

- Found a better place for calling 'inst_pre_install' client, by
  now it is really called...
- Enhanced logging.
- Disabling the License Language combo-box in case of less than
  two languages in it (#203543).

-------------------------------------------------------------------
Tue Sep 12 17:07:19 CEST 2006 - locilka@suse.cz

- Fixed displaying license: Language name should always be either
  shown or the license is disabled as invalid; If there are both
  license.en.txt and license.txt, one of them is hidden because
  they have the very same content; An installation language is also
  pre-selected as a language for a license (if such exists).
- Fixed initializing the known languages via WFM::call("languages")
  (#204791).
- Another icon for Installation Mode dialog, it was the same as for
  Initialization and Analyzing the Computer dialogs.
- 2.13.150

-------------------------------------------------------------------
Mon Sep 11 09:59:15 CEST 2006 - locilka@suse.cz

- Added 'inst_pre_install' and 'copy_systemfiles_finish' clients,
  and module 'SystemFilesCopy' as a solution for FATE requests
  #300421 and #120103, which means that SSH keys are, by now,
  copied from another already installed system (if such exists).
  If there are more installed systems, the best ones are selected
  considering the newest access-time.
- More verbose dialog when initializing the installation (+icon).

-------------------------------------------------------------------
Thu Sep  7 15:13:54 CEST 2006 - locilka@suse.cz

- Added dialog content and help into the initial dialog of add-on
  client. Progress will be even better.
- Temporarily disabled buttons that don't work there.
- Added more "busy messages" into the add-on dialogs.
- Added new functionality for filtering services in SLP services
  table. Allowed characters are "a-zA-Z0-9 .*-".

-------------------------------------------------------------------
Wed Sep  6 17:41:07 CEST 2006 - mvidner@suse.cz

- To allow adding unsigned sources, temporarily "rug set-pref
  security-level none" when syncing in inst_source (#190403).
- 2.13.149

-------------------------------------------------------------------
Wed Sep  6 12:47:51 CEST 2006 - locilka@suse.cz

- No such headline "Mode" in the Installation Settings dialog.
  Help fixed (#203811).
- Added help into the Add-On Product Installation dialog.
- Add and Delete buttons in the same dialog were moved to the left
  side according the YaST style guide.
- Disabling Delete button in case of no Products listed
  (all filed as bug #203809).
- Used a correct (another) icon in License Agreement dialog
  (#203808).

-------------------------------------------------------------------
Mon Sep  4 15:59:47 CEST 2006 - locilka@suse.cz

- Running Installation in Wizard Window (#203510).
- Needed binaries in inst-sys: xquery and fvwm-root.
- Initially, a plain colored image is used as a background.
- 2.13.148

-------------------------------------------------------------------
Mon Sep  4 15:49:40 CEST 2006 - ms@suse.de

- fixed -fp setup of Xvnc (#203531)

-------------------------------------------------------------------
Fri Sep  1 08:48:50 CEST 2006 - locilka@suse.cz

- Fixed Installation Mode dialog to redraw itself only when needed.

-------------------------------------------------------------------
Wed Aug 23 16:59:03 CEST 2006 - locilka@suse.cz

- Added a new debugger tool scr_switch_debugger.ycp that is called
  when switching to the installed system in switch_scr_finish.ycp
  fails (#201058).
- Additionally, YaST logs from installed system are stored under
  the /var/log/YaST2/InstalledSystemLogs/ directory.
- 2.13.147

-------------------------------------------------------------------
Wed Aug 23 16:44:18 CEST 2006 - jsrain@suse.cz

- use version specific Xvnc parameters
- 2.13.146

-------------------------------------------------------------------
Wed Aug 23 13:05:35 CEST 2006 - jsrain@suse.cz

- temporary fix to copy /etc/X11/xorg.conf to the system during
  installation (#201121)
- 2.13.145

-------------------------------------------------------------------
Tue Aug 22 19:26:28 CEST 2006 - mvidner@suse.cz

- test_proposal and test_inst_client: also call
  Mode::SetMode ("installation");

-------------------------------------------------------------------
Tue Aug 22 14:27:53 CEST 2006 - locilka@suse.cz

- New Installation Mode dialog (#156529)
- 2.13.144

-------------------------------------------------------------------
Tue Aug 22 13:41:54 CEST 2006 - jsrain@suse.cz

- weaken dependency on suseRegister (#183656)

-------------------------------------------------------------------
Fri Aug 18 09:49:41 CEST 2006 - jsrain@suse.cz

- fixed building documentation
- 2.13.143

-------------------------------------------------------------------
Thu Aug 10 11:18:24 CEST 2006 - jsrain@suse.cz

- fixed congratulation text for openSUSE (#198252)
- 2.13.142

-------------------------------------------------------------------
Wed Aug  9 15:30:57 CEST 2006 - jsrain@suse.cz

- read info about products from package manager without parsing all
  metadata and reading RPM database (#66046)
- added unzip to Requires (#195911)

-------------------------------------------------------------------
Tue Aug  8 09:54:38 CEST 2006 - jsrain@suse.cz

- fixed 'Requires'
- 2.13.141

-------------------------------------------------------------------
Fri Aug  4 16:33:11 CEST 2006 - jsrain@suse.cz

- updated for X.Org 7
- 2.13.140

-------------------------------------------------------------------
Fri Aug  4 09:21:28 CEST 2006 - jsrain@suse.cz

- moved SLP source scanning to SourceManager.ycp

-------------------------------------------------------------------
Wed Aug  2 14:10:41 CEST 2006 - mvidner@suse.cz

- Added a configure-time check for fvwm directory

-------------------------------------------------------------------
Fri Jul 28 09:42:00 CEST 2006 - jsrain@suse.cz

- offer to eject the CD drive when asking for add-on CD (#181992)

-------------------------------------------------------------------
Thu Jul 27 14:18:01 CEST 2006 - jsrain@suse.cz

- added support for merging multiple proposal items as one proposal
  item (eg. to group langage and keyboard)
- 2.13.139

-------------------------------------------------------------------
Wed Jul 26 09:18:36 CEST 2006 - jsrain@suse.cz

- get version from installed product proper way (#157924)

-------------------------------------------------------------------
Tue Jul 25 14:32:18 CEST 2006 - jsrain@suse.cz

- beep before rebooting the machine during installation (#144614)

-------------------------------------------------------------------
Mon Jul 24 13:56:22 CEST 2006 - jsrain@suse.cz

- fixed error reporting when creating a source (#159695)
- abort installation if package manager initialization fails
  (#167674)
- report proper message if no catalog found via SLP and firewall
  is running (#156444)

-------------------------------------------------------------------
Tue Jul 18 16:57:08 CEST 2006 - jsrain@suse.cz

- fixed displaying catalog selection dialog if multiple catalogs
  found on add-on media (#192761)

-------------------------------------------------------------------
Tue Jul 18 16:14:17 CEST 2006 - jsrain@suse.cz

- fixed vendor URL in congratulate dialog (#187358)
- 2.13.138

-------------------------------------------------------------------
Mon Jul 17 10:12:58 CEST 2006 - jsrain@suse.cz

- check if there are any patches available before offering online
  update (jsuchome)
- merged inst_default_desktop.ycp to desktop_finish.ycp

-------------------------------------------------------------------
Sun Jul 16 08:54:55 CEST 2006 - olh@suse.de

- introduce a Linuxrc::display_ip and use it instead of Arch::s390
- 2.13.137

-------------------------------------------------------------------
Fri Jul 14 15:16:00 CEST 2006 - jsrain@suse.cz

- adapted to changes in yast2-packager
- use only one implementation of product license handling (#191523)
- 2.13.136

-------------------------------------------------------------------
Fri Jul 14 14:51:37 CEST 2006 - olh@suse.de

- move /tmp/vncserver.log to /var/log/YaST2/vncserver.log

-------------------------------------------------------------------
Mon Jul 10 10:47:57 CEST 2006 - jsrain@suse.cz

- correctly import add-on product control file even if no
  additional YaST modules are present on the media (#185768)
- 2.13.135

-------------------------------------------------------------------
Mon Jul 10 09:23:29 CEST 2006 - mvidner@suse.cz

- When running Novell Customer Center Configuration the second time,
  do not add duplicate update sources for graphic card drivers
  (#188572).
- 2.13.134

-------------------------------------------------------------------
Fri Jun 30 11:42:11 CEST 2006 - ug@suse.de

- during autoinstall, timeout early warning popups

-------------------------------------------------------------------
Tue Jun 27 14:02:45 CEST 2006 - mvidner@suse.cz

- Don't show the URL passwords in registration success popup (#186978).
- Include the password in URLs passed to ZMD (#186842).
- Don't log the URL passwords.
- 2.13.133

-------------------------------------------------------------------
Mon Jun 26 08:54:43 CEST 2006 - jsrain@suse.cz

- preselect patterns according to selected desktop (#183944)

-------------------------------------------------------------------
Wed Jun 21 11:03:58 CEST 2006 - jsrain@suse.cz

- display the source URL dialog if adding add-on product update
  source fails in order to allow to enter password (#186804)

-------------------------------------------------------------------
Tue Jun 20 14:50:48 CEST 2006 - mvidner@suse.cz

- When registration succeeds, display only the actually added sources
(#180820#c26).

-------------------------------------------------------------------
Tue Jun 20 14:35:15 CEST 2006 - jsrain@suse.cz

- translate the congratulate string (#186567)

-------------------------------------------------------------------
Mon Jun 19 14:05:21 CEST 2006 - jsrain@suse.cz

- report an error when failed to register the update source for
  an add-on product (#185846)
- 2.13.132

-------------------------------------------------------------------
Mon Jun 19 12:54:36 CEST 2006 - jsrain@suse.cz

- ask about accepting license of add-on product added via the
  /add_on_product file (#186148)
- 2.13.131

-------------------------------------------------------------------
Thu Jun 15 18:47:05 CEST 2006 - mvidner@suse.cz

- Do not complain if ZMD cannot be stopped (#166900).
- When syncing the _original_ installation sources to ZMD,
  temporarily turn off signature checking because the user has
  already decided to trust the sources (#182747).
- SourceManager: factored out the rug pathname.
- 2.13.130

-------------------------------------------------------------------
Thu Jun 15 12:45:27 CEST 2006 - jsrain@suse.cz

- set installation server as host name (not IP address) if it is
  defined as host name during installation (#178933)
- 2.13.129

-------------------------------------------------------------------
Thu Jun 15 10:20:39 CEST 2006 - visnov@suse.cz

- fix the please-wait string

-------------------------------------------------------------------
Wed Jun 14 15:07:04 CEST 2006 - jdsn@suse.de

- added a please-wait string in registration (already translated)
- 2.13.128

-------------------------------------------------------------------
Mon Jun 12 16:07:52 CEST 2006 - mvidner@suse.cz

- Fillup /etc/sysconfig/security:CHECK_SIGNATURES and initialize it
  based on an install time kernel parameter.
- 2.13.127

-------------------------------------------------------------------
Mon Jun 12 13:22:08 CEST 2006 - jdsn@suse.de

- run pango module creation as root (#165891)
- fixed SLE desktop file of suse_register for autoyast (mc, ug)
- 2.13.126

-------------------------------------------------------------------
Fri Jun  9 11:02:57 CEST 2006 - locilka@suse.cz

- Identify the downloaded release notes by the product name during
  the internet test. Changes were made in the module Product
  (#180581).
- 2.13.125

-------------------------------------------------------------------
Thu Jun  8 11:49:04 CEST 2006 - jdsn@suse.de

- create pango modules for registration browser (#165891)
- sync zypp update sources in autoyast mode as well (#181183)
- 2.13.124

-------------------------------------------------------------------
Wed Jun  7 16:15:36 CEST 2006 - jsrain@suse.cz

- avoid adding update source of an add-on product twice during
  installation (#182434)
- 2.13.123

-------------------------------------------------------------------
Tue Jun  6 18:56:57 CEST 2006 - mvidner@suse.cz

- Moved SourceManager + deps from yast2-packager to yast2-installation
  to avoid circular BuildRequires.
- 2.13.122

-------------------------------------------------------------------
Tue Jun  6 18:32:04 CEST 2006 - mvidner@suse.cz

- Call suse_register with --nozypp meaning that we will tell rug
  ourselves which zypp/yum sources it should add. This enables
  rejecting broken or untrusted sources (#180820).
- Moved the major part of Register::add_update_sources to
  SourceManager::AddUpdateSources.
- 2.13.121

-------------------------------------------------------------------
Tue Jun  6 09:53:16 CEST 2006 - jsrain@suse.cz

- sync add-on product source to ZMD (#181743)
- 2.13.120

-------------------------------------------------------------------
Thu Jun  1 17:57:23 CEST 2006 - mvidner@suse.cz

- Do log Report::{Message,Warning,Error} messages by default (#180862).
- 2.13.119

-------------------------------------------------------------------
Thu Jun  1 14:55:44 CEST 2006 - jsrain@suse.cz

- honor UPDATEURLS if installing add-on product in running system
  (#180417)
- 2.13.118

-------------------------------------------------------------------
Wed May 31 12:58:33 CEST 2006 - jsrain@suse.cz

- avoid calling Pkg::SourceStartCache during 1st stage of the
  installation (#178007)
- 2.13.117

-------------------------------------------------------------------
Tue May 30 18:02:54 CEST 2006 - jdsn@suse.de

- set correct title of installation step Customer Center (#179921)
- 2.13.116

-------------------------------------------------------------------
Fri May 26 14:27:56 CEST 2006 - jsrain@suse.cz

- fixed behavior if SLP source detection fails (#179036)
- 2.13.115

-------------------------------------------------------------------
Thu May 25 08:46:56 CEST 2006 - jsrain@suse.cz

- added possibility to specify add-on product URL as command-line
  parameter of add-on.ycp (to run add-on product workflow via
  autorun.sh)
- 2.13.114

-------------------------------------------------------------------
Wed May 24 12:52:21 CEST 2006 - jsrain@suse.cz

- properly integrate YCP code for add-on product installation in
  running system (if YCP code present) (#178311)
- 2.13.113

-------------------------------------------------------------------
Tue May 23 18:58:20 CEST 2006 - jdsn@suse.de

- gray out checkboxes in inst_suse_register when skipping (#178042)
- 2.13.112

-------------------------------------------------------------------
Tue May 23 15:07:42 CEST 2006 - jsrain@suse.cz

- added different desktop files for SLE and BOX/openSUSE
- 2.13.111

-------------------------------------------------------------------
Tue May 23 13:20:03 CEST 2006 - jdsn@suse.de

- fixed layouting in inst_ask_online_update (#177559)

-------------------------------------------------------------------
Fri May 19 17:57:10 CEST 2006 - jdsn@suse.de

- let inst_suse_register ask to install mozilla-xulrunner if
  missing (#175166)
- prevent non-root user to run inst_suse_register (#170736)
- 2.13.110

-------------------------------------------------------------------
Fri May 19 15:36:36 CEST 2006 - jsrain@suse.cz

- more verbose logging of storing hardware status (#170188)
- 2.13.109

-------------------------------------------------------------------
Thu May 18 17:07:13 CEST 2006 - hare@suse.de

- start iscsid if root is on iSCSI (#176804)

-------------------------------------------------------------------
Wed May 17 13:08:52 CEST 2006 - jsrain@suse.cz

- set DISPLAYMANAGER_SHUTDOWN according to control file (#169639)
- 2.13.108

-------------------------------------------------------------------
Tue May 16 13:29:38 CEST 2006 - jsrain@suse.cz

- marked missed text for translation (#175930)
- 2.13.107

-------------------------------------------------------------------
Mon May 15 12:59:58 CEST 2006 - jsrain@suse.cz

- handle additional data for installation restart (#167561)

-------------------------------------------------------------------
Fri May 12 14:11:18 CEST 2006 - jsrain@suse.cz

- initialize callbacks before adding an add-on product, properly
  handle installation sources of add-on products (both if preparing
  AutoYaST configuration (#172837)
- 2.13.106

-------------------------------------------------------------------
Thu May 11 13:50:29 CEST 2006 - jsrain@suse.cz

- do not disable automatic modprobe before adding add-on products
  (#172149)
- 2.13.105

-------------------------------------------------------------------
Thu May 11 12:02:13 CEST 2006 - ms@suse.de

- fixed message text (#172766)

-------------------------------------------------------------------
Thu May 11 09:55:08 CEST 2006 - ms@suse.de

- prevent ssh message from being displayed if vnc+ssh has
  been specified as installation method (#173486)

-------------------------------------------------------------------
Wed May 10 13:40:16 CEST 2006 - jdsn@suse.de

- removed search bar from registration browser (#169092)
- 2.13.104

-------------------------------------------------------------------
Tue May  9 19:35:47 CEST 2006 - jdsl@suse.de

- switched to Enterprise wording for inst_suse_register (#173970)
- 2.13.103

-------------------------------------------------------------------
Tue May  9 19:30:47 CEST 2006 - mvidner@suse.cz

- Save the update sources if registration is done later after the
  installation (#172665).
- When adding upate sources, do not add duplicates (check by the alias
  passed by suse_register on SLE), delete the duplicate beforehand
  (#168740#c3).
- 2.13.102

-------------------------------------------------------------------
Tue May  9 11:32:20 CEST 2006 - mvidner@suse.cz

- Start the network also when doing a remote X11 installation (#165458,
  hare).
- 2.13.101

-------------------------------------------------------------------
Mon May  8 17:32:59 CEST 2006 - jdsl@suse.de

- added hard require from y2-installation to suseRegister (hmuelle)
- added new w3m-jail for registration (#167225)
- fixed passing of url to browser(s) for registration (#167225)
- switched to Enterprise strings for inst_suse_register (shorn)
- 2.13.100

-------------------------------------------------------------------
Thu May  4 14:31:29 CEST 2006 - jsrain@suse.cz

- added congratulate text to the control file (#170881)
- 2.13.99

-------------------------------------------------------------------
Thu May  4 13:10:48 CEST 2006 - jsrain@suse.cz

- disable timeout in popup before installation reboot in case
  of SSH installation (#160301)

-------------------------------------------------------------------
Thu May  4 11:21:32 CEST 2006 - locilka@suse.cz

- include proofread message texts

-------------------------------------------------------------------
Wed May  3 10:26:29 CEST 2006 - locilka@suse.cz

- Busy cursor when "Contacting server" in suse_register (#171061).
- 2.13.97

-------------------------------------------------------------------
Tue May  2 15:25:35 CEST 2006 - locilka@suse.cz

- Display KDE-related help in the Congratulations dialog only
  in case of KDE as the default windowmanager (#170880).
- 2.13.96

-------------------------------------------------------------------
Fri Apr 28 14:10:50 CEST 2006 - locilka@suse.cz

- Proper checking for available network when adding an Add-On
  product. Network-related options are disabled in case of missing
  network both in installation and running system (#170147).
- 2.13.95

-------------------------------------------------------------------
Fri Apr 28 11:32:03 CEST 2006 - jsuchome@suse.cz

- initialize package callbacks for add on product workflow (#170317)
- 2.13.94

-------------------------------------------------------------------
Thu Apr 27 16:50:50 CEST 2006 - mvidner@suse.cz

- Tell libzypp-zmd-backend not to write sources to zypp db,
  we are going to do it ourselves (#170113).
- 2.13.93

-------------------------------------------------------------------
Thu Apr 27 16:03:39 CEST 2006 - jsrain@suse.de

- handle missing SHORTLABEL in content file (#170129)
- 2.13.92

-------------------------------------------------------------------
Thu Apr 27 14:57:23 CEST 2006 - fehr@suse.de

- set limit for separate /home to 14G for SLED (#169232)

-------------------------------------------------------------------
Thu Apr 27 11:16:56 CEST 2006 - ms@suse.de

- removed update_xf86config call, checking for /dev/psaux was
  broken and is no longer needed because the default mouse device
  is /dev/input/mice since many versions now (#168816)

-------------------------------------------------------------------
Thu Apr 27 10:52:08 CEST 2006 - mvidner@suse.cz

- When asking for update URLs, go trough products, not patterns (#169836).
- 2.13.91

-------------------------------------------------------------------
Thu Apr 27 08:34:33 CEST 2006 - locilka@suse.cz

- Making "SLP Catalog" selection bigger (maximum ncurses size)
  (#168718)
- 2.13.90

-------------------------------------------------------------------
Tue Apr 25 22:58:52 CEST 2006 - jsrain@suse.de

- fixed service proposal in SLES control file (#159771)

-------------------------------------------------------------------
Tue Apr 25 16:19:11 CEST 2006 - locilka@suse.cz

- Return `next instead of `ok in case of SLP Add-On Source (#165989)
- 2.13.89

-------------------------------------------------------------------
Mon Apr 24 16:22:14 CEST 2006 - jsrain@suse.de

- GDM is default if both KDE and GNOME installed (#155095)
- 2.13.88

-------------------------------------------------------------------
Mon Apr 24 13:30:50 CEST 2006 - sh@suse.de

- V 2.13.87
- Removed "Disagree with all" button (bug #163001)

-------------------------------------------------------------------
Mon Apr 24 12:35:52 CEST 2006 - ug@suse.de

- 2.13.86

-------------------------------------------------------------------
Mon Apr 24 11:52:47 CEST 2006 - ug@suse.de

- X-SuSE-YaST-AutoInstRequires=lan
  added to desktop file of suse register.
  Otherwise the registration fails.

-------------------------------------------------------------------
Mon Apr 24 09:37:57 CEST 2006 - lnussel@suse.de

- run rcSuSEfirewall2 reload when installing via vnc or ssh (#153467)
- 2.13.85

-------------------------------------------------------------------
Fri Apr 21 23:26:26 CEST 2006 - jsrain@suse.de

- determine base product accordign to flag (#160585)
- 2.13.84

-------------------------------------------------------------------
Fri Apr 21 17:26:15 CEST 2006 - jdsn@suse.de

- added proxy support for registration browser (#165891)
- 2.13.83

-------------------------------------------------------------------
Thu Apr 20 22:22:59 CEST 2006 - jsrain@suse.de

- handle installation restart with repeating last step (#167561)
- 2.13.82

-------------------------------------------------------------------
Thu Apr 20 18:51:55 CEST 2006 - jdsn@suse.de

- proxy support for registration process (#165891)
- disable w3m registration by control variable (aj)
- 2.13.81

-------------------------------------------------------------------
Thu Apr 20 16:09:23 CEST 2006 - mvidner@suse.cz

- When cloning, save installation sources beforehand (#165860).
- 2.13.80

-------------------------------------------------------------------
Wed Apr 19 19:55:47 CEST 2006 - jsrain@suse.de

- restore buttons after calling DASD or zFCP module (#160399)
- 2.13.79

-------------------------------------------------------------------
Wed Apr 19 15:04:03 CEST 2006 - locilka@suse.cz

- Added more debugging messages to the inst_proposal (#162831)
- 2.13.78

-------------------------------------------------------------------
Tue Apr 18 22:58:41 CEST 2006 - jsrain@suse.de

- display proper popup when aborting add-on product installation
  (#159689)

-------------------------------------------------------------------
Tue Apr 18 22:22:02 CEST 2006 - jdsn@suse.de

- in inst_suse_register:
- busy/waiting popups (#163366, #164794)
- text changes (#165509)
- autodisable checkbox "Registration Code" (# 165841)
- error handling in case no browser is available
- cleanup
- 2.13.77

-------------------------------------------------------------------
Tue Apr 18 21:44:45 CEST 2006 - jsrain@suse.de

- do not initialize catalogs before booting installed system (#162899)
- 2.13.76

-------------------------------------------------------------------
Tue Apr 18 18:08:18 CEST 2006 - mvidner@suse.cz

- Do not try to add empty URL as an update source (#165860#c12).

-------------------------------------------------------------------
Tue Apr 18 17:02:05 CEST 2006 - mvidner@suse.cz

- Fixed a typo in the previous change.
- 2.13.75

-------------------------------------------------------------------
Tue Apr 18 14:06:21 CEST 2006 - locilka@suse.cz

- Add-On SLP source was allways returning `back also in case
  of `ok (`next) (#165989)
- 2.13.74

-------------------------------------------------------------------
Tue Apr 18 10:12:19 CEST 2006 - mvidner@suse.cz

- Skip popup and unnecessary work if there are no online update
  sources for add-ons (#167233).
- 2.13.73

-------------------------------------------------------------------
Fri Apr 14 22:25:11 CEST 2006 - jsrain@suse.de

- prevent from changing installation mode and system for update once
  it is selected (#165832)
- added add-on products to installation/update proposal for SLES/SLED
- 2.13.72

-------------------------------------------------------------------
Fri Apr 14 13:19:52 CEST 2006 - lslezak@suse.cz

- call vm_finish client at the end of installation - disable
  some services in Xen domU (#161720, #161721, #161756)
- 2.13.71

-------------------------------------------------------------------
Thu Apr 13 18:17:52 CEST 2006 - jdsn@suse.de

- changed control files according to (#165509)

-------------------------------------------------------------------
Thu Apr 13 10:35:42 CEST 2006 - mvidner@suse.cz

- Do not display errors if language specific release notes are missing
  on the installation source (#165767).
- 2.13.70

-------------------------------------------------------------------
Wed Apr 12 16:24:48 CEST 2006 - jdsn@suse.de

- added missing autoyast entries in suse_register.desktop
- 2.13.69

-------------------------------------------------------------------
Wed Apr 12 12:57:53 CEST 2006 - jsuchome@suse.cz

- control files updated for manual online update run (#165503)
- 2.13.68

-------------------------------------------------------------------
Wed Apr 12 11:39:08 CEST 2006 - ms@suse.de

- fixed displaying ftp password in plaintext in y2start.log (#164824)

-------------------------------------------------------------------
Wed Apr 12 11:05:34 CEST 2006 - mvidner@suse.cz

- Do not mangle the URL obtained from suse_register (#165499).
- 2.13.67

-------------------------------------------------------------------
Wed Apr 12 09:15:48 CEST 2006 - locilka@suse.cz

- fixed Product.ycp - relnotes_url might be defined as an empty
  string (#165314).
- 2.13.66

-------------------------------------------------------------------
Tue Apr 11 22:19:03 CEST 2006 - jsrain@suse.de

- fixed boot if root is on LVM (initialize udev symlinks) (#163073)
- 2.13.65

-------------------------------------------------------------------
Tue Apr 11 16:01:40 CEST 2006 - jdsn@suse.de

- in inst_suse_register:
  - resized popups (hmuelle)
  - new info pupop showing new update server (aj)
  - removed cancel button (#164801, shorn)
- 2.13.64

-------------------------------------------------------------------
Tue Apr 11 11:28:23 CEST 2006 - fehr@suse.de

- flag for evms in control.SLES.xml needs to be true

-------------------------------------------------------------------
Mon Apr 10 17:08:10 CEST 2006 - mvidner@suse.cz

- Add installation sources for online update (#163192).
- 2.13.63

-------------------------------------------------------------------
Fri Apr  7 23:01:33 CEST 2006 - jsrain@suse.de

- provide Product::short_name (#163702)
- 2.13.62

-------------------------------------------------------------------
Fri Apr  7 15:14:01 CEST 2006 - jdsn@suse.de

- fixed evaluation of control file variables (#162988)
- 2.13.61

-------------------------------------------------------------------
Fri Apr  7 09:39:20 CEST 2006 - jsuchome@suse.cz

- 2.13.60

-------------------------------------------------------------------
Thu Apr  6 17:10:07 CEST 2006 - ms@suse.de

- allow huge memory allocations (#151515)

-------------------------------------------------------------------
Thu Apr  6 15:19:13 CEST 2006 - jsuchome@suse.cz

- Product.ycp: read SHORTLABEL value from content file (#163702)

-------------------------------------------------------------------
Wed Apr  5 18:13:11 CEST 2006 - mvidner@suse.cz

- Call SourceManager::SyncYaSTInstSourceWithZMD () in
  inst_rpmcopy(continue) because inst_suse_register does not run
  without a network connection (#156030#c30).

-------------------------------------------------------------------
Wed Apr  5 17:05:27 CEST 2006 - jsrain@suse.de

- do not rewrite log from SCR running in chroot during installation
- fix checking for duplicate sources (#159662)
- 2.13.59

-------------------------------------------------------------------
Tue Apr  4 18:11:34 CEST 2006 - jdsn@suse.de

- fixed w3m registration again (#162462)
- changed Requires to Recommends for suseRegister (hmuelle, aj)
- 2.13.58

-------------------------------------------------------------------
Mon Apr  3 18:27:15 CEST 2006 - jdsn@suse.de

- fixed w3m in ncuses registration (#162462)
- changes in suse_register to test new server side business logic
- 2.13.57

-------------------------------------------------------------------
Mon Apr  3 14:33:44 CEST 2006 - locilka@suse.cz

- Using yast-addon icon in the .desktop file and also in the source
  code (#154930).
- 2.13.56

-------------------------------------------------------------------
Mon Apr  3 14:32:08 CEST 2006 - ug@suse.de

- by default, enable clone box on SLD

-------------------------------------------------------------------
Mon Apr  3 14:22:22 CEST 2006 - ug@suse.de

- uncheck clone checkbox if cloning is greyed out (#162457)

-------------------------------------------------------------------
Fri Mar 31 17:32:03 CEST 2006 - mvidner@suse.cz

- Tell ZMD to get the inst source (#156030)
- No unlocking after all (#160319)
  - Don't reset zypp
  - Reenable Back
  - Fetch update source from suse_resigster and add it
- 2.13.55

-------------------------------------------------------------------
Thu Mar 30 13:42:35 CEST 2006 - mvidner@suse.cz

- Reset zypp and release its lock before suse_register (#160319).
  Therefore disabled the Back button.
- Don't run add-on.ycp if another process has the zypp lock (#160319).
- 2.13.53

-------------------------------------------------------------------
Thu Mar 30 12:31:49 CEST 2006 - jdsn@suse.de

- included new desktop file in Makefile (162112)

-------------------------------------------------------------------
Wed Mar 29 17:57:35 CEST 2006 - jsrain@suse.de

- prevent from installing one product multiple times (#159662)
- 2.13.54

-------------------------------------------------------------------
Wed Mar 29 16:43:02 CEST 2006 - locilka@suse.cz

- Fixed adding SLP-based Add-On product (#161270)
- SLP-based Add-On product handling moved to separate function
- Add-On MediaSelect dialog creation moved to separate function
- Changed icon for License
- 2.13.52

-------------------------------------------------------------------
Tue Mar 29 16:06:23 CEST 2006 - jdsn@suse.de

- late feature "force registration" for suse_register (aj, shorn)

-------------------------------------------------------------------
Tue Mar 28 21:29:07 CEST 2006 - jdsn@suse.de

- added 'rm -f /var/lib/zypp/zmd_updated_the_sources'
  flag file to be deleted if suse_register runs during installation
  file checked by online update - deletion requested by mvidner
- 2.13.51

-------------------------------------------------------------------
Tue Mar 28 20:53:13 CEST 2006 - jdsn@suse.de

- added autoyast part of suse_register
- icon for product registration (#160293)
- fixes for inst_suse_register
- 2.13.50

-------------------------------------------------------------------
Mon Mar 27 23:47:38 CEST 2006 - jsrain@suse.de

- removed desktop selection from NLD workflow (#160650)

-------------------------------------------------------------------
Fri Mar 24 15:15:30 CET 2006 - locilka@suse.cz

- Filling up list of release_notes urls for all installed products
  in the Product.ycp. Needed for internet_test (#160563).
- 2.13.49

-------------------------------------------------------------------
Fri Mar 24 11:00:06 CET 2006 - ms@suse.de

- added initvicons call in second stage S05-config (#160299)

-------------------------------------------------------------------
Thu Mar 23 18:34:18 CET 2006 - jdsn@suse.de

- fixed security issue: suse-ncc dummy user got his own group

-------------------------------------------------------------------
Thu Mar 23 18:33:25 CET 2006 - jdsn@suse.de

- added controlfile configured default settings for suse_register
- 2.13.47

-------------------------------------------------------------------
Thu Mar 23 16:23:37 CET 2006 - locilka@suse.cz

- Display license immediately after the Add-On product is scanned
  and added. Handle user interaction.
- 2.13.46

-------------------------------------------------------------------
Thu Mar 23 14:16:46 CET 2006 - jdsn@suse.de

- final texts for suse_register
- nonroot - warning for suse_register
- 2.13.45

-------------------------------------------------------------------
Thu Mar 23 13:19:03 CET 2006 - locilka@suse.cz

- Displaying license of the Add-On product if exists. Trying the
  localized version first. Waiting for user interaction if needed.
- Displaying info.txt if exists (#160017)
- Adjusting testsuites
- 2.13.44

-------------------------------------------------------------------
Mon Mar 22 19:04:55 CET 2006 - jdsn@suse.de

- fixed missing module in makefile
- 2.13.43

-------------------------------------------------------------------
Wed Mar 22 19:03:57 CET 2006 - locilka@suse.cz

- Added fallback for adding add-on products without file
  installation.xml. In this case, the product is added as a normal
  installation source and sw_single is called.
- 2.13.42

-------------------------------------------------------------------
Mon Mar 22 18:45:17 CET 2006 - jdsn@suse.de

- fixed ssh bug in suse_register
- suse_register reads and writes configuration to sysconfig
- final texts in suse_register
- 2.13.41

-------------------------------------------------------------------
Wed Mar 22 13:43:12 CET 2006 - mvidner@suse.cz

- Fixed release notes download (by Product::FindBaseProducts), #159490.

-------------------------------------------------------------------
Wed Mar 22 11:40:18 CET 2006 - jdsn@suse.de

- changed help text in suse_register
- patch to make the ComboBox appear longer in release_notes

-------------------------------------------------------------------
Tue Mar 21 16:33:32 CET 2006 - locilka@suse.cz

- adding "Local Directory" option for Add-On Products when no
  network is available (#159779).
- avoid from adding "Unknown" Add-On Product when Cancel button
  pressed in the Add New Add-On popup (#159784).

-------------------------------------------------------------------
Tue Mar 21 08:57:51 CET 2006 - jsuchome@suse.cz

- returned dependency on yast2-online-update

-------------------------------------------------------------------
Tue Mar 21 07:57:37 CET 2006 - visnov@suse.cz

- try to get add-on product control files only optionally (#159116)
- 2.13.40

-------------------------------------------------------------------
Mon Mar 20 10:08:13 CET 2006 - locilka@suse.cz

- disabled skipping the 'Installation Mode' dialog when no other
  installed Linux found. Just disabling 'Update' and 'Other'
  options in that case (#157695).
- removed calling uml_finish, client doesn't has been dropped.

-------------------------------------------------------------------
Fri Mar 17 22:50:06 CET 2006 - jsrain@suse.de

- added AytoYaST support for add-on products
- 2.13.39

-------------------------------------------------------------------
Fri Mar 17 09:30:02 CET 2006 - locilka@suse.cz

- fixed .desktop file for Add-On Products, now it starts add-on
  instead of sw_single when launched from YaST Control Center
  (#158869).

-------------------------------------------------------------------
Thu Mar 16 23:24:11 CET 2006 - jsrain@suse.de

- added zFCP and DASD modules to list of modules to be cloned after
  SLES installation (#153378)
- 2.13.38

-------------------------------------------------------------------
Thu Mar 16 23:10:06 CET 2006 - jsrain@suse.de

- fixed product handling (&product; macro) (#151050)
- allow multiple installation sources (#151755)

-------------------------------------------------------------------
Thu Mar 16 15:51:42 CET 2006 - jdsn@suse.de

- fixed blocker bug (#158628), suse_register call in all products

-------------------------------------------------------------------
Thu Mar 16 14:56:36 CET 2006 - fehr@suse.de

- increase maximal size of root fs to 20 Gig (#158608)
- 2.13.37

-------------------------------------------------------------------
Wed Mar 15 18:21:54 CET 2006 - jsrain@suse.de

- do not overwrite language settings during update (#156562)
- do not offer network sources for Add-On products if no network is
  configured (#156467)
- 2.13.36

-------------------------------------------------------------------
Tue Mar 14 18:16:32 CET 2006 - jdsn@suse.de

- corrected titles in control file
- 2.13.35

-------------------------------------------------------------------
Tue Mar 14 18:11:53 CET 2006 - jdsn@suse.de

- 2.13.34

-------------------------------------------------------------------
Tue Mar 14 18:09:58 CET 2006 - jdsn@suse.de

- new browser for registration
- new texts for registration module

-------------------------------------------------------------------
Mon Mar 13 16:26:00 CET 2006 - jsrain@suse.de

- report an error if creating catalog for add-on product fails
  (#157566)
- 2.13.33

-------------------------------------------------------------------
Fri Mar 10 19:02:04 CET 2006 - jsrain@suse.de

- disable add-on products if inst-sys is mounted from CD
- 2.13.32

-------------------------------------------------------------------
Fri Mar 10 18:33:55 CET 2006 - jdsn@suse.de

- fixed security bug (#157008)
- added link to browser for Novell privacy statement

-------------------------------------------------------------------
Fri Mar 10 17:55:11 CET 2006 - mvidner@suse.cz

- Start ncurses UI in non-threaded mode to enable spawning of
  interactive processes (like w3m for suseRegister, #150799).
- 2.13.31

-------------------------------------------------------------------
Fri Mar 10 12:17:56 CET 2006 - ms@suse.de

- forcing using xim for Qt Input (#156962)

-------------------------------------------------------------------
Thu Mar  9 17:36:39 CET 2006 - mvidner@suse.cz

- Control files: added network/startmode, being ifplugd for SL and
  SLED, auto for SLES (#156388).
- 2.13.30

-------------------------------------------------------------------
Thu Mar  9 17:35:30 CET 2006 - jsrain@suse.de

- fixed asking for add-on product CD (#156469)

-------------------------------------------------------------------
Thu Mar  9 12:01:07 CET 2006 - ms@suse.de

- include proofread message texts

-------------------------------------------------------------------
Wed Mar  8 17:00:41 CET 2006 - jdsn@suse.de

- fixed launch of yastbrowser (during installation)
- 2.13.29

-------------------------------------------------------------------
Wed Mar  8 15:25:57 CET 2006 - ms@suse.de

- fixed createStageList() function to be more restrictive on checking
  for stage files. Adapt startup documentation according to this
  change (#144783)

-------------------------------------------------------------------
Wed Mar  8 14:25:02 CET 2006 - lrupp@suse.de

- added suseRegister to Requires

-------------------------------------------------------------------
Tue Mar  7 22:27:45 CET 2006 - jdsn@suse.de

- added functionality to skip suse register and/or online update
- 2.13.28

-------------------------------------------------------------------
Tue Mar  7 20:07:43 CET 2006 - jsrain@suse.de

- added yastbrowser

-------------------------------------------------------------------
Tue Mar  7 00:26:26 CET 2006 - jsrain@suse.de

- fixed back button behavior in installation mode dialog (#155044)

-------------------------------------------------------------------
Mon Mar  6 10:47:31 CET 2006 - visnov@suse.cz

- enable media callbacks in the add-on product handling

-------------------------------------------------------------------
Fri Mar  3 23:30:36 CET 2006 - jsrain@suse.de

- added .desktop file for add-on product installation (#154930)
- properly initialize source for add-on product (#154980)
- 2.13.27

-------------------------------------------------------------------
Fri Mar  3 10:43:12 CET 2006 - visnov@suse.cz

- reset package manager before installing patches

-------------------------------------------------------------------
Wed Mar  1 23:19:47 CET 2006 - jsrain@suse.de

- release all medias before registering add-on product CD or DVD
  (#154348)
- check whether files are on the add-on product media before using
  them (#154314)
- 2.13.26

-------------------------------------------------------------------
Mon Feb 27 18:32:05 CET 2006 - jsrain@suse.de

- fixed setting default desktop according to destop dialog (#152709)
- 2.13.25

-------------------------------------------------------------------
Fri Feb 24 19:40:37 CET 2006 - jsrain@suse.de

- select base product before runing add-on products dialog
- 2.13.24

-------------------------------------------------------------------
Fri Feb 24 16:57:03 CET 2006 - ms@suse.de

- added qt plugin check to check_network function (#149025)

-------------------------------------------------------------------
Thu Feb 23 16:15:50 CET 2006 - jsrain@suse.de

- changed the name of the add-on product control file (#152770)
- 2.13.23

-------------------------------------------------------------------
Wed Feb 22 23:05:28 CET 2006 - jsrain@suse.de

- using correct icon (#151630)
- 2.13.22

-------------------------------------------------------------------
Wed Feb 22 12:45:54 CET 2006 - ms@suse.de

- added console startup message when y2base is called (#148165)

-------------------------------------------------------------------
Wed Feb 22 10:28:42 CET 2006 - visnov@suse.cz

- adapt BuildRequires
- 2.13.21

-------------------------------------------------------------------
Wed Feb 22 01:20:18 CET 2006 - jsrain@suse.de

- do not offer creating AutoYaST profile in first boot mode
  (#152285)
- 2.13.20

-------------------------------------------------------------------
Sun Feb 19 17:48:17 CET 2006 - jsrain@suse.de

- made inst_proposal more resistent to incorrect data returned from
  client modules (#148271)

-------------------------------------------------------------------
Fri Feb 17 23:58:34 CET 2006 - jsrain@suse.de

- removed dependency on yast2-online-update
- integrated add-on product selection to installation workflow
- 2.13.19

-------------------------------------------------------------------
Fri Feb 17 14:19:46 CET 2006 - mvidner@suse.cz

- inst_release_notes: Let the combo box have a label.
- inst_disks_activate: fixed the textdomain (s390 -> installation)

-------------------------------------------------------------------
Thu Feb 16 23:29:18 CET 2006 - jsrain@suse.de

- several fixes of add-on product installation
- 2.13.18

-------------------------------------------------------------------
Tue Feb 14 23:40:31 CET 2006 - jsrain@suse.de

- added possibility to use standalone-installation proposals when
  installing with base product
- added support for replacing 2nd stage workflow
- added support for disabling individual proposal
- added support for inserting steps to inst_finish for add-on
  products
- added copying merged control files to installed system, merging
  them for 2nd stage workflow
- 2.13.17

-------------------------------------------------------------------
Tue Feb 14 18:32:18 CET 2006 - jdsn@suse.de

- new release notes module (multiple release notes) FATE: 120129
- 2.13.16

-------------------------------------------------------------------
Tue Feb 14 01:22:52 CET 2006 - jsrain@suse.de

- fixed add-on product workflow and proposal merging

-------------------------------------------------------------------
Mon Feb 13 22:33:37 CET 2006 - jsrain@suse.de

- updated patchs on add-on product CD according to spec
- 2.13.15

-------------------------------------------------------------------
Mon Feb 13 10:09:58 CET 2006 - visnov@suse.cz

- save zypp.log from instsys

-------------------------------------------------------------------
Sun Feb 12 20:41:09 CET 2006 - olh@suse.de

- umount /dev and /sys unconditionally in umount_finish.ycp

-------------------------------------------------------------------
Sun Feb 12 19:41:28 CET 2006 - olh@suse.de

- remove obsolete comment from umount_finish.ycp

-------------------------------------------------------------------
Sun Feb 12 18:35:41 CET 2006 - visnov@suse.cz

- revert redirect

-------------------------------------------------------------------
Sun Feb 12 16:45:43 CET 2006 - kkaempf@suse.de

- redirect stderr to /var/log/YaST2/zypp.log when running
  1st or 2nd stage installation. (#149001)

-------------------------------------------------------------------
Thu Feb  9 21:27:28 CET 2006 - jsrain@suse.de

- added add-on product installation in running system

-------------------------------------------------------------------
Thu Feb  9 00:56:18 CET 2006 - jsrain@suse.de

- added control file merging functionality

-------------------------------------------------------------------
Tue Feb  7 17:57:40 CET 2006 - mvidner@suse.cz

- control files: Configure the hostname in the main installation
  workflow also in SuSE Linux (#142758) and SLED (#137340).
- 2.13.13

-------------------------------------------------------------------
Mon Feb  6 10:43:59 CET 2006 - olh@suse.de

- remove the /usr/share/locale/br symlink creation, there is
  no user of /usr/share/locale files inside the inst-sys
- remove the hostname linux, domainname local calls
  the hostname is already set in inst_setup.
  yast can not be restarted with ssh installs

-------------------------------------------------------------------
Tue Jan 31 14:30:07 CET 2006 - fehr@suse.de

- disable proposal with separate /home for SLES

-------------------------------------------------------------------
Mon Jan 30 18:19:31 CET 2006 - ms@suse.de

- fixed PCI bus ID setup (#145938)

-------------------------------------------------------------------
Fri Jan 27 14:37:30 CET 2006 - ms@suse.de

- adding truetype font path to the vnc font path (#139351)

-------------------------------------------------------------------
Thu Jan 26 12:51:17 CET 2006 - fehr@suse.de

- remove loading of dm modules, if needed this is done in libstorage

-------------------------------------------------------------------
Tue Jan 24 13:00:43 CET 2006 - ms@suse.de

- added check for testutf8 binary (#144699)

-------------------------------------------------------------------
Tue Jan 24 08:29:29 CET 2006 - jsrain@suse.cz

- enable iSCSI dialog during installation
- 2.13.12

-------------------------------------------------------------------
Mon Jan 23 13:21:46 CET 2006 - mvidner@suse.cz

- Added networkmanager_proposal to the network proposal.
- 2.13.11

-------------------------------------------------------------------
Mon Jan 23 13:03:09 CET 2006 - ms@suse.de

- added y2start.log message if YaST exits abnormally (#141016)
- fixed repatching of xorg.conf file (#144538)

-------------------------------------------------------------------
Mon Jan 23 09:30:07 CET 2006 - jsrain@suse.cz

- added "enable_clone" option (#144101)

-------------------------------------------------------------------
Mon Jan 16 17:07:17 CET 2006 - mvidner@suse.cz

- Prefer the string product feature network/network_manager (always,
  laptop, never) over boolean network/network_manager_is_default.

-------------------------------------------------------------------
Fri Jan 13 14:12:31 CET 2006 - jsrain@suse.cz

- run the desktop dialog also on SLES (#142771)
- added iscsi installation to the installatino workflow
- 2.13.10

-------------------------------------------------------------------
Wed Jan 11 14:50:18 CET 2006 - jsrain@suse.cz

- call installation clients for DASD/zFCP configuration instead of
  the run-time ones

-------------------------------------------------------------------
Mon Jan  9 16:47:46 CET 2006 - jsrain@suse.cz

- write mouse information on PPC (#116406)
- UI mode set to expert for SLES
- reset storage after (de)activating any disk (#140936)
- 2.13.9

-------------------------------------------------------------------
Fri Jan  6 16:20:23 CET 2006 - ms@suse.de

- fixed HVC_CONSOLE_HINT text (#140386)

-------------------------------------------------------------------
Thu Jan  5 16:49:24 CET 2006 - jsrain@suse.cz

- Removed unneeded stuff from proposals on some architectures for
  SLES (#140999, #140991)
- Added iSCSI to installation workflow (real call still missing)
- moved DASD/zFCP disk activation prior installation mode selection
  (#140936)
- 2.13.8

-------------------------------------------------------------------
Thu Jan  5 14:29:12 CET 2006 - sh@suse.de

- V 2.13.7
- Fixed bugs #79289, #114037: trouble with y2cc at end of installation
  Dropped y2cc at end of installation (OK from aj + gp)

-------------------------------------------------------------------
Thu Jan  5 13:52:48 CET 2006 - mvidner@suse.cz

- control file: for SLES, ask for the host name in the main workflow (F4126)

-------------------------------------------------------------------
Thu Jan  5 13:04:46 CET 2006 - jsuchome@suse.cz

- control file: for NLD, do not enable autologin by default (#140990)

-------------------------------------------------------------------
Tue Jan  3 12:11:15 CET 2006 - ms@suse.de

- don't call initvicons on s390/s390x architectures (#140383)

-------------------------------------------------------------------
Thu Dec 22 12:25:26 CET 2005 - fehr@suse.de

- added try_separate_home to partitioning section of control.xml

-------------------------------------------------------------------
Wed Dec 21 11:30:11 CET 2005 - ms@suse.de

- fixed startup Makefile.am

-------------------------------------------------------------------
Wed Dec 21 10:36:13 CET 2005 - visnov@suse.cz

- merged proofread texts

-------------------------------------------------------------------
Tue Dec 20 13:14:02 CET 2005 - ms@suse.de

- added support for graphical installation on ia64 archs (#140142)

-------------------------------------------------------------------
Mon Dec 19 18:10:00 CET 2005 - sh@suse.de

- Implemented feature #300359: Show Beta notice during installation
  Now showing /info.txt in a popup (with a simple "OK" button)
  over the license agreement
- V 2.13.6

-------------------------------------------------------------------
Fri Dec 16 16:15:24 CET 2005 - jsrain@suse.cz

- do not call obsolete gnome-postinstall script
- added list of modules to offer clone at the end of installation
  to control files
- 2.13.5

-------------------------------------------------------------------
Wed Dec 14 12:07:13 CET 2005 - ms@suse.de

- make service startup more robust (#138433)

-------------------------------------------------------------------
Fri Dec  2 16:19:15 CET 2005 - mvidner@suse.cz

- Added control file variables network_manager_is_default,
  force_static_ip.
- 2.13.4

-------------------------------------------------------------------
Fri Dec  2 09:57:48 CET 2005 - jsrain@suse.cz

- mark missing texts for translation (#136021)

-------------------------------------------------------------------
Wed Nov 30 08:07:25 CET 2005 - lslezak@suse.cz

- removed Xen and UML sections from control files
  (moved to yast2-vm package)
- 2.13.4

-------------------------------------------------------------------
Tue Nov 29 14:19:05 CET 2005 - sh@suse.de

- Implemented feature #110081: License translations
- V 2.13.3

-------------------------------------------------------------------
Mon Nov 28 12:50:08 CET 2005 - jsrain@suse.cz

- adjusted default desktop in control files (#132491)

-------------------------------------------------------------------
Tue Nov 22 12:58:19 CET 2005 - jsrain@suse.cz

- added default desktop to control files

-------------------------------------------------------------------
Fri Nov 11 08:20:27 CET 2005 - jsrain@suse.cz

- write hwcfg-static-printer only if parallel port is present
  (#116406)
- 2.13.2

-------------------------------------------------------------------
Tue Nov  1 13:02:58 CET 2005 - jsrain@suse.cz

- adapted to inst_desktop_new.ycp -> inst_desktop.ycp rename

-------------------------------------------------------------------
Tue Oct 18 12:35:16 CEST 2005 - ms@suse.de

- added update check: update_xf86config to be called in case of
  update. The script will fix the mouse configuration if the device
  /dev/mouse or /dev/psaux is in use (#118755)

-------------------------------------------------------------------
Mon Oct 17 16:28:11 CEST 2005 - ms@suse.de

- added testX binary check

-------------------------------------------------------------------
Thu Oct 13 16:21:53 CEST 2005 - ms@suse.de

- fixed startup scripts because Stefan changed the X11 module
  naming from drv.o to drv.so :-(

-------------------------------------------------------------------
Fri Sep 30 14:22:28 CEST 2005 - jsrain@suse.cz

- remove checking whether to run language selection (language
  module knows better whether it is needed)

-------------------------------------------------------------------
Mon Sep 26 17:48:58 CEST 2005 - jsrain@suse.cz

- do close target before switching from update to bare metal
  installation (#115075)
- do not set default window manager in sysconfig if neither KDE
  nor GNOME are installed (#115412)
- 2.13.0

-------------------------------------------------------------------
Fri Sep  9 14:14:24 CEST 2005 - ms@suse.de

- fixed service startup sequence of HAL and DBUS (#115815)

-------------------------------------------------------------------
Wed Sep  7 16:00:24 CEST 2005 - jsrain@suse.cz

- fixed typo in the cursor scheme name for GNOME (#74309)
- 2.12.28

-------------------------------------------------------------------
Wed Sep  7 09:16:44 CEST 2005 - jsuchome@suse.cz

- 2.12.27

-------------------------------------------------------------------
Tue Sep  6 17:01:51 CEST 2005 - jsrain@suse.cz

- fixed freezing installation while saving configured hardware
 (#115387)

-------------------------------------------------------------------
Tue Sep  6 13:28:06 CEST 2005 - jsrain@suse.cz

- use correct icons for license agreement and installation mode
  dialogs (#105158)
- 2.12.26

-------------------------------------------------------------------
Mon Sep  5 17:30:18 CEST 2005 - ms@suse.de

- fixed braille setup (#115278)

-------------------------------------------------------------------
Mon Sep  5 16:25:44 CEST 2005 - ms@suse.de

- start dbus in Second-Stage/S06-services (#114667)

-------------------------------------------------------------------
Mon Sep  5 12:46:43 CEST 2005 - jsrain@suse.cz

- save all configured hardware at the end of installation (#104676)
- 2.12.25

-------------------------------------------------------------------
Thu Sep  1 13:45:29 CEST 2005 - ms@suse.de

- start hald in Second-Stage/S06-services (#114667)

-------------------------------------------------------------------
Mon Aug 29 09:56:30 CEST 2005 - jsrain@suse.cz

- reset package manager when switched installation mode (#105857)
- 2.12.24

-------------------------------------------------------------------
Fri Aug 26 10:23:24 CEST 2005 - jsrain@suse.cz

- set default cursor theme according to default desktop (#74309)
- 2.12.23

-------------------------------------------------------------------
Wed Aug 24 10:39:48 CEST 2005 - ms@suse.de

- fixed umount_result setting in /etc/install.inf. A space is
  needed between the colon and the value (#112620)

-------------------------------------------------------------------
Tue Aug 23 15:02:53 CEST 2005 - ms@suse.de

- fixed umount call in First-Stage setup -> added F03-umount (#103800)

-------------------------------------------------------------------
Tue Aug 23 12:46:16 CEST 2005 - jsrain@suse.cz

- mark correct tab selected after language is changed (#105995)
- reset target map when switching between installation and upgrade
  (#106627)

-------------------------------------------------------------------
Mon Aug 22 12:18:08 CEST 2005 - jsrain@suse.cz

- fixed title icons for proposal dialogs (#105165)
- 2.12.22

-------------------------------------------------------------------
Fri Aug 19 15:39:31 CEST 2005 - jsrain@suse.cz

- reverted forcing language dialog in NCurses (#102958)
- 2.12.21

-------------------------------------------------------------------
Fri Aug 19 15:33:08 CEST 2005 - ms@suse.de

- fixed mouse probing call, was never called in initial stage (#100665)

-------------------------------------------------------------------
Fri Aug 19 11:32:09 CEST 2005 - arvin@suse.de

- improved initialisation of libstorage callbacks (bug #105562)

-------------------------------------------------------------------
Wed Aug 17 17:37:02 CEST 2005 - ms@suse.de

- added umount_result key to /etc/install.inf containing the exit
  code from trying to umount the inst-sys (#103800)
- 2.12.19

-------------------------------------------------------------------
Wed Aug 17 15:45:40 CEST 2005 - jsrain@suse.cz

- handle correctly if _proposal client returns nil as warning level
  (#105154)

-------------------------------------------------------------------
Wed Aug 17 15:09:44 CEST 2005 - arvin@suse.de

- check if /sbin/splash exists (bug #105159)
- 2.12.18

-------------------------------------------------------------------
Tue Aug 16 08:51:16 CEST 2005 - jsrain@suse.cz

- build relation between old keys and new UDIs (#104676)

-------------------------------------------------------------------
Mon Aug 15 16:49:22 CEST 2005 - jsrain@suse.cz

- merged texts from proofread
- 2.12.17

-------------------------------------------------------------------
Mon Aug 15 14:45:43 CEST 2005 - ms@suse.de

- fixed vncpassword handling (#104377)

-------------------------------------------------------------------
Mon Aug 15 13:02:07 CEST 2005 - jsrain@suse.cz

- make the OK button in other installatino options popup default
  button (#104589)

-------------------------------------------------------------------
Fri Aug 12 14:35:19 CEST 2005 - jsrain@suse.cz

- force language selection in NCurses (#102958)
- 2.12.16

-------------------------------------------------------------------
Fri Aug 12 12:32:42 CEST 2005 - ms@suse.de

- fixed use of graphical installer within SSH session (#53767)

-------------------------------------------------------------------
Fri Aug 12 10:15:26 CEST 2005 - ms@suse.de

- fixed set_splash function to work with SuSE 10.0

-------------------------------------------------------------------
Tue Aug  9 15:22:24 CEST 2005 - ms@suse.de

- fixed shell warning (#100729)

-------------------------------------------------------------------
Mon Aug  8 14:06:10 CEST 2005 - jsrain@suse.cz

- show URL of product vendor in congratulation dialog (#102542)

-------------------------------------------------------------------
Fri Aug  5 13:00:16 CEST 2005 - lslezak@suse.cz

- added virtual machine proposal into contol file
- 2.12.15

-------------------------------------------------------------------
Wed Aug  3 13:01:20 CEST 2005 - jsrain@suse.cz

- fixed behavior in proposal with tabs if one of the submodules
  returned an error (#100203)
- 2.12.14

-------------------------------------------------------------------
Tue Aug  2 15:24:14 CEST 2005 - jsrain@suse.cz

- do not allow going back after 2nd stage installation is
  interrupted by reboot
- restore settings after reboot during 2nd stage installation

-------------------------------------------------------------------
Thu Jul 28 11:31:15 CEST 2005 - jsrain@suse.cz

- updated the installation confirmation popup (#98841)
- changed label of push button to access boot and repair (#98836),
  added help text
- 2.12.13

-------------------------------------------------------------------
Mon Jul 25 14:56:54 CEST 2005 - ms@suse.de

- include functions start_yast_and_reboot() and start_yast_again()
  according to a feature request for Jiri.

-------------------------------------------------------------------
Fri Jul 22 13:09:38 CEST 2005 - jsrain@suse.cz

- fixed dialog captions of proposals

-------------------------------------------------------------------
Thu Jul 21 17:01:57 CEST 2005 - fehr@suse.de

- replace obsolete SCR agent calls by call to Storage::ActivateHld()

-------------------------------------------------------------------
Thu Jul 21 11:54:19 CEST 2005 - ms@suse.de

- fixed YaST2.call::wait_for_x11() to set an initial value
  for server_running (#97381)
- 2.12.12

-------------------------------------------------------------------
Tue Jul 19 17:25:15 CEST 2005 - jsrain@suse.cz

- fixed switch from installation to update and vice versa
- added support for reboot and restart of YaST during 2nd stage
  installation
- updated control file to show 3 installation stages

-------------------------------------------------------------------
Mon Jul 18 13:38:50 CEST 2005 - jsrain@suse.cz

- updated control file
- minor inst_proposal clean-up
- 2.12.11

-------------------------------------------------------------------
Fri Jul 15 15:35:03 CEST 2005 - jsrain@suse.cz

- fixed behavior of several dialogs
- 2.12.10

-------------------------------------------------------------------
Thu Jul 14 18:18:42 CEST 2005 - jsrain@suse.cz

- added installation workflow
- added support for tabs in proposals
- adapted to new partitioner using storage-lib (arvin)
- moved inst_desktop.ycp to yast2-packager
- 2.12.9

-------------------------------------------------------------------
Mon Jul 11 16:21:58 CEST 2005 - jsrain@suse.cz

- removed dependency on vanished Display.ycp to fix build
- 2.12.8

-------------------------------------------------------------------
Mon Jul 11 11:14:18 CEST 2005 - ms@suse.de

- fixed race condition in checking servers exit code (#91342)
- fixed testX and xupdate paths

-------------------------------------------------------------------
Thu Jun  2 16:57:14 CEST 2005 - jsrain@suse.cz

- put focus on the release notes to allow scrolling without pushing
  Tab many times to move the focus (#80215)

-------------------------------------------------------------------
Wed Jun  1 14:12:06 CEST 2005 - mvidner@suse.cz

- Added a scr file for .etc.install_inf_options (#75720).
- 2.12.7

-------------------------------------------------------------------
Tue May 31 11:39:56 CEST 2005 - ms@suse.de

- implement check for driver update mode (#84155)

-------------------------------------------------------------------
Tue May 31 11:04:04 CEST 2005 - ms@suse.de

- applied patch from Olaf to avoid some time consuming calls (#86178)
- allow "vnc=1 usessh=1" as install and debug method (#45127)

-------------------------------------------------------------------
Mon May 30 15:55:55 CEST 2005 - jsrain@suse.cz

- display message when fallen into text mode installation (#53748)

-------------------------------------------------------------------
Mon May 16 10:53:27 CEST 2005 - jsrain@suse.cz

- renamed 'default' variable
- 2.12.6

-------------------------------------------------------------------
Tue May 10 14:05:01 CEST 2005 - jsrain@suse.cz

- copy /etc/X11/xorg.conf instead of XF86Config to the target
  system
- 2.12.5

-------------------------------------------------------------------
Mon May  9 18:27:54 CEST 2005 - ms@suse.de

- removed sed update of BusID (#78950)

-------------------------------------------------------------------
Wed Apr 27 12:56:15 CEST 2005 - jsrain@suse.cz

- modularized inst_finish.ycp
- 2.12.4

-------------------------------------------------------------------
Thu Apr 21 11:14:04 CEST 2005 - ms@suse.de

- fixed X11 config patching code, related to (#66989)

-------------------------------------------------------------------
Mon Apr 18 17:10:55 CEST 2005 - jsrain@suse.cz

- one more fix for new ProductFeatures.ycp interface
- 2.12.3

-------------------------------------------------------------------
Mon Apr 18 15:19:44 CEST 2005 - jsrain@suse.cz

- adapted to new interface of ProductFeatures.ycp
- 2.12.2

-------------------------------------------------------------------
Thu Apr 14 17:19:30 CEST 2005 - visnov@suse.cz

- 2.12.1

-------------------------------------------------------------------
Wed Apr  6 15:39:25 CEST 2005 - ms@suse.de

- inst-sys move XF86Config to xorg.conf (#66989)

-------------------------------------------------------------------
Tue Mar 29 14:23:17 CET 2005 - jsrain@suse.cz

- updated the layout of the source files in the repository
- 2.12.0

-------------------------------------------------------------------
Wed Mar 23 15:04:17 CET 2005 - ms@suse.de

- fixed vnc server arguments (#70896)

-------------------------------------------------------------------
Sat Mar 19 10:15:14 CET 2005 - ms@suse.de

- fixed second stage locale setup for textbased installation (#73631)

-------------------------------------------------------------------
Tue Mar 15 16:59:19 CET 2005 - ms@suse.de

- IMPORTANT: fixed locale setup (#72145)

-------------------------------------------------------------------
Tue Mar 15 09:44:32 CET 2005 - jsrain@suse.cz

- enable netdaemon if GNOME is default desktop (#72018)

-------------------------------------------------------------------
Mon Mar 14 15:23:17 CET 2005 - jsrain@suse.cz

- enable FAM daemon when GNOME is installed

-------------------------------------------------------------------
Mon Mar 14 14:15:34 CET 2005 - ms@suse.de

- fixed missing reboot on SSH installation (#67043)

-------------------------------------------------------------------
Fri Mar 11 16:50:14 CET 2005 - ms@suse.de

- added option --auto-fonts to Y2_QT_ARGS (#72174)

-------------------------------------------------------------------
Fri Mar 11 12:57:37 CET 2005 - ms@suse.de

- fixed setting TERM variable (#71771)

-------------------------------------------------------------------
Mon Mar  7 08:27:03 CET 2005 - jsrain@suse.cz

- initialize &product; macro in inst_suseconfig (#70899)
- set hwcfg file for parallel printer (#64412)

-------------------------------------------------------------------
Thu Mar  3 17:36:56 CET 2005 - ms@suse.de

- fixed LANG setting in F03-language (#66498)

-------------------------------------------------------------------
Thu Mar  3 12:53:00 CET 2005 - ms@suse.de

- fixed startup scripts for pcmcia/usb network installations (#65164)

-------------------------------------------------------------------
Wed Mar  2 10:53:37 CET 2005 - jsrain@suse.cz

- merged texts from proofread

-------------------------------------------------------------------
Wed Mar  2 06:42:11 CET 2005 - nashif@suse.de

- url in last dialog is set to www.novell.com/linux

-------------------------------------------------------------------
Tue Mar  1 12:13:09 CET 2005 - jsrain@suse.cz

- removed obsolete symlink juggling (#66016)

-------------------------------------------------------------------
Thu Feb 24 16:10:03 CET 2005 - ms@suse.de

- added logsize check to FirstStage/F07-logging

-------------------------------------------------------------------
Wed Feb 23 11:35:18 CET 2005 - jsrain@suse.cz

- fixed comments for translators

-------------------------------------------------------------------
Tue Feb 22 18:30:15 CET 2005 - ms@suse.de

- fixed check for X11 configuration in continue mode (#66224)

-------------------------------------------------------------------
Tue Feb 22 13:11:41 CET 2005 - sh@suse.de

- V 2.11.17

-------------------------------------------------------------------
Tue Feb 22 13:05:23 CET 2005 - ms@suse.de

- fixed Y2MAXLOGSIZE setting, which was set to 0 because df within
  inst-sys is not an option for checking the filesystem space

-------------------------------------------------------------------
Mon Feb 21 18:10:26 CET 2005 - sh@suse.de

- Proper log-rotating in inst_finish
- V 2.11.16

-------------------------------------------------------------------
Fri Feb 18 10:55:09 CET 2005 - jsrain@suse.cz

- added "Initializing..." title to installation before something
  else is shown (#51039)

-------------------------------------------------------------------
Thu Feb 17 12:41:33 CET 2005 - ms@suse.de

- fixed inst-sys copy process of XF86Config to take care
  about the new name xorg.conf

-------------------------------------------------------------------
Wed Feb 16 14:53:57 CET 2005 - jsrain@suse.cz

- fix displaying release notes if the localized version is not
  available (#50911)

-------------------------------------------------------------------
Thu Feb 10 13:13:50 CET 2005 - jsrain@suse.cz

- reduced forced minimal size of the release notes popup (#50637)
- fixed the order of proposal creation (and thus firewall
  is enabled again) (#50622)
- 2.11.15

-------------------------------------------------------------------
Wed Feb  9 19:16:22 CET 2005 - nashif@suse.de

- Save files control.xml and info.txt from installation into
  /etc/YaST2.

-------------------------------------------------------------------
Wed Feb  9 15:05:33 CET 2005 - jsrain@suse.cz

- additional kernel parameters in control file Prof moved to
  the new variable (#50369)

-------------------------------------------------------------------
Tue Feb  8 16:14:44 CET 2005 - nashif@suse.de

- Moved ProductControl to yast2 package

-------------------------------------------------------------------
Mon Feb  7 13:46:48 CET 2005 - jsrain@suse.cz

- fixed order of items in the "Change" button in proposals (#50204)
- merged texts from proofread
- added label informing about release notes from media
- fixed translating empty string in the installation steps
- 2.11.12

-------------------------------------------------------------------
Fri Feb  4 13:14:54 CET 2005 - jsrain@suse.cz

- display release notes from installation proposal

-------------------------------------------------------------------
Wed Feb  2 18:21:48 CET 2005 - ms@suse.de

- fixed control center call (#50389)

-------------------------------------------------------------------
Tue Feb  1 17:02:20 CET 2005 - nashif@suse.de

- Fixed left "steps" display problems (#50388)

-------------------------------------------------------------------
Wed Jan 26 16:12:23 CET 2005 - nashif@suse.de

- install inst_default_desktop.ycp (#49838)

-------------------------------------------------------------------
Tue Jan 25 07:21:53 CET 2005 - nashif@suse.de

- Fixed arguments in control file
- Fixed deleting completed steps
- 2.11.10

-------------------------------------------------------------------
Mon Jan 24 16:29:32 CET 2005 - nashif@suse.de

- Moved installation workflow routines out of installation.ycp
- Adapted arguments of installation clients
- Enhanced control file and made it more readable (arguments of clients
  are clearer now)

-------------------------------------------------------------------
Mon Jan 24 11:27:55 CET 2005 - ms@suse.de

- fixed language environment (#49811)

-------------------------------------------------------------------
Thu Jan 13 11:35:45 CET 2005 - jsrain@suse.cz

- changed the "System will boot now..." message at the end of
  isnt_finish.ycp (#41592)
- 2.11.8

-------------------------------------------------------------------
Wed Jan 12 12:44:29 CET 2005 - ms@suse.de

- removed xmset calls to disable/enable the mouse pointer.
- prevent patching X11 configuration in continue mode

-------------------------------------------------------------------
Wed Jan 12 11:39:31 CET 2005 - ms@suse.de

- fixed yast startup in continue mode. The evaluation of the
  variables USE_SSH and VNC was wrong in S08-start and
  S09-cleanup

-------------------------------------------------------------------
Tue Jan 11 16:16:38 CET 2005 - jsrain@suse.cz

- prevent disabling the Next button in the proposal (#46708)

-------------------------------------------------------------------
Wed Jan  5 17:30:11 CET 2005 - jsrain@suse.cz

- removed unneeded imports and variables from installation.ycp
- adapted to changed interface of Kernel.ycp
- 2.11.7

-------------------------------------------------------------------
Tue Jan  4 09:45:17 CET 2005 - jsrain@suse.cz

- on SGI Altix add fetchop and mmtimer to MODULES_LOADED_ON_BOOT
  (was disabled due to problems in Kernel.ycp) (bug #46971)
- disable Back/Accept buttons in inst_finish.ycp (#37025)

-------------------------------------------------------------------
Thu Dec 16 15:13:23 CET 2004 - sh@suse.de

- Applied patch from bug #49275: Enable user to skip proposal
  even if there is a blocker error in it

-------------------------------------------------------------------
Thu Dec 09 10:52:54 CET 2004 - arvin@suse.de

- disable inclusion of fetchop and mmtimer in
  MODULES_LOADED_ON_BOOT on SGI Altix (bug #46971)

-------------------------------------------------------------------
Fri Dec  3 15:05:57 CET 2004 - ms@suse.de

- include some patches from old startup code which has been
  changed while developing the new startup concept. Please note
  all architecture dependant code has to be part of the startup/arch
  directories and must be included in a clean way to the new scripts.
  I will not include any arch changes made in the last weeks because
  this will lead to the same horrible situation we had in the past.
  if there is anything which has to be handled differntly on another
  architecture this must be done separately to be able to maintain
  that code longer than two days

-------------------------------------------------------------------
Wed Dec  1 12:04:13 CET 2004 - sh@suse.de

- Fixed bug #48722: Inconsistent lower/upper case in mode dialog

-------------------------------------------------------------------
Mon Nov 29 12:32:36 CET 2004 - ms@suse.de

- startup scripts ready now. reports can be send using bug: (#46886)

-------------------------------------------------------------------
Thu Nov 11 18:11:38 CET 2004 - arvin@suse.de

- always use Directory::logdir

-------------------------------------------------------------------
Thu Nov 11 17:47:45 CET 2004 - sh@suse.de

- Record macros during installation:
  /var/log/YaST2/macro_inst_initial.ycp for initial stage,
  /var/log/YaST2/macro_inst_cont.ycp  for "continue" mode

-------------------------------------------------------------------
Tue Nov 02 08:45:57 CET 2004 - arvin@suse.de

- allow to select repair/boot in installation mode selection even
  when no update is possible (bug #39874)

-------------------------------------------------------------------
Mon Nov  1 14:32:25 CET 2004 - visnov@suse.cz

- set product name in wizard (#46247)

-------------------------------------------------------------------
Wed Oct 27 11:20:44 CEST 2004 - arvin@suse.de

- on SGI Altix add fetchop and mmtimer to MODULES_LOADED_ON_BOOT
  (bug #46971)

-------------------------------------------------------------------
Tue Oct 26 12:36:26 CEST 2004 - jsrain@suse.cz

- moved parts of Mode.ycp to Installation.ycp
- adapted to Mode.ycp clean-up
- 2.11.2

-------------------------------------------------------------------
Tue Oct 19 10:46:15 CEST 2004 - lslezak@suse.cz

- UML mode: copy /etc/mtab file to host system (#42859)
- version 2.11.1

-------------------------------------------------------------------
Mon Oct 11 15:04:26 CEST 2004 - jsrain@suse.cz

- adapted to functional interface of Arch.ycp

-------------------------------------------------------------------
Mon Oct 11 10:43:25 CEST 2004 - jsrain@suse.cz

- moved default logon/window manager setting to extra client,
  setting it according to the base package selection (#46619)
- 2.11.0

-------------------------------------------------------------------
Thu Sep 30 15:12:09 CEST 2004 - sh@suse.de

- V 2.10.30
- Made final confirmation popup higher to accomodate all text
  without scrolling even in more verbose languages (de, fr)

-------------------------------------------------------------------
Wed Sep 29 14:13:35 CEST 2004 - mls@suse.de

- stop splash animation before starting yast
- go to verbose mode if X didn't start

-------------------------------------------------------------------
Mon Sep 27 15:37:03 CEST 2004 - arvin@suse.de

- don't create top-level "media" convenience links (bug #46152)

-------------------------------------------------------------------
Wed Sep 22 16:48:43 CEST 2004 - sh@suse.de

- Made final installation confirmation dialog wider and higher
  to avoid scrolling even for more verbose languages (de, fr)
- V 2.10.27

-------------------------------------------------------------------
Wed Sep 22 09:30:45 CEST 2004 - visnov@suse.cz

- reinitialize dialog after mode chosen (#45784)

-------------------------------------------------------------------
Tue Sep 21 14:48:15 CEST 2004 - arvin@suse.de

- use suse marble in congratulation screen (bug #45712)

-------------------------------------------------------------------
Mon Sep 20 13:52:35 CEST 2004 - sh@suse.de

- V 2.10.24
- Merged accidentially split translatable messages

-------------------------------------------------------------------
Fri Sep 17 16:12:53 CEST 2004 - sh@suse.de

- V 2.10.23
- Changed final installation confirmation dialog according to
  bug #45279

-------------------------------------------------------------------
Fri Sep 17 12:12:12 CEST 2004 - arvin@suse.de

- moved popup with boot message further to the end (bug #45432)

-------------------------------------------------------------------
Thu Sep 16 17:00:17 CEST 2004 - snwint@suse.de

- use language info from linuxrc to set LANG in YaST.start; this is
  just to run ncurses yast in fbiterm for exotic languages

-------------------------------------------------------------------
Wed Sep 15 15:16:41 CEST 2004 - arvin@suse.de

- fixed back button in internet test dialog (bug #45319)

-------------------------------------------------------------------
Wed Sep 15 14:48:09 CEST 2004 - visnov@suse.cz

- initialize proposal heading before creating dialog (#45340)

-------------------------------------------------------------------
Tue Sep 14 18:22:06 CEST 2004 - sh@suse.de

- V 2.10.20
- Fixed bug #45271: Mixture of en_UK / en_US: "licence" / "license"

-------------------------------------------------------------------
Tue Sep 14 17:05:15 CEST 2004 - mvidner@suse.cz

- Copy the DHCP cache to the right place (#45150).

-------------------------------------------------------------------
Tue Sep 14 12:46:53 CEST 2004 - arvin@suse.de

- fixed help text in main proposal (bug #45093)

-------------------------------------------------------------------
Tue Sep 14 10:53:02 CEST 2004 - jsrain@suse.cz

- added enable_firewall and firewall_ssh_enable to control file
  for PROF
- added related handlinng to ProductControl

-------------------------------------------------------------------
Mon Sep 13 12:57:41 CEST 2004 - jsrain@suse.cz

- set FAM_ONLY_LOCAL and start fam according to default windowmanager
- 2.10.18

-------------------------------------------------------------------
Mon Sep 13 11:28:33 CEST 2004 - arvin@suse.de

- added system info entry to update proposal (bug #45096)

-------------------------------------------------------------------
Fri Sep 10 13:03:30 CEST 2004 - snwint@suse.de

- use vesa driver as fallback, not vga (see #38253, comment #11)

-------------------------------------------------------------------
Thu Sep  9 15:49:46 CEST 2004 - mvidner@suse.cz

- Added a client to test the network and hardware proposals (#44677).
- 2.10.16

-------------------------------------------------------------------
Wed Sep  8 15:47:16 CEST 2004 - visnov@suse.cz

- implemented reordering of proposal items
- implemented support for hyperlinks in proposal summaries

-------------------------------------------------------------------
Tue Sep 07 14:18:56 CEST 2004 - arvin@suse.de

- added proposal step to initialize sources during update before
  mounting filesystems (needed to solve bug #44724)

-------------------------------------------------------------------
Mon Sep  6 13:33:34 CEST 2004 - mvidner@suse.cz

- Copy the DHCP client cache so that we can request the same IP
  (#43974).
- 2.10.14

-------------------------------------------------------------------
Mon Sep  6 09:50:37 CEST 2004 - jsrain@suse.cz

- avoid asking to confirm one license multiple times (#44145)

-------------------------------------------------------------------
Fri Sep 03 14:33:07 CEST 2004 - arvin@suse.de

- call Bootloader::Update instead of Bootloader::Write during
  update (bug #44286)

-------------------------------------------------------------------
Mon Aug 30 17:23:29 CEST 2004 - jsrain@suse.cz

- ask to confirm licenses of packages before installing/updating
  (#44145)
- 2.10.12

-------------------------------------------------------------------
Fri Aug 27 16:59:56 CEST 2004 - mvidner@suse.cz

- When showing the address for a VNC installation, don't rely on
  install.inf, print the current IP (#43974).
- 2.10.11

-------------------------------------------------------------------
Fri Aug 27 15:09:13 CEST 2004 - arvin@suse.de

- merged proof read messages

-------------------------------------------------------------------
Wed Aug 25 11:56:57 CEST 2004 - arvin@suse.de

- avoid tmp file in /tmp (bug #39444)

-------------------------------------------------------------------
Wed Aug 18 09:10:38 CEST 2004 - arvin@suse.de

- updated fvwmrc.yast2 (see bug #43796)

-------------------------------------------------------------------
Tue Aug 17 15:27:40 CEST 2004 - nashif@suse.de

- XFree86 -> xorg-x11 (#43832)

-------------------------------------------------------------------
Fri Aug 13 22:12:31 CEST 2004 - nashif@suse.de

- Fixed update (#43795)

-------------------------------------------------------------------
Wed Aug 11 18:03:11 CEST 2004 - nashif@suse.de

- Copy EULA to installed system for later use in firstboot module

-------------------------------------------------------------------
Wed Aug 11 16:09:43 CEST 2004 - nashif@suse.de

- Added firewall to network proposal (#43718)

-------------------------------------------------------------------
Tue Aug 10 15:21:56 CEST 2004 - nashif@suse.de

- Add default label for proposals

-------------------------------------------------------------------
Tue Aug 10 14:31:34 CEST 2004 - mvidner@suse.cz

- Fixed arguments for proposals (`initial)

-------------------------------------------------------------------
Mon Aug  9 19:37:28 CEST 2004 - nashif@suse.de

- Enable locking of proposals in control file
- Updated DTD for control file

-------------------------------------------------------------------
Thu Jul 29 10:10:04 CEST 2004 - nashif@suse.de

- New variables for ui and language handling added to control file
- Use Linuxrc module for install.inf and yast.inf handling

-------------------------------------------------------------------
Tue Jul 20 11:18:33 CEST 2004 - arvin@suse.de

- use capitalized SUSE in congratulation screen (bug #38853)

-------------------------------------------------------------------
Tue Jun 15 19:16:26 CEST 2004 - sh@suse.de

- Fixed typo in ssh install script (#42058)

-------------------------------------------------------------------
Tue Jun 15 14:11:06 CEST 2004 - sh@suse.de

- Fixed bug #41597: EULA must be scrolled in both dimensions

-------------------------------------------------------------------
Tue Jun 15 12:23:23 CEST 2004 - arvin@suse.de

- added Requires for yast2-update (bug #42013)

-------------------------------------------------------------------
Fri Jun 11 00:58:40 CEST 2004 - nashif@suse.de

- Added variable software_proposal to control file (NLD)

-------------------------------------------------------------------
Thu Jun 10 03:53:14 CEST 2004 - nashif@suse.de

- Added control for NLD

-------------------------------------------------------------------
Tue Jun  8 04:55:22 CEST 2004 - nashif@suse.de

- Also install control file for SLES to avoid lots of possible
  confusion when control file is not found on installation media
  and fallback file is used.
  (#41696)

-------------------------------------------------------------------
Tue Jun  8 04:37:03 CEST 2004 - nashif@suse.de

- Fixed bug #41696: yast uses elevator=anticipatory instead of
  elevator=as

-------------------------------------------------------------------
Sun May 30 00:38:55 CEST 2004 - nashif@suse.de

- Added Services to main control file for translation (#41367)
- 2.9.83

-------------------------------------------------------------------
Thu May 27 14:40:46 CEST 2004 - mvidner@suse.cz

- Added variables to ProductFeatures
  so that yast2-nis-client testsuite passes (~#41038).
- 2.9.82

-------------------------------------------------------------------
Thu May 27 12:21:19 CEST 2004 - arvin@suse.de

- added special console handling for iSeries (bug #39025)

-------------------------------------------------------------------
Wed May 26 11:12:56 CEST 2004 - arvin@suse.de

- set LD_LIBRARY_PATH in 1st stage installation start script
  (bug #40833)

-------------------------------------------------------------------
Tue May 25 14:10:33 CEST 2004 - jsrain@suse.cz

- set the I/O scheduler in ProductFeatures (#41038)
- 2.9.79

-------------------------------------------------------------------
Mon May 24 14:58:50 CEST 2004 - arvin@suse.de

- again ask for TERM variable if it's set to "vt100" (bug #40991)

-------------------------------------------------------------------
Tue May 18 15:32:30 CEST 2004 - arvin@suse.de

- moved fvwmrc.notitle from sax2 here (bug #37480)

-------------------------------------------------------------------
Tue May 11 13:54:26 CEST 2004 - lslezak@suse.cz

- don't ask for TERM variable if it's already set to "xterm"
  or "vt100" from linuxrc (don't ask in UML installation) (#39947)
- version 2.9.76

-------------------------------------------------------------------
Tue May 04 11:13:53 CEST 2004 - arvin@suse.de

- merged proofread messages

-------------------------------------------------------------------
Fri Apr 30 16:30:13 CEST 2004 - arvin@suse.de

- readded vnc remote proposal to SLES workflow (bug #31023)

-------------------------------------------------------------------
Wed Apr 28 15:38:45 CEST 2004 - arvin@suse.de

- quick implementation of execution of update.post2 scripts
  (bug #38677)

-------------------------------------------------------------------
Wed Apr 28 15:26:30 CEST 2004 - lslezak@suse.cz

- set Ctrl+Alt+Del handler in /etc/inittab to halt (instead of
  reboot) in UML system (safe shutdown from host system using
  uml_mconsole)
- version 2.9.73

-------------------------------------------------------------------
Tue Apr 27 18:25:25 CEST 2004 - gs@suse.de

- write Console: entry for p690 hvc console before reading
  /etc/install.inf (bug #39527)

-------------------------------------------------------------------
Tue Apr 27 10:34:06 CEST 2004 - arvin@suse.de

- call Pkg::SetAdditionalLocales after language change from
  proposal (bug #38366)

-------------------------------------------------------------------
Mon Apr 26 12:34:02 CEST 2004 - arvin@suse.de

- activate lvm and md before booting into a installed system
  (bug #39423)

-------------------------------------------------------------------
Thu Apr 22 18:12:43 CEST 2004 - arvin@suse.de

- removed support of starting yast2 installation without keyboard
  (linuxrc always reports a keyboard now) (bug #39235)

-------------------------------------------------------------------
Thu Apr 22 11:08:53 CEST 2004 - arvin@suse.de

- run unicode_{start,stop} only if they are present (bug #35714)

-------------------------------------------------------------------
Wed Apr 21 13:23:17 CEST 2004 - arvin@suse.de

- uses special sles screen for user authentication on sles

-------------------------------------------------------------------
Mon Apr 19 08:44:01 CEST 2004 - lslezak@suse.cz

- UML mode fixes: don't copy mtab to the host (it's not needed),
  find kernel and initrd even when symlinks are missing
  (workaround for bug #39063)
- added help text in UML installation proposal
- version 2.9.64

-------------------------------------------------------------------
Fri Apr 16 17:58:43 CEST 2004 - nashif@suse.de

- store variables needed in run-time in a sysconfig like file
- first try to load saved control file before fallback to packaged one.

-------------------------------------------------------------------
Fri Apr 16 14:57:44 CEST 2004 - arvin@suse.de

- fixed network start for remote x11 installation (bug #38832)

-------------------------------------------------------------------
Fri Apr 16 14:26:09 CEST 2004 - lslezak@suse.cz

- UML mode fixes: don't copy mtab to the host (it's not needed),
  find kernel and initrd even when symlinks are missing
  (workaround for bug #39063)
- added help text in UML installation proposal

-------------------------------------------------------------------
Fri Apr 16 11:08:42 CEST 2004 - arvin@suse.de

- removed keyboard proposal from update proposal for the update
  in the running system (bug #37817)

-------------------------------------------------------------------
Fri Apr 16 10:57:57 CEST 2004 - arvin@suse.de

- don't run on serial console in case of vnc or ssh installation
  (bug #37325)

-------------------------------------------------------------------
Thu Apr 15 18:26:04 CEST 2004 - arvin@suse.de

- add "service" proposal to SLES installation

-------------------------------------------------------------------
Thu Apr 15 12:03:00 CEST 2004 - arvin@suse.de

- log fvwm output for vnc installation (bug #30061)

-------------------------------------------------------------------
Wed Apr 07 12:37:53 CEST 2004 - arvin@suse.de

- avoid tmp file creation in check.boot script (bug #38572)

-------------------------------------------------------------------
Tue Apr 06 19:04:33 CEST 2004 - arvin@suse.de

- use fbiterm for CJK locales if appropriate (bug #37823)

-------------------------------------------------------------------
Tue Apr  6 18:55:20 CEST 2004 - nashif@suse.de

- only_update_selected option added to product feature set
- V 2.9.56

-------------------------------------------------------------------
Tue Apr  6 16:26:14 CEST 2004 - sh@suse.de

- V 2.9.55
- Fixed bug #36908: Use dynamic fonts based on resolution

-------------------------------------------------------------------
Mon Apr  5 14:38:22 CEST 2004 - fehr@suse.de

- load module dm-snapshort at to prevent hangs if LVM contains
  snapshot LVs (#36422)

-------------------------------------------------------------------
Mon Apr 05 11:32:21 CEST 2004 - arvin@suse.de

- show correct warning in second stage installation when xserver
  can't be started (bug #38298)

-------------------------------------------------------------------
Mon Apr 05 11:04:34 CEST 2004 - arvin@suse.de

- adjusted decision of frontend depending on memory size to memory
  requirements of new interpreter (bug #38298)
- fixed memory value in warning popup

-------------------------------------------------------------------
Sat Apr 03 17:44:03 CEST 2004 - arvin@suse.de

- use fbiterm for CJK locales if appropriate (bug #37823)

-------------------------------------------------------------------
Fri Apr 02 15:59:59 CEST 2004 - arvin@suse.de

- finally changed license to GPL for good

-------------------------------------------------------------------
Thu Apr 01 11:34:10 CEST 2004 - arvin@suse.de

- symmetricalized calls to inst_netsetup (bug #37763)

-------------------------------------------------------------------
Thu Apr 01 11:03:37 CEST 2004 - arvin@suse.de

- removed step label for inst_netsetup (bug #37546)

-------------------------------------------------------------------
Wed Mar 31 19:41:34 CEST 2004 - nashif@suse.de

- Added 2 options to control file:
   inform_about_suboptimal_distribution
   use_desktop_scheduler

-------------------------------------------------------------------
Wed Mar 31 17:19:12 CEST 2004 - lslezak@suse.cz

- inst_finish.ycp - copy kernel image, initrd and /etc/mtab to
  the host system in UML installation mode

-------------------------------------------------------------------
Tue Mar 30 11:25:44 CEST 2004 - arvin@suse.de

- disable virtual desktops in fvwm during vnc installation
  (bug #37480)

-------------------------------------------------------------------
Mon Mar 29 14:48:56 CEST 2004 - fehr@suse.de

- call Storage::FinishInstall() at end of installation

-------------------------------------------------------------------
Mon Mar 29 14:46:51 CEST 2004 - sh@suse.de

- Fixed bug #36713 (relies on yast2-core with fix for bug #36711):
  textdomain for wizard steps should come from control.xml

-------------------------------------------------------------------
Mon Mar 29 05:22:12 CEST 2004 - nashif@suse.de

- fixed copying of hook script logs into installed system

-------------------------------------------------------------------
Sun Mar 28 16:05:19 CEST 2004 - nashif@suse.de

- fixed hook scrips, now using WFM::Read(.local...) (#36831 )
- Not executing any scripting after last client
- Detecting mode before installation steps are sets (#37070 )
- logging hook output to /var/log/YaST2 and copying those
file to installed system.

-------------------------------------------------------------------
Thu Mar 25 16:49:04 CET 2004 - sh@suse.de

- Fixed bug #34618: Don't use full-screen if started remotely

-------------------------------------------------------------------
Thu Mar 25 14:50:07 CET 2004 - ms@suse.de

- fixed driver to use on ia64 systems. there is no framebuffer
  available but the vesa driver is working now (#34909)
- fixed possible loop at installation. handle different exit codes
  from testX in scripts/YaST2. The needed changes to testX have
  been made within the sax2 package (#36794)

-------------------------------------------------------------------
Thu Mar 25 12:12:44 CET 2004 - arvin@suse.de

- removed network proposal from update work flow

-------------------------------------------------------------------
Wed Mar 24 16:10:31 CET 2004 - arvin@suse.de

- renamed usbdevfs to usbfs (bug #31869)

-------------------------------------------------------------------
Wed Mar 24 15:07:03 CET 2004 - sh@suse.de

- Fixed bug #36850: Strange texts in y2qt wizard side bar
- V 2.9.42

-------------------------------------------------------------------
Wed Mar 24 11:13:46 CET 2004 - gs@suse.de

- workaround beta3 pre bug: deactivate Hooks::Run
  (causes crash after inst_finish)
- V 2.9.41

-------------------------------------------------------------------
Mon Mar 22 20:32:41 CET 2004 - nashif@suse.de

- Execute features client if variables are set in control file
- V 2.9.40

-------------------------------------------------------------------
Mon Mar 22 15:58:33 CET 2004 - sh@suse.de

- V 2.9.39
- Fixed bug #36292: Wizard steps not translated
- Preliminary fix for bug #36713: Use textdomain from XML file

-------------------------------------------------------------------
Mon Mar 22 11:14:07 CET 2004 - arvin@suse.de

- introduced and handle new variable Installation::scr_destdir
  to be used by Storage (bug #34996)

-------------------------------------------------------------------
Sun Mar 21 19:48:42 CET 2004 - nashif@suse.de

- read/set language/keyboard/timezone
- added client to set product variables before entering proposal

-------------------------------------------------------------------
Fri Mar 19 15:47:08 CET 2004 - arvin@suse.de

- omit skip/don't skip buttons in uml proposal

-------------------------------------------------------------------
Thu Mar 18 16:18:30 CET 2004 - arvin@suse.de

- fixed update work flow setting (bug #36429 and #35007)

-------------------------------------------------------------------
Thu Mar 18 09:59:01 CET 2004 - mvidner@suse.cz

- Fall back to runlevel 3 if we accidentally don't set it
  in the installation proposal. It would be 0 (#35662).

-------------------------------------------------------------------
Wed Mar 17 22:56:12 CET 2004 - nashif@suse.de

- Add runlevel to s390 proposal
- remove x11 from autoinst workflow (handled differently)

-------------------------------------------------------------------
Wed Mar 17 05:46:03 CET 2004 - nashif@suse.de

- update wizard steps at the right spot to enable switching back
  to installation mode

-------------------------------------------------------------------
Tue Mar 16 21:18:06 CET 2004 - kkaempf@suse.de

- run cleanup script for GNOME (#36196)

-------------------------------------------------------------------
Tue Mar 16 16:02:52 CET 2004 - msvec@suse.cz

- added icons to network and hardware proposals

-------------------------------------------------------------------
Tue Mar 16 14:26:03 CET 2004 - fehr@suse.de

- fix typo devmap_mkmod.sh -> devmap_mknod.sh
- 2.9.32

-------------------------------------------------------------------
Tue Mar 16 01:53:54 CET 2004 - nashif@suse.de

- Enabled evms_config in control file

-------------------------------------------------------------------
Tue Mar 16 01:31:55 CET 2004 - nashif@suse.de

- Update steps when switching modes (#35590)

-------------------------------------------------------------------
Mon Mar 15 12:00:07 CET 2004 - arvin@suse.de

- don't ask for terminal type during vnc installation (bug #33534)

-------------------------------------------------------------------
Fri Mar 12 06:45:02 CET 2004 - nashif@suse.de

- Update control file for autoinst
- Enable swittching of steps upon mode change
- Added possibility to disable a workflow step in runtime

-------------------------------------------------------------------
Thu Mar 11 18:50:55 CET 2004 - sh@suse.de

- Fixed bug #34618: Don't use full screen in remote installation

-------------------------------------------------------------------
Wed Mar 10 14:40:11 CET 2004 - arvin@suse.de

- don't warn if only no disk controller can be found (bug #35546)

-------------------------------------------------------------------
Wed Mar 10 09:51:29 CET 2004 - arvin@suse.de

- extended uml installation work flow

-------------------------------------------------------------------
Wed Mar 10 07:08:09 CET 2004 - nashif@suse.de

- Set wizard steps depending on installation mode

-------------------------------------------------------------------
Wed Mar 10 03:04:53 CET 2004 - nashif@suse.de

- removed include dir from spec

-------------------------------------------------------------------
Wed Mar 10 01:07:58 CET 2004 - sh@suse.de

- V 2.9.24
- Migration to new wizard

-------------------------------------------------------------------
Tue Mar  9 13:08:25 CET 2004 - msvec@suse.cz

- replaced X11 version detection code with (simpler) YCP
- package could be noarch currently (reduced NFB a lot)

-------------------------------------------------------------------
Mon Mar 08 11:54:40 CET 2004 - arvin@suse.de

- call more generalized storage function during update

-------------------------------------------------------------------
Fri Mar 05 12:07:50 CET 2004 - arvin@suse.de

- load correct device mapper module and create nodes

-------------------------------------------------------------------
Thu Mar  4 16:40:36 CET 2004 - visnov@suse.cz

- added type info
- 2.9.20

-------------------------------------------------------------------
Wed Mar  3 17:48:49 CET 2004 - nashif@suse.de

- Moved product features to new feature module

-------------------------------------------------------------------
Wed Mar  3 17:43:45 CET 2004 - sh@suse.de

- Applied rw's patch for bug #34531

-------------------------------------------------------------------
Wed Mar 03 15:45:45 CET 2004 - arvin@suse.de

- call storage function to update fstab (bug #34996)

-------------------------------------------------------------------
Tue Mar  2 17:47:11 CET 2004 - sh@suse.de

- Added user-visible workflow step descriptions for new wizard
  layout

-------------------------------------------------------------------
Mon Mar 01 16:53:44 CET 2004 - arvin@suse.de

- work on UML installation

-------------------------------------------------------------------
Fri Feb 27 03:31:46 CET 2004 - nashif@suse.de

- New control file based installation merged

-------------------------------------------------------------------
Fri Feb 20 19:53:00 CET 2004 - arvin@suse.de

- handle abort button in inst_finish (bug #30303)

-------------------------------------------------------------------
Fri Feb 20 11:28:26 CET 2004 - arvin@suse.de

- removed obsolete code from start scripts (bug #31805)

-------------------------------------------------------------------
Mon Feb 16 16:52:00 CET 2004 - mvidner@suse.cz

- set the runlevel according to the proposal
- 2.9.15

-------------------------------------------------------------------
Mon Feb 16 16:01:35 CET 2004 - arvin@suse.de

- added more flexible package handling for products

-------------------------------------------------------------------
Mon Feb 16 13:49:50 CET 2004 - mvidner@suse.cz

- added runlevel_proposal to installation_proposals (#30028)
- 2.9.14

-------------------------------------------------------------------
Mon Feb 16 11:20:01 CET 2004 - arvin@suse.de

- removed obsolete Mode::hardBoot

-------------------------------------------------------------------
Fri Feb 13 15:16:41 CET 2004 - sh@suse.de

- Applied patch from bug #34531: Kernel 2.6 hotplug handling

-------------------------------------------------------------------
Wed Feb 11 16:11:02 CET 2004 - arvin@suse.de

- more control over base selection handling

-------------------------------------------------------------------
Tue Feb 10 17:59:40 CET 2004 - arvin@suse.de

- added type specification in inst_proposal.ycp

-------------------------------------------------------------------
Tue Feb 10 16:02:19 CET 2004 - nashif@suse.de

- remove x11 from workflow for autoyast

-------------------------------------------------------------------
Tue Feb 10 10:32:08 CET 2004 - arvin@suse.de

- fixed building on s390

-------------------------------------------------------------------
Sat Feb  7 09:33:56 CET 2004 - nashif@suse.de

- remove vendor.y2cc file

-------------------------------------------------------------------
Fri Feb 06 16:13:58 CET 2004 - arvin@suse.de

- set default runlevel to 3 or 5 during installation depending
  on the presents of X11 (see bug #32366)

-------------------------------------------------------------------
Fri Feb 06 11:46:47 CET 2004 - arvin@suse.de

- fixed copying of temporary X11 config

-------------------------------------------------------------------
Mon Feb  2 15:49:46 CET 2004 - lslezak@suse.cz

- InitHWinfo module enabled in installation proposal
- version 2.9.4

-------------------------------------------------------------------
Sat Jan 31 21:07:11 CET 2004 - arvin@suse.de

- removed useless 'global'

-------------------------------------------------------------------
Mon Jan 26 17:28:06 CET 2004 - jsrain@suse.de

- removed cfg_susecnfig.scr from file list (was moved to yast2.rpm)
- 2.9.2

-------------------------------------------------------------------
Fri Dec 12 14:23:14 CET 2003 - jsrain@suse.de

- don't check if module is present in initrd before loading it

-------------------------------------------------------------------
Fri Oct 24 15:58:50 CEST 2003 - ms@suse.de

- added stuff from yast2/library/x11 to installation package

-------------------------------------------------------------------
Fri Oct 24 13:09:25 CEST 2003 - arvin@suse.de

- added help text for "Repair Installed System" (bug #30402)

-------------------------------------------------------------------
Fri Oct 17 11:37:46 CEST 2003 - ms@suse.de

- inst_finish: (#32366)
  removed runlevel setup code which is handled within the X11
  module now (XProposal.ycp). The update code for initdefault
  is still present because during update the X11 configuration
  is not started

- inst_x11: (#32366)
  removed dead code which sets the default runlevel to 3 if there
  is no XF86Config file present. This task is done if the X11
  configuration is finished and if there is no X11 configuration
  the default initdefault with aaa_base is set to 3 already

-------------------------------------------------------------------
Wed Sep 24 12:25:08 CEST 2003 - snwint@suse.de

- look for x11 drivers in lib64 dir on x86_64 (#31649)

-------------------------------------------------------------------
Thu Sep 18 11:38:50 CEST 2003 - arvin@suse.de

- shut down temporary network before online test during update
  (bug #31030)

-------------------------------------------------------------------
Thu Sep 18 10:55:43 CEST 2003 - arvin@suse.de

- don't use external pcmcia during firstboot (bug #31252)

-------------------------------------------------------------------
Mon Sep 15 19:26:33 CEST 2003 - msvec@suse.cz

- 2.8.34

-------------------------------------------------------------------
Mon Sep 15 15:15:25 CEST 2003 - gs@suse.de

- YaST2.start: set default value for LANGUAGE

-------------------------------------------------------------------
Mon Sep 15 11:03:04 CEST 2003 - arvin@suse.de

- skip network probing during update (bug #30545)

-------------------------------------------------------------------
Sun Sep 14 15:07:36 CEST 2003 - arvin@suse.de

- reset packagemanager when changing installation mode (bug #27970)

-------------------------------------------------------------------
Sun Sep 14 14:27:12 CEST 2003 - snwint@suse.de

- added test for utf8 serial console to YaST2.{start,firstboot}

-------------------------------------------------------------------
Sat Sep 13 18:39:23 CEST 2003 - nashif@suse.de

- remove inst_startup from autoinst workflow, add it autoinst_init
  (bug #30678)

-------------------------------------------------------------------
Fri Sep 12 17:25:56 CEST 2003 - ms@suse.de

- added milestone texts for X11 config update/inject (#30612)
- fixed lookup path for XFree86 3.x config (#30612)

-------------------------------------------------------------------
Fri Sep 12 14:06:05 CEST 2003 - arvin@suse.de

- fixed permissions of /var/lib/YaST2/install.inf (bug #30630)

-------------------------------------------------------------------
Thu Sep 11 17:32:40 CEST 2003 - kkaempf@suse.de

- use kernel k_smp4G on SMP-systems with
  memory <= 4GB or without PAE support

-------------------------------------------------------------------
Thu Sep 11 11:12:36 CEST 2003 - arvin@suse.de

- check for /proc/splash (bug #30472)

-------------------------------------------------------------------
Wed Sep 10 11:34:10 CEST 2003 - sh@suse.de

- Fixed max log file size calculation:
  Set LANG only in subshell,
  don't rely on /dev in 'df' output - use last line instead

-------------------------------------------------------------------
Tue Sep  9 12:48:47 CEST 2003 - kkaempf@suse.de

- use kernel k_psmp on smp-systems with
  less than 4GB memory or without PAE support

-------------------------------------------------------------------
Tue Sep 09 12:42:20 CEST 2003 - arvin@suse.de

- added kernel option desktop

-------------------------------------------------------------------
Mon Sep  8 18:01:53 CEST 2003 - sh@suse.de

- V 2.8.24
- Fixed bug #29927: Logfile setting too restrictive
  Now checking free space on RAM disk with 'df' and using
  max 10% of that per log file (max 5000)

-------------------------------------------------------------------
Mon Sep  8 11:53:17 CEST 2003 - snwint@suse.de

- advance splash progress bar in YaST2{,.start}
- driver updates are applied in inst_setup (used to be in YaST2.start)
- don't clear screen in YaST2.start

-------------------------------------------------------------------
Thu Sep 04 17:45:53 CEST 2003 - arvin@suse.de

- proof-read messages

-------------------------------------------------------------------
Wed Sep  3 17:27:51 CEST 2003 - gs@suse.de

- installation.ycp: call UI::SetKeyboard in continue mode
  (enable unicode for ncurses in UTF-8 locale)

-------------------------------------------------------------------
Wed Sep  3 10:15:44 CEST 2003 - kkaempf@suse.de

- copy XF86Config from inst-sys to XF86Config.install in
  the system (#29910)

-------------------------------------------------------------------
Tue Sep  2 13:54:53 CEST 2003 - kkaempf@suse.de

- make repair system accessible

-------------------------------------------------------------------
Mon Sep 01 17:42:20 CEST 2003 - arvin@suse.de

- removed obsolete inst_hw_config.ycp and inst_confirm_abort.ycp

-------------------------------------------------------------------
Sun Aug 31 14:56:10 CEST 2003 - arvin@suse.de

- use Popup::ConfirmAbort

-------------------------------------------------------------------
Sat Aug 30 22:27:57 CEST 2003 - arvin@suse.de

- moved reactivation of network to yast2-network (bug #29561)
- moved display of into.txt into separate file

-------------------------------------------------------------------
Thu Aug 28 16:55:51 CEST 2003 - ms@suse.de

- fixed xmigrate call (#29535)

-------------------------------------------------------------------
Thu Aug 28 16:04:41 CEST 2003 - kkaempf@suse.de

- Install default kernel on SMP systems without 'PAE'
  (i.e. Pentium1-SMP)
- Drop check for unsupported Cyrix-CPUs without 'TSC'

-------------------------------------------------------------------
Tue Aug 26 11:49:21 CEST 2003 - arvin@suse.de

- don't gray out next button in proposal in case of blockers
  (bug #29320)

-------------------------------------------------------------------
Fri Aug 22 18:11:20 CEST 2003 - arvin@suse.de

- fixed reading of memory info (bug #29017)

-------------------------------------------------------------------
Fri Aug 22 11:27:23 CEST 2003 - arvin@suse.de

- fixed update workflow

-------------------------------------------------------------------
Thu Aug 21 14:42:12 CEST 2003 - arvin@suse.de

- removed obsolete installation_ui.ycp

-------------------------------------------------------------------
Thu Aug 21 10:04:25 CEST 2003 - kkaempf@suse.de

- copy badlist (if existing) to installed system (#29092)

-------------------------------------------------------------------
Tue Aug 19 08:13:17 CEST 2003 - arvin@suse.de

- better way for mouse probing in text mode (bug #29005)

-------------------------------------------------------------------
Mon Aug 18 11:22:04 CEST 2003 - arvin@suse.de

- don't probe mouse in text mode (bug #29005)

-------------------------------------------------------------------
Fri Aug 15 15:20:38 CEST 2003 - arvin@suse.de

- removed obsolete showlog_defines.ycp

-------------------------------------------------------------------
Tue Aug 12 20:31:12 CEST 2003 - arvin@suse.de

- added remote administration proposal to network proposal

-------------------------------------------------------------------
Tue Aug 12 14:38:03 CEST 2003 - gs@suse.de

- YaST2.start: don't run in UTF-8 mode on a console which is
  connected to a serial port

-------------------------------------------------------------------
Mon Aug 11 15:51:52 CEST 2003 - arvin@suse.de

- use ycp based ncurses menu at end of installation

-------------------------------------------------------------------
Fri Aug 08 10:54:34 CEST 2003 - arvin@suse.de

- variable handling of release notes url

-------------------------------------------------------------------
Wed Aug 06 09:37:19 CEST 2003 - arvin@suse.de

- don't copy kernel config from to /usr/src/linux (bug #28496)

-------------------------------------------------------------------
Fri Aug 01 20:10:11 CEST 2003 - arvin@suse.de

- call inst_netprobe during install
- added desktop files

-------------------------------------------------------------------
Wed Jul 30 11:42:24 CEST 2003 - arvin@suse.de

- don't complain when no storage controllers can be found
  (bug #23686)

-------------------------------------------------------------------
Wed Jul 30 10:23:01 CEST 2003 - arvin@suse.de

- always let YaST run in an UTF-8 environment during installation
  (bug #14751)

-------------------------------------------------------------------
Fri Jul 25 15:13:04 CEST 2003 - arvin@suse.de

- removed handling of XFree86 Version 3 from YaST2.start

-------------------------------------------------------------------
Fri Jul 25 15:12:25 CEST 2003 - gs@suse.de

- YaST2.firstboot: read RC_LANG from /etc/sysconfig/language and
                   export LANG accordingly;
		   call unicode_start/unicode_stop (if required)

-------------------------------------------------------------------
Thu Jul 24 13:39:36 CEST 2003 - gs@suse.de

- YaST2.start: call unicode_start/unicode_stop;
               export YAST_DOES_ACS removed

-------------------------------------------------------------------
Fri Jul 04 13:21:20 CEST 2003 - arvin@suse.de

- convert update workflow into a proposal

-------------------------------------------------------------------
Fri May 23 15:20:32 CEST 2003 - arvin@suse.de

- take kernel command line from install.inf (bug #25745)

-------------------------------------------------------------------
Mon Apr 28 17:25:45 CEST 2003 - arvin@suse.de

- fixes for live eval (bug #26457)

-------------------------------------------------------------------
Wed Apr 23 12:09:20 CEST 2003 - ms@suse.de

- add config migration from 3x to 4x if possible
- ensure XF86Config is available if someone performs an update
  within a XFree86 3.x environment

-------------------------------------------------------------------
Tue Apr 15 17:18:13 CEST 2003 - arvin@suse.de

- removed call of SuSEconfig.3ddiag and switch2mesasoft after
  reboot during installation since they don't exist anymore

-------------------------------------------------------------------
Thu Apr 10 15:49:20 CEST 2003 - ms@suse.de

- fixed conditions of xmset calls (#26214)

-------------------------------------------------------------------
Tue Apr  8 12:51:55 CEST 2003 - jsrain@suse.de

- fixed parsing of kernel parameters containing blank space
  (#26147)

-------------------------------------------------------------------
Tue Apr  1 15:44:12 CEST 2003 - jsrain@suse.de

- added init= kernel parameter to discard list (#25478)

-------------------------------------------------------------------
Tue Mar 18 13:37:15 CET 2003 - kkaempf@suse.de

- drop "insserv apache" again, opens port 80
- 2.7.43

-------------------------------------------------------------------
Mon Mar 17 18:11:40 CET 2003 - kkaempf@suse.de

- "insserv apache" if it's DOC_SERVER (#25436)
- 2.7.42

-------------------------------------------------------------------
Mon Mar 17 16:36:24 CET 2003 - arvin@suse.de

- start fvwm2 for vnc installation (bug #25405)

-------------------------------------------------------------------
Mon Mar 17 15:30:26 CET 2003 - arvin@suse.de

- turn of silent splash mode before displaying messages during
  vnc and ssh installation (bug #25407)

-------------------------------------------------------------------
Mon Mar 17 09:21:22 CET 2003 - kkaempf@suse.de

- start apache as doc_server if suse_help_viewer isn't provided
  by kdebase3-SuSE (25436)
- 2.7.39

-------------------------------------------------------------------
Sat Mar 15 22:54:09 CET 2003 - kkaempf@suse.de

- gdm2 might not be installed yet but earmarked for installation
  (#25410)
- 2.7.38

-------------------------------------------------------------------
Fri Mar 14 17:41:40 CET 2003 - sh@suse.de

- The final and super-great ultimate path for release notes:
  /usr/share/doc/release-notes/RELEASE-NOTES.*.rtf

-------------------------------------------------------------------
Fri Mar 14 17:38:44 CET 2003 - sh@suse.de

- Moved RTF version of release notes from /usr/share/doc to
  /usr/share/doc/release_notes

-------------------------------------------------------------------
Fri Mar 14 17:32:20 CET 2003 - sh@suse.de

- Using file name RELEASE_NOTES.rtf to allow coexistence with
  RELEASE_NOTES.html for Konqueror

-------------------------------------------------------------------
Fri Mar 14 11:14:01 CET 2003 - fehr@suse.de

- remove handling of IDE recorders from inst_finish.ycp
  this is now done much sooner in StorageDevices.ycp (bug #25293)

-------------------------------------------------------------------
Wed Mar 12 15:12:54 CET 2003 - arvin@suse.de

- fixed focus in last installation dialog (bug #25171)

-------------------------------------------------------------------
Wed Mar 12 10:19:51 CET 2003 - ms@suse.de

- fixed broken mouse bug in continue mode (#24914)

-------------------------------------------------------------------
Tue Mar 11 17:16:03 CET 2003 - kkaempf@suse.de

- also set /etc/sysconfig/displaymanager:DISPLAYMANAGER (#25087)

-------------------------------------------------------------------
Mon Mar 10 19:03:34 CET 2003 - kkaempf@suse.de

- check for existance of /usr/src/linux/include/linux before
  copying kernel config.
- 2.7.32

-------------------------------------------------------------------
Mon Mar 10 18:34:58 CET 2003 - mvidner@suse.de

- Added .etc.install_inf_alias to work around an ini-agent
  limitation (#24836).
- 2.7.31

-------------------------------------------------------------------
Mon Mar 10 16:10:27 CET 2003 - arvin@suse.de

- fixed compose characters for certain locales (bug #14751)

-------------------------------------------------------------------
Fri Mar  7 17:21:06 CET 2003 - nashif@suse.de

- Dont read product data from installed system if in config mode
  (#24772 )

-------------------------------------------------------------------
Fri Mar  7 14:04:21 CET 2003 - kkaempf@suse.de

- copy kernel config to /usr/src/linux/... (#24835)

-------------------------------------------------------------------
Thu Mar  6 13:33:40 CET 2003 - fehr@suse.de

- umount fs based on crypto loop files before all other umounts
  (#24751)

-------------------------------------------------------------------
Thu Mar  6 12:58:31 CET 2003 - ms@suse.de

- removed mouse probing code from inst_startup.ycp and put
  that code into installation.ycp. Changed the mouse probing
  code to disconnect the device in front of the probing and
  re-connect it after the probing is done to avoid any
  jumping mouse cursors (#24355)

-------------------------------------------------------------------
Tue Mar 04 21:13:02 CET 2003 - arvin@suse.de

- handle flags from content file in Product module (bug #21561)

-------------------------------------------------------------------
Tue Mar  4 13:07:02 CET 2003 - sh@suse.de

- Fixed bug #24542: Bad license agreement button text

-------------------------------------------------------------------
Mon Mar  3 16:47:07 CET 2003 - sh@suse.de

- Fixed bug #10990: Boot installed system does not unmount

-------------------------------------------------------------------
Mon Mar  3 11:06:28 CET 2003 - fehr@suse.de

- call win resize module not only on i386 but also on x86_64 and ia64

-------------------------------------------------------------------
Thu Feb 27 12:36:16 CET 2003 - arvin@suse.de

- kill (with SIGKILL) shell on tty2 after installation (bug #24404)

-------------------------------------------------------------------
Wed Feb 26 17:17:43 CET 2003 - kkaempf@suse.de

- pass language to packagemanager (#23828)

-------------------------------------------------------------------
Wed Feb 26 12:31:27 CET 2003 - arvin@suse.de

- disable all sources if user aborts installation (bug #24292)

-------------------------------------------------------------------
Tue Feb 25 11:19:26 CET 2003 - arvin@suse.de

- make Hardware Configuration Dialog unconfuseable (bug #24020)

-------------------------------------------------------------------
Mon Feb 24 19:55:43 CET 2003 - kkaempf@suse.de

- add debug hooks (#23787)

-------------------------------------------------------------------
Mon Feb 24 18:25:31 CET 2003 - sh@suse.de

- V 2.7.20
- Fixed bug #24038: Installation language re-selection does not work

-------------------------------------------------------------------
Mon Feb 24 18:00:37 CET 2003 - gs@suse.de

- don't add .UTF-8 to LANG variable (causes problems with ncurses)
  bug #23348

-------------------------------------------------------------------
Mon Feb 24 17:23:55 CET 2003 - mvidner@suse.de

- Added proxy to the network configuration proposal (#24204).

-------------------------------------------------------------------
Fri Feb 21 15:21:41 CET 2003 - arvin@suse.de

- better text for "abort installation" popup (bug #24019)

-------------------------------------------------------------------
Fri Feb 21 12:40:55 CET 2003 - arvin@suse.de

- fixed button labels and help texts (bug #23912)

-------------------------------------------------------------------
Fri Feb 21 12:00:14 CET 2003 - sh@suse.de

- Fixed bug #24027: Root exploit in inst_suseconfig

-------------------------------------------------------------------
Fri Feb 21 11:30:37 CET 2003 - arvin@suse.de

- always do hard reboot (bug #23903)

-------------------------------------------------------------------
Thu Feb 20 15:49:44 CET 2003 - kkaempf@suse.de

- drop /etc/XF86Config (#23965)

-------------------------------------------------------------------
Thu Feb 20 11:39:23 CET 2003 - arvin@suse.de

- use title-style capitalization for menu names (bug #23848)

-------------------------------------------------------------------
Thu Feb 20 09:51:29 CET 2003 - ms@suse.de

- add support for mouse wheel during installation (#21660)

-------------------------------------------------------------------
Wed Feb 19 16:42:22 CET 2003 - arvin@suse.de

- disable all sources if user aborts installation (bug #23776)

-------------------------------------------------------------------
Wed Feb 19 16:07:29 CET 2003 - fehr@suse.de

- fix wrong variable of keyboard module in inst_finish.ycp (#23782)

-------------------------------------------------------------------
Wed Feb 19 08:35:05 CET 2003 - arvin@suse.de

- run SuSEconfig fonts during inst_finish for anti aliased fonts
  (bug #23768)

-------------------------------------------------------------------
Tue Feb 18 20:47:55 CET 2003 - arvin@suse.de

- fixed reading of content file if FLAGS line is missing

-------------------------------------------------------------------
Sat Feb 15 16:26:26 CET 2003 - nashif@suse.de

- call inst_x11 in autoinst mode

-------------------------------------------------------------------
Wed Feb 12 15:23:00 CET 2003 - kkaempf@suse.de

- remove call to mkinfodir (#23588)

-------------------------------------------------------------------
Wed Feb 12 12:03:24 CET 2003 - fehr@suse.de

- Write keytable info to yast.inf again in inst_finish.ycp

-------------------------------------------------------------------
Tue Feb 11 21:39:29 CET 2003 - arvin@suse.de

- handle update flag from content file (bug #21561)

-------------------------------------------------------------------
Mon Feb 10 20:53:53 CET 2003 - arvin@suse.de

- setup complete environment for qt during installation

-------------------------------------------------------------------
Mon Feb 10 18:24:12 CET 2003 - arvin@suse.de

- skip proposal dialog if it's empty (bug #23520)

-------------------------------------------------------------------
Fri Feb  7 16:12:49 CET 2003 - jsuchome@suse.de

- adapted inst_confirm_abort for the use from yast2-repair

-------------------------------------------------------------------
Thu Feb  6 16:16:29 CET 2003 - jsrain@suse.de

- removed missleading help text about starting of network during
  hardware proposal, when network has already been started (#20912)

-------------------------------------------------------------------
Wed Feb 05 17:05:43 CET 2003 - arvin@suse.de

- merged proofread messages

-------------------------------------------------------------------
Mon Feb  3 18:18:08 CET 2003 - sh@suse.de

- V 2.7.7
- Added default function key handling

-------------------------------------------------------------------
Thu Jan 30 16:08:44 CET 2003 - kkaempf@suse.de

- call /usr/bin/mkinfodir in inst_suseconfig
  (replaces SuSEconfig.man_info)

-------------------------------------------------------------------
Wed Jan 29 14:42:42 CET 2003 - arvin@suse.de

- added dialog to ask for preferred method of user authentication

-------------------------------------------------------------------
Tue Jan 28 18:47:16 CET 2003 - arvin@suse.de

- added final congratulations dialog
- added dialog with release notes

-------------------------------------------------------------------
Mon Jan 27 17:47:38 CET 2003 - sh@suse.de

- V 2.7.5
- Use new y2base/qt command line options for better WM cooperation
- Don't start a WM any more in YaST2 start script
  (testX does that now)

-------------------------------------------------------------------
Wed Jan 22 17:11:20 CET 2003 - arvin@suse.de

- use newer interface to modules agent (bug #22995)

-------------------------------------------------------------------
Wed Jan 22 11:36:10 CET 2003 - jsrain@suse.de

- returned accidentally removed call of Bootloader::Write ()
  function (bug #23018)
- 2.7.3

-------------------------------------------------------------------
Fri Dec 20 17:25:00 CET 2002 - arvin@suse.de

- changed label of second button of popup with info.txt (EULA)
  from "Cancel" to "Do Not Accept" (bug #21874)

-------------------------------------------------------------------
Fri Dec 20 17:04:37 CET 2002 - arvin@suse.de

- merged from 8.1 branch:
  - only set hostname during vnc installation if necessary
    (bug #21454)
  - popup with info.txt (EULA) now has a timeout during
    autoinstallation (bug #21413)
  - remove /root/.vnc/passwd after installation (bug #21360)
  - popup with info.txt now has two buttons (accept and cancel)
  - start portmapper if instmode==nfs also on s390 (#21094)

-------------------------------------------------------------------
Thu Dec 12 12:40:22 CET 2002 - jsrain@suse.de

- added handling of modules required to be loaded early after
  mounting root
- not adding ide-scsi to initrd, but scheduling relevant modules
  to be loaded after boot (#19376)

-------------------------------------------------------------------
Wed Dec 11 16:51:45 CET 2002 - lslezak@suse.cz

- .proc.cpuinfo agent rewritten to INI-agent (now supports
  multiple CPU, all keys from /proc/cpuinfo can be read)

-------------------------------------------------------------------
Mon Dec 09 12:49:20 CET 2002 - arvin@suse.de

- add modules ide-cd and cdrom before ide-scsi to INITRD_MODULES
  when an ide cdwriter is found (bug #22343)

-------------------------------------------------------------------
Wed Dec  4 15:29:17 CET 2002 - jsrain@suse.cz

- adapted to new bootloader module interface
- 2.7.1

-------------------------------------------------------------------
Tue Oct 22 16:53:21 CEST 2002 - ms@suse.de

- removed inst_x11 to be part of the installation workflow
- add x11_proposal to:
  hw-config-proposals-home-pc.ycp
  hw-config-proposals-networked-pc.ycp

-------------------------------------------------------------------
Wed Oct 16 14:03:27 CEST 2002 - arvin@suse.de

- correctly handle quotes in /etc/install.inf (bug #20986)

-------------------------------------------------------------------
Wed Oct 16 11:10:07 CEST 2002 - kkaempf@suse.de

- use proper tmpdir for vendor-supplied script when loading
  vendor driver disk (#20967)
- 2.6.87

-------------------------------------------------------------------
Tue Oct 15 16:29:21 CEST 2002 - choeger@suse.de

- renamed product id text from "Open Team Server" to "Openexchange Server",
  because this text is shown into the installation window and the name of
  the cd is associated with this name

-------------------------------------------------------------------
Mon Oct 14 18:21:52 CEST 2002 - sh@suse.de

- V 2.6.85
- Fixed bug #19214: Return to proposal after update

-------------------------------------------------------------------
Mon Oct 14 15:57:34 CEST 2002 - kkaempf@suse.de

- use "UpdateDir" from install.inf when checking vendor
  update media (#19442)
- set /sysconfig/suseconfig/CWD_IN_USER_PATH="no" on non-box
  products (#17464)
- 2.6.84

-------------------------------------------------------------------
Mon Oct 14 15:41:33 CEST 2002 - sh@suse.de

- V 2.6.83
- Fixed bug #19628: Obsolete MediaUI::ChangeMedium() call

-------------------------------------------------------------------
Thu Oct 10 15:26:07 CEST 2002 - arvin@suse.de

- make info text (aka beta warning) scroll-able (bug #20063)

-------------------------------------------------------------------
Wed Oct  9 09:23:53 CEST 2002 - jsrain@suse.cz

- now not enabling 2 gettys on same serial line on p690 (#19788)

-------------------------------------------------------------------
Tue Oct  8 15:37:59 CEST 2002 - kkaempf@suse.de

- disable update for non-box products (#20695)
- 2.6.80

-------------------------------------------------------------------
Mon Oct  7 17:09:46 CEST 2002 - kkaempf@suse.de

- display media.1/info.txt if exists before starting installation
  (#18504)

-------------------------------------------------------------------
Tue Oct  1 17:01:15 CEST 2002 - kkaempf@suse.de

- runlevel 5 only where applicable (#20369)

-------------------------------------------------------------------
Thu Sep 26 18:17:35 CEST 2002 - arvin@suse.de

- remove console kernel option if it's autodectected like
  pseries can do (bug #20177)

-------------------------------------------------------------------
Thu Sep 26 12:56:01 CEST 2002 - choeger@suse.de

- call product specific YaST2 modules before finishing the
  installation

-------------------------------------------------------------------
Tue Sep 24 11:48:17 CEST 2002 - arvin@suse.de

- run depmod after network setup for ssh and vnc installation
  (bug #20040)

-------------------------------------------------------------------
Mon Sep 23 15:31:25 CEST 2002 - arvin@suse.de

- again fix for qt background color (bug #18926)

-------------------------------------------------------------------
Fri Sep 20 17:02:45 CEST 2002 - arvin@suse.de

- in final proposal screen hide button to start control center if
  the control center is not available (bug #19926)

-------------------------------------------------------------------
Fri Sep 20 16:58:14 CEST 2002 - kkaempf@suse.de

- re-init Product module in running system from cached
  product data properly
- 2.6.72

-------------------------------------------------------------------
Fri Sep 20 13:30:40 CEST 2002 - kkaempf@suse.de

- initialize Product module from content data
- 2.6.71

-------------------------------------------------------------------
Fri Sep 20 13:08:08 CEST 2002 - kkaempf@suse.de

- add agent to read "/content" file
- 2.6.69

-------------------------------------------------------------------
Fri Sep 20 11:47:05 CEST 2002 - kkaempf@suse.de

- linuxrc provides 'content' at / now, no need to mount the source.
- 2.6.70

-------------------------------------------------------------------
Fri Sep 20 11:32:26 CEST 2002 - kkaempf@suse.de

- force reboot on s390 after installation
- 2.6.69

-------------------------------------------------------------------
Thu Sep 19 21:17:17 CEST 2002 - kkaempf@suse.de

- umount /var/adm/mount after retrieving content file
- 2.6.68

-------------------------------------------------------------------
Wed Sep 18 17:49:20 CEST 2002 - kkaempf@suse.de

- added product hooks to installation workflow
- 2.6.67

-------------------------------------------------------------------
Wed Sep 18 16:28:57 CEST 2002 - arvin@suse.de

- removed all code regarding zilo (bug #19821)
- fixed qt background color (bug #18926)

-------------------------------------------------------------------
Wed Sep 18 16:00:39 CEST 2002 - arvin@suse.de

- provides/obsoletes the old yast

-------------------------------------------------------------------
Mon Sep 16 12:37:32 CEST 2002 - kkaempf@suse.de

- remove unneeded Save() functions (#19591)

-------------------------------------------------------------------
Thu Sep 12 22:14:45 CEST 2002 - fehr@suse.de

- remove obsolete LVM and MD initialisation in inst_mode.ycp
- 2.6.63

-------------------------------------------------------------------
Thu Sep 12 17:15:52 CEST 2002 - kkaempf@suse.de

- remove control files (#19564)
- 2.6.62

-------------------------------------------------------------------
Thu Sep 12 15:26:35 CEST 2002 - kkaempf@suse.de

- fix vendor path for UnitedLinux (#19442)
- 2.6.61

-------------------------------------------------------------------
Thu Sep 12 14:38:52 CEST 2002 - kkaempf@suse.de

- dont warn about kernel if not in update mode.
- 2.6.60

-------------------------------------------------------------------
Thu Sep 12 13:10:40 CEST 2002 - kkaempf@suse.de

- symlink *.shipped to *.suse on update for LILO compatibility
- 2.6.59

-------------------------------------------------------------------
Wed Sep 11 13:40:41 CEST 2002 - kkaempf@suse.de

- properly unmount sources also on abort and end of update
- move package log to yast2-packager
- handle run-time kernel switch extra
- 2.6.58

-------------------------------------------------------------------
Wed Sep 11 00:42:12 CEST 2002 - kkaempf@suse.de

- remove obsolete package data after update
- release source (CD) and target (rpmdb)
- 2.6.57

-------------------------------------------------------------------
Tue Sep 10 16:15:09 CEST 2002 - arvin@suse.de

- added more provides/obsoletes (bug #19325)

-------------------------------------------------------------------
Tue Sep 10 14:34:13 CEST 2002 - arvin@suse.de

- again fix initial language

-------------------------------------------------------------------
Mon Sep  9 15:46:39 CEST 2002 - kkaempf@suse.de

- fix initial language
- 2.6.54

-------------------------------------------------------------------
Mon Sep 09 15:41:19 CEST 2002 - arvin@suse.de

- run ncurses control center after installation (instead of ycp
  based one) (bug #19246)

-------------------------------------------------------------------
Mon Sep  9 12:48:38 CEST 2002 - kkaempf@suse.de

- drop "noarch"
- 2.6.53

-------------------------------------------------------------------
Mon Sep 09 12:24:03 CEST 2002 - arvin@suse.de

- setup proxy configuration for installation (bug #19189)

-------------------------------------------------------------------
Mon Sep  9 12:20:13 CEST 2002 - kkaempf@suse.de

- remove runme_at_boot at end
- 2.6.51

-------------------------------------------------------------------
Fri Sep  6 12:56:08 CEST 2002 - kkaempf@suse.de

- s390'ers want it different -> k_deflt on smp systems (#18990)
- 2.6.50

-------------------------------------------------------------------
Fri Sep  6 12:48:51 CEST 2002 - kkaempf@suse.de

- properly detect update_mode after restart
- 2.6.49

-------------------------------------------------------------------
Thu Sep  5 20:47:47 CEST 2002 - kkaempf@suse.de

- continue with inst_rpmcopy after update
- 2.6.48

-------------------------------------------------------------------
Thu Sep 05 19:10:43 CEST 2002 - arvin@suse.de

- more old trans-package fun

-------------------------------------------------------------------
Thu Sep 05 15:01:29 CEST 2002 - arvin@suse.de

- always run depmod after installation (bug #18382)
- set HOME=/root during installation (bug #18882)

-------------------------------------------------------------------
Wed Sep  4 16:12:19 CEST 2002 - kkaempf@suse.de

- move update branch to yast2-update (#18876)
- 2.6.45

-------------------------------------------------------------------
Wed Sep 04 12:48:03 CEST 2002 - arvin@suse.de

- fixed provide/obsolete of trans packages (bug #18691)

-------------------------------------------------------------------
Tue Sep  3 22:34:44 CEST 2002 - kkaempf@suse.de

- adapt update workflow to package manager
- 2.6.41

-------------------------------------------------------------------
Mon Sep 02 14:14:15 CEST 2002 - arvin@suse.de

- set default runlevel back to 3 if X11 is not configured
  (bug #18705)

-------------------------------------------------------------------
Mon Sep 02 11:04:17 CEST 2002 - arvin@suse.de

- set HOME=/tmp during installation so qt doesn't pollute root
  filesystem (bug #18663)

-------------------------------------------------------------------
Fri Aug 30 11:18:15 CEST 2002 - arvin@suse.de

- hide output of kill in YaST2.firstboot (bug #18585)
- moved X11Version.ycp to yast2 package

-------------------------------------------------------------------
Thu Aug 29 10:43:43 CEST 2002 - arvin@suse.de

- fixed network start for ssh installation (bug #18506)
- fixed password saving for ssh installation (bug #18507)
- start in textmode for ssh installation (bug #18571)

-------------------------------------------------------------------
Thu Aug 29 10:41:00 CEST 2002 - kkaempf@suse.de

- close source in inst_finish (#18508)

-------------------------------------------------------------------
Wed Aug 28 22:34:37 CEST 2002 - kkaempf@suse.de

- trigger cache copying at end
- 2.6.35

-------------------------------------------------------------------
Tue Aug 27 23:16:31 CEST 2002 - kkaempf@suse.de

- init packagemanager properly
- drop all references to old data (suse/setup/descr/info)

-------------------------------------------------------------------
Tue Aug 27 12:10:15 CEST 2002 - arvin@suse.de

- load firewire support during installation (bug #18379)
- create_interfaces has moved from / to /sbin

-------------------------------------------------------------------
Tue Aug 27 10:43:05 CEST 2002 - arvin@suse.de

- fixes for ssh installation

-------------------------------------------------------------------
Mon Aug 26 12:43:26 CEST 2002 - arvin@suse.de

- don't run x11 configuration if x11 is missing (bug #18208)

-------------------------------------------------------------------
Mon Aug 26 10:18:44 CEST 2002 - kkaempf@suse.de

- ignore even more boot options (#18154)

-------------------------------------------------------------------
Thu Aug 22 20:18:17 CEST 2002 - fehr@suse.de

- call /sbin/vgscan if root filesystem is on LVM before calling
  Boot::Save() (#18180)

-------------------------------------------------------------------
Thu Aug 22 14:43:26 CEST 2002 - arvin@suse.de

- use the same workflow on s390 as on other architectures

-------------------------------------------------------------------
Thu Aug 22 12:31:17 CEST 2002 - kkaempf@suse.de

- drop "ht" flag probing, done in libhd now (#13532).

-------------------------------------------------------------------
Thu Aug 22 10:45:21 CEST 2002 - kkaempf@suse.de

- run "SuSEconfig --module bootsplash" before bootloader
  V 2.6.29

-------------------------------------------------------------------
Thu Aug 22 09:46:46 CEST 2002 - kkaempf@suse.de

- selected packages are also provided after installation
  V 2.6.28

-------------------------------------------------------------------
Thu Aug 22 09:22:28 CEST 2002 - kkaempf@suse.de

- dont use .package agent in inst_finish
  V 2.6.27

-------------------------------------------------------------------
Wed Aug 21 18:01:05 CEST 2002 - kkaempf@suse.de

- fix for build
  V 2.6.26

-------------------------------------------------------------------
Wed Aug 21 16:31:59 CEST 2002 - kkaempf@suse.de

- adaptions to new packager
- V 2.6.25

-------------------------------------------------------------------
Tue Aug 20 19:08:14 CEST 2002 - arvin@suse.de

- use new Mode::x11_setup_needed and Arch::x11_setup_needed

-------------------------------------------------------------------
Tue Aug 20 12:00:23 CEST 2002 - arvin@suse.de

- don't probe for mouse, floppy and usb devices on iseries

-------------------------------------------------------------------
Mon Aug 19 17:58:45 CEST 2002 - olh@suse.de

- implemented starting of ssh in installed system (needed for
  some kinds of remote installation)

-------------------------------------------------------------------
Mon Aug 19 17:53:40 CEST 2002 - arvin@suse.de

- don't probe for mouse, floppy and usb devices on s390

-------------------------------------------------------------------
Mon Aug 19 16:24:31 CEST 2002 - arvin@suse.de

- don't run X11 configuration on S390 (bug #17371)

-------------------------------------------------------------------
Mon Aug 19 09:32:04 CEST 2002 - kkaempf@suse.de

- Moving target by ppc team. One bit more entered to #17739.

-------------------------------------------------------------------
Fri Aug 16 15:21:48 CEST 2002 - kkaempf@suse.de

- drop BOOT_IMAGE=apic evaluation. enableapic is passed
  as normal kernel parameter to k_deflt now.
- add "SuSE" to list of kernel parameters to discard.

-------------------------------------------------------------------
Thu Aug 15 13:53:54 CEST 2002 - kkaempf@suse.de

- linuxrc doesn't reboot on PCMCIA systems any more (#17739)

-------------------------------------------------------------------
Wed Aug 14 17:12:01 CEST 2002 - arvin@suse.de

- added special hardware configuration list for ppc64 and s390
  (bug #17742)

-------------------------------------------------------------------
Wed Aug 14 11:32:07 CEST 2002 - kkaempf@suse.de

- fix NoShell: check (#17714)

-------------------------------------------------------------------
Mon Aug 12 17:01:52 CEST 2002 - kkaempf@suse.de

- fix network parameters passing from /etc/install.inf
- install k_athlon if vendor_id == "AuthenticAMD"  && cpu family >= 6
- drop "acpismp=force" for hyperthreading SMP

-------------------------------------------------------------------
Mon Aug 12 15:48:57 CEST 2002 - kkaempf@suse.de

- read /etc/install.inf:InstMode correctly

-------------------------------------------------------------------
Thu Aug  8 16:23:00 CEST 2002 - kkaempf@suse.de

- honor "/etc/install.inf:NoShell" to suppress extra shell on tty2.

-------------------------------------------------------------------
Wed Aug  7 12:16:33 CEST 2002 - kkaempf@suse.de

- allow for multiple foreign primary partitions (#17458)

-------------------------------------------------------------------
Wed Aug 07 10:47:45 CEST 2002 - arvin@suse.de

- removed access to variable DEFAULT_LANGUAGE in YaST2 start
  script (now only RC_LANG is unsed)

-------------------------------------------------------------------
Tue Aug 06 12:51:33 CEST 2002 - arvin@suse.de

- don't start vnc server twice after reboot during installation
  (bug #17415)

-------------------------------------------------------------------
Mon Aug 05 18:56:15 CEST 2002 - arvin@suse.de

- even more changed for new /etc/install.inf agent

-------------------------------------------------------------------
Mon Aug  5 16:57:21 CEST 2002 - ms@suse.de

- do not call module x11 if serial_console or vnc session
  is active: (#17233)

-------------------------------------------------------------------
Mon Aug  5 15:17:53 CEST 2002 - kkaempf@suse.de

- call "/create_interface <destdir>" on S/390 in order to get network
  setup data to installed system.

-------------------------------------------------------------------
Mon Aug 05 12:10:21 CEST 2002 - arvin@suse.de

- further changed for new /etc/install.inf agent

-------------------------------------------------------------------
Sat Aug 03 15:33:51 CEST 2002 - arvin@suse.de

- removed option -noxim for qt frontend since bug #17161 is now
  solved by changes to yast2-qt

-------------------------------------------------------------------
Fri Aug 02 15:02:54 CEST 2002 - arvin@suse.de

- run qt frontend with option -noxim (bug #17161)
- configure only network card on iSeries

-------------------------------------------------------------------
Fri Aug  2 14:31:49 CEST 2002 - olh@suse.de

- export Y2DEBUG and increase logsize in YaST2.firstboot when
  booted with 'debug'

-------------------------------------------------------------------
Wed Jul 31 16:21:07 CEST 2002 - msvec@suse.cz

- remove MakeCDLinks from inst_finish.ycp (#17309)

-------------------------------------------------------------------
Wed Jul 31 16:21:07 CEST 2002 - msvec@suse.cz

- new agent for /etc/install.inf

-------------------------------------------------------------------
Mon Jul 29 18:15:45 CEST 2002 - arvin@suse.de

- fixed return value in inst_x11.ycp

-------------------------------------------------------------------
Fri Jul 26 13:35:24 CEST 2002 - ms@suse.de

- add subdirectory x11 and include the base modules
  X11Version and inst_x11 to be present at any time

-------------------------------------------------------------------
Tue Jul 23 15:29:46 CEST 2002 - olh@suse.de

- new kernel names and binaries for ppc.

-------------------------------------------------------------------
Tue Jul 23 12:17:48 CEST 2002 - olh@suse.de

- add -httpd /usr/share/vnc/classes to inst_setup_vnc

-------------------------------------------------------------------
Sat Jul 20 11:35:06 CEST 2002 - olh@suse.de

- use WFM::Execute (.local to copy vnc data to target directory

-------------------------------------------------------------------
Fri Jul 19 18:05:51 CEST 2002 - fehr@suse.de

- removed writing of /etc/fstab from inst_finish it is now in
  inst_prepdisk
- version 2.6.5

-------------------------------------------------------------------
Thu Jul 18 13:37:59 CEST 2002 - fehr@suse.de

- moved variable immediate_prepdisk from module Installation to
  module Storage.

-------------------------------------------------------------------
Wed Jul 17 16:29:25 CEST 2002 - arvin@suse.de

- fixed S390 reboot message (bug #17049)

-------------------------------------------------------------------
Tue Jul 16 17:25:31 CEST 2002 - sh@suse.de

- provide/obsolete yast2-trans-inst-proposal and
  yast2-trans-inst-general

-------------------------------------------------------------------
Wed Jul 10 15:51:00 CEST 2002 - arvin@suse.de

- omit keyboard, mouse and bootloader in initial proposal on s390
- fixed location of ycp data files

-------------------------------------------------------------------
Thu Jul 04 16:10:45 CEST 2002 - arvin@suse.de

- moved non binary files to /usr/share/YaST2

-------------------------------------------------------------------
Mon Jun 24 15:24:43 CEST 2002 - kkaempf@suse.de

- New package: split off purely installation related code
  from yast2.rpm<|MERGE_RESOLUTION|>--- conflicted
+++ resolved
@@ -1,12 +1,10 @@
 -------------------------------------------------------------------
-<<<<<<< HEAD
 Wed Mar 13 12:35:54 UTC 2013 - mfilka@suse.com
 
 - NetworkManager is enabled and active after second stage (bnc#808039)
-- 2.23.12 
-
--------------------------------------------------------------------
-=======
+- 2.23.13 
+
+-------------------------------------------------------------------
 Mon Mar 04 14:42:03 CET 2013 - aschnell@suse.de
 
 - deactivate RAID before going back to "Disk Activation" during
@@ -20,7 +18,6 @@
 - 2.23.12
  
 -------------------------------------------------------------------
->>>>>>> c3dacfc5
 Wed Jan 23 16:00:21 CET 2013 - jsuchome@suse.cz
 
 - prevent systemctl hang in 2nd stage (from fcrozat@suse.com,
