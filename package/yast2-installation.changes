-------------------------------------------------------------------
<<<<<<< HEAD
Thu May 15 15:48:32 UTC 2014 - mvidner@suse.com

- Fixed "undefined method" if an add-on has empty release notes URL
  (bnc#877705)
=======
Fri May 16 07:11:52 UTC 2014 - jsrain@suse.cz

- adjusted wording when deploying image to disk (bnc#877666)
>>>>>>> bef0757f
- 3.1.82

-------------------------------------------------------------------
Wed May 14 11:10:05 UTC 2014 - jreidinger@suse.com

- Use new bootloader API to set kernel parameters (bnc#869608)
- 3.1.81

-------------------------------------------------------------------
Tue May 13 13:51:52 UTC 2014 - jreidinger@suse.com

- Fix haveged path to kill it properly (patch by Ihno) (bnc#876876)
- 3.1.80

-------------------------------------------------------------------
Tue May 13 10:09:55 CEST 2014 - gs@suse.de

- enable services for FCoE by calling fcoe-client finish script
  (bnc#877352)
- 3.1.79

-------------------------------------------------------------------
Fri May  9 10:44:11 UTC 2014 - jreidinger@suse.com

- ensure maximum size of prep partition for ppc64 (bnc#867345)
  ( part of patch made by dinaar@suse.com )
- 3.1.78

-------------------------------------------------------------------
Fri May  9 10:15:34 UTC 2014 - jsrain@suse.cz

- adjusted downloading release notes to work also for extensions
  (bnc#876700)
- 3.1.77

-------------------------------------------------------------------
Wed Apr 30 11:01:12 UTC 2014 - jreidinger@suse.com

- use correct keywords for cio ignore kernel params (bnc#874902)
- move cio_ignore step after bootloader step to have sections 
  generated (bnc#873996)
- 3.1.76

-------------------------------------------------------------------
Fri Apr 25 13:21:52 UTC 2014 - mfilka@suse.com

- bnc#872086
  - always copy network configuration. Even if network is not
    running during installation
- 3.1.75

-------------------------------------------------------------------
Fri Apr 25 08:22:06 UTC 2014 - jsrain@suse.cz

- enhanced handling of release notes from media (contrary to those
  downloaded on-line) (bnc#874996)
- 3.1.74

-------------------------------------------------------------------
Thu Apr 24 16:02:13 CEST 2014 - locilka@suse.com

- Changed inst_system_analysis to read Product information
  (that uses libzypp) after initializing libzypp (bnc#873877)
- 3.1.73

-------------------------------------------------------------------
Wed Apr 23 08:48:13 UTC 2014 - jsrain@suse.cz

- enable top bar with logo during installation (bnc#868722)
- 3.1.72

-------------------------------------------------------------------
Tue Apr 15 16:51:58 CEST 2014 - locilka@suse.com

- Switched from the old to the new network setup client for remote
  repositories (bnc#869640)
- 3.1.71

-------------------------------------------------------------------
Tue Apr 15 07:02:35 UTC 2014 - jreidinger@suse.com

- fix crash from last fix and adapt it to cooperate nice with
  autoinstallation (bnc#873458)
- 3.1.70

-------------------------------------------------------------------
Mon Apr 14 14:38:22 UTC 2014 - jreidinger@suse.com

- return error message if base product not found and continue in
  installation(bnc#873458)
- 3.1.69

-------------------------------------------------------------------
Mon Apr 14 10:11:52 CEST 2014 - locilka@suse.com

- removed loading 'pciehp' Kernel module (added for SLE 11 by FATE
  #311991) - it is now built-in Kernel (bnc#865834)
- 3.1.68

-------------------------------------------------------------------
Fri Apr 11 08:44:10 UTC 2014 - jsrain@suse.cz

- added missing files to package (bnc#872925)
- 3.1.67

-------------------------------------------------------------------
Thu Apr 10 09:34:30 UTC 2014 - mvidner@suse.com

- Put wizard title on the left instead of on top (bnc#868859)
- 3.1.66

-------------------------------------------------------------------
Thu Apr 10 09:15:56 UTC 2014 - jsrain@suse.cz

- added handling of release notes for slide show (bnc#871158)
- 3.1.65

-------------------------------------------------------------------
Wed Apr  9 10:07:02 CEST 2014 - snwint@suse.de

- save a copy of pbl.log
- 3.1.64

-------------------------------------------------------------------
Fri Apr  4 15:33:40 CEST 2014 - snwint@suse.de

- remove LIBGL_ALWAYS_INDIRECT (bnc #869172)
- 3.1.63

-------------------------------------------------------------------
Thu Apr  3 12:15:49 UTC 2014 - jreidinger@suse.com

- do not write network configuration from upgrade to system
  (bnc#871178)
- 3.1.62

-------------------------------------------------------------------
Wed Apr  2 09:25:38 UTC 2014 - jreidinger@suse.com

- remove ssh_service_finish as it is handle in
  firewall_stage1_finish due to split of ssh port open and sshd
  enablement (bnc#865056)
- 3.1.61

-------------------------------------------------------------------
Sun Mar 30 17:15:03 UTC 2014 - mfilka@suse.com

- bnc#869719
  - fixed parameters forcing manual network configuration on user's
    request at disks activation screen
- 3.1.60 

-------------------------------------------------------------------
Mon Mar 24 14:48:36 UTC 2014 - jreidinger@suse.com

- change cio_ignore kernel parameter according to kernel changes
  (bnc#869463)
- 3.1.59

-------------------------------------------------------------------
Mon Mar 24 12:33:47 UTC 2014 - jreidinger@suse.com

- avoid constant redefinition warning(BNC#869202)
- 3.1.58

-------------------------------------------------------------------
Wed Mar 19 12:45:27 UTC 2014 - lslezak@suse.cz

- skip "Installation Options" dialog when online repository option
  should not be displayed (part of bnc#868942)
- 3.1.57

-------------------------------------------------------------------
Fri Mar 14 14:43:06 CET 2014 - snwint@suse.de

- set LIBGL_ALWAYS_INDIRECT in ssh mode (bnc #868175)
- enable yast theme in ssh mode
- 3.1.56

-------------------------------------------------------------------
Fri Mar 14 08:15:01 UTC 2014 - jsrain@suse.cz

- download on-line version of release notes (fate#314695)
- 3.1.55

-------------------------------------------------------------------
Thu Mar 13 09:46:18 UTC 2014 - jreidinger@suse.com

- add kernel parameters for s390 when cio_ignore enabled to never
  blacklist console or ipl devices (fate#315318)
- 3.1.54

-------------------------------------------------------------------
Wed Mar 12 12:00:40 UTC 2014 - mfilka@suse.com

- bnc#858523
  - dropped disabling network configuration code. yast2-network is
    in charge of it now.
- 3.1.53 

-------------------------------------------------------------------
Mon Mar 10 13:01:48 UTC 2014 - jsrain@suse.cz

- don't hide ReleaseNotes button going back fron inst proposal
  (bnc#867389)
- 3.1.52

-------------------------------------------------------------------
Fri Mar  7 16:00:42 UTC 2014 - lslezak@suse.cz

- run scc_finish client if present (FATE#312012)
- 3.1.51

-------------------------------------------------------------------
Thu Mar  6 09:15:24 UTC 2014 - jreidinger@suse.com

- fix malformed string exception if cio ignore is disabled
  (bnc#866995)
- 3.1.50

-------------------------------------------------------------------
Tue Mar  4 09:13:41 UTC 2014 - jreidinger@suse.com

- call proper bash agent otherwise cio ignore feature do not work
  (bnc#866614)
- 3.1.49

-------------------------------------------------------------------
Mon Mar  3 12:57:24 UTC 2014 - jreidinger@suse.com

- do not crash if there is no general section in autoyast profile
  (BNC#866529)
- 3.1.48

-------------------------------------------------------------------
Thu Feb 27 15:08:12 CET 2014 - aschnell@suse.de

- reset proposal after rescanning storage (bnc#865579)
- 3.1.47

-------------------------------------------------------------------
Thu Feb 27 13:55:16 UTC 2014 - jreidinger@suse.com

- revert back complete skip of probing due to disks with activation
  (BNC#865579)
- 3.1.46

-------------------------------------------------------------------
Thu Feb 27 12:54:37 UTC 2014 - jreidinger@suse.com

- Do not rerun system probing as it is already done (BNC#865579)
- 3.1.45

-------------------------------------------------------------------
Wed Feb 26 09:15:50 UTC 2014 - jreidinger@suse.com

- implement cio ignore feature during installation for s390x
  (FATE#315586)
- 3.1.44

-------------------------------------------------------------------
Tue Feb 25 16:11:08 CET 2014 - locilka@suse.com

- Removed an icon from License Agreement dialog (bnc#865575)
- 3.1.43

-------------------------------------------------------------------
Tue Feb 25 14:14:59 CET 2014 - locilka@suse.com

- Adapted ignored_features to handle possibly missing Cmdline entry
  from Linuxrc (bnc#861465)
- 3.1.42

-------------------------------------------------------------------
Tue Feb 25 13:27:34 CET 2014 - locilka@suse.cz

- Removed hard-coded color and RichText formatting from
  installation confirmation dialog (#bnc#865371)
- 3.1.41

-------------------------------------------------------------------
Fri Feb 21 14:54:01 CET 2014 - snwint@suse.de

- Make vnc use real yast theme (bnc #855246) and make vnc screen size configurable.
- 3.1.40

-------------------------------------------------------------------
Fri Feb 21 09:16:18 UTC 2014 - mvidner@suse.com

- ssh installation: fix network start after reboot (bnc#850446)
- 3.1.39

-------------------------------------------------------------------
Wed Feb 19 15:22:00 CET 2014 - locilka@suse.com

- Prevent from re-defining CopyFilesFinishClient class (bnc#864631)
- 3.1.38

-------------------------------------------------------------------
Wed Feb 19 14:51:24 CET 2014 - locilka@suse.com

- Writing bootloader as late as possible, several configs need to
  be written and coppied to the installed system first (bnc#860089)
- 3.1.37

-------------------------------------------------------------------
Tue Feb 18 17:09:08 CET 2014 - locilka@suse.com

- Copying all udev rules from inst-sys to installed system
  (bnc#860089)
- 3.1.36

-------------------------------------------------------------------
Mon Feb 17 13:45:08 UTC 2014 - jreidinger@suse.com

- fix detection if ssh daemon run otherwise ssh installation do not
  reboot after first stage(BNC#864260)
- 3.1.35

-------------------------------------------------------------------
Wed Feb 12 11:44:20 UTC 2014 - jreidinger@suse.com

- fix namespace collision that cause error in installation
- 3.1.34

-------------------------------------------------------------------
Mon Feb 11 15:26:47 UTC 2014 - jreidinger@suse.com

- keep proper installation mode after cloning(BNC#861520)
- 3.1.33

-------------------------------------------------------------------
Tue Feb 11 14:55:36 UTC 2014 - jreidinger@suse.com

- fix dependencies to properly require new ruby bindings
- 3.1.32

-------------------------------------------------------------------
Mon Feb 10 14:31:52 UTC 2014 - jsrain@suse.cz

- removed unused release_notes_popup.rb


- Remove initialisation of Report in autoinst mode from 
  inst_system_analysis. Not needed any more since autoyast Profile 
  is now processed before inst_system_analysis gets called
  (bnc#862829).
- 3.1.31

-------------------------------------------------------------------
Fri Feb  7 09:36:00 UTC 2014 - jreidinger@suse.com

- Implement minimal installation feature (FATE#313149)
- 3.1.30

-------------------------------------------------------------------
Mon Feb  3 14:36:34 UTC 2014 - jreidinger@suse.com

- fix false positive errors in log for easier debugging in future
- 3.1.29

-------------------------------------------------------------------
Fri Jan 31 12:04:52 UTC 2014 - lslezak@suse.cz

- inst_inc_all.rb - added missing import (bnc#860263)
- 3.1.28

-------------------------------------------------------------------
Thu Jan 30 15:43:05 UTC 2014 - jreidinger@suse.com

- Remove write to non-existing /etc/sysconfig/suseconfig
  (FATE#100011)
- 3.1.27

-------------------------------------------------------------------
Thu Jan 30 15:42:52 CET 2014 - aschnell@suse.de

- fixed DASD detection (bnc#860398)
- 3.1.26

-------------------------------------------------------------------
Tue Jan 28 15:37:15 UTC 2014 - jreidinger@suse.com

- Fix exporting configuration in first stage (FATE#308539)
- 3.1.25

-------------------------------------------------------------------
Mon Jan 27 09:56:26 UTC 2014 - mfilka@suse.com

- fate#316768, bnc#854500
  - enable network service according product feature
- 3.1.24

-------------------------------------------------------------------
Fri Jan 24 12:01:29 UTC 2014 - lslezak@suse.cz

- removed inst_scc.rb client (moved to yast2-registration)
- 3.1.23

-------------------------------------------------------------------
Tue Jan 21 14:18:08 UTC 2014 - jreidinger@suse.com

- Remove icons from system analysis according to Ken's comments
  (fate#314695)
- 3.1.22

-------------------------------------------------------------------
Tue Jan 21 12:15:21 UTC 2014 - jreidinger@suse.com

- Remove "Change..." button in non-textual installation
- Add "Export Configuration" button in non-textual installation
  (FATE#308539)
- Add "Export Configuration" menu item in textual installation
  (FATE#308539)
- 3.1.21

-------------------------------------------------------------------
Tue Jan 21 08:48:17 UTC 2014 - jsrain@suse.cz

- adjusted UI according to Ken's comments (fate#314695)
- 3.1.20

-------------------------------------------------------------------
Mon Jan 13 09:58:46 UTC 2014 - jreidinger@suse.com

- add clone proposal and finish client (FATE#308539)
- 3.1.19

-------------------------------------------------------------------
Wed Jan  8 12:46:34 UTC 2014 - jsrain@suse.cz

- added capability to install OEM images (fate#316326)
- added handling Release Notes button (fate#314695)

-------------------------------------------------------------------
Fri Dec 20 09:32:08 UTC 2013 - vmoravec@suse.com

- Add abort and fail hooks for installation
- 3.1.18

-------------------------------------------------------------------
Thu Dec 12 14:50:32 UTC 2013 - lslezak@suse.cz

- control files have been moved to a separate package/git repo
  (https://github.com/yast/yast-installation-control)
- 3.1.17

-------------------------------------------------------------------
Wed Dec 11 09:54:10 UTC 2013 - lslezak@suse.cz

- fixed Makefile.am (added missing inst_scc.rb)
- 3.1.16

-------------------------------------------------------------------
Tue Dec 10 08:46:11 UTC 2013 - vmoravec@suse.com

- Show hook summary only if some hooks failed
- 3.1.15

-------------------------------------------------------------------
Thu Dec  5 15:32:24 UTC 2013 - jreidinger@suse.com

- fix opening zfcp client in disk activation on s390
- 3.1.14

-------------------------------------------------------------------
Thu Dec  5 15:25:18 UTC 2013 - lslezak@suse.cz

- added a new client for SCC registration (first iteration, UI
  only, does not work yet)

-------------------------------------------------------------------
Wed Dec  4 16:11:37 UTC 2013 - jreidinger@suse.com

- fix failure in remote disks activation client
- 3.1.13

-------------------------------------------------------------------
Wed Dec  4 08:30:37 UTC 2013 - lslezak@suse.cz

- removed "trang" dependency (requires complete Java stack, convert
  the file directly in the source repository)
- 3.1.12

-------------------------------------------------------------------
Tue Dec  3 15:11:17 UTC 2013 - jreidinger@suse.com

- remove server base scenario and media check clients from SLE
  installation (FATE#314695)
- add storage proposal dialog to SLE installation (FATE#314695)
- 3.1.11

-------------------------------------------------------------------
Tue Dec  3 13:40:27 UTC 2013 - vmoravec@suse.com

- Show popup window with used hooks before installation finished
- 3.1.10

-------------------------------------------------------------------
Mon Dec  2 12:28:26 UTC 2013 - jreidinger@suse.com

- Add direct link to network communication from remote disks
  activation (FATE#314695, part of NI requirements)
- 3.1.9

-------------------------------------------------------------------
Thu Nov 28 13:01:44 UTC 2013 - vmoravec@suse.com

- Add hooks to main installation client
- 3.1.8

-------------------------------------------------------------------
Wed Nov 20 13:21:57 UTC 2013 - lslezak@suse.cz

- removed support for automatic 2nd stage (the 2nd stage has been
  dropped completely) (FATE#314695)
- 3.1.7

-------------------------------------------------------------------
Tue Nov 19 10:19:13 CET 2013 - locilka@suse.com

- Proposing separate /home partition on SLES and SLES for VMware
  (FATE#316624)

-------------------------------------------------------------------
Mon Nov 18 13:28:32 UTC 2013 - lslezak@suse.cz

- move some steps from removed 2nd stage to the 1st stage
- "inst_mode" client: removed installation/update switch,
  renamed to "inst_installation_options" 
- 3.1.6

-------------------------------------------------------------------
Tue Nov 12 09:24:25 UTC 2013 - lslezak@suse.cz

- control file cleanup:
  * remove the 2nd stage in installation (FATE#314695)
  * removed autoconfiguration support in the 2nd stage (the 2nd
    stage has been removed completely)
  * repair mode removed (not supported) (FATE#308679)

-------------------------------------------------------------------
Mon Nov 11 14:21:37 UTC 2013 - vmoravec@suse.com

- 3.1.5
- replace runlevel entries in control files with default_target
  entries
- replace dependency on yast2-runlevel with yast2-services-manager

-------------------------------------------------------------------
Thu Nov  7 11:45:45 UTC 2013 - mfilka@suse.com

- bnc#849391
  - removed explicit start of second phase of SuSEfirewall2 
    initialization. Not needed when systemd is in use.
- 3.1.4

-------------------------------------------------------------------
Thu Oct 31 11:32:01 UTC 2013 - lslezak@suse.cz

- install "perl-Bootloader-YAML" package
- removed "Use Automatic Configuration" option from the
  installation mode dialog (the 2nd stage has been removed)
- 3.1.3

-------------------------------------------------------------------
Tue Oct 29 13:17:59 UTC 2013 - lslezak@suse.cz

- install only "perl-YAML-LibYAML" and "perl-bootloader" packages
  to the target system
- updated scr_switch_debugger.rb client

-------------------------------------------------------------------
Fri Oct 26 11:39:17 UTC 2013 - jsrain@suse.cz

- show release notes button (fate#314695)

-------------------------------------------------------------------
Fri Oct 25 10:06:07 CEST 2013 - aschnell@suse.de

- removed long obsolete EVMS entries from control file (see
  fate#305007)

-------------------------------------------------------------------
Wed Oct 23 07:27:28 UTC 2013 - lslezak@suse.cz

- removed autorepeat workaround for bnc#346186, not needed anymore,
  xset might not be installed (bnc#846768)
- 3.1.2

-------------------------------------------------------------------
Tue Oct 22 16:46:18 CEST 2013 - locilka@suse.com

- Extended support for ignored_features: They can be also mentioned
  in PTOptions and thus not appended to Kernel command line
  (FATE#314982)

-------------------------------------------------------------------
Tue Oct 15 14:15:31 CEST 2013 - locilka@suse.com

- Added support for ignore[d][_]feature[s] (FATE#314982) allowing
  to skip some unwanted features of the installer
- 3.1.1

-------------------------------------------------------------------
Thu Oct 10 14:48:46 CEST 2013 - locilka@suse.com

- Dropped modem and DSL detection (and configuration) from
  installation proposal (FATE#316263, FATE#316264)

-------------------------------------------------------------------
Fri Sep 27 16:34:11 UTC 2013 - lslezak@suse.cz

- do not use *.spec.in template, use *.spec file with RPM macros
  instead
- 3.1.0

-------------------------------------------------------------------
Fri Sep 27 14:17:54 CEST 2013 - jsuchome@suse.cz

- yast2-mouse was dropped, do not call its components (bnc#841960)
- 3.0.7 

-------------------------------------------------------------------
Thu Sep 26 10:47:32 CEST 2013 - jsuchome@suse.cz

- fix console status after the installation (bnc#750326)
- 3.0.6 

-------------------------------------------------------------------
Tue Sep  3 11:55:45 CEST 2013 - jsuchome@suse.cz

- do not mention xorg-x11 in the control files (bnc#837450) 
- remove obsoleted part of X11 related code
- 3.0.5

-------------------------------------------------------------------
Fri Aug  9 06:36:31 UTC 2013 - mfilka@suse.com

- bnc#798620
    - removed proposed hotfix for the bug. The hotfix could block 
    starting firewall under some circunstances.
    - (re)starting firewall is handled in yast2.rpm since 3.0.2
- 3.0.4 

-------------------------------------------------------------------
Wed Aug  7 12:57:05 CEST 2013 - jsuchome@suse.cz

- use pure ruby solution when sorting proposal items

-------------------------------------------------------------------
Tue Aug  6 11:30:53 CEST 2013 - jsuchome@suse.cz

- use pure ruby solution when sorting destkop items, so major desktop
  (with same order number) won't get resorted
- 3.0.3

-------------------------------------------------------------------
Mon Aug  5 13:16:04 CEST 2013 - jsuchome@suse.cz

- check the product profiles during system analysis and
  copy them to installed system (backport of fate#310730)
- 3.0.2

-------------------------------------------------------------------
Sun Aug  4 11:48:21 UTC 2013 - lslezak@suse.cz

- removed empty agents/Makefile.am and unused testsuite/Makefile.am
- removed obsolete BuildRequires: doxygen perl-XML-Writer sgml-skel
  yast2-testsuite yast2-storage yast2-pkg-bindings yast2-packager

-------------------------------------------------------------------
Fri Aug  2 14:25:07 CEST 2013 - jsuchome@suse.cz

- remove trang from BuildRequires: rng can be created during
  packaging, not needed during build

-------------------------------------------------------------------
Thu Aug  1 11:21:35 CEST 2013 - jsuchome@suse.cz

- correctly write supporturl (port of bnc#520169) 
- limit the number of the searched disks to 8 of each kind to
  shorten time needed for finding SSH keys (port of fate#305873)
- 3.0.1

-------------------------------------------------------------------
Wed Jul 31 08:30:58 UTC 2013 - yast-devel@opensuse.org

- converted from YCP to Ruby by YCP Killer
  (https://github.com/yast/ycp-killer)
- version 3.0.0

-------------------------------------------------------------------
Mon Jul 29 13:43:13 CEST 2013 - fehr@suse.de

- ignore SIGHUP in YaST2.Second-Stage to make autoyast installs
  with serial console succeed again (bnc#825728, bnc#823224)

-------------------------------------------------------------------
Thu Jul 11 12:23:36 CEST 2013 - aschnell@suse.de

- fixed sshd check (bnc#825160)
- 2.24.10

-------------------------------------------------------------------
Thu Jul  4 13:56:19 CEST 2013 - jsuchome@suse.cz

- show release notes of newest product first (bnc#827590)
- 2.24.9

-------------------------------------------------------------------
Tue Jun 25 10:17:46 CEST 2013 - jsuchome@suse.cz

- adapt control.xml to offical Factory one:
  added e17 desktop, enabled online repositories
- 2.24.8

-------------------------------------------------------------------
Fri Jun 21 16:55:50 CEST 2013 - jsuchome@suse.cz

- only show desktops for which their defined patterns are known
  (needed when desktop defined in control file is only available
  via some optional installation source - fate#315061)
- 2.24.7

-------------------------------------------------------------------
Wed Jun 19 11:42:59 CEST 2013 - aschnell@suse.de

- make check for sshd more robust (bnc#825160)
- 2.24.6

-------------------------------------------------------------------
Thu Jun  6 08:29:44 UTC 2013 - mfilka@suse.com

- bnc#774301
    - fixed udev events handling in kernel_finish 
- 2.24.5

-------------------------------------------------------------------
Wed Jun  5 13:02:06 UTC 2013 - lslezak@suse.cz

- use WFM::ClientExists() call instead of checking *.ycp file
  presence (works also with non-YCP clients and checks also e.g.
  /y2update/clients path)

-------------------------------------------------------------------
Mon May 27 15:27:12 CEST 2013 - locilka@suse.com

- Using unique IDs while calling rpmcopy_secondstage to prevent
  from disabling this step in AutoYaST or Upgrade while it should
  be disabled only in Installation (bnc#813072).

-------------------------------------------------------------------
Mon May 13 09:40:15 CEST 2013 - jsuchome@suse.cz

- startup scripts: if RC_LANG is not set, use en_US as default
  (bnc#815265)
- 2.24.4

-------------------------------------------------------------------
Fri May 03 12:18:43 CEST 2013 - aschnell@suse.de

- call unicode_start/stop and initviocons only on consoles
  (bnc#800790)
- fixed check for missing initviocons
- 2.24.3

-------------------------------------------------------------------
Mon Apr 22 14:59:35 CEST 2013 - jsuchome@suse.cz

- show dialog for all available disk controlers (bnc#807026)
- 2.24.2 

-------------------------------------------------------------------
Wed Apr 17 14:50:48 CEST 2013 - jsuchome@suse.cz

- force disk activation when Storage reports no disk was found
  (bnc#810823) 
- 2.24.1

-------------------------------------------------------------------
Fri Mar 29 11:58:02 CET 2013 - jsuchome@suse.cz

- always return boolean from DeployTarImage (bnc#804293)
- make the "Check drivers" error message depend on control.xml
  variable (fate#312875, bnc#805251) 
- 2.24.0

-------------------------------------------------------------------
Wed Mar 13 12:35:54 UTC 2013 - mfilka@suse.com

- NetworkManager is enabled and active after second stage (bnc#808039)
- 2.23.13 

-------------------------------------------------------------------
Mon Mar 04 14:42:03 CET 2013 - aschnell@suse.de

- deactivate RAID before going back to "Disk Activation" during
  installation (bnc#806454)

-------------------------------------------------------------------
Thu Feb 14 17:06:53 CET 2013 - fehr@suse.de

- fix got_kernel_param in misc.sh to not match substrings (so far 
  kernel parameters like systemd.log_level=debug activated Y2DEBUG)
- 2.23.12
 
-------------------------------------------------------------------
Wed Jan 23 16:00:21 CET 2013 - jsuchome@suse.cz

- prevent systemctl hang in 2nd stage (from fcrozat@suse.com,
  bnc#798620)
- 2.23.11

-------------------------------------------------------------------
Sun Jan 20 15:27:33 UTC 2013 - lslezak@suse.cz

- start the add-on module also when "addon" boot parameter is
  present (fate#314318)
- 2.23.10

-------------------------------------------------------------------
Mon Jan 14 13:45:23 UTC 2013 - locilka@suse.com

- Adding repositories that cannot be (re)added as enabled in
  a disabled state (bnc#779396).
- 2.23.9

-------------------------------------------------------------------
Fri Jan 11 10:47:11 CET 2013 - jsuchome@suse.cz

- adapted to changes in Storage.ycp API (bnc#797245)
- 2.23.8

-------------------------------------------------------------------
Mon Jan  7 13:06:32 CET 2013 - jsuchome@suse.cz

- set new keyboard layout right after selecting (bnc#796589)
- added SYSTEMCTL_OPTIONS to Firstboot/Second Stage services
  (bnc#791076)
- 2.23.7

-------------------------------------------------------------------
Fri Dec 21 08:23:47 CET 2012 - jsuchome@suse.cz

- show the info about possibility to download drivers
  from drivers.suse.com (fate#312875) 
- added KVM installation scenario (bnc#795067)
- 2.23.6

-------------------------------------------------------------------
Fri Dec 14 15:16:52 CET 2012 - jsuchome@suse.cz

- disable USB sources after installation (bnc#793709) 
- 2.23.5

-------------------------------------------------------------------
Tue Dec  4 16:54:56 CET 2012 - jsuchome@suse.cz

- allow using local repositories during update (bnc#779397)
- 2.23.4

-------------------------------------------------------------------
Mon Nov  5 08:21:41 CET 2012 - jsuchome@suse.cz

- fixed installation of systemd units (crrodriguez)
- 2.23.3

-------------------------------------------------------------------
Wed Oct 31 08:16:46 CET 2012 - jsuchome@suse.cz

- removed fonts_finish, its only action was to call obsolete
  SuSEconfig script
- removed inst_suseconfig client (fate#100011)
- 2.23.2 

-------------------------------------------------------------------
Fri Oct 26 08:44:43 CEST 2012 - jsuchome@suse.cz

- do not allow to go next without desktop selected (bnc#786507)
- 2.23.1

-------------------------------------------------------------------
Wed Oct 24 11:12:55 CEST 2012 - jsuchome@suse.cz

- removed suseconfig step from installation sequence (fate#100011)
- 2.23.0

-------------------------------------------------------------------
Wed Jul 11 15:56:38 CEST 2012 - jsuchome@suse.cz

- create simpler and non translated aliases for update sources 
  (bnc#768624)
- 2.22.10

-------------------------------------------------------------------
Thu Jun 28 14:36:08 CEST 2012 - jsuchome@suse.cz

- set TERM=linux for 2nd stage services, to keep ncurses nice
  (bnc#768356)
- 2.22.9

-------------------------------------------------------------------
Mon Jun 25 15:43:43 CEST 2012 - jsuchome@suse.cz

- ensure Plymouth is hiddent before 2nd start, to prevent system
  freeze (bnc#768185)
- ensure 2nd stage is started before SuSEfirewall2_init (bnc#733361)
- 2.22.8

-------------------------------------------------------------------
Tue Jun 19 14:49:52 CEST 2012 - aschnell@suse.de

- kill console before reboot (bnc#759627)
  (otherwise systemd will not proceed with system shutdown)

-------------------------------------------------------------------
Wed Jun  6 11:27:02 CEST 2012 - jsuchome@suse.cz

- require yast2-proxy for 2nd stage (bnc#764951)
- show a message if network config has failed (bnc#765129)
- 2.22.7

-------------------------------------------------------------------
Tue Apr 17 16:03:55 CEST 2012 - jsuchome@suse.cz

- enhanced image installation help text (bnc#732914)

-------------------------------------------------------------------
Tue Apr 03 14:56:55 CEST 2012 - aschnell@suse.de

- adapted to move of testX (see bnc#749184)
- 2.22.6

-------------------------------------------------------------------
Wed Mar 14 15:42:19 CET 2012 - aschnell@suse.de

- create link yast.ssh for 2nd stage ssh installation (bnc#745340)
- 2.22.5

-------------------------------------------------------------------
Wed Feb 15 11:46:45 CET 2012 - gs@suse.de

- Improve layout of the release notes dialog (bnc #550610)
- 2.22.4 

-------------------------------------------------------------------
Thu Feb  9 10:53:01 CET 2012 - jsuchome@suse.cz

- adapt the style only for ssh installation, not vnc (bnc#742777)
- 2.22.3 

-------------------------------------------------------------------
Tue Feb  7 17:22:46 CET 2012 - tgoettlicher@suse.de

- Fixed bnc #742777: ssh installation needs to much bandwidth
- 2.22.2

-------------------------------------------------------------------
Fri Jan 13 11:02:40 CET 2012 - jsuchome@suse.cz

- confirmed license
- 2.22.1

-------------------------------------------------------------------
Mon Jan  9 14:29:34 CET 2012 - locilka@suse.cz

- save ecdsa keys as well (bnc#726468) (added where missing)

-------------------------------------------------------------------
Mon Jan  9 13:39:10 CET 2012 - locilka@suse.cz

- Added ntp-client into list of cloned modules in control file
  (bnc #738019).

-------------------------------------------------------------------
Wed Jan  4 15:21:30 CET 2012 - locilka@suse.cz

- Reading the current random/poolsize from /proc to store the exact
  number of bytes (bnc#692799).

-------------------------------------------------------------------
Tue Jan  3 16:21:42 CET 2012 - locilka@suse.cz

- Modified saving state of the current randomness (bnc#692799).

-------------------------------------------------------------------
Thu Dec  8 16:45:15 CET 2011 - locilka@suse.cz

- Fixed saving state of the current randomness (bnc#692799).

-------------------------------------------------------------------
Fri Nov 25 11:35:04 CET 2011 - jsuchome@suse.cz

- ask for Abort confirmation in Update URLs step (bnc#728907)

-------------------------------------------------------------------
Wed Nov 16 13:18:40 CET 2011 - jsuchome@suse.cz

- merged texts from proofreading
- 2.22.0 

-------------------------------------------------------------------
Thu Nov 10 14:27:55 UTC 2011 - fcrozat@suse.com

- Disable routing initscript commands through systemd, prevent
  lockups.

-------------------------------------------------------------------
Thu Nov 03 11:52:08 CET 2011 - aschnell@suse.de

- use same code to display ip addresses during vnc and ssh
  installation (bnc#727802)
- 2.21.28

-------------------------------------------------------------------
Wed Nov  2 17:14:51 CET 2011 - fcrozat@suse.com

- Ensure network is not started by systemd before Firstboot /
  SecondStage (bnc#726823)
- 2.21.27

-------------------------------------------------------------------
Mon Oct 31 09:18:46 CET 2011 - jsuchome@suse.cz

- control files: save ecdsa keys (bnc#726468)
- 2.21.26 

-------------------------------------------------------------------
Wed Oct 19 16:25:41 CEST 2011 - locilka@suse.cz

- Creating /etc/mtab linking to /proc/self/mounts in umount_finish
  (bnc#725166)
- 2.21.25

-------------------------------------------------------------------
Fri Oct 14 11:27:58 CEST 2011 - fcrozat@suse.com

- Fix text mode handled in systemd (bnc#724115)
- 2.21.24

-------------------------------------------------------------------
Tue Oct 11 08:52:43 CEST 2011 - jsuchome@suse.cz

- compress the log file from 1st stage of installation (bnc#716938)
- 2.21.23

-------------------------------------------------------------------
Fri Oct  7 11:38:39 UTC 2011 - fcrozat@suse.com

- Use latest macros for systemd
- Drop workaround for bnc#719221, systemd is fixed now.
- 2.21.22

-------------------------------------------------------------------
Fri Oct  7 11:30:21 UTC 2011 - jsrain@suse.cz

- change the URL for congratulation dialog (bnc#720481)

-------------------------------------------------------------------
Mon Sep 26 10:41:38 CEST 2011 - jsuchome@suse.cz

- control.openSUSE: use lightdm as default DM for Xfce 
- 2.21.21

-------------------------------------------------------------------
Fri Sep 23 15:36:11 CEST 2011 - jsuchome@suse.cz

- updated systemd service files (bnc#719221)
- 2.21.20 

-------------------------------------------------------------------
Fri Sep 23 14:27:36 CEST 2011 - jsuchome@suse.cz

- unmount previously mounted /run (bnc#717321)
- 2.21.19

-------------------------------------------------------------------
Thu Sep 15 12:16:49 UTC 2011 - lslezak@suse.cz

- improved package update check - display only the repositories
  with an update available, display package updates in details
- 2.21.18

-------------------------------------------------------------------
Tue Sep  6 10:05:00 CEST 2011 - jsuchome@suse.cz

- enable system cloning only when autoyast2 is installed
  (bnc#692790)
- 2.21.17

-------------------------------------------------------------------
Wed Aug 31 14:33:50 CEST 2011 - jsuchome@suse.cz

- fix build for older distributions
- 2.21.16 

-------------------------------------------------------------------
Mon Aug 29 12:12:55 CEST 2011 - jsuchome@suse.cz

- added systemd .service files for second stage and firstboot
  (from fcrozat@suse.com, bnc#713760)
- 2.21.15

-------------------------------------------------------------------
Fri Aug 12 13:58:01 CEST 2011 - jsuchome@suse.cz

- expect there might me extra checks for disk controllers with
  s390 (bnc#706911)
- adapted help text and label in installation mode selection
  (bnc#711160)
- 2.21.14 

-------------------------------------------------------------------
Fri Aug  5 12:13:13 UTC 2011 - lslezak@suse.cz

- upgrade_urls.ycp - do not display reading and writing progress,
  it is pretty quick and just causes screen flickering
  (the write progress is displayed only when there is an enabled
  repo to add, refreshing it can take long time) (bnc#692614)
- 2.21.13

-------------------------------------------------------------------
Fri Aug  5 12:32:16 CEST 2011 - tgoettlicher@suse.de

- fixed .desktop file (bnc #681249)

-------------------------------------------------------------------
Thu Aug  4 14:50:33 UTC 2011 - lslezak@suse.cz

- 2.21.12

-------------------------------------------------------------------
Thu Aug  4 14:07:38 CEST 2011 - mvidner@suse.cz

- Copy network interface naming rules early to get them to initrd (bnc#666079).

-------------------------------------------------------------------
Thu Aug  4 11:37:02 UTC 2011 - lslezak@suse.cz

- extraurls: check whether there is an update candidate in the
  added extra repositories - openSUSE DVD does not contain all
  packages, packages from OSS repository which are not on DVD
  medium were not upgraded and were left in the old version even
  after adding new OSS repository with updated version (bnc#693230)

-------------------------------------------------------------------
Wed Aug  3 13:19:50 UTC 2011 - lslezak@suse.cz

- cleanup: removed obsoleted SourceManager::SyncAddedAndDeleted()
  call (zmd sync has been removed)
- 2.21.11

-------------------------------------------------------------------
Wed Aug  3 08:53:14 UTC 2011 - lslezak@suse.cz

- use term "Software manager" instead of "Package manager"
  (bnc#585679)
- 2.21.10

-------------------------------------------------------------------
Tue Aug  2 13:37:03 CEST 2011 - locilka@suse.cz

- Preserving the /dev/urandom state from inst-sys after the
  installation (bnc#692799)
- Automatically enabling haveged service if installed (bnc#692799)
- 2.21.9

-------------------------------------------------------------------
Mon Aug  1 15:38:32 CEST 2011 - locilka@suse.cz

- Added control.SLES-for-VMware into the SVN

-------------------------------------------------------------------
Fri Jul 22 15:00:30 CEST 2011 - locilka@suse.cz

- Removed obsoleted X-KDE-SubstituteUID from deploy_image.desktop
  (bnc#540627)
- 2.21.8

-------------------------------------------------------------------
Tue Jul 12 15:34:38 CEST 2011 - jsuchome@suse.cz

- Show Xen Virtualization Host Server Installation scenario
  only for x86_64 architecture (bnc#702103)
- 2.21.7

-------------------------------------------------------------------
Thu Jun 30 14:09:17 CEST 2011 - jsuchome@suse.cz

- fixed typos (bnc#703119)
- 2.21.6 

-------------------------------------------------------------------
Wed Jun  1 17:24:25 CEST 2011 - locilka@suse.cz

- always loading 'pciehp' kernel module on Dell hardware
  (FATE #311991)
- fixed control file validation
- stricter btrfs_increase_percentage definition in all control
  files (only 'integer' is allowed)

-------------------------------------------------------------------
Wed Jun  1 11:56:08 CEST 2011 - fehr@suse.de

- add btrfs_increase_percentage to to category "partitioning" in
  config.xml files
- 2.21.5 

-------------------------------------------------------------------
Thu May 19 14:22:10 CEST 2011 - jsuchome@suse.cz

- enable YaST restart in the 1st stage (bnc#694299)
- 2.21.4 

-------------------------------------------------------------------
Wed Apr 27 15:08:04 CEST 2011 - jsuchome@suse.cz

- added option to configure FCoE Interfaces when started with
  WithFCoE=1 argument (fate#307445)
- 2.21.3 

-------------------------------------------------------------------
Wed Apr 27 11:19:50 CEST 2011 - jsuchome@suse.cz

- Copy /media.1/build to the installed system (fate#311377)
- 2.21.2 

-------------------------------------------------------------------
Fri Mar 25 10:26:44 CET 2011 - jsuchome@suse.cz

- show the 'before-reboot' message in RichText, so possible command
  can be copy-pasted (bnc#383519)
- 2.21.1

-------------------------------------------------------------------
Thu Mar 24 16:14:02 CET 2011 - jsuchome@suse.cz

- do not start automatic configuration for autoYaST (bnc#679435)
- 2.21.0

-------------------------------------------------------------------
Mon Feb 28 14:52:26 CET 2011 - locilka@suse.cz

- Handling disabled installation steps also in Live Installation
  mode (BNC #675516)
- 2.20.6

-------------------------------------------------------------------
Thu Feb 17 13:49:19 CET 2011 - aschnell@suse.de

- fixed braille support during installation (bnc #672086)
- 2.20.5

-------------------------------------------------------------------
Tue Feb  8 15:10:25 CET 2011 - locilka@suse.cz

- Adapted openSUSE control file to the current naming schema of
  desktops (BNC #667408)

-------------------------------------------------------------------
Thu Jan 20 14:18:41 CET 2011 - jsrain@suse.cz

- fix initialization of AutoUpgrade for 2nd stage
- 2.20.4

-------------------------------------------------------------------
Wed Jan 19 15:38:20 CET 2011 - jsrain@suse.cz

- adaptations for unattended migration (fate#310481)
- don't delete /etc/mtab if it is a symlink (bnc#665437)
- 2.20.3

-------------------------------------------------------------------
Wed Jan 19 12:53:00 CET 2011 - jsrain@suse.cz

- fixed progress during live installation (bnc#665413)
- 2.20.2

-------------------------------------------------------------------
Fri Jan  7 13:43:01 CET 2011 - jsrain@suse.cz

- update XFCE desktop definition

-------------------------------------------------------------------
Thu Jan  6 10:47:00 CET 2011 - locilka@suse.cz

- Using wider space for licence displayed in non-textual interface
  (BNC #607135).
- Fixed DUD deployment (BNC #626337)

-------------------------------------------------------------------
Thu Nov 16 16:13:48 UTC 2010 - jsrain@suse.cz

- fixed behavior of window closing in installation proposal
  (bnc#636980)
- use df for estimating partition size for live installer
  (bnc#555288)
- 2.20.1

-------------------------------------------------------------------
Thu Sep 30 17:33:48 UTC 2010 - lslezak@suse.cz

- don't use spaces in repo alias (bnc#596950)
- inst_addon_update_sources.ycp - removed obsoleted ZMD sync call
- 2.20.0

-------------------------------------------------------------------
Wed Jun  2 13:52:02 CEST 2010 - jsrain@suse.cz

- removed link to repairing the system
- 2.19.20

-------------------------------------------------------------------
Wed May 12 15:33:24 CEST 2010 - ug@suse.de

- fixed the cloning at the end of a manual
  installation (bnc#605132)
- 2.19.7

-------------------------------------------------------------------
Mon Apr 19 12:29:08 CEST 2010 - aschnell@suse.de

- allow btrfs as root fs
- 2.19.6

-------------------------------------------------------------------
Thu Apr 15 17:12:28 CEST 2010 - locilka@suse.cz

- Script copy_files_finish copies files with --dereference to
  prevent from copying symlinks instead of the files content
  (BNC #596938).

-------------------------------------------------------------------
Fri Apr 09 17:09:27 CEST 2010 - aschnell@suse.de

- disable Qt/Gtk frontend if testX is unavailable (bnc #585432)
- 2.19.5

-------------------------------------------------------------------
Tue Apr  6 17:44:25 CEST 2010 - locilka@suse.cz

- Searching for LiveCD license in /usr/share/doc/licenses and /
  directories (BNC #594042).

-------------------------------------------------------------------
Fri Mar 26 11:26:04 CET 2010 - ug@suse.de

- fixed a broken yast2-installation.spec.in
- fixed broken schema validation files for control.xml files
- 2.19.4

-------------------------------------------------------------------
Wed Mar 24 07:42:19 UTC 2010 - lslezak@suse.cz

- inst_suseconfig.ycp - do not reset UI product name
  (&product; macro) (bnc#539906)

-------------------------------------------------------------------
Thu Mar 18 14:55:20 CET 2010 - locilka@suse.cz

- Previously used repositories switched from enabled/disabled mode
  to removed/enabled/disabled mode (BNC #588659).

-------------------------------------------------------------------
Fri Mar 12 13:19:15 CET 2010 - kmachalkova@suse.cz

- Port from SLE11 SP1: process files in _datadir/autoinstall/modules 
  with %suse_update_desktop_file. This passes their strings into
  translation (bnc#549944)

-------------------------------------------------------------------
Fri Mar 12 10:53:55 CET 2010 - locilka@suse.cz

- Unique identification in inst_upgrade_urls switched from URL to
  ALIAS (BNC #587517).
- In case of re-adding CD/DVD media, user is asked to insert
  correct media before adding it (BNC #587517).
- Only upgrade packages if upgrading from SLES 11, otherwise use
  patterns for upgrade (BNC #587544).

-------------------------------------------------------------------
Tue Mar  9 15:35:48 CET 2010 - locilka@suse.cz

- Fixed calling update.post from DUD (BNC #586609).

-------------------------------------------------------------------
Tue Mar  2 14:30:31 CET 2010 - locilka@suse.cz

- CIM service is proposed as disabled by default (BNC #584524).

-------------------------------------------------------------------
Mon Feb 22 17:48:57 CET 2010 - locilka@suse.cz

- Documented YaST RELAX NG schema (FATE #305551).
- Correctly re-added unique_id to RNC - AC steps and proposals
  (BNC #582094).

-------------------------------------------------------------------
Wed Feb 17 11:05:12 CET 2010 - ug@suse.de

- clone checkbox at the end of the installation is always
  enabled now and can install the autoyast2 package if needed
  (bnc#547486)

-------------------------------------------------------------------
Mon Feb 15 15:48:51 CET 2010 - ug@suse.de

- UI for autoinstallation images added to deploy_image_auto

-------------------------------------------------------------------
Tue Feb  9 17:06:15 CET 2010 - locilka@suse.cz

- Steps 'user' and 'auth' enabled again in Live mode (BNC #547931).

-------------------------------------------------------------------
Tue Feb  9 14:49:33 CET 2010 - locilka@suse.cz

- Fixed license agreement check box visibility (BNC #571846).
- 2.19.3

-------------------------------------------------------------------
Tue Feb  2 11:03:04 CET 2010 - locilka@suse.cz

- Added LXDE to openSUSE control file (FATE #307729).

-------------------------------------------------------------------
Mon Feb  1 11:35:15 CET 2010 - locilka@suse.cz

- Fixed 'going back' from services proposal BNC #572734.

-------------------------------------------------------------------
Fri Jan 22 15:56:07 CET 2010 - aschnell@suse.de

- fixed message during ssh installation (bnc #518616)

-------------------------------------------------------------------
Fri Jan 15 17:29:45 CET 2010 - aschnell@suse.de

- updated control.rnc
- 2.19.2

-------------------------------------------------------------------
Thu Jan  7 15:29:13 CET 2010 - jsuchome@suse.cz

- inst_complex_welcome adapted to Language::SwitchToEnglishIfNeeded
  (bnc#479529)
- 2.19.1

-------------------------------------------------------------------
Fri Dec 11 16:48:58 CET 2009 - locilka@suse.cz

- Adapted for new API to ProductLicense (FATE #306295).

-------------------------------------------------------------------
Wed Dec  9 16:44:34 CET 2009 - locilka@suse.cz

- Package kde4-kdm has been renamed to kdm (SLES, SLED control
  files) (bnc #561627).

-------------------------------------------------------------------
Wed Dec  9 14:58:38 CET 2009 - kmachalkova@suse.cz

- Un-check automatic configuration box when user selects update
  (bnc#537625)  

-------------------------------------------------------------------
Wed Dec  9 14:12:21 CET 2009 - locilka@suse.cz

- Enabled CIM by default (SLES and SLED) (FATE #305583)
- Adapted RNC for control files

-------------------------------------------------------------------
Wed Dec  9 12:49:08 CET 2009 - jsrain@suse.cz

- dereference hardlinks when deploying live CD so that it can
  be also deployed on multiple separate partitions (bnc#549158)

-------------------------------------------------------------------
Mon Nov 30 14:38:26 CET 2009 - locilka@suse.cz

- Repositories added by inst_addon_update_sources use
  Pkg::RepositoryAdd that does not need access to network
  (bnc #557723)

-------------------------------------------------------------------
Tue Nov 24 16:13:31 CET 2009 - kmachalkova@suse.cz

Cumulative patch with SLE11 SP1 features:
- In TUI (ncurses), use plain text (.txt) file with release notes, 
  if found (FaTE#306167)
- Set /etc/sysconfig/boot:RUN_PARALLEL according to corresponding
  value in control file (FaTE#307555) 
- 2.19.0

-------------------------------------------------------------------
Thu Nov 19 16:51:55 CET 2009 - locilka@suse.cz

- Added control file configuration option require_registration
  (FATE #305578).

-------------------------------------------------------------------
Wed Nov  4 16:31:17 CET 2009 - mzugec@suse.cz

- lan module in 1st stage (FaTE#303069)
- 2.18.34 

-------------------------------------------------------------------
Fri Oct 23 07:40:56 CEST 2009 - jsuchome@suse.cz

- during update, do not save timezone and console settings
  (bnc#547587)
- 2.18.33 

-------------------------------------------------------------------
Fri Oct 16 14:36:11 CEST 2009 - locilka@suse.cz

- Fixed handling repositories during upgrade (bnc #543468).
- 2.18.32

-------------------------------------------------------------------
Wed Oct  7 15:36:44 CEST 2009 - jsuchome@suse.cz

- set the time after chroot (bnc#538357)
- 2.18.31 

-------------------------------------------------------------------
Wed Oct  7 12:17:52 CEST 2009 - jsuchome@suse.cz

- correctly set the keyboard layout in 2nd stage (bnc#542009)
- 2.18.30

-------------------------------------------------------------------
Thu Oct  1 13:27:16 CEST 2009 - locilka@suse.cz

- Adjusting understandable name for update URLs added during second
  stage of installation (bnc #542792).
- 2.18.29

-------------------------------------------------------------------
Tue Sep 29 16:41:32 CEST 2009 - kmachalkova@suse.cz

- Correct HTML format tags in helptext (bnc#540784)
- Set firewall status according to user's choice also in non-automatic 
  2nd stage (missing call for AdjustDisabledSubProposals) (bnc#534862)
- 2.18.28 

-------------------------------------------------------------------
Thu Sep 24 15:51:15 CEST 2009 - kmachalkova@suse.cz

- Enable SSH service after reboot if this is SSH or VNC installation 
  (new ssh_service_finish client) (bnc#535206)
- 2.18.27 

-------------------------------------------------------------------
Mon Sep 14 15:27:19 CEST 2009 - jsrain@suse.cz

- enhanced display of release notes (fate#306237)
- 2.18.26

-------------------------------------------------------------------
Wed Sep  9 14:33:14 CEST 2009 - jsrain@suse.cz

- better error handling for image installation (bnc#533601)
- 2.18.25

-------------------------------------------------------------------
Fri Sep  4 19:00:27 CEST 2009 - kmachalkova@suse.cz

- Introducing unique IDs to unambiguously identify AC steps and 
  sub-proposals
- Writing disabled AC steps and subproposals at the end of 1st 
  stage, reading them back at the end of 2nd stage
- Filtering out disabled AC steps from AC workflow (FaTE #303859 and 
  bnc#534862)
- Require new yast2 base 
- 2.18.24

-------------------------------------------------------------------
Fri Sep  4 09:07:42 CEST 2009 - locilka@suse.cz

- Dropped unnecessary fallback text from the fallback control file
  (BNC #536288).

-------------------------------------------------------------------
Wed Aug 26 15:33:51 CEST 2009 - locilka@suse.cz

- Do not copy xorg.conf to installed system anymore (bnc #441404).
- 2.18.23

-------------------------------------------------------------------
Fri Aug 21 12:38:42 CEST 2009 - aschnell@suse.de

- do not disable qt/gtk frontends if xorg.conf is missing (bnc
  #533159)
- 2.18.22

-------------------------------------------------------------------
Fri Aug 14 18:26:49 CEST 2009 - kmachalkova@suse.cz

- Simple network (firewall) configuration in 1st stage (FaTE #303859) 

-------------------------------------------------------------------
Mon Aug 10 14:18:11 CEST 2009 - locilka@suse.cz

- added calling bootloader client bootloader_preupdate to control
  file to fix multiple grub entries (bnc #414490, bnc #477778).

-------------------------------------------------------------------
Thu Jul 30 20:26:30 CEST 2009 - jdsn@suse.de

- disable yast2-x11 during installation (bnc#441404) 
- 2.18.21

-------------------------------------------------------------------
Thu Jul 30 15:32:37 CEST 2009 - jsuchome@suse.cz

- adapted to changes in yast2-country: no saving of xorg.conf
  (bnc#441404) 
- 2.18.20

-------------------------------------------------------------------
Wed Jun 24 10:02:20 CEST 2009 - locilka@suse.cz

- Fixed Welcome dialog layout to have more license content visible
  and to align language and keyboard widgets with it.
- Not offering installation images if there are none (bnc #492745).
- 2.18.19

-------------------------------------------------------------------
Mon Jun 22 20:20:18 CEST 2009 - coolo@novell.com

- fix build with automake 1.11
- 2.18.18

-------------------------------------------------------------------
Thu Jun 11 12:57:14 CEST 2009 - jsrain@suse.cz

- adapted for unified progress during live installation
  (bnc#435680)
- 2.18.17

-------------------------------------------------------------------
Mon Jun 08 14:03:30 CEST 2009 - aschnell@suse.de

- use minimalistic xorg.conf during installation (bnc #510015)
- 2.18.16

-------------------------------------------------------------------
Wed May 20 12:45:47 CEST 2009 - aschnell@suse.de

- moved .proc.mounts agent from yast2-installation to yast2 (bnc
  #504429)

-------------------------------------------------------------------
Mon May 18 16:46:03 CEST 2009 - juhliarik@suse.cz

- added kdump support for autoyast installation (FATE#305588) 

-------------------------------------------------------------------
Thu May 14 13:45:08 CEST 2009 - locilka@suse.cz

- Installation/Upgrade newly require some packages essential for
  them to succeed (bnc #469730).

-------------------------------------------------------------------
Mon Apr 27 10:22:24 CEST 2009 - locilka@suse.cz

- Using a new yast-spanner (old yast icon) for Repair.
- 2.18.14

-------------------------------------------------------------------
Mon Apr 20 13:59:31 CEST 2009 - locilka@suse.cz

- Fixed Vendor module to use zypp history file instead of using
  y2logRPM (bnc #456446).
- 2.18.13

-------------------------------------------------------------------
Thu Apr 16 16:58:07 CEST 2009 - locilka@suse.cz

- Added documentation for installation images.

-------------------------------------------------------------------
Fri Apr 10 14:11:46 CEST 2009 - locilka@suse.cz

- KDE 3.x dropped from openSUSE control file (bnc #493547).

-------------------------------------------------------------------
Tue Apr  7 13:02:39 CEST 2009 - ug@suse.de

- changed the error message of missing hard disks during
  autoinstallation. Might confuse s390/iSCSI users. (bnc#476147)

-------------------------------------------------------------------
Mon Mar 30 14:20:57 CEST 2009 - locilka@suse.cz

- Fixing reevaluation of packages to remove, install and/or upgrade
  after images are deployed during first stage (bnc #489448).
- 2.18.12

-------------------------------------------------------------------
Fri Mar 27 18:15:15 CET 2009 - locilka@suse.cz

- Added new globals->ac_redraw_and_ignore control file item
  (openSUSE and SLED) that ignores if AC UI is missing and just
  redraws it. An error is still reported in case of missing Wizard
  widget (bnc #487565).

-------------------------------------------------------------------
Thu Mar 19 14:14:34 CET 2009 - locilka@suse.cz

- Continuing on Repair integration.
- Handling missing FLAGS in the content file.
- 2.18.11

-------------------------------------------------------------------
Wed Mar 18 13:17:58 CET 2009 - locilka@suse.cz

- Location /etc/modprobe.d/blacklist has been renamed to
  /etc/modprobe.d/50-blacklist.conf (bnc #485980).
- Unified inst_mode handling, especially correct handling of
  Automatic Configuration together with switching to Update mode
  (originally reported as bnc #469273).
- Repair workflow unified with the rest of installation.
- 2.18.10

-------------------------------------------------------------------
Mon Mar 16 14:47:46 CET 2009 - locilka@suse.cz

- Fixed help for "License Translations..." button (bnc #481113).

-------------------------------------------------------------------
Tue Mar 10 10:26:02 CET 2009 - locilka@suse.cz

- Obsolete 'tar --preserve' replaced with
  'tar --preserve-permissions --preserve-order' (bnc #483791).
- Added recovery support for AC (dialogs) possibly called by AC
  scripts (bnc #483211).

-------------------------------------------------------------------
Thu Feb 26 16:00:44 CET 2009 - ug@suse.de

- RPMs via driverupdate were not possible

-------------------------------------------------------------------
Tue Feb 24 13:30:15 CET 2009 - locilka@suse.cz

- Added support for .xz images deployment (bnc #476079).
- Added support for `reboot_same_step (bnc #475650).
- 2.18.9

-------------------------------------------------------------------
Mon Feb 23 16:36:56 CET 2009 - locilka@suse.cz

- Offering to configure network if remote repositories are used
  during upgrade (inst_upgrade_urls). Setup can be safely skipped
  and comes from the Online Repositories (bnc #478024).
- 2.18.8

-------------------------------------------------------------------
Fri Feb 20 20:40:09 CET 2009 - locilka@suse.cz

- save network configuration also for IPv6 only (bnc#477917)
- 2.18.7

-------------------------------------------------------------------
Tue Feb 17 16:56:09 CET 2009 - locilka@suse.cz

- Writing additional-control-files index file after removing and
  recreating the directory where it is stored (bnc #475516).
- 2.18.6

-------------------------------------------------------------------
Mon Feb  9 13:21:50 CET 2009 - locilka@suse.cz

- Enabling online update in (SLED) Automatic Configuration
  (bnc #449128).

-------------------------------------------------------------------
Fri Feb  6 10:39:20 CET 2009 - locilka@suse.cz

- InstError has been moved to yast2-2.18.6
- 2.18.5

-------------------------------------------------------------------
Thu Feb  5 18:16:17 CET 2009 - locilka@suse.cz

- InstError extended and documented.

-------------------------------------------------------------------
Mon Feb  2 13:09:08 CET 2009 - locilka@suse.cz

- Erasing all old additional control files in the final step of
  upgrade before rebooting to the second stage (bnc #471454).
- InstError can now save YaST logs on user request.
- 2.18.4

-------------------------------------------------------------------
Wed Jan 28 14:33:09 CET 2009 - locilka@suse.cz

- Added new InstError module for unified reporting of errors
  during installation.
- Better SlideShow support in inst_finish.
- Reporting more errors in inst_finish.
- 2.18.3

-------------------------------------------------------------------
Tue Jan 27 17:13:57 CET 2009 - locilka@suse.cz

- Added test for checking free space when SCR switch fails
  (bnc #460477).

-------------------------------------------------------------------
Mon Jan 26 13:58:00 CET 2009 - locilka@suse.cz

- Disabling [Back] buttons in the very first interactive dialogs
  in second stage, SLES and SLED control files (bnc #468677).

-------------------------------------------------------------------
Thu Jan 22 12:50:38 CET 2009 - locilka@suse.cz

- Dropping mode_proposal client - not in use anymore.
- 2.18.2

-------------------------------------------------------------------
Wed Jan 21 13:09:33 CET 2009 - locilka@suse.cz

- Removing dependency on yast2-runlevel (duplicate code in runlevel
  proposal).
- Removing dependency on yast2-mouse by moving the mouse-related
  scripts to yast2-mouse-2.18.0.
- Removing dependency on yast2-bootloader.
- inst_finish script newly uses the SlideShow module.

-------------------------------------------------------------------
Tue Jan 20 13:37:03 CET 2009 - locilka@suse.cz

- Possibility to move the base installation window has been
  disabled (bnc #466827)
- 2.18.1

-------------------------------------------------------------------
Tue Jan 13 12:15:42 CET 2009 - locilka@suse.cz

- Adapted the inst_proposal to better reflect the current situation
  'analyzing...' vs. 'adapting the proposal...' (bnc #463567).

-------------------------------------------------------------------
Fri Dec 19 13:07:49 CET 2008 - locilka@suse.cz

- Pattern WBEM added into two server scenarios (bnc #458332).

-------------------------------------------------------------------
Thu Dec 18 18:04:47 CET 2008 - locilka@suse.cz

- Updated control file documentation (bnc #438678).

-------------------------------------------------------------------
Wed Dec 17 14:42:22 CET 2008 - locilka@suse.cz

- Added yet another xset call (bnc #455771 comment #40)

-------------------------------------------------------------------
Tue Dec 16 17:13:38 CET 2008 - aschnell@suse.de

- adapted to storage API changes
- 2.18.0

-------------------------------------------------------------------
Tue Dec 16 12:29:27 CET 2008 - locilka@suse.cz

- Removed SLED control file labels that should be hidden
  (bnc #459080).
- Using a better help text for inst_new_desktop (bnc #432912).

-------------------------------------------------------------------
Mon Dec 15 14:32:27 CET 2008 - locilka@suse.cz

- Removed all (inst_)do_rezise calls from all control files on
  aschnell's request.

-------------------------------------------------------------------
Fri Dec 12 16:36:28 CET 2008 - aschnell@suse.de

- require initviocons (bnc #173426)
- 2.17.47

-------------------------------------------------------------------
Tue Dec  9 16:40:35 CET 2008 - locilka@suse.cz

- Updated control.rnc
- 2.17.46

-------------------------------------------------------------------
Mon Dec  8 13:16:33 CET 2008 - locilka@suse.cz

- Updated control.rnc
- Added two more control-file examples.
- Checking all control files during build.
- Adjusted control-file examples (all bnc #438678).
- Checking the process exit status returned after deploying an
  image (bnc #456337).
- 2.17.45

-------------------------------------------------------------------
Fri Dec  5 10:38:41 CET 2008 - locilka@suse.cz

- New control.rnc/rng for control file validation (bnc #455994).
- Added build-time control file validation.
- 2.17.44

-------------------------------------------------------------------
Wed Dec  3 18:33:59 CET 2008 - locilka@suse.cz

- inst_extrasources moved before inst_ask_online_update to register
  the online update repository before checking for patches
  (bnc #450229).

-------------------------------------------------------------------
Mon Dec  1 16:59:14 CET 2008 - locilka@suse.cz

- Fixed proposing the online update depending on the fact whether
  network is running (bnc #450229).
- 2.17.43

-------------------------------------------------------------------
Fri Nov 28 15:05:02 CET 2008 - locilka@suse.cz

- Updated labels of Installation Scenarios for SLES (bnc #428202).

-------------------------------------------------------------------
Fri Nov 28 12:16:03 CET 2008 - locilka@suse.cz

- Fixed behavior of inst_new_desktop when user switched to another
  language later (bnc #449818).
- 2.17.42

-------------------------------------------------------------------
Thu Nov 27 16:49:11 CET 2008 - locilka@suse.cz

- Using yast-live-install-finish icon when finishing LiveCD
  installation/inst_finish (bnc #438154).
- Fixed ImageInstallation SlideShow - download progress is shown
  only when downloading the images, not the other helper files
  (bnc #449792).
- Adjusting ImageInstallation-related SlideShow only if
  ImageInstallation is in use (bnc #439104).

-------------------------------------------------------------------
Thu Nov 27 15:05:11 CET 2008 - ug@suse.de

- the real fix for bnc#442691
  deploy_image_auto doesn't use the boolean variable 
  image_installation
- 2.17.41

-------------------------------------------------------------------
Tue Nov 25 14:42:31 CET 2008 - locilka@suse.cz

- Handling new feature of licenses ProductLicense::AcceptanceNeeded
  (bnc #448598).
- 2.17.40

-------------------------------------------------------------------
Mon Nov 24 12:51:48 CET 2008 - locilka@suse.cz

- Completely initializing the target and sources before checking
  for available patches and offering online update (bnc #447080).
- 2.17.39

-------------------------------------------------------------------
Thu Nov 20 18:21:32 CET 2008 - locilka@suse.cz

- Pkg::SourceStartManager in inst_ask_online_update to replace
  obsolete Pkg::PkgEstablish (bnc #447080).
- Reading all supported desktops to define the order of desktops
  in desktop_finish (bnc #446640).
- Added shadow desktops to SLES and SLED desktop files to have
  a fallback if user selects some other desktop than the default
  one (bnc #446640).
- 2.17.38

-------------------------------------------------------------------
Wed Nov 19 16:01:53 CET 2008 - locilka@suse.cz

- Added pciutils to Requires, lspci was called but not required
  (bnc #446533).
- 2.17.37

-------------------------------------------------------------------
Wed Nov 19 13:23:10 CET 2008 - locilka@suse.cz

- Added inst_fallback_controlfile client reporting about using
  a fallback control file.
- Calling inst_fallback_controlfile in the fallback control file
  (both bnc #440982).
- 2.17.36

-------------------------------------------------------------------
Fri Nov 14 12:17:47 CET 2008 - aschnell@suse.de

- don't start iscsid in second stage start scripts (bnc #444976)
- 2.17.35

-------------------------------------------------------------------
Thu Nov 13 17:36:53 CET 2008 - locilka@suse.cz

- Flushing the cache before calling a set_polkit_default_privs that
  uses the written data (bnc #440182).
- 2.17.34

-------------------------------------------------------------------
Thu Nov 13 11:21:11 CET 2008 - locilka@suse.cz

- Handling errors while deploying images, installation will abort
  (bnc #444209).
- 2.17.33

-------------------------------------------------------------------
Thu Nov 13 10:21:13 CET 2008 - ug@suse.de

- checkboxes in the congratulations dialog did not work anymore
  (bnc#444214)

-------------------------------------------------------------------
Tue Nov 11 13:58:17 CET 2008 - ug@suse.de

- fix for image deployment during autoinstallation

-------------------------------------------------------------------
Tue Nov 11 12:20:00 CET 2008 - juhliarik@suse.cz

- changed order of yast modules in Expert tab for installation
  (bnc #441434) 

-------------------------------------------------------------------
Tue Nov 11 10:53:25 CET 2008 - jsrain@suse.cz

- fixed switching to a tab with an error in the proposal
  (bnc #441434)
- 2.17.32

-------------------------------------------------------------------
Tue Nov 11 10:48:03 CET 2008 - aschnell@suse.de

- use accelerated xserver during installation for certain Intel
  cards (bnc #442413)
- 2.17.31

-------------------------------------------------------------------
Fri Nov  7 16:32:28 CET 2008 - locilka@suse.cz

- Fixed deploy_image_auto to handle AutoYaST settings correctly
  (bnc #442691).
- Removing the congrats dialog content before cloning, storing
  the sources, finishing (bnc #441452).
- Using Pkg::SourceProvideDigestedFile function when deploying
  images and in release_notes_popup (bnc #409927).
- 2.17.30

-------------------------------------------------------------------
Thu Nov  6 16:35:10 CET 2008 - locilka@suse.cz

- Fixed progress (SlideShow) information about images being
  deployed (bnc #442286).
- Changing inst_deploy_images to use PackagesUI for opening a
  package selector while debugging mode is turned on (bnc #435479).

-------------------------------------------------------------------
Thu Nov  6 16:19:59 CET 2008 - jsuchome@suse.cz

- S09-cleanup: check for additional services requiring restart
  (bnc#395402)

-------------------------------------------------------------------
Wed Nov  5 17:25:01 CET 2008 - locilka@suse.cz

- Calling set_polkit_default_privs without checking for it using
  FileUtils, checking by 'test -x' instead (bnc #440182).
- 2.17.29

-------------------------------------------------------------------
Wed Nov  5 13:09:04 CET 2008 - locilka@suse.cz

- Added yast2-storage >= 2.17.47 because of the previous fix
  implementation.
- 2.17.28

-------------------------------------------------------------------
Tue Nov 04 13:14:10 CET 2008 - aschnell@suse.de

- improved warning about partitioning (fate #302857)
- 2.17.27

-------------------------------------------------------------------
Mon Nov  3 18:34:30 CET 2008 - locilka@suse.cz

- Writing 'SecondStageRequired' 0/1 to /etc/install.inf even while
  rebooting during second stage (bnc #432005).
- 2.17.26

-------------------------------------------------------------------
Mon Nov 03 14:28:14 CET 2008 - aschnell@suse.de

- better reboot message during ssh installation (bnc #439572 and
  bnc #432005)
- 2.17.25

-------------------------------------------------------------------
Fri Oct 31 16:28:23 CET 2008 - locilka@suse.cz

- Fixed checking whether running the second stage is required.
- Added writing 'SecondStageRequired' 0/1 to /etc/install.inf
  (both bnc #439572)
- 2.17.24

-------------------------------------------------------------------
Thu Oct 30 14:42:15 CET 2008 - locilka@suse.cz

- Saving sources at the end of inst_extrasources if some were
  added (bnc #440184).
- 2.17.23

-------------------------------------------------------------------
Mon Oct 27 10:18:47 CET 2008 - locilka@suse.cz

- Added lnussel's patch to run set_polkit_default_privs at
  desktop_finish script (bnc #438698).
- Bigger license window (bnc #438100).
- Calling inst_prepareprogress also during Upgrade, all control
  files changed (bnc #438848).
- Disabling users and auth in LiveCD second stage (bnc #435965).
- Removing label for user_non_interactive (bnc #401319).
- Desktop 'startkde4' replaced with 'startkde' (bnc #438212).
- Added 'kdump' to 'clone_modules' (SLES) (bnc #436365).
- 2.17.22

-------------------------------------------------------------------
Tue Oct 21 16:46:00 CEST 2008 - locilka@suse.cz

- Added handling for globals->debug_deploying (bnc #436842).

-------------------------------------------------------------------
Mon Oct 20 12:56:32 CEST 2008 - locilka@suse.cz

- Fixed a typo (bnc #436471).

-------------------------------------------------------------------
Fri Oct 17 10:51:05 CEST 2008 - locilka@suse.cz

- Adapted SLES and SLED control files to write default desktop
  settings (bnc #436094).
- Added software->display_support_status flag to SLES/SLED
  (bnc #435479).

-------------------------------------------------------------------
Tue Oct 14 14:15:11 CEST 2008 - locilka@suse.cz

- Changed YaST icons while probing the system (bnc #404809).
- Enhanced scr_switch_debugger - Sending USR1 signal to the new SCR
  (bnc #433057).
- 2.17.21

-------------------------------------------------------------------
Mon Oct 13 13:29:04 CEST 2008 - locilka@suse.cz

- Enabled going_back in Add-Ons during installation (bnc #434735).

-------------------------------------------------------------------
Mon Oct 13 13:10:58 CEST 2008 - mzugec@suse.de

- configure supportconfig in installation (fate#305180)
- 2.17.20

-------------------------------------------------------------------
Mon Oct 13 09:45:23 CEST 2008 - locilka@suse.cz

- Fixed install/update confirmation dialog (bnc #433249).
- Fixed text in openSUSE control file (bnc #432911).
- Fixed typo (bnc #433794).

-------------------------------------------------------------------
Fri Oct 10 14:49:58 CEST 2008 - locilka@suse.cz

- Enhanced scr_switch_debugger (bnc #433057).
- Enabling key-repeating if not running in XEN (bnc #433338).

-------------------------------------------------------------------
Thu Oct  9 21:00:01 CEST 2008 - locilka@suse.cz

- Loading the Target while initializing libzypp in
  inst_upgrade_urls (bnc #429080).
- Running a simple SCR Test after chrooting to the installed system
  in scr_switch_finish, full-test is called in case of simple test
  failure (bnc #433057).
- Added more checking around 'searching for files' (bnc #427879).

-------------------------------------------------------------------
Wed Oct 08 12:51:01 CEST 2008 - aschnell@suse.de

- removed cp of proc/mounts to /etc/mtab (bnc #425464)
- 2.17.19

-------------------------------------------------------------------
Mon Oct  6 15:30:53 CEST 2008 - locilka@suse.cz

- Do not display any system type for SLES/SLED in installation
  overview (bnc #431336).
- Clients inst_new_desktop and inst_scenarios converted to use
  PackagesProposal API instead of using Pkg calls directly (bnc
  #432572)
- Dropping obsolete inst_software_selection client instead of
  convwerting it - not in use anymore (bnc #432572).
- Always change initial proposal [Next] button to [Install],
  resp. [Update] (bnc #431567).
- Removing desktop definitions and default_desktop from SLED
  control file, the required patterns are selected by PATTERNS
  in content file already (bnc #431902).
- Adding lnussel's patch for desktop_finish to write
  POLKIT_DEFAULT_PRIVS if defined in globals->polkit_default_privs
  (bnc #431158).
- Adding polkit_default_privs="restrictive" for SLES (bnc #431158).
- 2.17.18

-------------------------------------------------------------------
Fri Oct  3 16:31:10 CEST 2008 - locilka@suse.cz

- Enabling some steps in second stage even if Automatic
  Configuration is in use.
- Feature added into openSUSE and SLED control files
  (both bnc #428190).

-------------------------------------------------------------------
Thu Oct  2 22:00:46 CEST 2008 - mzugec@suse.de

- changed Release Notes into Support group (bnc#430005)

-------------------------------------------------------------------
Thu Oct  2 19:13:07 CEST 2008 - locilka@suse.cz

- Adjusted presentation_order for SLES and SLED installation
  proposals - software has to be proposed as almost the last one
  (bnc #431580).

-------------------------------------------------------------------
Thu Oct  2 14:00:49 CEST 2008 - locilka@suse.cz

- Added 'default_ntp_setup' into control files (SLES/D: false,
  openSUSE: true) (bnc #431259).

-------------------------------------------------------------------
Thu Oct  2 11:39:48 CEST 2008 - locilka@suse.cz

- Using two default desktops, one for inst_scenarios, another
  one (default) while inst_scenarios not used (bnc #431251,
  bnc #431503).
- Switching scenario_virtual_machine and
  scenario_virtualization_host in SLES control file (bnc #431251).
- 2.17.17

-------------------------------------------------------------------
Wed Oct  1 16:03:32 CEST 2008 - mzugec@suse.de

- use rpcbind instead of portmap for nfs installation (bnc#423026)
- 2.17.16

-------------------------------------------------------------------
Wed Oct  1 15:41:12 CEST 2008 - jsuchome@suse.cz

- if nn_NO language is selected, use nb_NO in YaST (bnc#426124)

-------------------------------------------------------------------
Wed Oct  1 13:42:18 CEST 2008 - locilka@suse.cz

- Changing pattern "Documentation" to "documentation" (bnc #431218)

-------------------------------------------------------------------
Tue Sep 30 13:20:09 CEST 2008 - locilka@suse.cz

- Replacing "networkmanager" proposal call with "general"
  (bnc #430704).

-------------------------------------------------------------------
Mon Sep 29 15:11:33 CEST 2008 - locilka@suse.cz

- Server scenarios work for i386, x86_64 archs only (bnc #430612).

-------------------------------------------------------------------
Mon Sep 29 14:56:45 CEST 2008 - kukuk@suse.de

- Replaced Minimal+Xen with Dom0.
- Removed xen_server from virtualization machine (bnc #429061).
- Added "XEN" suffix to Virtualization Host.

-------------------------------------------------------------------
Mon Sep 29 13:38:13 CEST 2008 - locilka@suse.cz

- Adding inst_lilo_convert to the update workflow (bnc #430579).

-------------------------------------------------------------------
Fri Sep 26 12:27:55 CEST 2008 - locilka@suse.cz

- Optimizing server_selections dialog layout (bnc #429977).
- Better text for installation initialization (bnc #428103).
- Better protection from removing the initial repository
  (bnc #429920).
- 2.17.15

-------------------------------------------------------------------
Thu Sep 25 14:33:36 CEST 2008 - juhliarik@suse.cz

- added calling kdump_finish to inst_finish.ycp (bnc #427732)

-------------------------------------------------------------------
Tue Sep 23 16:17:27 CEST 2008 - locilka@suse.cz

- Buggy SCR Agent run.get.suseconfig.modules replaced with
  .target.dir (bnc #429146).
- Added functionality to recover from failed read of previously
  used repositories in inst_upgrade_urls (bnc #429059).
- 2.17.14

-------------------------------------------------------------------
Mon Sep 22 16:14:54 CEST 2008 - locilka@suse.cz

- Fixed checking whether directory is mounted already (bnc #428368)

-------------------------------------------------------------------
Mon Sep 22 13:59:50 CEST 2008 - locilka@suse.cz

- KDE 3.5 moved to 'Others', removed KDE 3.5 description text.
- GNOME 2.22 changed to 2.24.
- Fixed Installation Mode dialog to show icons again (bnc #427344).
- 2.17.13

-------------------------------------------------------------------
Mon Sep 22 10:45:44 CEST 2008 - locilka@suse.cz

- Changing /sbin/udevtrigger & /sbin/udevsettle to /sbin/udevadm
  trigger & settle (bnc #427705).
- 2.17.12

-------------------------------------------------------------------
Thu Sep 18 10:35:32 CEST 2008 - locilka@suse.cz

- Definition of supported desktops added into SLES and SLED control
  files, added also default_desktop definition (bnc #427061).
- Added control file documentation for supported_desktops section.

-------------------------------------------------------------------
Fri Sep 12 15:01:46 CEST 2008 - locilka@suse.cz

- Disabling inst_suse_register in openSUSE control file
  (FATE #303458).

-------------------------------------------------------------------
Fri Sep 12 10:32:11 CEST 2008 - locilka@suse.cz

- Do not remove installation repository with the same URL as URL
  just being removed by inst_upgrade_urls (bnc #400823).
- 2.17.11

-------------------------------------------------------------------
Thu Sep 11 14:52:25 CEST 2008 - ug@suse.de

- deploy_image.desktop added (Fate #301321)
- deploy_image.rnc added

-------------------------------------------------------------------
Thu Sep 11 13:40:10 CEST 2008 - locilka@suse.cz

- Calling new client reipl_finish from yast2_inf_finish on s390
  (FATE #304960).

-------------------------------------------------------------------
Wed Sep 10 17:15:22 CEST 2008 - locilka@suse.cz

- Fixing control files to call 'inst_proposal' instead of
  'proposal' (bnc #425198).

-------------------------------------------------------------------
Wed Sep 10 15:53:44 CEST 2008 - locilka@suse.cz

- Desktop selection dialog definitions have been moved to control
  file (bnc #424678).
- 2.17.10

-------------------------------------------------------------------
Tue Sep  9 16:02:03 CEST 2008 - locilka@suse.cz

- Replacing usage of barexml with anyxml SCR  agent (bnc #424263).

-------------------------------------------------------------------
Mon Sep  8 17:49:11 CEST 2008 - locilka@suse.cz

- merged texts from proofread

-------------------------------------------------------------------
Mon Sep  8 15:57:09 CEST 2008 - locilka@suse.cz

- Added new AutoYaST client deploy_images_auto to support
  installation from images also in AutoYaST (FATE #301321).
- 2.17.9

-------------------------------------------------------------------
Fri Sep  5 12:45:00 CEST 2008 - locilka@suse.cz

- Some inst_finish steps are called in live installer only.
- Client vm_finish called only if yast2-vm is installed.
- Using WFM::ClientExists (new in yast2-core-2.17.10).
- Adjusted RPM dependencies.
- 2.17.8

-------------------------------------------------------------------
Thu Sep  4 15:02:01 CEST 2008 - sschober@suse.de

- cloning section in control.xml changed.

-------------------------------------------------------------------
Wed Sep 03 14:49:19 CEST 2008 - aschnell@suse.de

- adapted size values in control files to stricter parser in
  storage

-------------------------------------------------------------------
Tue Sep  2 15:20:09 CEST 2008 - locilka@suse.cz

- Using new <execute/> tag in control file to explicitly define
  a client to be called instead of guessing it from <name/> tag
  (openSUSE, SLED control files) (bnc #401319).
- Updated control files to call inst_prepareprogress to
  "Provide consistent progress during installation" (FATE #303860).
- All 'inst_proposal' calls changed to use the new 'execute'
  feature to have unique 'name's (needed for merging add-on control
  files).
- Adjusted RPM dependencies (FATE #303860).
- 2.17.7

-------------------------------------------------------------------
Tue Sep  2 11:10:01 CEST 2008 - visnov@suse.cz

- Use unified progressbar during installation (FATE #303860)

-------------------------------------------------------------------
Thu Aug 28 15:19:57 CEST 2008 - locilka@suse.cz

- Using new ButtonBox widget.
- Adjusted RPM dependencies.

-------------------------------------------------------------------
Thu Aug 21 13:01:40 CEST 2008 - jsuchome@suse.cz

- check for command line mode in inst_suseconfig (bnc#419132)

-------------------------------------------------------------------
Tue Aug 19 15:45:07 CEST 2008 - jsrain@suse.cz

- properly detect firstboot and do not destroy xorg.conf
  (bnc#354738)
- 2.17.6

-------------------------------------------------------------------
Fri Aug 15 10:41:24 CEST 2008 - locilka@suse.cz

- Added new globals->write_hostname_to_hosts control file option
  to configure the default for 127.0.0.2 issue (FATE #303875).
- 2.17.5

-------------------------------------------------------------------
Thu Aug 14 14:28:33 CEST 2008 - locilka@suse.cz

- Added documentation for add_on_products and its new format
  add_on_products.xml (FATE #303675).
- Fixed SCR Switch Debugger to show "Report Error" only once.

-------------------------------------------------------------------
Wed Aug 13 18:23:57 CEST 2008 - locilka@suse.cz

- Dropped some obsolete documentation.
- Started installation-features documentation (FATE #303675).
- Fixed building documentation for proposal-API.

-------------------------------------------------------------------
Tue Aug 12 10:28:24 CEST 2008 - locilka@suse.cz

- Added documentation and example for list of files to be copied
  from the previous installation.
- 2.17.4

-------------------------------------------------------------------
Mon Aug 11 17:35:47 CEST 2008 - locilka@suse.cz

- List of files to be copied from the previous installation moved
  to control file, added new API to define own list (module
  SystemFilesCopy) (FATE #305019).
- Adapted control files.

-------------------------------------------------------------------
Mon Aug 11 10:06:02 CEST 2008 - locilka@suse.cz

- Fixed WFM::Execute to use .local instead of .target in
  copy_files_finish script.

-------------------------------------------------------------------
Thu Aug  7 16:40:32 CEST 2008 - locilka@suse.cz

- Added new client inst_scenarios to offer main scenarios of the
  newly installed system.
- Configuration for inst_scenarios is defined in control file (Only
  SLES so far), client added into SLES workflow.
- Extended control file documentation (All FATE #304373).
- 2.17.3

-------------------------------------------------------------------
Wed Aug  6 13:54:07 CEST 2008 - locilka@suse.cz

- New control file entry globals->enable_kdump (default value)
  (FATE #303893).
- Adjusted control file documentation.

-------------------------------------------------------------------
Tue Aug  5 11:48:44 CEST 2008 - locilka@suse.cz

- Calling reiplauto client in SLES control file before reboot
  (FATE #304940).
- Running SCR Switch Debugger unconditionally if switching to
  installed system fails (bnc #411832).

-------------------------------------------------------------------
Mon Aug 04 16:22:55 CEST 2008 - aschnell@suse.de

- improved text during ssh installation (bnc #411079)

-------------------------------------------------------------------
Mon Aug  4 10:39:41 CEST 2008 - locilka@suse.cz

- Added kdump proposal to SLES control file (FATE #303893).

-------------------------------------------------------------------
Thu Jul 24 13:21:14 CEST 2008 - locilka@suse.cz

- Using button label "License Translations..." in complex welcome
  dialog (bnc #400616).
- SLES and SLED control files adapted to features added in 11.0.
- Added Automatic Configuration support into SLED (FATE #303396).

-------------------------------------------------------------------
Tue Jul 15 16:59:38 CEST 2008 - aschnell@suse.de

- fixed vnc connect message during installation (bnc #395834)
- 2.17.2

-------------------------------------------------------------------
Tue Jul 15 09:54:48 CEST 2008 - locilka@suse.cz

- Not only DPMS->off, but also screen-saver->off (FATE #304395).
- Added new control file feature globals->rle_offer_rulevel_4
  plus control file documentation (FATE #303798).

-------------------------------------------------------------------
Mon Jul 14 15:15:15 CEST 2008 - locilka@suse.cz

- Base-product license directory moved to control file
  (base_product_license_directory) (FATE #304865).
- Copying licenses to the system in copy_files_finish.
- Reading the license directory in inst_license.
- Icons for AC steps defined in control file.
- Adjusting DPMS 'off' when installation starts, DPMS 'on' when
  finishes (FATE #304395).
- Icons for inst_finish.
- 2.17.1

-------------------------------------------------------------------
Fri Jul 11 11:11:11 CEST 2008 - locilka@suse.cz

- Added documentation for AC Setup and for texts in control file.

-------------------------------------------------------------------
Thu Jul 10 17:48:59 CEST 2008 - locilka@suse.cz

- Settings for Automatic Configuration moved to control file
  because of code reuse for different AC in first boot
  (FATE #303939).

-------------------------------------------------------------------
Thu Jul 10 13:31:00 CEST 2008 - locilka@suse.cz

- Only directories in release-notes directory are considered to be
  real release notes (bnc #407922).
- 2.17.0

-------------------------------------------------------------------
Wed Jul  9 17:09:15 CEST 2008 - mvidner@suse.cz

- Fixed building in a prefix (/etc).

-------------------------------------------------------------------
Wed Jul  9 15:12:53 CEST 2008 - locilka@suse.cz

- Initializing the 'use_automatic_configuration' in first-stage
  installation worker (bnc #404122).
- Adjusted dependency on autoyast2-installation bacause of new
  function AutoinstConfig::getProposalList().

-------------------------------------------------------------------
Thu Jun 26 16:43:32 CEST 2008 - locilka@suse.cz

- Fixed help text for deploying images (bnc #391086).
- Fixed 'Do not panic!' text (bnc #388251).

-------------------------------------------------------------------
Wed Jun 25 16:44:33 CEST 2008 - ug@suse.de

- proposal selection possible via autoyast profile (fate#302946)

-------------------------------------------------------------------
Tue Jun 17 14:23:04 CEST 2008 - lslezak@suse.cz

- use Pkg::SourceSaveAll() instead of Pkg::SourceFinishAll()
  (bnc#395738)

-------------------------------------------------------------------
Fri Jun 13 15:37:24 CEST 2008 - locilka@suse.cz

- Removing Pkg//Source and Target finish from inst_inc_all that
  had been saving sources also in case of aborting the installation
  and moving it to inst_congratulate and umount_finish
  (bnc #398315).
- Freeing internal variables in ImageInstallation module after
  images are deployed (bnc #395030).

-------------------------------------------------------------------
Thu Jun 12 16:33:24 CEST 2008 - locilka@suse.cz

- Special mounts (such as /proc) are never remounted read-only
  in umount_finish anymore (bnc #395034)
- Added progress for adding / removing repositories in
  inst_upgrade_urls client (bnc #399223)

-------------------------------------------------------------------
Wed Jun  4 11:57:07 CEST 2008 - locilka@suse.cz

- Copying /license.tar.gz to /etc/YaST2/license/ (bnc #396444).
- Initial mouse probing has been disabled (bnc #395426).

-------------------------------------------------------------------
Tue Jun  3 13:44:56 CEST 2008 - locilka@suse.cz

- Umounting temporary directory in inst_pre_install (if already
  mounted) before new mount is called.
- Always use --numeric-owner (always use numbers for user/group
  names) when deploying images (bnc #396689).

-------------------------------------------------------------------
Mon Jun  2 12:33:57 CEST 2008 - locilka@suse.cz

- Return `next when going back to the automatic configuration
  dialog instead of returning `auto that would finish YaST and
  never start it again (bnc #395098).
- 2.16.49

-------------------------------------------------------------------
Wed May 28 16:23:22 CEST 2008 - ug@suse.de

- timeout in case of hardware probing problems
  when autoyast is in use (especially for harddisk Reports)
  bnc#395099
- 2.16.48

-------------------------------------------------------------------
Mon May 19 09:29:15 CEST 2008 - locilka@suse.cz

- Creating SuSEConfig hook file at installation_settings_finish
  in case of update. The file has to be created to force the
  SuSEConfig run on first boot (bnc #390930).
- Workaround for as-big-dialog-as-possible in License Agreement
  dialog (bnc #385257).
- Adding FACTORY repositories with priority 120, update source with
  priority 20 (bnc #392039).
- 2.16.47

-------------------------------------------------------------------
Fri May 16 16:40:22 CEST 2008 - jsrain@suse.cz

- added categories Settings and System into desktop file
  (bnc #382778)

-------------------------------------------------------------------
Thu May 15 13:13:13 CEST 2008 - locilka@suse.cz

- Changed dialog content for starting the installation
  (bnc #390614).
- Fixed sorting of repositories offered during upgrade to sort by
  repository name (bnc #390612).
- 2.16.46

-------------------------------------------------------------------
Thu May 15 10:32:09 CEST 2008 - jsuchome@suse.cz

- sort keyboard list according to translated items (bnc #390610)

-------------------------------------------------------------------
Wed May 14 15:22:50 CEST 2008 - kmachalkova@suse.cz

- inst_hostname client added to automatic configuration scripts -
  needed to generate random hostname and 127.0.0.2 line in
  /etc/hosts (bnc #383336)

-------------------------------------------------------------------
Wed May 14 14:29:21 CEST 2008 - jsrain@suse.cz

- use process agent instead of background agent when installing
  live image (bnc #384960)
- 2.16.45

-------------------------------------------------------------------
Mon May 12 15:10:50 CEST 2008 - locilka@suse.cz

- Added help to "Image Deployment" (bnc #388665).

-------------------------------------------------------------------
Tue May  6 17:37:22 CEST 2008 - locilka@suse.cz

- When reusing the old repositories during upgrade, copying also
  'autorefresh' and 'alias' (bnc #387261).
- Added software->dropped_packages into the control file to replace
  'delete old packages' (bnc #300540).
- 2.16.44

-------------------------------------------------------------------
Mon May  5 13:26:27 CEST 2008 - locilka@suse.cz

- Typofix (bnc #386606).

-------------------------------------------------------------------
Fri May  2 22:27:21 CEST 2008 - mzugec@suse.cz

- Don't stop network (by killing dhcpcd) at the end of 1.st stage
  (bnc #386588)

-------------------------------------------------------------------
Wed Apr 30 12:07:45 CEST 2008 - locilka@suse.cz

- Adding name and alias tags to extrasources (irc #yast/today).
- 2.16.43

-------------------------------------------------------------------
Wed Apr 30 10:24:19 CEST 2008 - locilka@suse.cz

- Making automatic installation more robust (bnc #384972).
- 2.16.42

-------------------------------------------------------------------
Tue Apr 29 12:59:49 CEST 2008 - locilka@suse.cz

- Disabling Progress when calling inst_finish scripts.

-------------------------------------------------------------------
Mon Apr 28 11:42:21 CEST 2008 - locilka@suse.cz

- Handling KDE3 vs KDE4 in default logon and window managers
  (bnc #381821).
- Optional and extra URLs moved to control file as well as default
  update repository (bnc #381360).
- Added possibility to abort installation during image deployment
  (bnc #382326).
- Progress for inst_proposal.
- 2.16.41

-------------------------------------------------------------------
Fri Apr 25 18:15:09 CEST 2008 - locilka@suse.cz

- New desktop selection dialog (bnc #379157).
- 2.16.40

-------------------------------------------------------------------
Thu Apr 24 14:54:53 CEST 2008 - locilka@suse.cz

- New  better shiny unified progress for image deployment.
- Showing also the just-handled image name (bnc #381188).
- 2.16.39

-------------------------------------------------------------------
Wed Apr 23 15:10:24 CEST 2008 - locilka@suse.cz

- Enabling inst_suseconfig in Automatic configuration (bnc #381751)
- Fixed run_df agent to ignore read errors on rootfs (bnc #382733)

-------------------------------------------------------------------
Tue Apr 22 18:46:51 CEST 2008 - locilka@suse.cz

- Adjusting automatic configuration UI to use two progress bars
  instead of one.

-------------------------------------------------------------------
Tue Apr 22 12:26:52 CEST 2008 - locilka@suse.cz

- Fixed filtering-out already registered repos (bnc #379051).
- Client inst_prepare_image moved to installation proposal make
  disabling 'installation from images' easy (bnc #381234).
- 2.16.38

-------------------------------------------------------------------
Mon Apr 21 15:28:24 CEST 2008 - locilka@suse.cz

- Calling 'xset r off' & 'xset m 1' (bnc #376945).
- Better help for Automatic configuration (bnc #381904).

-------------------------------------------------------------------
Mon Apr 21 14:48:58 CEST 2008 - locilka@suse.cz

- Using new DefaultDesktop::SelectedDesktops for writing the
  display manager configuration.

-------------------------------------------------------------------
Fri Apr 18 16:17:54 CEST 2008 - locilka@suse.cz

- Calling 'xset -r off' at the beginning of installation (both
  first and second stage) in X on XEN (bnc #376945).

-------------------------------------------------------------------
Fri Apr 18 16:01:13 CEST 2008 - juhliarik@suse.cz

- Added text for using kexec (yast_inf_finish.ycp)

-------------------------------------------------------------------
Thu Apr 17 17:15:02 CEST 2008 - locilka@suse.cz

- Added more debugging messages into ImageInstallation module.

-------------------------------------------------------------------
Thu Apr 17 14:01:46 CEST 2008 - locilka@suse.cz

- Added image-downloading progress (reusing existent progress bar).
- 2.16.37

-------------------------------------------------------------------
Wed Apr 16 14:20:06 CEST 2008 - locilka@suse.cz

- Running runlevel proposal after software proposal (bnc #380141).
- Using new possibility to disable and then reenable package
  callbacks (system_analysis, deploy_images).

-------------------------------------------------------------------
Tue Apr 15 11:45:18 CEST 2008 - locilka@suse.cz

- ImageInstallation tries to find details-<arch>.xml, then
  details.xml to provide useful progress while deploying images.
- 2.16.36

-------------------------------------------------------------------
Tue Apr 15 10:22:04 CEST 2008 - mvidner@suse.cz

- Enable printing the last few debugging log messages in the crash
  handler, even if Y2DEBUG is not set (fate#302166).
- 2.16.35

-------------------------------------------------------------------
Mon Apr 14 16:44:09 CEST 2008 - locilka@suse.cz

- Fixed typo in inst_network_check (bnc #379491).
- Fixed help for inst_mode (bnc #374360).

-------------------------------------------------------------------
Mon Apr 14 13:54:42 CEST 2008 - locilka@suse.cz

- Modifying SystemFilesCopy::CopyFilesToSystem to newly accept
  a parameter which defines where to extract cached files
  (fate #302980).
- Caching system files in the System Analysis dialog.
- Some better texts (bnc #377959).
- Better text for Software Selection dialog (bnc #379157).
- 2.16.34

-------------------------------------------------------------------
Fri Apr 11 18:21:53 CEST 2008 - locilka@suse.cz

- Changing Accept buttons to Install, Update and OK (FATE #120373).

-------------------------------------------------------------------
Fri Apr 11 17:55:32 CEST 2008 - locilka@suse.cz

- Added another per-image progress into the Installation images
  deployment (it requires details.xml).
- 2.16.33

-------------------------------------------------------------------
Fri Apr 11 15:33:17 CEST 2008 - juhliarik@suse.cz

- Added loading kernel via kexec (fate #303395)

-------------------------------------------------------------------
Thu Apr 10 12:02:07 CEST 2008 - locilka@suse.cz

- Filtering installation imagesets using the default architecture.
- Installation from images sets the download area (SourceManager).
- Removing image after it is deployed.
- Preparing image installation dialog for two progress-bars.
- 2.16.32

-------------------------------------------------------------------
Wed Apr  9 16:39:36 CEST 2008 - jsrain@suse.cz

- handle compressed logs properly at the end of first stage
  installation (fate #300637)
- 2.16.31

-------------------------------------------------------------------
Tue Apr  8 19:40:58 CEST 2008 - locilka@suse.cz

- Adjusted control file to sort installation overview via
  presentation_order and propose it via the real appearance.
- Fixed selecting the right imageset - the rule is currently that
  all patterns in imageset must be selected for installation
  (bnc #378032).

-------------------------------------------------------------------
Mon Apr  7 15:20:14 CEST 2008 - locilka@suse.cz

- Added new control file entry kexec_reboot that defines whether
  kexec should be used instead of reboot at the end of the first
  stage installation (FATE #303395).

-------------------------------------------------------------------
Fri Apr  4 17:02:23 CEST 2008 - locilka@suse.cz

- Improved user-feedback during automatic configuration.
- 2.16.30

-------------------------------------------------------------------
Fri Apr  4 14:06:22 CEST 2008 - jsrain@suse.cz

- added restart handling for live installation

-------------------------------------------------------------------
Wed Apr  3 16:40:16 CEST 2008 - locilka@suse.cz

- Removed Winkeys support during installation (bnc 376248).
- Fixed the decision-making process which images fits the best.
- Added new control file entries to adjust the Community
  Repositories and Add-Ons during installation.
- Cosmetic changes when initializing the wizard steps according to
  control file.
- Fixed untarring bzip2 or gzip-based images.
- Changed instalation from images to count the best image-set
  from patterns (list of patterns in image-set) in images.xml.
- 2.16.29

-------------------------------------------------------------------
Tue Apr  1 13:12:00 CEST 2008 - locilka@suse.cz

- Automatic configuration can be newly defined by control file. Two
  new variables have been added enable_autoconfiguration and
  autoconfiguration_default.
- New functionality to select the best-matching image for image
  installation if more than one fit.
- 2.16.28

-------------------------------------------------------------------
Tue Apr  1 12:36:52 CEST 2008 - jsrain@suse.cz

- added live installation workflow to default control file
- updated inst_finish clients handling for live installation

-------------------------------------------------------------------
Tue Apr  1 10:15:34 CEST 2008 - jsrain@suse.cz

- merged texts from proofread

-------------------------------------------------------------------
Mon Mar 31 16:42:40 CEST 2008 - locilka@suse.cz

- There are currently two possible patterns/desktops that can use
  kdm: kde4-kdm and kdebase3-kdm (bnc #372506).

-------------------------------------------------------------------
Fri Mar 28 13:33:31 CET 2008 - locilka@suse.cz

- Automatic configuration has been moved from the end of the first
  stage to the second stage. It's non-interactive (FATE #303396).
- Fixed installation from images (FATE #303554).
- ImageInstallation can newly handle .lzma images.
- 2.16.27

-------------------------------------------------------------------
Thu Mar 27 13:37:02 CET 2008 - locilka@suse.cz

- Fixed ZMD service handling, the correct name is novell-zmd
  (bnc #356655).

-------------------------------------------------------------------
Wed Mar 26 11:21:18 CET 2008 - locilka@suse.cz

- Added new entry to control file root_password_as_first_user to
  make it configurable (bnc #359115 comment #14).
- Control file modified to call installation-from-images clients.

-------------------------------------------------------------------
Tue Mar 25 13:12:39 CET 2008 - locilka@suse.cz

- Using Image-Installation clients (done by jsrain).
- Store/Restore resolvable-state functions added into
  ImageInstallation module.

-------------------------------------------------------------------
Fri Mar 21 10:48:20 CET 2008 - locilka@suse.cz

- Dropping keep_installed_patches support from control file as it
  is currently handled by libzypp itself (bnc #349533).

-------------------------------------------------------------------
Thu Mar 20 10:27:09 CET 2008 - locilka@suse.cz

- Added system_settings_finish call to the inst_finish
  (bnc #340733).

-------------------------------------------------------------------
Wed Mar 19 17:27:30 CET 2008 - locilka@suse.cz

- Agent anyxml has been renamed to barexml as it can't really read
  all possible XML files (bnc #366867)

-------------------------------------------------------------------
Wed Mar 19 13:53:05 CET 2008 - locilka@suse.cz

- When checking whether to run the second stage, considering also
  autoinstallation, not only installation (bnc #372322).
- 2.16.26

-------------------------------------------------------------------
Tue Mar 18 18:19:00 CET 2008 - locilka@suse.cz

- Fixed writing disabled modules and proposals during the
  inst_finish run (bnc #364066).
- Calling pre_umount_finish also in AutoYaST (bnc #372322).
- 2.16.25

-------------------------------------------------------------------
Mon Mar 17 12:43:32 CET 2008 - jsrain@suse.cz

- added 'StartupNotify=true' to the desktop file (bnc #304964)

-------------------------------------------------------------------
Mon Mar 17 11:04:38 CET 2008 - locilka@suse.cz

- Automatic configuration is now disabled for mode update.
- The whole second stage in now disabled for mode update.
- Added help text for "Use Automatic Configuration" check-box.
- 2.16.24

-------------------------------------------------------------------
Fri Mar 14 15:02:27 CET 2008 - locilka@suse.cz

- Added possibility to run automatic configuration instead of the
  whole second stage installation (fate #303396).
- Adjusted RPM dependencies.
- Creating and removing the file runme_at_boot is currently handled
  by YaST (YCP) installation scripts.
- Added new client inst_rpmcopy_secondstage that calls inst_rpmcopy
  because of DisabledModules disabling both first and second stage
  occurency of that script.
- Changed control file to call the new script in second stage.
- 2.16.23

-------------------------------------------------------------------
Mon Mar 10 11:25:57 CET 2008 - locilka@suse.cz

- Disabling the window menu in IceWM preferences to make the
  inst-sys 600 kB smaller (*.mo files). Thanks to mmarek.

-------------------------------------------------------------------
Fri Mar  7 11:35:29 CET 2008 - jsuchome@suse.cz

- control.openSUSE.xml: country_simple is for keyboard and language,
  not for timezone
- added 1st stage step for root password dialog (fate#302980)
- 2.16.22

-------------------------------------------------------------------
Thu Mar 06 10:57:42 CET 2008 - aschnell@suse.de

- call rcnetwork with option onboot during start of second stage
  (bnc #363423)
- 2.16.21

-------------------------------------------------------------------
Wed Mar  5 18:52:30 CET 2008 - locilka@suse.cz

- Remember (first stage) and restore (second stage) DisabledModules
  (bnc #364066).
- 2.16.20

-------------------------------------------------------------------
Wed Mar  5 16:30:22 CET 2008 - locilka@suse.cz

- Using client country_simple instead of timezone and language in
  the installation overview (FATE #302980).
- Using new users client in that overview too (FATE #302980).
- Do not remove already registered installation repositories during
  upgrade if they match the old repositories on system
  (bnc #360109).

-------------------------------------------------------------------
Mon Mar  3 21:12:25 CET 2008 - coolo@suse.de

- trying to change defaults for running gdb (arvin's patch)

-------------------------------------------------------------------
Mon Mar  3 15:17:23 CET 2008 - locilka@suse.cz

- Requiring the latest Language::Set functionality by RPM deps.

-------------------------------------------------------------------
Tue Feb 26 12:39:37 CET 2008 - jsuchome@suse.cz

- functionality of integrate_translation_extension.ycp moved into
  Language::Set, inst_complex_welcome adapted (F#302955)

-------------------------------------------------------------------
Fri Feb 22 11:27:13 CET 2008 - locilka@suse.cz

- "iscsi-client" added into modules to clone (bnc #363229 c#1).
- Removing focus from release notes content to make the default
  button focussed instead (bnc #363976).

-------------------------------------------------------------------
Thu Feb 21 06:26:22 CET 2008 - coolo@suse.de

- don't repeat the header

-------------------------------------------------------------------
Wed Feb 20 10:35:04 CET 2008 - locilka@suse.cz

- Showing release notes in tabs only if more than one product is
  installed (bnc #359137).
- Added better text for the complex welcome dialog (bnc #359528).
- Adjusted RPM dependencies (new Language API, see below).
- 2.16.19

-------------------------------------------------------------------
Wed Feb 20 10:24:26 CET 2008 - jsuchome@suse.cz

- inst_complex_welcome: save keyboard settings (bnc #360559),
  use the API from Language.ycp for generating items

-------------------------------------------------------------------
Fri Feb 15 14:28:45 CET 2008 - jsrain@suse.cz

- updated image-based installatoin not to use any hardcoded
  image names

-------------------------------------------------------------------
Thu Feb 14 11:20:04 CET 2008 - locilka@suse.cz

- Function FileSystemCopy from live-installer has been moved
  to ImageInstallation module (installation).
- Adjusted RPM dependencies (Installation module in yast2).

-------------------------------------------------------------------
Wed Feb 13 14:18:16 CET 2008 - jsrain@suse.cz

- added handling of update initiated from running system

-------------------------------------------------------------------
Tue Feb 12 10:26:15 CET 2008 - locilka@suse.cz

- Added new update_wizard_steps YCP client for easy updating or
  redrawing installation wizard steps from other modules.

-------------------------------------------------------------------
Mon Feb 11 18:28:00 CET 2008 - locilka@suse.cz

- Installation clients 'auth', 'user', and 'root' have been
  disabled by default. First-stage users will enable them only
  if needed.

-------------------------------------------------------------------
Fri Feb 08 13:06:19 CET 2008 - aschnell@suse.de

- during installation allow yast to be started from gdb with
  Y2GDB=1 on kernel command line (fate #302346)

-------------------------------------------------------------------
Fri Feb  8 10:37:02 CET 2008 - locilka@suse.cz

- Umount(s) used with -l and -f params.

-------------------------------------------------------------------
Thu Feb  7 14:19:11 CET 2008 - locilka@suse.cz

- Functionality that integrates the just-selected language
  translation has been moved to integrate_translation_extension
  client to make it available for other modules.
- New label for "Show in Fullscreen" button to better match what
  it really does (bnc #359527).
- Module InstExtensionImage moved to yast2.
- Added new disintegrate_all_extensions client that is called at
  the end of the initial installation to umount and remove all
  integrated inst-sys extensions.
- 2.16.18

-------------------------------------------------------------------
Wed Feb  6 13:23:35 CET 2008 - locilka@suse.cz

- Better /lbin/wget handling in InstExtensionImage.
- Speed-up inst_complex_welcome optimalizations (e.g., skipping
  downloading extension already by Linuxrc)

-------------------------------------------------------------------
Tue Feb  5 16:04:15 CET 2008 - locilka@suse.cz

- Squashfs image needs to be mounted using '-o loop'.
- Displaying busy cursor when downloading the extension.
- 2.16.17

-------------------------------------------------------------------
Mon Feb  4 19:04:29 CET 2008 - locilka@suse.cz

- Modular inst-sys used for localizations (FATE #302955).
- Tabs have been removed from installation proposal.
- 2.16.16

-------------------------------------------------------------------
Fri Feb  1 16:08:26 CET 2008 - locilka@suse.cz

- Added new InstExtensionImage module for integration of modular
  inst-sys images on-the-fly (FATE #302955).

-------------------------------------------------------------------
Thu Jan 31 19:05:49 CET 2008 - aschnell@suse.de

- reflect init-script rename from suse-blinux to sbl
- 2.16.15

-------------------------------------------------------------------
Thu Jan 31 15:02:56 CET 2008 - jsuchome@suse.cz

- call users_finish.ycp from inst_finish.ycp (FATE #302980)

-------------------------------------------------------------------
Thu Jan 31 12:58:42 CET 2008 - locilka@suse.cz

- Fixed inst_restore_settings client: NetworkDevices are now
  NetworkInterfaces.
- 2.16.14

-------------------------------------------------------------------
Thu Jan 31 11:14:46 CET 2008 - locilka@suse.cz

- Added docu. for *_finish scripts (needed for FATE #302980).
- Welcome dialog can newly show the license according to the just
  selected language and also show other lozalizations if needed.
- 2.16.13

-------------------------------------------------------------------
Wed Jan 30 15:22:29 CET 2008 - aschnell@suse.de

- Use icewm instead of fvwm during installation (bnc #357240)
- 2.16.12

-------------------------------------------------------------------
Wed Jan 30 14:15:50 CET 2008 - fehr@suse.de

- Add installation step for disk partitioning between time zone
  and software selection
- put user config after disk partitioning

-------------------------------------------------------------------
Wed Jan 30 09:51:42 CET 2008 - locilka@suse.cz

- Added -noreset option to the VNC startup script (bnc #351338).
- Added inst_user_first.ycp call to the control file right before
  the installation proposal.
- Fixed visibility of ZMD Turnoff checkbox (bnc #356655).

-------------------------------------------------------------------
Tue Jan 29 17:34:03 CET 2008 - locilka@suse.cz

- New desktop selection dialog without system task combo-boxes.
  System selection with icons (bnc #356926).
- More UI checking in dialogs.
- Unified DefaultDesktop module and software/desktop selection
  dialog in installation.

-------------------------------------------------------------------
Mon Jan 28 13:00:19 CET 2008 - aschnell@suse.de

- support Qt and Gtk frontend in startup scripts
- hack for key-autorepeat during installation (bnc #346186)
- 2.16.11

-------------------------------------------------------------------
Fri Jan 25 13:35:13 CET 2008 - locilka@suse.cz

- Reduced Wizard redrawing in the installation workflow.

-------------------------------------------------------------------
Thu Jan 24 15:21:39 CET 2008 - aschnell@suse.de

- start service brld before suse-blinux (bug #354769)
- 2.16.10

-------------------------------------------------------------------
Mon Jan 21 11:05:16 CET 2008 - kmachalkova@suse.cz

- Re-enabled thread support for ncurses UI in YaST2.call
  (bug #164999, FaTE #301899)

-------------------------------------------------------------------
Mon Jan 21 10:53:50 CET 2008 - locilka@suse.cz

- Release Notes UI facelifting.
- Splitting Welcome script dialog single-loop into functions.

-------------------------------------------------------------------
Wed Jan 16 15:49:59 CET 2008 - locilka@suse.cz

- Calling SetPackageLocale and SetTextLocale in the initial
  installation dialog (selecting language) (#354133).

-------------------------------------------------------------------
Mon Jan 14 13:39:00 CET 2008 - locilka@suse.cz

- Added new Language/Keyboard/License dialog (FATE #302957).
- Updated control files.
- 2.16.9

-------------------------------------------------------------------
Thu Jan 10 14:08:17 CET 2008 - locilka@suse.cz

- Extended system type and software selection dialog. Added base
  pattern (selected desktop) description, helps, default status
  for secondary selections, ...
- Added possibility to control visibility of Online Repositories
  via the installation control file (hidden by default).
- Added more control-file documentation.

-------------------------------------------------------------------
Tue Dec 18 16:54:39 CET 2007 - locilka@suse.cz

- Added new desktop and software selection dialog.
- 2.16.8

-------------------------------------------------------------------
Mon Dec 17 11:08:42 CET 2007 - locilka@suse.cz

- Hidden Mouse-probing busy popup.
- New YCP module InstData stores the installation data that should
  be shared among the installation clients.
- Installation repository initialization moved to the unified
  progress when probing the system.
- System analysis has been split into two scripts: inst_mode and
  inst_system_analysis to make the maintenance easier (also in
  control file).
- 2.16.7

-------------------------------------------------------------------
Thu Dec 13 14:25:30 CET 2007 - locilka@suse.cz

- Added a possibility to stop and disable the ZMD service in the
  last (congratulate) dialog of installation (FATE #302495).
- Adjusted the SLES control file: module arguments
  'show_zmd_turnoff_checkbox' and 'zmd_turnoff_default_state'.

-------------------------------------------------------------------
Mon Dec 10 12:13:14 CET 2007 - locilka@suse.cz

- Removed dependency on yast2-country, added dependency on
  yast2-country-data.

-------------------------------------------------------------------
Wed Dec  5 11:13:05 CET 2007 - mzugec@suse.cz

- description says network cards are wireless (#346133)

-------------------------------------------------------------------
Mon Dec  3 16:49:46 CET 2007 - locilka@suse.cz

- Installation Mode dialog adapted to new bright and better mod_UI.
- Using informative icon in some inst_network_check script.
- 2.16.6

-------------------------------------------------------------------
Mon Dec  3 14:34:38 CET 2007 - locilka@suse.cz

- Installation Mode dialog adapted to new mod-UI and to new
  Image-Dimming support in UI.

-------------------------------------------------------------------
Thu Nov 29 16:27:59 CET 2007 - locilka@suse.cz

- Using Progress::NewProgressIcons to show icons during the network
  setup in first stage and during system probing.

-------------------------------------------------------------------
Tue Nov 27 19:14:15 CET 2007 - sh@suse.de

- Use string ID "contents" rather than YCPSymbol `contents
  for Wizard ReplacePoint
- 2.16.5

-------------------------------------------------------------------
Fri Nov 23 13:36:54 CET 2007 - locilka@suse.cz

- Using translations for inst_finish steps (#343783).
- 2.16.4

-------------------------------------------------------------------
Tue Nov 20 11:08:23 CET 2007 - locilka@suse.cz

- Shutting down all dhcpcd clients when reconfiguring network in
  the first stage and when finishing the installation (#308577).
- 'Copy 70-persistent-cd.rules' functionality has been moved here
  from yast2-network (#328126).

-------------------------------------------------------------------
Mon Nov 19 15:35:10 CET 2007 - locilka@suse.cz

- Fixed busy texts for restarting YaST vs. finishing the instal.
- Unified used terminology (repositories) (FATE #302970).

-------------------------------------------------------------------
Tue Nov 13 13:54:13 CET 2007 - locilka@suse.cz

- Script copy_files_finish.ycp cleaned up.

-------------------------------------------------------------------
Fri Nov  9 13:30:34 CET 2007 - locilka@suse.cz

- Boot Installed System option has been removed (#327505).
- Installation Mode dialog has been redesigned using
  self-descriptive icons for all options.
- Return value from inst_repair is evaluated, error is reported in
  case of failure.
- 2.16.3

-------------------------------------------------------------------
Fri Nov  2 16:31:06 CET 2007 - locilka@suse.cz

- Adjusted RPM dependencies (Internet module has been moved from
  yast2-network to yast2).

-------------------------------------------------------------------
Tue Oct 30 17:26:51 CET 2007 - locilka@suse.cz

- Modules Hotplug and HwStatus moved to yast2.rpm to remove
  dependency of storage on installation.
- 2.16.2

-------------------------------------------------------------------
Wed Oct 24 16:32:41 CEST 2007 - locilka@suse.cz

- Changes in StorageDevice module API (#335582).
- 2.16.1

-------------------------------------------------------------------
Mon Oct 15 16:00:06 CEST 2007 - locilka@suse.cz

- Abort the installation instead of halting the system in case of
  declining the license when installing from LiveCD (#330730).

-------------------------------------------------------------------
Thu Oct 11 15:00:03 CEST 2007 - jsrain@suse.cz

- show release notes properly in live installation (#332862)

-------------------------------------------------------------------
Wed Oct  3 17:50:11 CEST 2007 - locilka@suse.cz

- Added "Network Type" information to the First Stage Network Setup
- 2.16.0

-------------------------------------------------------------------
Wed Oct  3 09:53:55 CEST 2007 - mvidner@suse.cz

- Do not try to package COPYRIGHT.english, it is gone from
  devtools (#299144).

-------------------------------------------------------------------
Tue Oct  2 16:04:55 CEST 2007 - ug@suse.de

- typo fixed (#328172)

-------------------------------------------------------------------
Mon Sep 24 16:43:11 CEST 2007 - locilka@suse.cz

- Changed default delete_old_packages back to 'true' after finding
  and fixing all remaining issues with 'false' (changed by coolo)
- Added new option 'online_repos_preselected' into the control file
  to make default status of Online Repositories easily configurable
  (#327791).
- Initializing the default behavior of Online Repositories in
  inst_features according to the control file (#327791).
- 2.15.54

-------------------------------------------------------------------
Fri Sep 21 16:35:18 CEST 2007 - locilka@suse.cz

- Start dhcpcd using WFM instead of SCR (#326342).
- 2.15.53

-------------------------------------------------------------------
Fri Sep 21 09:53:37 CEST 2007 - locilka@suse.cz

- When normal umount at the end of the installation fails, try
  at least: sync, remount read-only, umount --force.
- Report all services running in the installation directory
  (both #326478).
- 2.15.52

-------------------------------------------------------------------
Thu Sep 20 12:23:01 CEST 2007 - locilka@suse.cz

- Changed inst_upgrade_urls to add sources not enabled during the
  upgrade in a disabled state instead of ignoring them (#326342).
- 2.15.51

-------------------------------------------------------------------
Tue Sep 18 19:50:52 CEST 2007 - locilka@suse.cz

- Fixed tar syntax: --ignore-failed-read param. position (#326055).
- 2.15.50

-------------------------------------------------------------------
Thu Sep 13 16:18:30 CEST 2007 - locilka@suse.cz

- Fixed inst_upgrade_urls to re-register sources with their
  repository names taken from the upgraded system (#310209).
- 2.15.49

-------------------------------------------------------------------
Tue Sep 11 20:03:02 CEST 2007 - aschnell@suse.de

- don't swapoff after 1st stage installation (bug #308121)
- 2.15.48

-------------------------------------------------------------------
Tue Sep 11 11:07:20 CEST 2007 - locilka@suse.cz

- Calling ntp-client_finish instead of ntp_client_finish in the
  inst_finish script (#309430).

-------------------------------------------------------------------
Wed Sep  5 14:48:33 CEST 2007 - locilka@suse.cz

- Reinitializing variable for skipping add-on-related clients with
  its default value in inst_system_analysis (#305554).
- 2.15.47

-------------------------------------------------------------------
Wed Sep  5 13:24:32 CEST 2007 - jsrain@suse.cz

- removed inst_fam.ycp (also from control files) (#307378)

-------------------------------------------------------------------
Mon Sep  3 12:45:41 CEST 2007 - locilka@suse.cz

- Creating symlinks to .curlrc and .wgetrc files from the root.
- Adjusting RPM dependencies (yast2-core, new builtin 'setenv').
- Adjusting ENV variables with proxy settings (all three #305163).
- Writing also proxy setting into Install.inf (#298001#c5).
- 2.15.46

-------------------------------------------------------------------
Fri Aug 31 16:26:07 CEST 2007 - locilka@suse.cz

- Calling ntp_client_finish client at the end of the installation
  (#299238#c9).
- 2.15.45

-------------------------------------------------------------------
Fri Aug 24 09:25:53 CEST 2007 - locilka@suse.cz

- Changing forgotten "catalogs" to "initializing..." (#302384).
- 2.15.44

-------------------------------------------------------------------
Tue Aug 21 16:10:16 CEST 2007 - locilka@suse.cz

- Fixed evaluating of "enabled" tag in map of repositories in
  inst_upgrade_urls (#300901).
- Added ssh_host_dsa_key ssh_host_dsa_key.pub ssh_host_rsa_key
  ssh_host_rsa_key.pub to be optionally copied as well as the SSH1
  keys (#298798).
- Allowing to abort the "System Probing" dialog (#298049).
- 2.15.43

-------------------------------------------------------------------
Wed Aug 15 17:30:06 CEST 2007 - mzugec@suse.cz

- mark string for translation (#300268)

-------------------------------------------------------------------
Fri Aug 10 11:19:36 CEST 2007 - locilka@suse.cz

- Using "Online Repositories" for Internet/Web-based/Additional/...
  repositories downloaded from web during the first stage
  installation (#296407).
- 2.15.42

-------------------------------------------------------------------
Wed Aug  8 12:35:28 CEST 2007 - jsrain@suse.cz

- show reboot message within live installation without timeout
  (#297691)
- 2.15.41

-------------------------------------------------------------------
Mon Aug  6 08:58:02 CEST 2007 - locilka@suse.cz

- Renamed product/default repositories check-box to "Add Internet
  Repositories Before Installation" (#297580).
- Added help for that check-box (#296810).
- First stage network setup dialog - changes in dialog alignment
  (#295043).
- Initialize mouse after installation steps are displayed (#296406)
- 2.15.40

-------------------------------------------------------------------
Thu Aug  2 08:53:56 CEST 2007 - jsrain@suse.cz

- do not show "Clone" check box in live installation
- 2.15.39

-------------------------------------------------------------------
Wed Aug  1 11:00:15 CEST 2007 - locilka@suse.cz

- Changing remote repositories link to http://download.opensuse.org
  (#297628)

-------------------------------------------------------------------
Wed Aug  1 10:33:45 CEST 2007 - mvidner@suse.cz

- Removed Provides/Obsoletes for ancient yast package names,
  with the devel-doc subpackage they broke yast2-schema build.
- 2.15.38

-------------------------------------------------------------------
Tue Jul 31 11:29:53 CEST 2007 - lslezak@suse.cz

- inst_extrasources - register the extra repositories in content
  file automatically without asking user (#290040), do not download
  metadata from the extra sources (offline registration) (#290040,
  #288640)

-------------------------------------------------------------------
Mon Jul 30 12:38:31 CEST 2007 - locilka@suse.cz

- Added inst_upgrade_urls client which offers URLs used on the
  system to be used during the upgrade as well (FATE #301785).
- Calling the client from control file.
- Adjusted RPM dependencies (.anyxml SCR agent).
- 2.15.37

-------------------------------------------------------------------
Sun Jul 29 22:39:31 CEST 2007 - locilka@suse.cz

- Fixed curl parameters for network test in first stage (#295484).

-------------------------------------------------------------------
Thu Jul 26 17:51:29 CEST 2007 - mzugec@suse.cz

- set variables VNC and USE_SSH in S07-medium (#294485)
- 2.15.36

-------------------------------------------------------------------
Wed Jul 25 12:48:50 CEST 2007 - mvidner@suse.cz

- startup scripts: Call initviocons only if it exists (#173426).
- 2.15.35

-------------------------------------------------------------------
Wed Jul 25 10:58:29 CEST 2007 - locilka@suse.cz

- Renamed yast2-installation-doc to yast2-installation-devel-doc
  (FATE #302461).
- Removed ping-based internet test from the First-stage network
  setup test.
- Sped up internet test by adding timeouts and by downloading only
  the page header.
- Added help texts to the network setup dialogs.

-------------------------------------------------------------------
Tue Jul 24 13:20:36 CEST 2007 - locilka@suse.cz

- Control file: Unified wizard step names with dialogs, removed
  Clean Up step part of the Online Update is now Registration
  (#293095).
- Call inst_network_check (and setup) only in Add-On products
  and/or Additional Product Sources were requested to be used
  (#293808).

-------------------------------------------------------------------
Tue Jul 24 10:48:02 CEST 2007 - locilka@suse.cz

- Splitting auto-generated documentation into separate package
  yast2-installation-doc (FATE #302461).
- 2.15.34

-------------------------------------------------------------------
Thu Jul 19 16:36:19 CEST 2007 - locilka@suse.cz

- If network setup in the first-stage installation is cancelled,
  return to the previous dialog (network check).
- Several minor updates of the network setup workflow (#292379).
- 2.15.33

-------------------------------------------------------------------
Wed Jul 18 10:54:26 CEST 2007 - locilka@suse.cz

- New progress and help messages when initializing the second
  stage (#292617).
- More debugging in switch_scr_finish.

-------------------------------------------------------------------
Thu Jul 12 12:59:32 CEST 2007 - locilka@suse.cz

- Client inst_productsources.ycp moved to yast2-packager.
- Changed link to list of servers in control file.
- Adjusted RPM dependencies.
- Installation sources are now Repositories.
- 2.15.32

-------------------------------------------------------------------
Wed Jul 11 09:09:58 CEST 2007 - locilka@suse.cz

- Changed default delete_old_packages to 'false'.

-------------------------------------------------------------------
Wed Jul  4 16:16:37 CEST 2007 - locilka@suse.cz

- Fixed workflow when user selects to Boot the installed system and
  then cancels that decision.
- 2.15.31

-------------------------------------------------------------------
Mon Jul  2 15:38:27 CEST 2007 - locilka@suse.cz

- Applied patch from sassmann@novell.com for PS3 support with
  576x384 resolution (#273147).

-------------------------------------------------------------------
Fri Jun 29 11:50:47 CEST 2007 - locilka@suse.cz

- Extended "Suggested Installation Sources" to support two levels
  of linking. First link contains list of links to be downloaded
  in order to get lists of suggested repositories.

-------------------------------------------------------------------
Thu Jun 28 21:34:19 CEST 2007 - jsrain@suse.cz

- updated for live CD installation

-------------------------------------------------------------------
Thu Jun 21 17:38:09 CEST 2007 - adrian@suse.de

- fix changelog entry order

-------------------------------------------------------------------
Thu Jun 21 10:34:10 CEST 2007 - locilka@suse.cz

- Added handling for "Suggested Installation Sources" during the
  first stage installation, initial evrsion (FATE #300898).
- Enhanced SCR-Switch installation-debugger.
- Added case-insensitive filter into the "Suggested Installation
  Sources" dialog.

-------------------------------------------------------------------
Wed Jun 20 13:12:10 CEST 2007 - locilka@suse.cz

- Fixed inst_license to really halt the system when license is
  declined (#282958).
- Fixed writing proxy settings during First-Stage Installation,
  Network Setup. Wrong Proxy::Import keys were used).
- Pre-selecting first connected network card in Network Card dialog
  in First-Stage Installation, Network Setup to avoid confusions.
- Fixed canceled Network Setup not to abort the entire
  installation.

-------------------------------------------------------------------
Fri Jun 15 14:34:01 CEST 2007 - locilka@suse.cz

- Fixing inst_addon_update_sources to initialize the target
  and sources before using Pkg:: builtins (#270899#c29).

-------------------------------------------------------------------
Thu Jun 14 11:28:26 CEST 2007 - locilka@suse.cz

- Enhanced network-test in the fist stage installation, three
  different servers are tested with 'ping' instead of only one.
- Current network settings are logged in case of failed network
  test (both #283841).
- Enhanced network-test in the fist stage installation, three
  different web-servers are tested with curl instead of only one.

-------------------------------------------------------------------
Wed Jun 13 15:44:05 CEST 2007 - locilka@suse.cz

- Implemented new feature that saves the content defined in control
  file from the installation system to the just installed system.
  Function, that does it, is SaveInstSysContent in SystemFilesCopy
  module (FATE #301937).
- Added new entry into the control file that defines what and where
  to save it, initially /root/ -> /root/inst-sys/.
- Adjusted control-file documentation.
- Fixed inst_restore_settings to start SuSEfirewall2_setup if it is
  enabled in the system init scripts to prevent from having
  half-started firewall after YOU kernel-update (#282871).

-------------------------------------------------------------------
Mon Jun 11 18:30:48 CEST 2007 - locilka@suse.cz

- Added lost fix from Andreas Schwab for startup scripts. The patch
  fixes evaluation of bash expressions.
- 2.15.30

-------------------------------------------------------------------
Mon Jun 11 17:55:23 CEST 2007 - locilka@suse.cz

- Adjusted SCR for install.inf to provide read/write access.
- Writing install.inf for save_network script at the end of
  the initial stage.
- Changed internal data structure for NetworkSetup in the initial
  stage.
- Added Internet test to the end of the NetworkSetup in the initial
  stage.
- 2.15.29

-------------------------------------------------------------------
Fri Jun  8 17:52:57 CEST 2007 - locilka@suse.cz

- Added initial implementation of possibility to setup network
  in the first stage installation. New YCP clients have beed added:
  inst_network_check and inst_network_setup. Scripts are called
  from inst_system_analysis before sources are initialized
  (FATE #301967).

-------------------------------------------------------------------
Thu Jun  7 15:08:08 CEST 2007 - locilka@suse.cz

- A new label "Writing YaST Configuration..." used in case of
  restarting system or installation.

-------------------------------------------------------------------
Fri Jun  1 12:41:10 CEST 2007 - mzugec@suse.cz

- use shared isNetworkRunning() function in network_finish
- 2.15.28

-------------------------------------------------------------------
Wed May 30 11:33:52 CEST 2007 - mzugec@suse.cz

- fixed spec requirements

-------------------------------------------------------------------
Mon May 28 16:02:38 CEST 2007 - mzugec@suse.cz

- removed netsetup item from control files

-------------------------------------------------------------------
Mon May 28 13:33:08 CEST 2007 - mzugec@suse.cz

- removed inst_netsetup item from control files

-------------------------------------------------------------------
Sun May 27 14:49:37 CEST 2007 - mzugec@suse.de

- installation network changes:
http://lists.opensuse.org/yast-devel/2007-05/msg00025.html
- 2.15.27

-------------------------------------------------------------------
Tue May 22 10:51:57 CEST 2007 - ug@suse.de

- reactivate hardware detection during autoinstall
- 2.15.26

-------------------------------------------------------------------
Mon May 21 10:40:20 CEST 2007 - locilka@suse.cz

- Fixed release-notes desktop file.
- 2.15.25

-------------------------------------------------------------------
Thu May 17 22:18:29 CEST 2007 - locilka@suse.cz

- Progress dialog for initializing installation sources.
- 2.15.24

-------------------------------------------------------------------
Tue May 15 14:14:13 CEST 2007 - locilka@suse.cz

- Changed control file in partitioning/evms_config section from
  'true' to 'false' (#274702).

-------------------------------------------------------------------
Fri May 11 16:30:06 CEST 2007 - locilka@suse.cz

- Removing directories '/var/lib/zypp/cache' and '/var/lib/zypp/db'
  if they exist at the beginning of the installation (#267763).
- 2.15.23

-------------------------------------------------------------------
Thu May 10 17:16:49 CEST 2007 - locilka@suse.cz

- Merged hardware probing (inst_startup) and system probing
  (inst_system_analysis) into one script to have only one progress
  dialog instead of two (#271291).
- openSUSE control file clean-up: The default value for enable_next
  and enable_back is 'yes'. Only few steps do not allow to go back
  (#270893).
- 2.15.22

-------------------------------------------------------------------
Wed May  9 10:25:37 CEST 2007 - locilka@suse.cz

- Safe qouting of bash command in desktop_finish.
- CommandLine for inst_release_notes (#269914).

-------------------------------------------------------------------
Mon May  7 13:43:54 CEST 2007 - ms@suse.de

- don't clobber existing /root/.vnc/passwd file (#271734)

-------------------------------------------------------------------
Wed Apr 18 09:13:10 CEST 2007 - locilka@suse.cz

- Root password dialog has been moved to be the first dialog of the
  second stage installation workflow (FATE #301924).
- "Root Password" step is now called "root Password" (#249706).
- Created new 'Check Installation' entry to the 'Configuration'
  part of the workflow. This section contains setting up network
  if needed, initializing target if needed, and installing
  remaining software (needed by FATE #301924).
- Added new client inst_initialization that creates initialization
  progress UI instead of blank screen.
- 2.15.20

-------------------------------------------------------------------
Tue Apr 17 11:11:37 CEST 2007 - locilka@suse.cz

- Fixed Add-On template to use generic 'control' textdomain
- 2.15.19

-------------------------------------------------------------------
Fri Apr 13 09:45:10 CEST 2007 - locilka@suse.cz

- Replacing networkmanager_proposal with general_proposal (network)
  that includes also IPv6 settings (#263337, #260261).

-------------------------------------------------------------------
Thu Apr 12 11:57:03 CEST 2007 - locilka@suse.cz

- Initialize the target and sources before adding extra sources.
  They needn't be initialized after YaST is restarted during the
  online update (#263289).

-------------------------------------------------------------------
Wed Apr 11 10:21:24 CEST 2007 - locilka@suse.cz

- Release Notes dialog is using a [Close] button if not running in
  installation (#262440).

-------------------------------------------------------------------
Fri Apr  6 16:48:58 CEST 2007 - locilka@suse.cz

- In case of reboot during installation, network services status
  is stored to a reboot_network_settings file and their status
  is restored again when starting the installation after reboot.
  Restoring the status uses Progress library for user feedback
  (#258742).
- Adjusted RPM dependencies.
- 2.15.18

-------------------------------------------------------------------
Thu Apr  5 13:34:48 CEST 2007 - locilka@suse.cz

- Using function PackagesUI::ConfirmLicenses() instead of
  maintaining own code with almost the same functionality (#256627)
- Adjusted RPM dependencies
- Unified inst_startup UI to use the Progress library instead of
  sequence of busy pop-ups.
- Unified inst_system_analysis UI to use the Progress library
  instead of empty dialog.
- 2.15.17

-------------------------------------------------------------------
Wed Apr  4 10:35:55 CEST 2007 - locilka@suse.cz

- Removed IPv6 proposal from installation control file. IPv6
  proposal has been merged into Network Mode proposal (#260261).

-------------------------------------------------------------------
Wed Mar 28 16:17:37 CEST 2007 - locilka@suse.cz

- Adjusted to use WorkflowManager instead AddOnProduct module
  in some cases to make Pattern-based installation and
  configuration workflow (FATE #129).
- Adjusted RPM dependencies and BuildRequires.
- 2.15.16

-------------------------------------------------------------------
Tue Mar 27 14:22:46 CEST 2007 - ms@suse.de

- fixed X11 preparation by checking /etc/reconfig_system (#252763)

-------------------------------------------------------------------
Wed Mar 21 16:47:14 CET 2007 - locilka@suse.cz

- Handling CloneSystem functionality when the client for cloning is
  not installed (checkbox is disabled).

-------------------------------------------------------------------
Mon Mar 19 13:09:57 CET 2007 - locilka@suse.cz

- Creating an empty /etc/sysconfig/displaymanager in desktop_finish
  if the sysconfing doesn't exist (minimal installation).
- Handling missing .proc.parport.devices agent (RPM recommends
  yast2-printer for that).

-------------------------------------------------------------------
Tue Mar 13 13:43:42 CET 2007 - locilka@suse.cz

- Reboot in case of the declined license during the initial
  installation (#252132).

-------------------------------------------------------------------
Mon Mar 12 08:44:19 CET 2007 - locilka@suse.cz

- Modules 'Product' and 'Installation' (installation settings) were
  moved from 'yast2-installation' to 'yast2' to minimize
  cross-package dependencies.
- Adjusted package dependencies.
- 2.15.15

-------------------------------------------------------------------
Fri Mar  9 10:05:20 CET 2007 - locilka@suse.cz

- Module InstShowInfo has been moved from yast2-installation to
  yast2-packager because this module is used by Add-Ons and
  installation sources only.
- Adjusted RPM Requires (yast2-packager >= 2.15.22).
- 2.15.14

-------------------------------------------------------------------
Thu Mar  8 16:59:35 CET 2007 - locilka@suse.cz

- Module GetInstArgs moved from yast2-installation to yast2, many
  clients required yast2-installation only because of this module.

-------------------------------------------------------------------
Thu Mar  8 14:45:39 CET 2007 - locilka@suse.cz

- Tag 'PATTERNS' in product content file is depracated by
  'REQUIRES' and/or 'RECOMMENDS' tag (#252122).

-------------------------------------------------------------------
Tue Mar  6 16:44:49 CET 2007 - kmachalkova@suse.cz

- Do not export LINES and COLUMNS variables, so that terminal
  resize event is handled correctly (#184179)

-------------------------------------------------------------------
Tue Mar  6 16:44:48 CET 2007 - locilka@suse.cz

- AddOnProduct and ProductLicense finally moved to yast2-packager
  from yast2-installation to avoid build cycles.
- 2.15.13

-------------------------------------------------------------------
Mon Mar  5 17:14:58 CET 2007 - locilka@suse.cz

- Moving AddOnProduct module back to yast2-installation because
  this module is needed in the second-stage installation.
- AddOnProduct-related testsuites moved back to yast2-installation.
- 2.15.12

-------------------------------------------------------------------
Mon Mar  5 12:58:21 CET 2007 - locilka@suse.cz

- Adding new installation client mouse_finish which is called
  before SCR is switched. This removes the dependency of
  yast2-installation on yast2-mouse.
- 2.15.11

-------------------------------------------------------------------
Fri Mar  2 15:27:14 CET 2007 - locilka@suse.cz

- Providing feedback (busy message) in inst_restore_settings.
  Starting network by calling 'network start' with timeout.
- Adding yast2-bootloader into required packages because it is
  needed after the SCR is switched into the installed system just
  before reboot (#249679).
- Added more logging into inst_system_analysis (booting installed
  system).
- 2.15.10

-------------------------------------------------------------------
Wed Feb 28 14:11:16 CET 2007 - jsrain@suse.cz

- added more logging to umount_finish (#247594)

-------------------------------------------------------------------
Mon Feb 26 16:03:42 CET 2007 - jsrain@suse.cz

- updated popup in case of license is not accepted (#162499)

-------------------------------------------------------------------
Thu Feb 22 13:52:12 CET 2007 - locilka@suse.cz

- Splitting installation_worker (main installation script) into
  inst_worker_initial and inst_worker_continue.
- Testsuites related to Add-Ons moved to yast2-add-on package.
- 2.15.9

-------------------------------------------------------------------
Wed Feb 21 17:24:30 CET 2007 - locilka@suse.cz

- Added documentation for silently_downgrade_packages and
  keep_installed_patches control file entries (plus their reverse
  lists) (FATE #301990, Bugzilla #238488).

-------------------------------------------------------------------
Mon Feb 19 16:00:23 CET 2007 - locilka@suse.cz

- More concrete fix of bug #160301: Displaying information about
  how to continue the second stage installation if SSH is the only
  installation method. This informational pop-up has disabled
  time-out (#245742).
- Moving parts of installation_worker script to includes based on
  in which installation stage they are used.

-------------------------------------------------------------------
Fri Feb 16 16:18:28 CET 2007 - locilka@suse.cz

- Add-Ons moved to a new package yast2-add-on-2.15.0 (#238673)

-------------------------------------------------------------------
Thu Feb 15 12:21:46 CET 2007 - locilka@suse.cz

- New entries silently_downgrade_packages, plus reverse list, and
  keep_installed_patches, plus reverse list, were added into SLES
  and SLED control files (FATE #301990, Bugzilla #238488).

-------------------------------------------------------------------
Mon Feb 12 13:40:41 CET 2007 - locilka@suse.cz

- Making release_notes modular.
- Rewriting RPM dependencies (#238679).
- Moving parts of installation_worker client into functions.
- Moving Mouse-init functions into inst_init_mouse client.
- Moving Storage-related functions (autoinstall) into
  inst_check_autoinst_mode client.
- Moving vendor client and desktop file to the yast2-update to
  minimize yast2-installation dependencies.
- Remove obsolete /proc/bus/usb mounting (#244950).

-------------------------------------------------------------------
Wed Feb  7 11:01:02 CET 2007 - locilka@suse.cz

- Correct Installation::destdir quoting in .local or .target bash
  commands.
- 2.15.8

-------------------------------------------------------------------
Tue Feb  6 16:29:55 CET 2007 - locilka@suse.cz

- Hide &product; in inst_suseconfig call to remove dependency on
  Product.ycp and not to be so ugly (#241553).

-------------------------------------------------------------------
Mon Feb  5 11:31:52 CET 2007 - locilka@suse.cz

- Store Add-Ons at the end of first stage installation and restore
  them before AutoYaST cloning at the end of the second stage
  installation (bugzilla #187558).
- Set license content before it is displayed for the first time,
  select license language before it is displayed (#220847).
- 2.15.7

-------------------------------------------------------------------
Fri Feb  2 15:25:04 CET 2007 - locilka@suse.cz

- Removing dependency on yast2-slp package.
- Moving all SLP-related functionality to yast2-packager-2.15.7.
- Handling not installed yast2-slp package in Add-Ons (#238680).

-------------------------------------------------------------------
Thu Feb  1 12:41:36 CET 2007 - locilka@suse.cz

- When an Add-On product is added and removed later, correctly
  remove also cached control file of that Add-On (#238307).
- 2.15.6

-------------------------------------------------------------------
Wed Jan 31 09:34:11 CET 2007 - locilka@suse.cz

- Rereading all SCR Agents in case of installation workflow changed
  by Add-On product (#239055).
- Calling PackageLock::Check before Pkg calls (#238556).

-------------------------------------------------------------------
Sun Jan 28 22:27:48 CET 2007 - locilka@suse.cz

- Removed tv and bluetooth hardware proposals from SLES control
  file. There are no such modules in that product (#238759).

-------------------------------------------------------------------
Mon Jan 22 13:46:20 CET 2007 - locilka@suse.cz

- Correct handling of CD/DVD Add-Ons in installation (#237264).
- Fixed switching between Installation Settings tabs in case of
  error in proposal. Every time, only the more-detailed tab is
  selected (#237291).
- Appropriate buttons for Add-Ons dialog for both dialog in
  installation workflow and installation proposal (#237297).
- 2.15.5

-------------------------------------------------------------------
Fri Jan 19 16:25:44 CET 2007 - locilka@suse.cz

- Fixed cancelling of entering a new Add-On (#236315).
- Added zFCP and DASD to installation/update proposal on S/390
  (jsrain) (#160399)
- 2.15.4

-------------------------------------------------------------------
Wed Jan 17 10:50:02 CET 2007 - locilka@suse.cz

- Changed control file documentation for Flexible Partitioning
  (bugzilla #229651 comment #15).
- Changed option <clone_module> "lan" to "networking" (#235457).

-------------------------------------------------------------------
Fri Jan 12 19:05:56 CET 2007 - ms@suse.de

- fixed TERM type setup in case of ssh based installations.
  if the installation is ssh based, TERM is not allowed to
  be overwritten by the value of install.inf. The TERM value
  of install.inf points to the console and not to the remote
  terminal type (#234032)

-------------------------------------------------------------------
Fri Jan 12 17:41:05 CET 2007 - locilka@suse.cz

- control file variable for monthly suse_register run (F#301822)
  (change made by jdsn)

-------------------------------------------------------------------
Thu Jan 11 10:59:40 CET 2007 - locilka@suse.cz

- Changed SLD and SLE control files to reflect demands described in
  bugzilla bug #233156:
  * Old packages are removed by default, only for upgrading from
    SLD 10 or SLE 10, packages are not removed by default.
  * New packages are selected for installation by default, only for
    upgrading from SLD 10 or SLE 10, packages are only updated.
  * Upgrading to new SLE 10 from is only supported from SLES9 and
    SLE 10, upgrading from another product will display warning.

-------------------------------------------------------------------
Sat Jan  6 19:32:23 CET 2007 - ms@suse.de

- fixed usage of fbiterm (#225229)

-------------------------------------------------------------------
Thu Jan  4 14:27:12 CET 2007 - locilka@suse.cz

- Added documentation for new features in control file:
  * boolean delete_old_packages and list of products for which this
    rule is inverted.
  * boolean only_update_selected and list of products for which
    this rule is inverted.
  * list of products supported for upgrade
  (All described in FATE #301844)

-------------------------------------------------------------------
Tue Jan  2 13:07:24 CET 2007 - locilka@suse.cz

- Allowing to add the very same product that has been already
  installed or selected for installation in case the url is
  different than any of the current urls. There can be more sources
  for the product because product urls can be removed and added
  also by inst_source module (#227605).
- Consistent spelling of "Add-On" and "add-on" (#229934).
- 2.15.3

-------------------------------------------------------------------
Tue Dec 12 10:57:21 CET 2006 - locilka@suse.cz

- Consistent spelling of 'AutoYaST' (#221275).

-------------------------------------------------------------------
Mon Dec 11 16:11:21 CET 2006 - locilka@suse.cz

- Handling new flag REGISTERPRODUCT from add-on product content
  file. This flag demands running the registration client after
  an add-on product is installed (on a running system) and demands
  running the registration client even if it is disabled in
  the base-product's control file (during installation)
  (FATE #301312).
- 2.15.2

-------------------------------------------------------------------
Thu Dec  7 18:28:21 CET 2006 - locilka@suse.cz

- Release Notes dialog in the second stage installation now offers
  to select a different language for release notes than the default
  one (#224875).

-------------------------------------------------------------------
Thu Dec  7 10:46:00 CET 2006 - locilka@suse.cz

- Reworked adding and removing Add-Ons during the first stage
  installation. If some Add-Ons are added or removed, the entire
  workflow is created from scratch (#221377).
- Using a separate temporary directory for Add-On licenses not to
  be confused by the previous Add-On.
- Fixed Second Stage Installation script to handle rebooting
  after kernel-patch correctly (#224251).
- Fixed Add-On handling when cancelling adding an Add-On product,
  before that return value from the previous adding was evaluated.
- Fixing some texts (#223880)
- 2.15.1

-------------------------------------------------------------------
Mon Dec  4 16:27:21 CET 2006 - locilka@suse.cz

- Adding support for own help texts for particular submodules in
  installation proposal (FATE #301151). Use key "help" in
  "MakeProposal"'s function result.
- Adding root_password_ca_check item into the globals of control
  file set to true for SLES and false otherwise (FATE #300438).
- A better fix for disabling [Back] button in License Agreement
  dialog when the previous (Language) dialog has been skipped
  (223258).
- 2.15.0

-------------------------------------------------------------------
Mon Dec  4 08:34:02 CET 2006 - lslezak@suse.cz

- "en_EN" -> "en_GB" in list of the preferred languages for EULA

-------------------------------------------------------------------
Thu Nov 23 11:10:14 CET 2006 - locilka@suse.cz

- Disabling [Back] button in License Agreement dialog when the
  previous (Language) dialog has been skipped (223258).
- 2.14.15

-------------------------------------------------------------------
Wed Nov 22 18:51:10 CET 2006 - ms@suse.de

- added hostname/IP information to Xvnc setup (#223266)
- fixed call of initvicons, deactivate s390 exception (#192052)
- 2.14.14

-------------------------------------------------------------------
Tue Nov 21 14:42:50 CET 2006 - locilka@suse.cz

- Reporting the failed or aborted installation only when it has
  been really aborted or when it really failed. YaST or system
  restarts on purpose (online update) are now handled correctly -
  there is no question whether user wants to continue with
  the installation (#222896).
- 2.14.13

-------------------------------------------------------------------
Mon Nov 20 15:25:11 CET 2006 - locilka@suse.cz

- Wider list of extra-sources 56->76 characters (#221984).
- Adding modules listed in Linuxrc entry brokenmodules into the
  /etc/modprobe.d/blacklist file (#221815).
- 2.14.12

-------------------------------------------------------------------
Mon Nov 20 11:49:53 CET 2006 - ms@suse.de

- fixed framebuffer color depth setup (#221139)
- 2.14.11

-------------------------------------------------------------------
Mon Nov 20 08:55:16 CET 2006 - locilka@suse.cz

- Show update-confirmation dialog in Mode::update() only (#221571).
- Pressing [Abort] button in the Add-On dialog during installation
  now opens-up a correct pop-up dialog with correct text (#218677).

-------------------------------------------------------------------
Wed Nov 15 15:30:03 CET 2006 - ms@suse.de

- fixed i810 based installation (#220403)
- 2.14.10

-------------------------------------------------------------------
Wed Nov 15 14:38:21 CET 2006 - locilka@suse.cz

- Defining the minimal size for release_notes pop-up to have the
  minimal size 76x22 or 3/4x2/3 in text mode and 100x30 in graphic
  mode (#221222).

-------------------------------------------------------------------
Wed Nov 15 11:40:48 CET 2006 - locilka@suse.cz

- Restoring the [ Next ] button in the inst_congratlate client when
  the [ Back ] button is pressed (#221190).

-------------------------------------------------------------------
Tue Nov 14 13:20:24 CET 2006 - locilka@suse.cz

- Changes in openSUSE control file (#219878):
  * limit_try_home: 5 GB -> 7 GB
  * root_base_size: 3 GB -> 5 GB

-------------------------------------------------------------------
Thu Nov  9 15:21:14 CET 2006 - locilka@suse.cz

- Always run the fonts_finish's Write() function. Skip running
  "SuSEconfig --module fonts" if script SuSEconfig.fonts does not
  exist (#216079).
- 2.14.9

-------------------------------------------------------------------
Thu Nov  9 10:22:00 CET 2006 - locilka@suse.cz

- Added confirmation dialog into the update workflow on the running
  system before the update really proceeds (#219097).
- confirmInstallation function moved from inst_doit to misc to make
  confirmation dialog possible (#219097).
- Set Product Name only when any Product Name found (#218720).
- 2.14.8

-------------------------------------------------------------------
Fri Nov  3 14:39:53 CET 2006 - locilka@suse.cz

- Preselecting already installed languages in the Language Add-On
  script (FATE #301239) (#217052).
- 2.14.7

-------------------------------------------------------------------
Fri Nov  3 10:17:37 CET 2006 - locilka@suse.cz

- Changed text of question asking whether the second stage
  installation should start again (FATE #300422) in case of
  previous failure or user-abort (#215697).

-------------------------------------------------------------------
Wed Nov  1 17:43:41 CET 2006 - locilka@suse.cz

- "Installation->Other->Boot Installed System->Cancel" now doesn't
  abort the installation but returns to the Installation Mode
  dialog (#216887).
- Correct handling of pressing Cancel or Abort buttons in pop-up
  windows in Add-On installation (#216910).

-------------------------------------------------------------------
Mon Oct 30 15:10:07 CET 2006 - lslezak@suse.cz

- updated inst_extrasources client to not download files from the
  installation sources (#213031)
- requires yast2-pkg-bindings >= 2.13.101
- 2.14.6

-------------------------------------------------------------------
Mon Oct 30 12:59:31 CET 2006 - locilka@suse.cz

- Moving ProductFeatures::Save() from inst_kickoff client to
  save_config_finish - client that is called after the SCR is
  switched to the running system (#209119).
- Calling Storage::RemoveDmMapsTo (device) in after the disks are
  probed in inst_system_analysis (#208222).
- Fixed including packager.

-------------------------------------------------------------------
Thu Oct 26 14:51:12 CEST 2006 - locilka@suse.cz

- Enabling back button in the License Agreement dialog (#215236).
- Adding add-on.rnc for AutoYaST profile validation (#215248).
- Providing an easier switch to disable IPv6 by a new ipv6 client
  in the network proposal (FATE #300604) (mzugec).
- 2.14.5

-------------------------------------------------------------------
Wed Oct 25 16:28:14 CEST 2006 - locilka@suse.cz

- Adding more debugging messages in order to fix random crashing
  of the second stage installation (#214886).

-------------------------------------------------------------------
Tue Oct 24 13:57:57 CEST 2006 - locilka@suse.cz

- Renamed control file control.PROF.xml to control.openSUSE.xml

-------------------------------------------------------------------
Tue Oct 24 10:58:18 CEST 2006 - ms@suse.de

- fixed nic detection (#213870)

-------------------------------------------------------------------
Mon Oct 23 16:04:30 CEST 2006 - locilka@suse.cz

- Added special installation client for Language Add-Ons
  inst_language_add-on and it's XML workflow
  add-on-template_installation.xml for calling this client after
  the Add-On Product is added by the add-on client (FATE #301239).
- Adding add-on client to list of clients that are enabled for
  AutoYaST cloning (bugzilla #198927).
- Added summary of the Release Notes client for the Control Center
  (bugzilla #213878).
- 2.14.4

-------------------------------------------------------------------
Wed Oct 18 16:13:12 CEST 2006 - locilka@suse.cz

- Added a life-belt into the second stage installation. It can be
  restarted under these circumstances:

  1.) User aborts the installation
  2.) Installation process is killed during the installation
  3.) Computer is restarted during the installation (reset)

  The very next time the system is restarted. YaST starts and
  informs user that the previous installation was aborted/failed.
  Then users are asked whether they want to rerun the second stage
  installation (FATE #300422).

- Fixed setting own Y2MAXLOGSIZE up in order to save memory
  requirements during the first stage installation.
- 2.14.3

-------------------------------------------------------------------
Mon Oct 16 13:18:43 CEST 2006 - locilka@suse.cz

- Timeout license in AutoYaST after 2 seconds (#206706).
  This solution doesn't break ncurses.
- 2.14.2

-------------------------------------------------------------------
Mon Oct 16 12:24:10 CEST 2006 - fehr@suse.de

- added new configurable values for LVM/EVMS based proposals
  (feature 300169)
- change evms_config to true

-------------------------------------------------------------------
Mon Oct 16 11:12:51 CEST 2006 - ms@suse.de

- disable oom-killing for X-Server process (#211860)

-------------------------------------------------------------------
Thu Oct 12 16:28:07 CEST 2006 - locilka@suse.cz

- Handle Installation::destdir in *.bash properly (#211576).
- 2.14.1

-------------------------------------------------------------------
Mon Oct  9 16:52:14 CEST 2006 - locilka@suse.cz

- Merged SLES10 SP1 branch to openSUSE 10.2.
- 2.14.0

-------------------------------------------------------------------
Mon Oct  9 09:33:31 CEST 2006 - locilka@suse.cz

- Remove old eula.txt and then copy new one if exists (#208908).
- Using the fullscreen mode again, background images temporarily
  removed from the RPM build (#208307).
- The default "Other Option" is Repair, not Boot (#208841).
- Removed some unneeded imports from inst_clients.
- 2.13.159

-------------------------------------------------------------------
Mon Oct  2 16:44:25 CEST 2006 - locilka@suse.cz

- Merged proofread texts
- 2.13.158

-------------------------------------------------------------------
Mon Oct  2 11:06:29 CEST 2006 - lslezak@suse.cz

- inst_extrasources.ycp - fixed name of the text domain
- 2.13.157

-------------------------------------------------------------------
Wed Sep 27 15:22:15 CEST 2006 - lslezak@suse.cz

- new inst_extrasources.ycp client - add extra installation sources
  during installation (in 2nd stage, after online update)
  (fate #100168, #300910)
- 2.13.156

-------------------------------------------------------------------
Wed Sep 27 09:58:53 CEST 2006 - locilka@suse.cz

- YCP modules that originated at yast2-packager were moved back.
- Usage of dgettext replaced with standard gettext strings.
- Removed yast2-slp and yast2-firewall from build-requirements.
- 2.13.155

-------------------------------------------------------------------
Mon Sep 25 17:45:54 CEST 2006 - locilka@suse.cz

- New icon for Hardware Proposal.
- Root Password dialog moved before Hostname and Domain Name
  (#208032).

-------------------------------------------------------------------
Mon Sep 25 13:21:35 CEST 2006 - locilka@suse.cz

- A bit rewritten code for language selected for second stage of
  update (FATE #300572). Mode::Set is now called before Mode::Get.
- New installation images from jimmac (#203510).
- Timeout and accept the license dialog when installing using
  AutoYaST. By defualt, it's 8 seconds (#206706).
- New busy message when finishing the installation (closing
  sources, etc.).
- 2.13.154

-------------------------------------------------------------------
Mon Sep 25 10:59:16 CEST 2006 - jsrain@suse.cz

- check properly for existing files in /proc (#205408)

-------------------------------------------------------------------
Fri Sep 22 16:01:25 CEST 2006 - jsuchome@suse.cz

- Remember the selected language for update and use it also in the
  second stage (FATE #300572).
- 2.13.153

-------------------------------------------------------------------
Fri Sep 22 14:14:44 CEST 2006 - lslezak@suse.cz

- x11_finish.ycp - removed workaround for #201121

-------------------------------------------------------------------
Fri Sep 22 09:35:36 CEST 2006 - locilka@suse.cz

- Fixed starting Installation in window: Exception for PPC, 832x624
  still runs in fullscreen. Fixed using a fallback image when
  the current resolution is not supported (#207321).
- Fixed counting offset for installation in window. Exceptions are
  now handled correctly (#207310).
- Changed fallback background image - a pure black suits better.
- Visual speeding-up initializing the installation - adding
  a wrapper installation.ycp around installation_worker.ycp client
  to provide UI ASAP.

-------------------------------------------------------------------
Thu Sep 21 16:36:42 CEST 2006 - ms@suse.de

- added patch from Olaf Hering to remove the DefaultColorDepth
  for special fb devices which are not VESA VGA (#207338)

-------------------------------------------------------------------
Tue Sep 19 17:14:28 CEST 2006 - locilka@suse.cz

- Removed Installation background 1600x800 px.
- Added installation background 1280x800 px.

-------------------------------------------------------------------
Mon Sep 18 09:53:18 CEST 2006 - locilka@suse.cz

- Icon for release notes (inst_release_notes).
- List of available SLP sources based on Product Name (SLP label),
  also with filter when more than 15 sources are listed
  (FATE #300619).
- Added background images for installation (thanks to jimmac)
  [1024x768, 1280x1024, 1400x1050, 1600x800, 1600x1200] (Bugzilla
  #203510).
- Replacing "Product %1" with "%1" for list of selected Add-On
  products - the column is already called "Product".
- 2.13.152

-------------------------------------------------------------------
Thu Sep 14 14:45:54 CEST 2006 - locilka@suse.cz

- Finally! Corrected path for importing user-related data to the
  just installed system (FATE #120103, comments #17, #18).

-------------------------------------------------------------------
Thu Sep 14 00:46:19 CEST 2006 - ro@suse.de

- added yast2-core-devel to BuildRequires

-------------------------------------------------------------------
Wed Sep 13 09:27:51 CEST 2006 - locilka@suse.cz

- Calling languages.ycp client has been changed to a function call
  Language::GetLanguagesMap (#204791).
- Added new Requirement: yast2-country >= 2.13.35
- Calling copy_systemfiles_finish from inst_finish (FATE #300421).
- New icon for Finishing Basic Installation dialog.
- Calling new pre_umount_finish client before umount_finish,
  umount_finish closes SCR (#205389).
- Correctly quote files that are added into the temporary archive
  (FATE #300421).
- Removing the leading slashes from filenames when archiving them.
- Reporting error (into log) if save_hw_status_finish.ycp goes
  wrong (partly fixed #205408).
- 2.13.151

-------------------------------------------------------------------
Tue Sep 12 18:40:34 CEST 2006 - locilka@suse.cz

- Found a better place for calling 'inst_pre_install' client, by
  now it is really called...
- Enhanced logging.
- Disabling the License Language combo-box in case of less than
  two languages in it (#203543).

-------------------------------------------------------------------
Tue Sep 12 17:07:19 CEST 2006 - locilka@suse.cz

- Fixed displaying license: Language name should always be either
  shown or the license is disabled as invalid; If there are both
  license.en.txt and license.txt, one of them is hidden because
  they have the very same content; An installation language is also
  pre-selected as a language for a license (if such exists).
- Fixed initializing the known languages via WFM::call("languages")
  (#204791).
- Another icon for Installation Mode dialog, it was the same as for
  Initialization and Analyzing the Computer dialogs.
- 2.13.150

-------------------------------------------------------------------
Mon Sep 11 09:59:15 CEST 2006 - locilka@suse.cz

- Added 'inst_pre_install' and 'copy_systemfiles_finish' clients,
  and module 'SystemFilesCopy' as a solution for FATE requests
  #300421 and #120103, which means that SSH keys are, by now,
  copied from another already installed system (if such exists).
  If there are more installed systems, the best ones are selected
  considering the newest access-time.
- More verbose dialog when initializing the installation (+icon).

-------------------------------------------------------------------
Thu Sep  7 15:13:54 CEST 2006 - locilka@suse.cz

- Added dialog content and help into the initial dialog of add-on
  client. Progress will be even better.
- Temporarily disabled buttons that don't work there.
- Added more "busy messages" into the add-on dialogs.
- Added new functionality for filtering services in SLP services
  table. Allowed characters are "a-zA-Z0-9 .*-".

-------------------------------------------------------------------
Wed Sep  6 17:41:07 CEST 2006 - mvidner@suse.cz

- To allow adding unsigned sources, temporarily "rug set-pref
  security-level none" when syncing in inst_source (#190403).
- 2.13.149

-------------------------------------------------------------------
Wed Sep  6 12:47:51 CEST 2006 - locilka@suse.cz

- No such headline "Mode" in the Installation Settings dialog.
  Help fixed (#203811).
- Added help into the Add-On Product Installation dialog.
- Add and Delete buttons in the same dialog were moved to the left
  side according the YaST style guide.
- Disabling Delete button in case of no Products listed
  (all filed as bug #203809).
- Used a correct (another) icon in License Agreement dialog
  (#203808).

-------------------------------------------------------------------
Mon Sep  4 15:59:47 CEST 2006 - locilka@suse.cz

- Running Installation in Wizard Window (#203510).
- Needed binaries in inst-sys: xquery and fvwm-root.
- Initially, a plain colored image is used as a background.
- 2.13.148

-------------------------------------------------------------------
Mon Sep  4 15:49:40 CEST 2006 - ms@suse.de

- fixed -fp setup of Xvnc (#203531)

-------------------------------------------------------------------
Fri Sep  1 08:48:50 CEST 2006 - locilka@suse.cz

- Fixed Installation Mode dialog to redraw itself only when needed.

-------------------------------------------------------------------
Wed Aug 23 16:59:03 CEST 2006 - locilka@suse.cz

- Added a new debugger tool scr_switch_debugger.ycp that is called
  when switching to the installed system in switch_scr_finish.ycp
  fails (#201058).
- Additionally, YaST logs from installed system are stored under
  the /var/log/YaST2/InstalledSystemLogs/ directory.
- 2.13.147

-------------------------------------------------------------------
Wed Aug 23 16:44:18 CEST 2006 - jsrain@suse.cz

- use version specific Xvnc parameters
- 2.13.146

-------------------------------------------------------------------
Wed Aug 23 13:05:35 CEST 2006 - jsrain@suse.cz

- temporary fix to copy /etc/X11/xorg.conf to the system during
  installation (#201121)
- 2.13.145

-------------------------------------------------------------------
Tue Aug 22 19:26:28 CEST 2006 - mvidner@suse.cz

- test_proposal and test_inst_client: also call
  Mode::SetMode ("installation");

-------------------------------------------------------------------
Tue Aug 22 14:27:53 CEST 2006 - locilka@suse.cz

- New Installation Mode dialog (#156529)
- 2.13.144

-------------------------------------------------------------------
Tue Aug 22 13:41:54 CEST 2006 - jsrain@suse.cz

- weaken dependency on suseRegister (#183656)

-------------------------------------------------------------------
Fri Aug 18 09:49:41 CEST 2006 - jsrain@suse.cz

- fixed building documentation
- 2.13.143

-------------------------------------------------------------------
Thu Aug 10 11:18:24 CEST 2006 - jsrain@suse.cz

- fixed congratulation text for openSUSE (#198252)
- 2.13.142

-------------------------------------------------------------------
Wed Aug  9 15:30:57 CEST 2006 - jsrain@suse.cz

- read info about products from package manager without parsing all
  metadata and reading RPM database (#66046)
- added unzip to Requires (#195911)

-------------------------------------------------------------------
Tue Aug  8 09:54:38 CEST 2006 - jsrain@suse.cz

- fixed 'Requires'
- 2.13.141

-------------------------------------------------------------------
Fri Aug  4 16:33:11 CEST 2006 - jsrain@suse.cz

- updated for X.Org 7
- 2.13.140

-------------------------------------------------------------------
Fri Aug  4 09:21:28 CEST 2006 - jsrain@suse.cz

- moved SLP source scanning to SourceManager.ycp

-------------------------------------------------------------------
Wed Aug  2 14:10:41 CEST 2006 - mvidner@suse.cz

- Added a configure-time check for fvwm directory

-------------------------------------------------------------------
Fri Jul 28 09:42:00 CEST 2006 - jsrain@suse.cz

- offer to eject the CD drive when asking for add-on CD (#181992)

-------------------------------------------------------------------
Thu Jul 27 14:18:01 CEST 2006 - jsrain@suse.cz

- added support for merging multiple proposal items as one proposal
  item (eg. to group langage and keyboard)
- 2.13.139

-------------------------------------------------------------------
Wed Jul 26 09:18:36 CEST 2006 - jsrain@suse.cz

- get version from installed product proper way (#157924)

-------------------------------------------------------------------
Tue Jul 25 14:32:18 CEST 2006 - jsrain@suse.cz

- beep before rebooting the machine during installation (#144614)

-------------------------------------------------------------------
Mon Jul 24 13:56:22 CEST 2006 - jsrain@suse.cz

- fixed error reporting when creating a source (#159695)
- abort installation if package manager initialization fails
  (#167674)
- report proper message if no catalog found via SLP and firewall
  is running (#156444)

-------------------------------------------------------------------
Tue Jul 18 16:57:08 CEST 2006 - jsrain@suse.cz

- fixed displaying catalog selection dialog if multiple catalogs
  found on add-on media (#192761)

-------------------------------------------------------------------
Tue Jul 18 16:14:17 CEST 2006 - jsrain@suse.cz

- fixed vendor URL in congratulate dialog (#187358)
- 2.13.138

-------------------------------------------------------------------
Mon Jul 17 10:12:58 CEST 2006 - jsrain@suse.cz

- check if there are any patches available before offering online
  update (jsuchome)
- merged inst_default_desktop.ycp to desktop_finish.ycp

-------------------------------------------------------------------
Sun Jul 16 08:54:55 CEST 2006 - olh@suse.de

- introduce a Linuxrc::display_ip and use it instead of Arch::s390
- 2.13.137

-------------------------------------------------------------------
Fri Jul 14 15:16:00 CEST 2006 - jsrain@suse.cz

- adapted to changes in yast2-packager
- use only one implementation of product license handling (#191523)
- 2.13.136

-------------------------------------------------------------------
Fri Jul 14 14:51:37 CEST 2006 - olh@suse.de

- move /tmp/vncserver.log to /var/log/YaST2/vncserver.log

-------------------------------------------------------------------
Mon Jul 10 10:47:57 CEST 2006 - jsrain@suse.cz

- correctly import add-on product control file even if no
  additional YaST modules are present on the media (#185768)
- 2.13.135

-------------------------------------------------------------------
Mon Jul 10 09:23:29 CEST 2006 - mvidner@suse.cz

- When running Novell Customer Center Configuration the second time,
  do not add duplicate update sources for graphic card drivers
  (#188572).
- 2.13.134

-------------------------------------------------------------------
Fri Jun 30 11:42:11 CEST 2006 - ug@suse.de

- during autoinstall, timeout early warning popups

-------------------------------------------------------------------
Tue Jun 27 14:02:45 CEST 2006 - mvidner@suse.cz

- Don't show the URL passwords in registration success popup (#186978).
- Include the password in URLs passed to ZMD (#186842).
- Don't log the URL passwords.
- 2.13.133

-------------------------------------------------------------------
Mon Jun 26 08:54:43 CEST 2006 - jsrain@suse.cz

- preselect patterns according to selected desktop (#183944)

-------------------------------------------------------------------
Wed Jun 21 11:03:58 CEST 2006 - jsrain@suse.cz

- display the source URL dialog if adding add-on product update
  source fails in order to allow to enter password (#186804)

-------------------------------------------------------------------
Tue Jun 20 14:50:48 CEST 2006 - mvidner@suse.cz

- When registration succeeds, display only the actually added sources
(#180820#c26).

-------------------------------------------------------------------
Tue Jun 20 14:35:15 CEST 2006 - jsrain@suse.cz

- translate the congratulate string (#186567)

-------------------------------------------------------------------
Mon Jun 19 14:05:21 CEST 2006 - jsrain@suse.cz

- report an error when failed to register the update source for
  an add-on product (#185846)
- 2.13.132

-------------------------------------------------------------------
Mon Jun 19 12:54:36 CEST 2006 - jsrain@suse.cz

- ask about accepting license of add-on product added via the
  /add_on_product file (#186148)
- 2.13.131

-------------------------------------------------------------------
Thu Jun 15 18:47:05 CEST 2006 - mvidner@suse.cz

- Do not complain if ZMD cannot be stopped (#166900).
- When syncing the _original_ installation sources to ZMD,
  temporarily turn off signature checking because the user has
  already decided to trust the sources (#182747).
- SourceManager: factored out the rug pathname.
- 2.13.130

-------------------------------------------------------------------
Thu Jun 15 12:45:27 CEST 2006 - jsrain@suse.cz

- set installation server as host name (not IP address) if it is
  defined as host name during installation (#178933)
- 2.13.129

-------------------------------------------------------------------
Thu Jun 15 10:20:39 CEST 2006 - visnov@suse.cz

- fix the please-wait string

-------------------------------------------------------------------
Wed Jun 14 15:07:04 CEST 2006 - jdsn@suse.de

- added a please-wait string in registration (already translated)
- 2.13.128

-------------------------------------------------------------------
Mon Jun 12 16:07:52 CEST 2006 - mvidner@suse.cz

- Fillup /etc/sysconfig/security:CHECK_SIGNATURES and initialize it
  based on an install time kernel parameter.
- 2.13.127

-------------------------------------------------------------------
Mon Jun 12 13:22:08 CEST 2006 - jdsn@suse.de

- run pango module creation as root (#165891)
- fixed SLE desktop file of suse_register for autoyast (mc, ug)
- 2.13.126

-------------------------------------------------------------------
Fri Jun  9 11:02:57 CEST 2006 - locilka@suse.cz

- Identify the downloaded release notes by the product name during
  the internet test. Changes were made in the module Product
  (#180581).
- 2.13.125

-------------------------------------------------------------------
Thu Jun  8 11:49:04 CEST 2006 - jdsn@suse.de

- create pango modules for registration browser (#165891)
- sync zypp update sources in autoyast mode as well (#181183)
- 2.13.124

-------------------------------------------------------------------
Wed Jun  7 16:15:36 CEST 2006 - jsrain@suse.cz

- avoid adding update source of an add-on product twice during
  installation (#182434)
- 2.13.123

-------------------------------------------------------------------
Tue Jun  6 18:56:57 CEST 2006 - mvidner@suse.cz

- Moved SourceManager + deps from yast2-packager to yast2-installation
  to avoid circular BuildRequires.
- 2.13.122

-------------------------------------------------------------------
Tue Jun  6 18:32:04 CEST 2006 - mvidner@suse.cz

- Call suse_register with --nozypp meaning that we will tell rug
  ourselves which zypp/yum sources it should add. This enables
  rejecting broken or untrusted sources (#180820).
- Moved the major part of Register::add_update_sources to
  SourceManager::AddUpdateSources.
- 2.13.121

-------------------------------------------------------------------
Tue Jun  6 09:53:16 CEST 2006 - jsrain@suse.cz

- sync add-on product source to ZMD (#181743)
- 2.13.120

-------------------------------------------------------------------
Thu Jun  1 17:57:23 CEST 2006 - mvidner@suse.cz

- Do log Report::{Message,Warning,Error} messages by default (#180862).
- 2.13.119

-------------------------------------------------------------------
Thu Jun  1 14:55:44 CEST 2006 - jsrain@suse.cz

- honor UPDATEURLS if installing add-on product in running system
  (#180417)
- 2.13.118

-------------------------------------------------------------------
Wed May 31 12:58:33 CEST 2006 - jsrain@suse.cz

- avoid calling Pkg::SourceStartCache during 1st stage of the
  installation (#178007)
- 2.13.117

-------------------------------------------------------------------
Tue May 30 18:02:54 CEST 2006 - jdsn@suse.de

- set correct title of installation step Customer Center (#179921)
- 2.13.116

-------------------------------------------------------------------
Fri May 26 14:27:56 CEST 2006 - jsrain@suse.cz

- fixed behavior if SLP source detection fails (#179036)
- 2.13.115

-------------------------------------------------------------------
Thu May 25 08:46:56 CEST 2006 - jsrain@suse.cz

- added possibility to specify add-on product URL as command-line
  parameter of add-on.ycp (to run add-on product workflow via
  autorun.sh)
- 2.13.114

-------------------------------------------------------------------
Wed May 24 12:52:21 CEST 2006 - jsrain@suse.cz

- properly integrate YCP code for add-on product installation in
  running system (if YCP code present) (#178311)
- 2.13.113

-------------------------------------------------------------------
Tue May 23 18:58:20 CEST 2006 - jdsn@suse.de

- gray out checkboxes in inst_suse_register when skipping (#178042)
- 2.13.112

-------------------------------------------------------------------
Tue May 23 15:07:42 CEST 2006 - jsrain@suse.cz

- added different desktop files for SLE and BOX/openSUSE
- 2.13.111

-------------------------------------------------------------------
Tue May 23 13:20:03 CEST 2006 - jdsn@suse.de

- fixed layouting in inst_ask_online_update (#177559)

-------------------------------------------------------------------
Fri May 19 17:57:10 CEST 2006 - jdsn@suse.de

- let inst_suse_register ask to install mozilla-xulrunner if
  missing (#175166)
- prevent non-root user to run inst_suse_register (#170736)
- 2.13.110

-------------------------------------------------------------------
Fri May 19 15:36:36 CEST 2006 - jsrain@suse.cz

- more verbose logging of storing hardware status (#170188)
- 2.13.109

-------------------------------------------------------------------
Thu May 18 17:07:13 CEST 2006 - hare@suse.de

- start iscsid if root is on iSCSI (#176804)

-------------------------------------------------------------------
Wed May 17 13:08:52 CEST 2006 - jsrain@suse.cz

- set DISPLAYMANAGER_SHUTDOWN according to control file (#169639)
- 2.13.108

-------------------------------------------------------------------
Tue May 16 13:29:38 CEST 2006 - jsrain@suse.cz

- marked missed text for translation (#175930)
- 2.13.107

-------------------------------------------------------------------
Mon May 15 12:59:58 CEST 2006 - jsrain@suse.cz

- handle additional data for installation restart (#167561)

-------------------------------------------------------------------
Fri May 12 14:11:18 CEST 2006 - jsrain@suse.cz

- initialize callbacks before adding an add-on product, properly
  handle installation sources of add-on products (both if preparing
  AutoYaST configuration (#172837)
- 2.13.106

-------------------------------------------------------------------
Thu May 11 13:50:29 CEST 2006 - jsrain@suse.cz

- do not disable automatic modprobe before adding add-on products
  (#172149)
- 2.13.105

-------------------------------------------------------------------
Thu May 11 12:02:13 CEST 2006 - ms@suse.de

- fixed message text (#172766)

-------------------------------------------------------------------
Thu May 11 09:55:08 CEST 2006 - ms@suse.de

- prevent ssh message from being displayed if vnc+ssh has
  been specified as installation method (#173486)

-------------------------------------------------------------------
Wed May 10 13:40:16 CEST 2006 - jdsn@suse.de

- removed search bar from registration browser (#169092)
- 2.13.104

-------------------------------------------------------------------
Tue May  9 19:35:47 CEST 2006 - jdsl@suse.de

- switched to Enterprise wording for inst_suse_register (#173970)
- 2.13.103

-------------------------------------------------------------------
Tue May  9 19:30:47 CEST 2006 - mvidner@suse.cz

- Save the update sources if registration is done later after the
  installation (#172665).
- When adding upate sources, do not add duplicates (check by the alias
  passed by suse_register on SLE), delete the duplicate beforehand
  (#168740#c3).
- 2.13.102

-------------------------------------------------------------------
Tue May  9 11:32:20 CEST 2006 - mvidner@suse.cz

- Start the network also when doing a remote X11 installation (#165458,
  hare).
- 2.13.101

-------------------------------------------------------------------
Mon May  8 17:32:59 CEST 2006 - jdsl@suse.de

- added hard require from y2-installation to suseRegister (hmuelle)
- added new w3m-jail for registration (#167225)
- fixed passing of url to browser(s) for registration (#167225)
- switched to Enterprise strings for inst_suse_register (shorn)
- 2.13.100

-------------------------------------------------------------------
Thu May  4 14:31:29 CEST 2006 - jsrain@suse.cz

- added congratulate text to the control file (#170881)
- 2.13.99

-------------------------------------------------------------------
Thu May  4 13:10:48 CEST 2006 - jsrain@suse.cz

- disable timeout in popup before installation reboot in case
  of SSH installation (#160301)

-------------------------------------------------------------------
Thu May  4 11:21:32 CEST 2006 - locilka@suse.cz

- include proofread message texts

-------------------------------------------------------------------
Wed May  3 10:26:29 CEST 2006 - locilka@suse.cz

- Busy cursor when "Contacting server" in suse_register (#171061).
- 2.13.97

-------------------------------------------------------------------
Tue May  2 15:25:35 CEST 2006 - locilka@suse.cz

- Display KDE-related help in the Congratulations dialog only
  in case of KDE as the default windowmanager (#170880).
- 2.13.96

-------------------------------------------------------------------
Fri Apr 28 14:10:50 CEST 2006 - locilka@suse.cz

- Proper checking for available network when adding an Add-On
  product. Network-related options are disabled in case of missing
  network both in installation and running system (#170147).
- 2.13.95

-------------------------------------------------------------------
Fri Apr 28 11:32:03 CEST 2006 - jsuchome@suse.cz

- initialize package callbacks for add on product workflow (#170317)
- 2.13.94

-------------------------------------------------------------------
Thu Apr 27 16:50:50 CEST 2006 - mvidner@suse.cz

- Tell libzypp-zmd-backend not to write sources to zypp db,
  we are going to do it ourselves (#170113).
- 2.13.93

-------------------------------------------------------------------
Thu Apr 27 16:03:39 CEST 2006 - jsrain@suse.de

- handle missing SHORTLABEL in content file (#170129)
- 2.13.92

-------------------------------------------------------------------
Thu Apr 27 14:57:23 CEST 2006 - fehr@suse.de

- set limit for separate /home to 14G for SLED (#169232)

-------------------------------------------------------------------
Thu Apr 27 11:16:56 CEST 2006 - ms@suse.de

- removed update_xf86config call, checking for /dev/psaux was
  broken and is no longer needed because the default mouse device
  is /dev/input/mice since many versions now (#168816)

-------------------------------------------------------------------
Thu Apr 27 10:52:08 CEST 2006 - mvidner@suse.cz

- When asking for update URLs, go trough products, not patterns (#169836).
- 2.13.91

-------------------------------------------------------------------
Thu Apr 27 08:34:33 CEST 2006 - locilka@suse.cz

- Making "SLP Catalog" selection bigger (maximum ncurses size)
  (#168718)
- 2.13.90

-------------------------------------------------------------------
Tue Apr 25 22:58:52 CEST 2006 - jsrain@suse.de

- fixed service proposal in SLES control file (#159771)

-------------------------------------------------------------------
Tue Apr 25 16:19:11 CEST 2006 - locilka@suse.cz

- Return `next instead of `ok in case of SLP Add-On Source (#165989)
- 2.13.89

-------------------------------------------------------------------
Mon Apr 24 16:22:14 CEST 2006 - jsrain@suse.de

- GDM is default if both KDE and GNOME installed (#155095)
- 2.13.88

-------------------------------------------------------------------
Mon Apr 24 13:30:50 CEST 2006 - sh@suse.de

- V 2.13.87
- Removed "Disagree with all" button (bug #163001)

-------------------------------------------------------------------
Mon Apr 24 12:35:52 CEST 2006 - ug@suse.de

- 2.13.86

-------------------------------------------------------------------
Mon Apr 24 11:52:47 CEST 2006 - ug@suse.de

- X-SuSE-YaST-AutoInstRequires=lan
  added to desktop file of suse register.
  Otherwise the registration fails.

-------------------------------------------------------------------
Mon Apr 24 09:37:57 CEST 2006 - lnussel@suse.de

- run rcSuSEfirewall2 reload when installing via vnc or ssh (#153467)
- 2.13.85

-------------------------------------------------------------------
Fri Apr 21 23:26:26 CEST 2006 - jsrain@suse.de

- determine base product accordign to flag (#160585)
- 2.13.84

-------------------------------------------------------------------
Fri Apr 21 17:26:15 CEST 2006 - jdsn@suse.de

- added proxy support for registration browser (#165891)
- 2.13.83

-------------------------------------------------------------------
Thu Apr 20 22:22:59 CEST 2006 - jsrain@suse.de

- handle installation restart with repeating last step (#167561)
- 2.13.82

-------------------------------------------------------------------
Thu Apr 20 18:51:55 CEST 2006 - jdsn@suse.de

- proxy support for registration process (#165891)
- disable w3m registration by control variable (aj)
- 2.13.81

-------------------------------------------------------------------
Thu Apr 20 16:09:23 CEST 2006 - mvidner@suse.cz

- When cloning, save installation sources beforehand (#165860).
- 2.13.80

-------------------------------------------------------------------
Wed Apr 19 19:55:47 CEST 2006 - jsrain@suse.de

- restore buttons after calling DASD or zFCP module (#160399)
- 2.13.79

-------------------------------------------------------------------
Wed Apr 19 15:04:03 CEST 2006 - locilka@suse.cz

- Added more debugging messages to the inst_proposal (#162831)
- 2.13.78

-------------------------------------------------------------------
Tue Apr 18 22:58:41 CEST 2006 - jsrain@suse.de

- display proper popup when aborting add-on product installation
  (#159689)

-------------------------------------------------------------------
Tue Apr 18 22:22:02 CEST 2006 - jdsn@suse.de

- in inst_suse_register:
- busy/waiting popups (#163366, #164794)
- text changes (#165509)
- autodisable checkbox "Registration Code" (# 165841)
- error handling in case no browser is available
- cleanup
- 2.13.77

-------------------------------------------------------------------
Tue Apr 18 21:44:45 CEST 2006 - jsrain@suse.de

- do not initialize catalogs before booting installed system (#162899)
- 2.13.76

-------------------------------------------------------------------
Tue Apr 18 18:08:18 CEST 2006 - mvidner@suse.cz

- Do not try to add empty URL as an update source (#165860#c12).

-------------------------------------------------------------------
Tue Apr 18 17:02:05 CEST 2006 - mvidner@suse.cz

- Fixed a typo in the previous change.
- 2.13.75

-------------------------------------------------------------------
Tue Apr 18 14:06:21 CEST 2006 - locilka@suse.cz

- Add-On SLP source was allways returning `back also in case
  of `ok (`next) (#165989)
- 2.13.74

-------------------------------------------------------------------
Tue Apr 18 10:12:19 CEST 2006 - mvidner@suse.cz

- Skip popup and unnecessary work if there are no online update
  sources for add-ons (#167233).
- 2.13.73

-------------------------------------------------------------------
Fri Apr 14 22:25:11 CEST 2006 - jsrain@suse.de

- prevent from changing installation mode and system for update once
  it is selected (#165832)
- added add-on products to installation/update proposal for SLES/SLED
- 2.13.72

-------------------------------------------------------------------
Fri Apr 14 13:19:52 CEST 2006 - lslezak@suse.cz

- call vm_finish client at the end of installation - disable
  some services in Xen domU (#161720, #161721, #161756)
- 2.13.71

-------------------------------------------------------------------
Thu Apr 13 18:17:52 CEST 2006 - jdsn@suse.de

- changed control files according to (#165509)

-------------------------------------------------------------------
Thu Apr 13 10:35:42 CEST 2006 - mvidner@suse.cz

- Do not display errors if language specific release notes are missing
  on the installation source (#165767).
- 2.13.70

-------------------------------------------------------------------
Wed Apr 12 16:24:48 CEST 2006 - jdsn@suse.de

- added missing autoyast entries in suse_register.desktop
- 2.13.69

-------------------------------------------------------------------
Wed Apr 12 12:57:53 CEST 2006 - jsuchome@suse.cz

- control files updated for manual online update run (#165503)
- 2.13.68

-------------------------------------------------------------------
Wed Apr 12 11:39:08 CEST 2006 - ms@suse.de

- fixed displaying ftp password in plaintext in y2start.log (#164824)

-------------------------------------------------------------------
Wed Apr 12 11:05:34 CEST 2006 - mvidner@suse.cz

- Do not mangle the URL obtained from suse_register (#165499).
- 2.13.67

-------------------------------------------------------------------
Wed Apr 12 09:15:48 CEST 2006 - locilka@suse.cz

- fixed Product.ycp - relnotes_url might be defined as an empty
  string (#165314).
- 2.13.66

-------------------------------------------------------------------
Tue Apr 11 22:19:03 CEST 2006 - jsrain@suse.de

- fixed boot if root is on LVM (initialize udev symlinks) (#163073)
- 2.13.65

-------------------------------------------------------------------
Tue Apr 11 16:01:40 CEST 2006 - jdsn@suse.de

- in inst_suse_register:
  - resized popups (hmuelle)
  - new info pupop showing new update server (aj)
  - removed cancel button (#164801, shorn)
- 2.13.64

-------------------------------------------------------------------
Tue Apr 11 11:28:23 CEST 2006 - fehr@suse.de

- flag for evms in control.SLES.xml needs to be true

-------------------------------------------------------------------
Mon Apr 10 17:08:10 CEST 2006 - mvidner@suse.cz

- Add installation sources for online update (#163192).
- 2.13.63

-------------------------------------------------------------------
Fri Apr  7 23:01:33 CEST 2006 - jsrain@suse.de

- provide Product::short_name (#163702)
- 2.13.62

-------------------------------------------------------------------
Fri Apr  7 15:14:01 CEST 2006 - jdsn@suse.de

- fixed evaluation of control file variables (#162988)
- 2.13.61

-------------------------------------------------------------------
Fri Apr  7 09:39:20 CEST 2006 - jsuchome@suse.cz

- 2.13.60

-------------------------------------------------------------------
Thu Apr  6 17:10:07 CEST 2006 - ms@suse.de

- allow huge memory allocations (#151515)

-------------------------------------------------------------------
Thu Apr  6 15:19:13 CEST 2006 - jsuchome@suse.cz

- Product.ycp: read SHORTLABEL value from content file (#163702)

-------------------------------------------------------------------
Wed Apr  5 18:13:11 CEST 2006 - mvidner@suse.cz

- Call SourceManager::SyncYaSTInstSourceWithZMD () in
  inst_rpmcopy(continue) because inst_suse_register does not run
  without a network connection (#156030#c30).

-------------------------------------------------------------------
Wed Apr  5 17:05:27 CEST 2006 - jsrain@suse.de

- do not rewrite log from SCR running in chroot during installation
- fix checking for duplicate sources (#159662)
- 2.13.59

-------------------------------------------------------------------
Tue Apr  4 18:11:34 CEST 2006 - jdsn@suse.de

- fixed w3m registration again (#162462)
- changed Requires to Recommends for suseRegister (hmuelle, aj)
- 2.13.58

-------------------------------------------------------------------
Mon Apr  3 18:27:15 CEST 2006 - jdsn@suse.de

- fixed w3m in ncuses registration (#162462)
- changes in suse_register to test new server side business logic
- 2.13.57

-------------------------------------------------------------------
Mon Apr  3 14:33:44 CEST 2006 - locilka@suse.cz

- Using yast-addon icon in the .desktop file and also in the source
  code (#154930).
- 2.13.56

-------------------------------------------------------------------
Mon Apr  3 14:32:08 CEST 2006 - ug@suse.de

- by default, enable clone box on SLD

-------------------------------------------------------------------
Mon Apr  3 14:22:22 CEST 2006 - ug@suse.de

- uncheck clone checkbox if cloning is greyed out (#162457)

-------------------------------------------------------------------
Fri Mar 31 17:32:03 CEST 2006 - mvidner@suse.cz

- Tell ZMD to get the inst source (#156030)
- No unlocking after all (#160319)
  - Don't reset zypp
  - Reenable Back
  - Fetch update source from suse_resigster and add it
- 2.13.55

-------------------------------------------------------------------
Thu Mar 30 13:42:35 CEST 2006 - mvidner@suse.cz

- Reset zypp and release its lock before suse_register (#160319).
  Therefore disabled the Back button.
- Don't run add-on.ycp if another process has the zypp lock (#160319).
- 2.13.53

-------------------------------------------------------------------
Thu Mar 30 12:31:49 CEST 2006 - jdsn@suse.de

- included new desktop file in Makefile (162112)

-------------------------------------------------------------------
Wed Mar 29 17:57:35 CEST 2006 - jsrain@suse.de

- prevent from installing one product multiple times (#159662)
- 2.13.54

-------------------------------------------------------------------
Wed Mar 29 16:43:02 CEST 2006 - locilka@suse.cz

- Fixed adding SLP-based Add-On product (#161270)
- SLP-based Add-On product handling moved to separate function
- Add-On MediaSelect dialog creation moved to separate function
- Changed icon for License
- 2.13.52

-------------------------------------------------------------------
Tue Mar 29 16:06:23 CEST 2006 - jdsn@suse.de

- late feature "force registration" for suse_register (aj, shorn)

-------------------------------------------------------------------
Tue Mar 28 21:29:07 CEST 2006 - jdsn@suse.de

- added 'rm -f /var/lib/zypp/zmd_updated_the_sources'
  flag file to be deleted if suse_register runs during installation
  file checked by online update - deletion requested by mvidner
- 2.13.51

-------------------------------------------------------------------
Tue Mar 28 20:53:13 CEST 2006 - jdsn@suse.de

- added autoyast part of suse_register
- icon for product registration (#160293)
- fixes for inst_suse_register
- 2.13.50

-------------------------------------------------------------------
Mon Mar 27 23:47:38 CEST 2006 - jsrain@suse.de

- removed desktop selection from NLD workflow (#160650)

-------------------------------------------------------------------
Fri Mar 24 15:15:30 CET 2006 - locilka@suse.cz

- Filling up list of release_notes urls for all installed products
  in the Product.ycp. Needed for internet_test (#160563).
- 2.13.49

-------------------------------------------------------------------
Fri Mar 24 11:00:06 CET 2006 - ms@suse.de

- added initvicons call in second stage S05-config (#160299)

-------------------------------------------------------------------
Thu Mar 23 18:34:18 CET 2006 - jdsn@suse.de

- fixed security issue: suse-ncc dummy user got his own group

-------------------------------------------------------------------
Thu Mar 23 18:33:25 CET 2006 - jdsn@suse.de

- added controlfile configured default settings for suse_register
- 2.13.47

-------------------------------------------------------------------
Thu Mar 23 16:23:37 CET 2006 - locilka@suse.cz

- Display license immediately after the Add-On product is scanned
  and added. Handle user interaction.
- 2.13.46

-------------------------------------------------------------------
Thu Mar 23 14:16:46 CET 2006 - jdsn@suse.de

- final texts for suse_register
- nonroot - warning for suse_register
- 2.13.45

-------------------------------------------------------------------
Thu Mar 23 13:19:03 CET 2006 - locilka@suse.cz

- Displaying license of the Add-On product if exists. Trying the
  localized version first. Waiting for user interaction if needed.
- Displaying info.txt if exists (#160017)
- Adjusting testsuites
- 2.13.44

-------------------------------------------------------------------
Mon Mar 22 19:04:55 CET 2006 - jdsn@suse.de

- fixed missing module in makefile
- 2.13.43

-------------------------------------------------------------------
Wed Mar 22 19:03:57 CET 2006 - locilka@suse.cz

- Added fallback for adding add-on products without file
  installation.xml. In this case, the product is added as a normal
  installation source and sw_single is called.
- 2.13.42

-------------------------------------------------------------------
Mon Mar 22 18:45:17 CET 2006 - jdsn@suse.de

- fixed ssh bug in suse_register
- suse_register reads and writes configuration to sysconfig
- final texts in suse_register
- 2.13.41

-------------------------------------------------------------------
Wed Mar 22 13:43:12 CET 2006 - mvidner@suse.cz

- Fixed release notes download (by Product::FindBaseProducts), #159490.

-------------------------------------------------------------------
Wed Mar 22 11:40:18 CET 2006 - jdsn@suse.de

- changed help text in suse_register
- patch to make the ComboBox appear longer in release_notes

-------------------------------------------------------------------
Tue Mar 21 16:33:32 CET 2006 - locilka@suse.cz

- adding "Local Directory" option for Add-On Products when no
  network is available (#159779).
- avoid from adding "Unknown" Add-On Product when Cancel button
  pressed in the Add New Add-On popup (#159784).

-------------------------------------------------------------------
Tue Mar 21 08:57:51 CET 2006 - jsuchome@suse.cz

- returned dependency on yast2-online-update

-------------------------------------------------------------------
Tue Mar 21 07:57:37 CET 2006 - visnov@suse.cz

- try to get add-on product control files only optionally (#159116)
- 2.13.40

-------------------------------------------------------------------
Mon Mar 20 10:08:13 CET 2006 - locilka@suse.cz

- disabled skipping the 'Installation Mode' dialog when no other
  installed Linux found. Just disabling 'Update' and 'Other'
  options in that case (#157695).
- removed calling uml_finish, client doesn't has been dropped.

-------------------------------------------------------------------
Fri Mar 17 22:50:06 CET 2006 - jsrain@suse.de

- added AytoYaST support for add-on products
- 2.13.39

-------------------------------------------------------------------
Fri Mar 17 09:30:02 CET 2006 - locilka@suse.cz

- fixed .desktop file for Add-On Products, now it starts add-on
  instead of sw_single when launched from YaST Control Center
  (#158869).

-------------------------------------------------------------------
Thu Mar 16 23:24:11 CET 2006 - jsrain@suse.de

- added zFCP and DASD modules to list of modules to be cloned after
  SLES installation (#153378)
- 2.13.38

-------------------------------------------------------------------
Thu Mar 16 23:10:06 CET 2006 - jsrain@suse.de

- fixed product handling (&product; macro) (#151050)
- allow multiple installation sources (#151755)

-------------------------------------------------------------------
Thu Mar 16 15:51:42 CET 2006 - jdsn@suse.de

- fixed blocker bug (#158628), suse_register call in all products

-------------------------------------------------------------------
Thu Mar 16 14:56:36 CET 2006 - fehr@suse.de

- increase maximal size of root fs to 20 Gig (#158608)
- 2.13.37

-------------------------------------------------------------------
Wed Mar 15 18:21:54 CET 2006 - jsrain@suse.de

- do not overwrite language settings during update (#156562)
- do not offer network sources for Add-On products if no network is
  configured (#156467)
- 2.13.36

-------------------------------------------------------------------
Tue Mar 14 18:16:32 CET 2006 - jdsn@suse.de

- corrected titles in control file
- 2.13.35

-------------------------------------------------------------------
Tue Mar 14 18:11:53 CET 2006 - jdsn@suse.de

- 2.13.34

-------------------------------------------------------------------
Tue Mar 14 18:09:58 CET 2006 - jdsn@suse.de

- new browser for registration
- new texts for registration module

-------------------------------------------------------------------
Mon Mar 13 16:26:00 CET 2006 - jsrain@suse.de

- report an error if creating catalog for add-on product fails
  (#157566)
- 2.13.33

-------------------------------------------------------------------
Fri Mar 10 19:02:04 CET 2006 - jsrain@suse.de

- disable add-on products if inst-sys is mounted from CD
- 2.13.32

-------------------------------------------------------------------
Fri Mar 10 18:33:55 CET 2006 - jdsn@suse.de

- fixed security bug (#157008)
- added link to browser for Novell privacy statement

-------------------------------------------------------------------
Fri Mar 10 17:55:11 CET 2006 - mvidner@suse.cz

- Start ncurses UI in non-threaded mode to enable spawning of
  interactive processes (like w3m for suseRegister, #150799).
- 2.13.31

-------------------------------------------------------------------
Fri Mar 10 12:17:56 CET 2006 - ms@suse.de

- forcing using xim for Qt Input (#156962)

-------------------------------------------------------------------
Thu Mar  9 17:36:39 CET 2006 - mvidner@suse.cz

- Control files: added network/startmode, being ifplugd for SL and
  SLED, auto for SLES (#156388).
- 2.13.30

-------------------------------------------------------------------
Thu Mar  9 17:35:30 CET 2006 - jsrain@suse.de

- fixed asking for add-on product CD (#156469)

-------------------------------------------------------------------
Thu Mar  9 12:01:07 CET 2006 - ms@suse.de

- include proofread message texts

-------------------------------------------------------------------
Wed Mar  8 17:00:41 CET 2006 - jdsn@suse.de

- fixed launch of yastbrowser (during installation)
- 2.13.29

-------------------------------------------------------------------
Wed Mar  8 15:25:57 CET 2006 - ms@suse.de

- fixed createStageList() function to be more restrictive on checking
  for stage files. Adapt startup documentation according to this
  change (#144783)

-------------------------------------------------------------------
Wed Mar  8 14:25:02 CET 2006 - lrupp@suse.de

- added suseRegister to Requires

-------------------------------------------------------------------
Tue Mar  7 22:27:45 CET 2006 - jdsn@suse.de

- added functionality to skip suse register and/or online update
- 2.13.28

-------------------------------------------------------------------
Tue Mar  7 20:07:43 CET 2006 - jsrain@suse.de

- added yastbrowser

-------------------------------------------------------------------
Tue Mar  7 00:26:26 CET 2006 - jsrain@suse.de

- fixed back button behavior in installation mode dialog (#155044)

-------------------------------------------------------------------
Mon Mar  6 10:47:31 CET 2006 - visnov@suse.cz

- enable media callbacks in the add-on product handling

-------------------------------------------------------------------
Fri Mar  3 23:30:36 CET 2006 - jsrain@suse.de

- added .desktop file for add-on product installation (#154930)
- properly initialize source for add-on product (#154980)
- 2.13.27

-------------------------------------------------------------------
Fri Mar  3 10:43:12 CET 2006 - visnov@suse.cz

- reset package manager before installing patches

-------------------------------------------------------------------
Wed Mar  1 23:19:47 CET 2006 - jsrain@suse.de

- release all medias before registering add-on product CD or DVD
  (#154348)
- check whether files are on the add-on product media before using
  them (#154314)
- 2.13.26

-------------------------------------------------------------------
Mon Feb 27 18:32:05 CET 2006 - jsrain@suse.de

- fixed setting default desktop according to destop dialog (#152709)
- 2.13.25

-------------------------------------------------------------------
Fri Feb 24 19:40:37 CET 2006 - jsrain@suse.de

- select base product before runing add-on products dialog
- 2.13.24

-------------------------------------------------------------------
Fri Feb 24 16:57:03 CET 2006 - ms@suse.de

- added qt plugin check to check_network function (#149025)

-------------------------------------------------------------------
Thu Feb 23 16:15:50 CET 2006 - jsrain@suse.de

- changed the name of the add-on product control file (#152770)
- 2.13.23

-------------------------------------------------------------------
Wed Feb 22 23:05:28 CET 2006 - jsrain@suse.de

- using correct icon (#151630)
- 2.13.22

-------------------------------------------------------------------
Wed Feb 22 12:45:54 CET 2006 - ms@suse.de

- added console startup message when y2base is called (#148165)

-------------------------------------------------------------------
Wed Feb 22 10:28:42 CET 2006 - visnov@suse.cz

- adapt BuildRequires
- 2.13.21

-------------------------------------------------------------------
Wed Feb 22 01:20:18 CET 2006 - jsrain@suse.de

- do not offer creating AutoYaST profile in first boot mode
  (#152285)
- 2.13.20

-------------------------------------------------------------------
Sun Feb 19 17:48:17 CET 2006 - jsrain@suse.de

- made inst_proposal more resistent to incorrect data returned from
  client modules (#148271)

-------------------------------------------------------------------
Fri Feb 17 23:58:34 CET 2006 - jsrain@suse.de

- removed dependency on yast2-online-update
- integrated add-on product selection to installation workflow
- 2.13.19

-------------------------------------------------------------------
Fri Feb 17 14:19:46 CET 2006 - mvidner@suse.cz

- inst_release_notes: Let the combo box have a label.
- inst_disks_activate: fixed the textdomain (s390 -> installation)

-------------------------------------------------------------------
Thu Feb 16 23:29:18 CET 2006 - jsrain@suse.de

- several fixes of add-on product installation
- 2.13.18

-------------------------------------------------------------------
Tue Feb 14 23:40:31 CET 2006 - jsrain@suse.de

- added possibility to use standalone-installation proposals when
  installing with base product
- added support for replacing 2nd stage workflow
- added support for disabling individual proposal
- added support for inserting steps to inst_finish for add-on
  products
- added copying merged control files to installed system, merging
  them for 2nd stage workflow
- 2.13.17

-------------------------------------------------------------------
Tue Feb 14 18:32:18 CET 2006 - jdsn@suse.de

- new release notes module (multiple release notes) FATE: 120129
- 2.13.16

-------------------------------------------------------------------
Tue Feb 14 01:22:52 CET 2006 - jsrain@suse.de

- fixed add-on product workflow and proposal merging

-------------------------------------------------------------------
Mon Feb 13 22:33:37 CET 2006 - jsrain@suse.de

- updated patchs on add-on product CD according to spec
- 2.13.15

-------------------------------------------------------------------
Mon Feb 13 10:09:58 CET 2006 - visnov@suse.cz

- save zypp.log from instsys

-------------------------------------------------------------------
Sun Feb 12 20:41:09 CET 2006 - olh@suse.de

- umount /dev and /sys unconditionally in umount_finish.ycp

-------------------------------------------------------------------
Sun Feb 12 19:41:28 CET 2006 - olh@suse.de

- remove obsolete comment from umount_finish.ycp

-------------------------------------------------------------------
Sun Feb 12 18:35:41 CET 2006 - visnov@suse.cz

- revert redirect

-------------------------------------------------------------------
Sun Feb 12 16:45:43 CET 2006 - kkaempf@suse.de

- redirect stderr to /var/log/YaST2/zypp.log when running
  1st or 2nd stage installation. (#149001)

-------------------------------------------------------------------
Thu Feb  9 21:27:28 CET 2006 - jsrain@suse.de

- added add-on product installation in running system

-------------------------------------------------------------------
Thu Feb  9 00:56:18 CET 2006 - jsrain@suse.de

- added control file merging functionality

-------------------------------------------------------------------
Tue Feb  7 17:57:40 CET 2006 - mvidner@suse.cz

- control files: Configure the hostname in the main installation
  workflow also in SuSE Linux (#142758) and SLED (#137340).
- 2.13.13

-------------------------------------------------------------------
Mon Feb  6 10:43:59 CET 2006 - olh@suse.de

- remove the /usr/share/locale/br symlink creation, there is
  no user of /usr/share/locale files inside the inst-sys
- remove the hostname linux, domainname local calls
  the hostname is already set in inst_setup.
  yast can not be restarted with ssh installs

-------------------------------------------------------------------
Tue Jan 31 14:30:07 CET 2006 - fehr@suse.de

- disable proposal with separate /home for SLES

-------------------------------------------------------------------
Mon Jan 30 18:19:31 CET 2006 - ms@suse.de

- fixed PCI bus ID setup (#145938)

-------------------------------------------------------------------
Fri Jan 27 14:37:30 CET 2006 - ms@suse.de

- adding truetype font path to the vnc font path (#139351)

-------------------------------------------------------------------
Thu Jan 26 12:51:17 CET 2006 - fehr@suse.de

- remove loading of dm modules, if needed this is done in libstorage

-------------------------------------------------------------------
Tue Jan 24 13:00:43 CET 2006 - ms@suse.de

- added check for testutf8 binary (#144699)

-------------------------------------------------------------------
Tue Jan 24 08:29:29 CET 2006 - jsrain@suse.cz

- enable iSCSI dialog during installation
- 2.13.12

-------------------------------------------------------------------
Mon Jan 23 13:21:46 CET 2006 - mvidner@suse.cz

- Added networkmanager_proposal to the network proposal.
- 2.13.11

-------------------------------------------------------------------
Mon Jan 23 13:03:09 CET 2006 - ms@suse.de

- added y2start.log message if YaST exits abnormally (#141016)
- fixed repatching of xorg.conf file (#144538)

-------------------------------------------------------------------
Mon Jan 23 09:30:07 CET 2006 - jsrain@suse.cz

- added "enable_clone" option (#144101)

-------------------------------------------------------------------
Mon Jan 16 17:07:17 CET 2006 - mvidner@suse.cz

- Prefer the string product feature network/network_manager (always,
  laptop, never) over boolean network/network_manager_is_default.

-------------------------------------------------------------------
Fri Jan 13 14:12:31 CET 2006 - jsrain@suse.cz

- run the desktop dialog also on SLES (#142771)
- added iscsi installation to the installatino workflow
- 2.13.10

-------------------------------------------------------------------
Wed Jan 11 14:50:18 CET 2006 - jsrain@suse.cz

- call installation clients for DASD/zFCP configuration instead of
  the run-time ones

-------------------------------------------------------------------
Mon Jan  9 16:47:46 CET 2006 - jsrain@suse.cz

- write mouse information on PPC (#116406)
- UI mode set to expert for SLES
- reset storage after (de)activating any disk (#140936)
- 2.13.9

-------------------------------------------------------------------
Fri Jan  6 16:20:23 CET 2006 - ms@suse.de

- fixed HVC_CONSOLE_HINT text (#140386)

-------------------------------------------------------------------
Thu Jan  5 16:49:24 CET 2006 - jsrain@suse.cz

- Removed unneeded stuff from proposals on some architectures for
  SLES (#140999, #140991)
- Added iSCSI to installation workflow (real call still missing)
- moved DASD/zFCP disk activation prior installation mode selection
  (#140936)
- 2.13.8

-------------------------------------------------------------------
Thu Jan  5 14:29:12 CET 2006 - sh@suse.de

- V 2.13.7
- Fixed bugs #79289, #114037: trouble with y2cc at end of installation
  Dropped y2cc at end of installation (OK from aj + gp)

-------------------------------------------------------------------
Thu Jan  5 13:52:48 CET 2006 - mvidner@suse.cz

- control file: for SLES, ask for the host name in the main workflow (F4126)

-------------------------------------------------------------------
Thu Jan  5 13:04:46 CET 2006 - jsuchome@suse.cz

- control file: for NLD, do not enable autologin by default (#140990)

-------------------------------------------------------------------
Tue Jan  3 12:11:15 CET 2006 - ms@suse.de

- don't call initvicons on s390/s390x architectures (#140383)

-------------------------------------------------------------------
Thu Dec 22 12:25:26 CET 2005 - fehr@suse.de

- added try_separate_home to partitioning section of control.xml

-------------------------------------------------------------------
Wed Dec 21 11:30:11 CET 2005 - ms@suse.de

- fixed startup Makefile.am

-------------------------------------------------------------------
Wed Dec 21 10:36:13 CET 2005 - visnov@suse.cz

- merged proofread texts

-------------------------------------------------------------------
Tue Dec 20 13:14:02 CET 2005 - ms@suse.de

- added support for graphical installation on ia64 archs (#140142)

-------------------------------------------------------------------
Mon Dec 19 18:10:00 CET 2005 - sh@suse.de

- Implemented feature #300359: Show Beta notice during installation
  Now showing /info.txt in a popup (with a simple "OK" button)
  over the license agreement
- V 2.13.6

-------------------------------------------------------------------
Fri Dec 16 16:15:24 CET 2005 - jsrain@suse.cz

- do not call obsolete gnome-postinstall script
- added list of modules to offer clone at the end of installation
  to control files
- 2.13.5

-------------------------------------------------------------------
Wed Dec 14 12:07:13 CET 2005 - ms@suse.de

- make service startup more robust (#138433)

-------------------------------------------------------------------
Fri Dec  2 16:19:15 CET 2005 - mvidner@suse.cz

- Added control file variables network_manager_is_default,
  force_static_ip.
- 2.13.4

-------------------------------------------------------------------
Fri Dec  2 09:57:48 CET 2005 - jsrain@suse.cz

- mark missing texts for translation (#136021)

-------------------------------------------------------------------
Wed Nov 30 08:07:25 CET 2005 - lslezak@suse.cz

- removed Xen and UML sections from control files
  (moved to yast2-vm package)
- 2.13.4

-------------------------------------------------------------------
Tue Nov 29 14:19:05 CET 2005 - sh@suse.de

- Implemented feature #110081: License translations
- V 2.13.3

-------------------------------------------------------------------
Mon Nov 28 12:50:08 CET 2005 - jsrain@suse.cz

- adjusted default desktop in control files (#132491)

-------------------------------------------------------------------
Tue Nov 22 12:58:19 CET 2005 - jsrain@suse.cz

- added default desktop to control files

-------------------------------------------------------------------
Fri Nov 11 08:20:27 CET 2005 - jsrain@suse.cz

- write hwcfg-static-printer only if parallel port is present
  (#116406)
- 2.13.2

-------------------------------------------------------------------
Tue Nov  1 13:02:58 CET 2005 - jsrain@suse.cz

- adapted to inst_desktop_new.ycp -> inst_desktop.ycp rename

-------------------------------------------------------------------
Tue Oct 18 12:35:16 CEST 2005 - ms@suse.de

- added update check: update_xf86config to be called in case of
  update. The script will fix the mouse configuration if the device
  /dev/mouse or /dev/psaux is in use (#118755)

-------------------------------------------------------------------
Mon Oct 17 16:28:11 CEST 2005 - ms@suse.de

- added testX binary check

-------------------------------------------------------------------
Thu Oct 13 16:21:53 CEST 2005 - ms@suse.de

- fixed startup scripts because Stefan changed the X11 module
  naming from drv.o to drv.so :-(

-------------------------------------------------------------------
Fri Sep 30 14:22:28 CEST 2005 - jsrain@suse.cz

- remove checking whether to run language selection (language
  module knows better whether it is needed)

-------------------------------------------------------------------
Mon Sep 26 17:48:58 CEST 2005 - jsrain@suse.cz

- do close target before switching from update to bare metal
  installation (#115075)
- do not set default window manager in sysconfig if neither KDE
  nor GNOME are installed (#115412)
- 2.13.0

-------------------------------------------------------------------
Fri Sep  9 14:14:24 CEST 2005 - ms@suse.de

- fixed service startup sequence of HAL and DBUS (#115815)

-------------------------------------------------------------------
Wed Sep  7 16:00:24 CEST 2005 - jsrain@suse.cz

- fixed typo in the cursor scheme name for GNOME (#74309)
- 2.12.28

-------------------------------------------------------------------
Wed Sep  7 09:16:44 CEST 2005 - jsuchome@suse.cz

- 2.12.27

-------------------------------------------------------------------
Tue Sep  6 17:01:51 CEST 2005 - jsrain@suse.cz

- fixed freezing installation while saving configured hardware
 (#115387)

-------------------------------------------------------------------
Tue Sep  6 13:28:06 CEST 2005 - jsrain@suse.cz

- use correct icons for license agreement and installation mode
  dialogs (#105158)
- 2.12.26

-------------------------------------------------------------------
Mon Sep  5 17:30:18 CEST 2005 - ms@suse.de

- fixed braille setup (#115278)

-------------------------------------------------------------------
Mon Sep  5 16:25:44 CEST 2005 - ms@suse.de

- start dbus in Second-Stage/S06-services (#114667)

-------------------------------------------------------------------
Mon Sep  5 12:46:43 CEST 2005 - jsrain@suse.cz

- save all configured hardware at the end of installation (#104676)
- 2.12.25

-------------------------------------------------------------------
Thu Sep  1 13:45:29 CEST 2005 - ms@suse.de

- start hald in Second-Stage/S06-services (#114667)

-------------------------------------------------------------------
Mon Aug 29 09:56:30 CEST 2005 - jsrain@suse.cz

- reset package manager when switched installation mode (#105857)
- 2.12.24

-------------------------------------------------------------------
Fri Aug 26 10:23:24 CEST 2005 - jsrain@suse.cz

- set default cursor theme according to default desktop (#74309)
- 2.12.23

-------------------------------------------------------------------
Wed Aug 24 10:39:48 CEST 2005 - ms@suse.de

- fixed umount_result setting in /etc/install.inf. A space is
  needed between the colon and the value (#112620)

-------------------------------------------------------------------
Tue Aug 23 15:02:53 CEST 2005 - ms@suse.de

- fixed umount call in First-Stage setup -> added F03-umount (#103800)

-------------------------------------------------------------------
Tue Aug 23 12:46:16 CEST 2005 - jsrain@suse.cz

- mark correct tab selected after language is changed (#105995)
- reset target map when switching between installation and upgrade
  (#106627)

-------------------------------------------------------------------
Mon Aug 22 12:18:08 CEST 2005 - jsrain@suse.cz

- fixed title icons for proposal dialogs (#105165)
- 2.12.22

-------------------------------------------------------------------
Fri Aug 19 15:39:31 CEST 2005 - jsrain@suse.cz

- reverted forcing language dialog in NCurses (#102958)
- 2.12.21

-------------------------------------------------------------------
Fri Aug 19 15:33:08 CEST 2005 - ms@suse.de

- fixed mouse probing call, was never called in initial stage (#100665)

-------------------------------------------------------------------
Fri Aug 19 11:32:09 CEST 2005 - arvin@suse.de

- improved initialisation of libstorage callbacks (bug #105562)

-------------------------------------------------------------------
Wed Aug 17 17:37:02 CEST 2005 - ms@suse.de

- added umount_result key to /etc/install.inf containing the exit
  code from trying to umount the inst-sys (#103800)
- 2.12.19

-------------------------------------------------------------------
Wed Aug 17 15:45:40 CEST 2005 - jsrain@suse.cz

- handle correctly if _proposal client returns nil as warning level
  (#105154)

-------------------------------------------------------------------
Wed Aug 17 15:09:44 CEST 2005 - arvin@suse.de

- check if /sbin/splash exists (bug #105159)
- 2.12.18

-------------------------------------------------------------------
Tue Aug 16 08:51:16 CEST 2005 - jsrain@suse.cz

- build relation between old keys and new UDIs (#104676)

-------------------------------------------------------------------
Mon Aug 15 16:49:22 CEST 2005 - jsrain@suse.cz

- merged texts from proofread
- 2.12.17

-------------------------------------------------------------------
Mon Aug 15 14:45:43 CEST 2005 - ms@suse.de

- fixed vncpassword handling (#104377)

-------------------------------------------------------------------
Mon Aug 15 13:02:07 CEST 2005 - jsrain@suse.cz

- make the OK button in other installatino options popup default
  button (#104589)

-------------------------------------------------------------------
Fri Aug 12 14:35:19 CEST 2005 - jsrain@suse.cz

- force language selection in NCurses (#102958)
- 2.12.16

-------------------------------------------------------------------
Fri Aug 12 12:32:42 CEST 2005 - ms@suse.de

- fixed use of graphical installer within SSH session (#53767)

-------------------------------------------------------------------
Fri Aug 12 10:15:26 CEST 2005 - ms@suse.de

- fixed set_splash function to work with SuSE 10.0

-------------------------------------------------------------------
Tue Aug  9 15:22:24 CEST 2005 - ms@suse.de

- fixed shell warning (#100729)

-------------------------------------------------------------------
Mon Aug  8 14:06:10 CEST 2005 - jsrain@suse.cz

- show URL of product vendor in congratulation dialog (#102542)

-------------------------------------------------------------------
Fri Aug  5 13:00:16 CEST 2005 - lslezak@suse.cz

- added virtual machine proposal into contol file
- 2.12.15

-------------------------------------------------------------------
Wed Aug  3 13:01:20 CEST 2005 - jsrain@suse.cz

- fixed behavior in proposal with tabs if one of the submodules
  returned an error (#100203)
- 2.12.14

-------------------------------------------------------------------
Tue Aug  2 15:24:14 CEST 2005 - jsrain@suse.cz

- do not allow going back after 2nd stage installation is
  interrupted by reboot
- restore settings after reboot during 2nd stage installation

-------------------------------------------------------------------
Thu Jul 28 11:31:15 CEST 2005 - jsrain@suse.cz

- updated the installation confirmation popup (#98841)
- changed label of push button to access boot and repair (#98836),
  added help text
- 2.12.13

-------------------------------------------------------------------
Mon Jul 25 14:56:54 CEST 2005 - ms@suse.de

- include functions start_yast_and_reboot() and start_yast_again()
  according to a feature request for Jiri.

-------------------------------------------------------------------
Fri Jul 22 13:09:38 CEST 2005 - jsrain@suse.cz

- fixed dialog captions of proposals

-------------------------------------------------------------------
Thu Jul 21 17:01:57 CEST 2005 - fehr@suse.de

- replace obsolete SCR agent calls by call to Storage::ActivateHld()

-------------------------------------------------------------------
Thu Jul 21 11:54:19 CEST 2005 - ms@suse.de

- fixed YaST2.call::wait_for_x11() to set an initial value
  for server_running (#97381)
- 2.12.12

-------------------------------------------------------------------
Tue Jul 19 17:25:15 CEST 2005 - jsrain@suse.cz

- fixed switch from installation to update and vice versa
- added support for reboot and restart of YaST during 2nd stage
  installation
- updated control file to show 3 installation stages

-------------------------------------------------------------------
Mon Jul 18 13:38:50 CEST 2005 - jsrain@suse.cz

- updated control file
- minor inst_proposal clean-up
- 2.12.11

-------------------------------------------------------------------
Fri Jul 15 15:35:03 CEST 2005 - jsrain@suse.cz

- fixed behavior of several dialogs
- 2.12.10

-------------------------------------------------------------------
Thu Jul 14 18:18:42 CEST 2005 - jsrain@suse.cz

- added installation workflow
- added support for tabs in proposals
- adapted to new partitioner using storage-lib (arvin)
- moved inst_desktop.ycp to yast2-packager
- 2.12.9

-------------------------------------------------------------------
Mon Jul 11 16:21:58 CEST 2005 - jsrain@suse.cz

- removed dependency on vanished Display.ycp to fix build
- 2.12.8

-------------------------------------------------------------------
Mon Jul 11 11:14:18 CEST 2005 - ms@suse.de

- fixed race condition in checking servers exit code (#91342)
- fixed testX and xupdate paths

-------------------------------------------------------------------
Thu Jun  2 16:57:14 CEST 2005 - jsrain@suse.cz

- put focus on the release notes to allow scrolling without pushing
  Tab many times to move the focus (#80215)

-------------------------------------------------------------------
Wed Jun  1 14:12:06 CEST 2005 - mvidner@suse.cz

- Added a scr file for .etc.install_inf_options (#75720).
- 2.12.7

-------------------------------------------------------------------
Tue May 31 11:39:56 CEST 2005 - ms@suse.de

- implement check for driver update mode (#84155)

-------------------------------------------------------------------
Tue May 31 11:04:04 CEST 2005 - ms@suse.de

- applied patch from Olaf to avoid some time consuming calls (#86178)
- allow "vnc=1 usessh=1" as install and debug method (#45127)

-------------------------------------------------------------------
Mon May 30 15:55:55 CEST 2005 - jsrain@suse.cz

- display message when fallen into text mode installation (#53748)

-------------------------------------------------------------------
Mon May 16 10:53:27 CEST 2005 - jsrain@suse.cz

- renamed 'default' variable
- 2.12.6

-------------------------------------------------------------------
Tue May 10 14:05:01 CEST 2005 - jsrain@suse.cz

- copy /etc/X11/xorg.conf instead of XF86Config to the target
  system
- 2.12.5

-------------------------------------------------------------------
Mon May  9 18:27:54 CEST 2005 - ms@suse.de

- removed sed update of BusID (#78950)

-------------------------------------------------------------------
Wed Apr 27 12:56:15 CEST 2005 - jsrain@suse.cz

- modularized inst_finish.ycp
- 2.12.4

-------------------------------------------------------------------
Thu Apr 21 11:14:04 CEST 2005 - ms@suse.de

- fixed X11 config patching code, related to (#66989)

-------------------------------------------------------------------
Mon Apr 18 17:10:55 CEST 2005 - jsrain@suse.cz

- one more fix for new ProductFeatures.ycp interface
- 2.12.3

-------------------------------------------------------------------
Mon Apr 18 15:19:44 CEST 2005 - jsrain@suse.cz

- adapted to new interface of ProductFeatures.ycp
- 2.12.2

-------------------------------------------------------------------
Thu Apr 14 17:19:30 CEST 2005 - visnov@suse.cz

- 2.12.1

-------------------------------------------------------------------
Wed Apr  6 15:39:25 CEST 2005 - ms@suse.de

- inst-sys move XF86Config to xorg.conf (#66989)

-------------------------------------------------------------------
Tue Mar 29 14:23:17 CET 2005 - jsrain@suse.cz

- updated the layout of the source files in the repository
- 2.12.0

-------------------------------------------------------------------
Wed Mar 23 15:04:17 CET 2005 - ms@suse.de

- fixed vnc server arguments (#70896)

-------------------------------------------------------------------
Sat Mar 19 10:15:14 CET 2005 - ms@suse.de

- fixed second stage locale setup for textbased installation (#73631)

-------------------------------------------------------------------
Tue Mar 15 16:59:19 CET 2005 - ms@suse.de

- IMPORTANT: fixed locale setup (#72145)

-------------------------------------------------------------------
Tue Mar 15 09:44:32 CET 2005 - jsrain@suse.cz

- enable netdaemon if GNOME is default desktop (#72018)

-------------------------------------------------------------------
Mon Mar 14 15:23:17 CET 2005 - jsrain@suse.cz

- enable FAM daemon when GNOME is installed

-------------------------------------------------------------------
Mon Mar 14 14:15:34 CET 2005 - ms@suse.de

- fixed missing reboot on SSH installation (#67043)

-------------------------------------------------------------------
Fri Mar 11 16:50:14 CET 2005 - ms@suse.de

- added option --auto-fonts to Y2_QT_ARGS (#72174)

-------------------------------------------------------------------
Fri Mar 11 12:57:37 CET 2005 - ms@suse.de

- fixed setting TERM variable (#71771)

-------------------------------------------------------------------
Mon Mar  7 08:27:03 CET 2005 - jsrain@suse.cz

- initialize &product; macro in inst_suseconfig (#70899)
- set hwcfg file for parallel printer (#64412)

-------------------------------------------------------------------
Thu Mar  3 17:36:56 CET 2005 - ms@suse.de

- fixed LANG setting in F03-language (#66498)

-------------------------------------------------------------------
Thu Mar  3 12:53:00 CET 2005 - ms@suse.de

- fixed startup scripts for pcmcia/usb network installations (#65164)

-------------------------------------------------------------------
Wed Mar  2 10:53:37 CET 2005 - jsrain@suse.cz

- merged texts from proofread

-------------------------------------------------------------------
Wed Mar  2 06:42:11 CET 2005 - nashif@suse.de

- url in last dialog is set to www.novell.com/linux

-------------------------------------------------------------------
Tue Mar  1 12:13:09 CET 2005 - jsrain@suse.cz

- removed obsolete symlink juggling (#66016)

-------------------------------------------------------------------
Thu Feb 24 16:10:03 CET 2005 - ms@suse.de

- added logsize check to FirstStage/F07-logging

-------------------------------------------------------------------
Wed Feb 23 11:35:18 CET 2005 - jsrain@suse.cz

- fixed comments for translators

-------------------------------------------------------------------
Tue Feb 22 18:30:15 CET 2005 - ms@suse.de

- fixed check for X11 configuration in continue mode (#66224)

-------------------------------------------------------------------
Tue Feb 22 13:11:41 CET 2005 - sh@suse.de

- V 2.11.17

-------------------------------------------------------------------
Tue Feb 22 13:05:23 CET 2005 - ms@suse.de

- fixed Y2MAXLOGSIZE setting, which was set to 0 because df within
  inst-sys is not an option for checking the filesystem space

-------------------------------------------------------------------
Mon Feb 21 18:10:26 CET 2005 - sh@suse.de

- Proper log-rotating in inst_finish
- V 2.11.16

-------------------------------------------------------------------
Fri Feb 18 10:55:09 CET 2005 - jsrain@suse.cz

- added "Initializing..." title to installation before something
  else is shown (#51039)

-------------------------------------------------------------------
Thu Feb 17 12:41:33 CET 2005 - ms@suse.de

- fixed inst-sys copy process of XF86Config to take care
  about the new name xorg.conf

-------------------------------------------------------------------
Wed Feb 16 14:53:57 CET 2005 - jsrain@suse.cz

- fix displaying release notes if the localized version is not
  available (#50911)

-------------------------------------------------------------------
Thu Feb 10 13:13:50 CET 2005 - jsrain@suse.cz

- reduced forced minimal size of the release notes popup (#50637)
- fixed the order of proposal creation (and thus firewall
  is enabled again) (#50622)
- 2.11.15

-------------------------------------------------------------------
Wed Feb  9 19:16:22 CET 2005 - nashif@suse.de

- Save files control.xml and info.txt from installation into
  /etc/YaST2.

-------------------------------------------------------------------
Wed Feb  9 15:05:33 CET 2005 - jsrain@suse.cz

- additional kernel parameters in control file Prof moved to
  the new variable (#50369)

-------------------------------------------------------------------
Tue Feb  8 16:14:44 CET 2005 - nashif@suse.de

- Moved ProductControl to yast2 package

-------------------------------------------------------------------
Mon Feb  7 13:46:48 CET 2005 - jsrain@suse.cz

- fixed order of items in the "Change" button in proposals (#50204)
- merged texts from proofread
- added label informing about release notes from media
- fixed translating empty string in the installation steps
- 2.11.12

-------------------------------------------------------------------
Fri Feb  4 13:14:54 CET 2005 - jsrain@suse.cz

- display release notes from installation proposal

-------------------------------------------------------------------
Wed Feb  2 18:21:48 CET 2005 - ms@suse.de

- fixed control center call (#50389)

-------------------------------------------------------------------
Tue Feb  1 17:02:20 CET 2005 - nashif@suse.de

- Fixed left "steps" display problems (#50388)

-------------------------------------------------------------------
Wed Jan 26 16:12:23 CET 2005 - nashif@suse.de

- install inst_default_desktop.ycp (#49838)

-------------------------------------------------------------------
Tue Jan 25 07:21:53 CET 2005 - nashif@suse.de

- Fixed arguments in control file
- Fixed deleting completed steps
- 2.11.10

-------------------------------------------------------------------
Mon Jan 24 16:29:32 CET 2005 - nashif@suse.de

- Moved installation workflow routines out of installation.ycp
- Adapted arguments of installation clients
- Enhanced control file and made it more readable (arguments of clients
  are clearer now)

-------------------------------------------------------------------
Mon Jan 24 11:27:55 CET 2005 - ms@suse.de

- fixed language environment (#49811)

-------------------------------------------------------------------
Thu Jan 13 11:35:45 CET 2005 - jsrain@suse.cz

- changed the "System will boot now..." message at the end of
  isnt_finish.ycp (#41592)
- 2.11.8

-------------------------------------------------------------------
Wed Jan 12 12:44:29 CET 2005 - ms@suse.de

- removed xmset calls to disable/enable the mouse pointer.
- prevent patching X11 configuration in continue mode

-------------------------------------------------------------------
Wed Jan 12 11:39:31 CET 2005 - ms@suse.de

- fixed yast startup in continue mode. The evaluation of the
  variables USE_SSH and VNC was wrong in S08-start and
  S09-cleanup

-------------------------------------------------------------------
Tue Jan 11 16:16:38 CET 2005 - jsrain@suse.cz

- prevent disabling the Next button in the proposal (#46708)

-------------------------------------------------------------------
Wed Jan  5 17:30:11 CET 2005 - jsrain@suse.cz

- removed unneeded imports and variables from installation.ycp
- adapted to changed interface of Kernel.ycp
- 2.11.7

-------------------------------------------------------------------
Tue Jan  4 09:45:17 CET 2005 - jsrain@suse.cz

- on SGI Altix add fetchop and mmtimer to MODULES_LOADED_ON_BOOT
  (was disabled due to problems in Kernel.ycp) (bug #46971)
- disable Back/Accept buttons in inst_finish.ycp (#37025)

-------------------------------------------------------------------
Thu Dec 16 15:13:23 CET 2004 - sh@suse.de

- Applied patch from bug #49275: Enable user to skip proposal
  even if there is a blocker error in it

-------------------------------------------------------------------
Thu Dec 09 10:52:54 CET 2004 - arvin@suse.de

- disable inclusion of fetchop and mmtimer in
  MODULES_LOADED_ON_BOOT on SGI Altix (bug #46971)

-------------------------------------------------------------------
Fri Dec  3 15:05:57 CET 2004 - ms@suse.de

- include some patches from old startup code which has been
  changed while developing the new startup concept. Please note
  all architecture dependant code has to be part of the startup/arch
  directories and must be included in a clean way to the new scripts.
  I will not include any arch changes made in the last weeks because
  this will lead to the same horrible situation we had in the past.
  if there is anything which has to be handled differntly on another
  architecture this must be done separately to be able to maintain
  that code longer than two days

-------------------------------------------------------------------
Wed Dec  1 12:04:13 CET 2004 - sh@suse.de

- Fixed bug #48722: Inconsistent lower/upper case in mode dialog

-------------------------------------------------------------------
Mon Nov 29 12:32:36 CET 2004 - ms@suse.de

- startup scripts ready now. reports can be send using bug: (#46886)

-------------------------------------------------------------------
Thu Nov 11 18:11:38 CET 2004 - arvin@suse.de

- always use Directory::logdir

-------------------------------------------------------------------
Thu Nov 11 17:47:45 CET 2004 - sh@suse.de

- Record macros during installation:
  /var/log/YaST2/macro_inst_initial.ycp for initial stage,
  /var/log/YaST2/macro_inst_cont.ycp  for "continue" mode

-------------------------------------------------------------------
Tue Nov 02 08:45:57 CET 2004 - arvin@suse.de

- allow to select repair/boot in installation mode selection even
  when no update is possible (bug #39874)

-------------------------------------------------------------------
Mon Nov  1 14:32:25 CET 2004 - visnov@suse.cz

- set product name in wizard (#46247)

-------------------------------------------------------------------
Wed Oct 27 11:20:44 CEST 2004 - arvin@suse.de

- on SGI Altix add fetchop and mmtimer to MODULES_LOADED_ON_BOOT
  (bug #46971)

-------------------------------------------------------------------
Tue Oct 26 12:36:26 CEST 2004 - jsrain@suse.cz

- moved parts of Mode.ycp to Installation.ycp
- adapted to Mode.ycp clean-up
- 2.11.2

-------------------------------------------------------------------
Tue Oct 19 10:46:15 CEST 2004 - lslezak@suse.cz

- UML mode: copy /etc/mtab file to host system (#42859)
- version 2.11.1

-------------------------------------------------------------------
Mon Oct 11 15:04:26 CEST 2004 - jsrain@suse.cz

- adapted to functional interface of Arch.ycp

-------------------------------------------------------------------
Mon Oct 11 10:43:25 CEST 2004 - jsrain@suse.cz

- moved default logon/window manager setting to extra client,
  setting it according to the base package selection (#46619)
- 2.11.0

-------------------------------------------------------------------
Thu Sep 30 15:12:09 CEST 2004 - sh@suse.de

- V 2.10.30
- Made final confirmation popup higher to accomodate all text
  without scrolling even in more verbose languages (de, fr)

-------------------------------------------------------------------
Wed Sep 29 14:13:35 CEST 2004 - mls@suse.de

- stop splash animation before starting yast
- go to verbose mode if X didn't start

-------------------------------------------------------------------
Mon Sep 27 15:37:03 CEST 2004 - arvin@suse.de

- don't create top-level "media" convenience links (bug #46152)

-------------------------------------------------------------------
Wed Sep 22 16:48:43 CEST 2004 - sh@suse.de

- Made final installation confirmation dialog wider and higher
  to avoid scrolling even for more verbose languages (de, fr)
- V 2.10.27

-------------------------------------------------------------------
Wed Sep 22 09:30:45 CEST 2004 - visnov@suse.cz

- reinitialize dialog after mode chosen (#45784)

-------------------------------------------------------------------
Tue Sep 21 14:48:15 CEST 2004 - arvin@suse.de

- use suse marble in congratulation screen (bug #45712)

-------------------------------------------------------------------
Mon Sep 20 13:52:35 CEST 2004 - sh@suse.de

- V 2.10.24
- Merged accidentially split translatable messages

-------------------------------------------------------------------
Fri Sep 17 16:12:53 CEST 2004 - sh@suse.de

- V 2.10.23
- Changed final installation confirmation dialog according to
  bug #45279

-------------------------------------------------------------------
Fri Sep 17 12:12:12 CEST 2004 - arvin@suse.de

- moved popup with boot message further to the end (bug #45432)

-------------------------------------------------------------------
Thu Sep 16 17:00:17 CEST 2004 - snwint@suse.de

- use language info from linuxrc to set LANG in YaST.start; this is
  just to run ncurses yast in fbiterm for exotic languages

-------------------------------------------------------------------
Wed Sep 15 15:16:41 CEST 2004 - arvin@suse.de

- fixed back button in internet test dialog (bug #45319)

-------------------------------------------------------------------
Wed Sep 15 14:48:09 CEST 2004 - visnov@suse.cz

- initialize proposal heading before creating dialog (#45340)

-------------------------------------------------------------------
Tue Sep 14 18:22:06 CEST 2004 - sh@suse.de

- V 2.10.20
- Fixed bug #45271: Mixture of en_UK / en_US: "licence" / "license"

-------------------------------------------------------------------
Tue Sep 14 17:05:15 CEST 2004 - mvidner@suse.cz

- Copy the DHCP cache to the right place (#45150).

-------------------------------------------------------------------
Tue Sep 14 12:46:53 CEST 2004 - arvin@suse.de

- fixed help text in main proposal (bug #45093)

-------------------------------------------------------------------
Tue Sep 14 10:53:02 CEST 2004 - jsrain@suse.cz

- added enable_firewall and firewall_ssh_enable to control file
  for PROF
- added related handlinng to ProductControl

-------------------------------------------------------------------
Mon Sep 13 12:57:41 CEST 2004 - jsrain@suse.cz

- set FAM_ONLY_LOCAL and start fam according to default windowmanager
- 2.10.18

-------------------------------------------------------------------
Mon Sep 13 11:28:33 CEST 2004 - arvin@suse.de

- added system info entry to update proposal (bug #45096)

-------------------------------------------------------------------
Fri Sep 10 13:03:30 CEST 2004 - snwint@suse.de

- use vesa driver as fallback, not vga (see #38253, comment #11)

-------------------------------------------------------------------
Thu Sep  9 15:49:46 CEST 2004 - mvidner@suse.cz

- Added a client to test the network and hardware proposals (#44677).
- 2.10.16

-------------------------------------------------------------------
Wed Sep  8 15:47:16 CEST 2004 - visnov@suse.cz

- implemented reordering of proposal items
- implemented support for hyperlinks in proposal summaries

-------------------------------------------------------------------
Tue Sep 07 14:18:56 CEST 2004 - arvin@suse.de

- added proposal step to initialize sources during update before
  mounting filesystems (needed to solve bug #44724)

-------------------------------------------------------------------
Mon Sep  6 13:33:34 CEST 2004 - mvidner@suse.cz

- Copy the DHCP client cache so that we can request the same IP
  (#43974).
- 2.10.14

-------------------------------------------------------------------
Mon Sep  6 09:50:37 CEST 2004 - jsrain@suse.cz

- avoid asking to confirm one license multiple times (#44145)

-------------------------------------------------------------------
Fri Sep 03 14:33:07 CEST 2004 - arvin@suse.de

- call Bootloader::Update instead of Bootloader::Write during
  update (bug #44286)

-------------------------------------------------------------------
Mon Aug 30 17:23:29 CEST 2004 - jsrain@suse.cz

- ask to confirm licenses of packages before installing/updating
  (#44145)
- 2.10.12

-------------------------------------------------------------------
Fri Aug 27 16:59:56 CEST 2004 - mvidner@suse.cz

- When showing the address for a VNC installation, don't rely on
  install.inf, print the current IP (#43974).
- 2.10.11

-------------------------------------------------------------------
Fri Aug 27 15:09:13 CEST 2004 - arvin@suse.de

- merged proof read messages

-------------------------------------------------------------------
Wed Aug 25 11:56:57 CEST 2004 - arvin@suse.de

- avoid tmp file in /tmp (bug #39444)

-------------------------------------------------------------------
Wed Aug 18 09:10:38 CEST 2004 - arvin@suse.de

- updated fvwmrc.yast2 (see bug #43796)

-------------------------------------------------------------------
Tue Aug 17 15:27:40 CEST 2004 - nashif@suse.de

- XFree86 -> xorg-x11 (#43832)

-------------------------------------------------------------------
Fri Aug 13 22:12:31 CEST 2004 - nashif@suse.de

- Fixed update (#43795)

-------------------------------------------------------------------
Wed Aug 11 18:03:11 CEST 2004 - nashif@suse.de

- Copy EULA to installed system for later use in firstboot module

-------------------------------------------------------------------
Wed Aug 11 16:09:43 CEST 2004 - nashif@suse.de

- Added firewall to network proposal (#43718)

-------------------------------------------------------------------
Tue Aug 10 15:21:56 CEST 2004 - nashif@suse.de

- Add default label for proposals

-------------------------------------------------------------------
Tue Aug 10 14:31:34 CEST 2004 - mvidner@suse.cz

- Fixed arguments for proposals (`initial)

-------------------------------------------------------------------
Mon Aug  9 19:37:28 CEST 2004 - nashif@suse.de

- Enable locking of proposals in control file
- Updated DTD for control file

-------------------------------------------------------------------
Thu Jul 29 10:10:04 CEST 2004 - nashif@suse.de

- New variables for ui and language handling added to control file
- Use Linuxrc module for install.inf and yast.inf handling

-------------------------------------------------------------------
Tue Jul 20 11:18:33 CEST 2004 - arvin@suse.de

- use capitalized SUSE in congratulation screen (bug #38853)

-------------------------------------------------------------------
Tue Jun 15 19:16:26 CEST 2004 - sh@suse.de

- Fixed typo in ssh install script (#42058)

-------------------------------------------------------------------
Tue Jun 15 14:11:06 CEST 2004 - sh@suse.de

- Fixed bug #41597: EULA must be scrolled in both dimensions

-------------------------------------------------------------------
Tue Jun 15 12:23:23 CEST 2004 - arvin@suse.de

- added Requires for yast2-update (bug #42013)

-------------------------------------------------------------------
Fri Jun 11 00:58:40 CEST 2004 - nashif@suse.de

- Added variable software_proposal to control file (NLD)

-------------------------------------------------------------------
Thu Jun 10 03:53:14 CEST 2004 - nashif@suse.de

- Added control for NLD

-------------------------------------------------------------------
Tue Jun  8 04:55:22 CEST 2004 - nashif@suse.de

- Also install control file for SLES to avoid lots of possible
  confusion when control file is not found on installation media
  and fallback file is used.
  (#41696)

-------------------------------------------------------------------
Tue Jun  8 04:37:03 CEST 2004 - nashif@suse.de

- Fixed bug #41696: yast uses elevator=anticipatory instead of
  elevator=as

-------------------------------------------------------------------
Sun May 30 00:38:55 CEST 2004 - nashif@suse.de

- Added Services to main control file for translation (#41367)
- 2.9.83

-------------------------------------------------------------------
Thu May 27 14:40:46 CEST 2004 - mvidner@suse.cz

- Added variables to ProductFeatures
  so that yast2-nis-client testsuite passes (~#41038).
- 2.9.82

-------------------------------------------------------------------
Thu May 27 12:21:19 CEST 2004 - arvin@suse.de

- added special console handling for iSeries (bug #39025)

-------------------------------------------------------------------
Wed May 26 11:12:56 CEST 2004 - arvin@suse.de

- set LD_LIBRARY_PATH in 1st stage installation start script
  (bug #40833)

-------------------------------------------------------------------
Tue May 25 14:10:33 CEST 2004 - jsrain@suse.cz

- set the I/O scheduler in ProductFeatures (#41038)
- 2.9.79

-------------------------------------------------------------------
Mon May 24 14:58:50 CEST 2004 - arvin@suse.de

- again ask for TERM variable if it's set to "vt100" (bug #40991)

-------------------------------------------------------------------
Tue May 18 15:32:30 CEST 2004 - arvin@suse.de

- moved fvwmrc.notitle from sax2 here (bug #37480)

-------------------------------------------------------------------
Tue May 11 13:54:26 CEST 2004 - lslezak@suse.cz

- don't ask for TERM variable if it's already set to "xterm"
  or "vt100" from linuxrc (don't ask in UML installation) (#39947)
- version 2.9.76

-------------------------------------------------------------------
Tue May 04 11:13:53 CEST 2004 - arvin@suse.de

- merged proofread messages

-------------------------------------------------------------------
Fri Apr 30 16:30:13 CEST 2004 - arvin@suse.de

- readded vnc remote proposal to SLES workflow (bug #31023)

-------------------------------------------------------------------
Wed Apr 28 15:38:45 CEST 2004 - arvin@suse.de

- quick implementation of execution of update.post2 scripts
  (bug #38677)

-------------------------------------------------------------------
Wed Apr 28 15:26:30 CEST 2004 - lslezak@suse.cz

- set Ctrl+Alt+Del handler in /etc/inittab to halt (instead of
  reboot) in UML system (safe shutdown from host system using
  uml_mconsole)
- version 2.9.73

-------------------------------------------------------------------
Tue Apr 27 18:25:25 CEST 2004 - gs@suse.de

- write Console: entry for p690 hvc console before reading
  /etc/install.inf (bug #39527)

-------------------------------------------------------------------
Tue Apr 27 10:34:06 CEST 2004 - arvin@suse.de

- call Pkg::SetAdditionalLocales after language change from
  proposal (bug #38366)

-------------------------------------------------------------------
Mon Apr 26 12:34:02 CEST 2004 - arvin@suse.de

- activate lvm and md before booting into a installed system
  (bug #39423)

-------------------------------------------------------------------
Thu Apr 22 18:12:43 CEST 2004 - arvin@suse.de

- removed support of starting yast2 installation without keyboard
  (linuxrc always reports a keyboard now) (bug #39235)

-------------------------------------------------------------------
Thu Apr 22 11:08:53 CEST 2004 - arvin@suse.de

- run unicode_{start,stop} only if they are present (bug #35714)

-------------------------------------------------------------------
Wed Apr 21 13:23:17 CEST 2004 - arvin@suse.de

- uses special sles screen for user authentication on sles

-------------------------------------------------------------------
Mon Apr 19 08:44:01 CEST 2004 - lslezak@suse.cz

- UML mode fixes: don't copy mtab to the host (it's not needed),
  find kernel and initrd even when symlinks are missing
  (workaround for bug #39063)
- added help text in UML installation proposal
- version 2.9.64

-------------------------------------------------------------------
Fri Apr 16 17:58:43 CEST 2004 - nashif@suse.de

- store variables needed in run-time in a sysconfig like file
- first try to load saved control file before fallback to packaged one.

-------------------------------------------------------------------
Fri Apr 16 14:57:44 CEST 2004 - arvin@suse.de

- fixed network start for remote x11 installation (bug #38832)

-------------------------------------------------------------------
Fri Apr 16 14:26:09 CEST 2004 - lslezak@suse.cz

- UML mode fixes: don't copy mtab to the host (it's not needed),
  find kernel and initrd even when symlinks are missing
  (workaround for bug #39063)
- added help text in UML installation proposal

-------------------------------------------------------------------
Fri Apr 16 11:08:42 CEST 2004 - arvin@suse.de

- removed keyboard proposal from update proposal for the update
  in the running system (bug #37817)

-------------------------------------------------------------------
Fri Apr 16 10:57:57 CEST 2004 - arvin@suse.de

- don't run on serial console in case of vnc or ssh installation
  (bug #37325)

-------------------------------------------------------------------
Thu Apr 15 18:26:04 CEST 2004 - arvin@suse.de

- add "service" proposal to SLES installation

-------------------------------------------------------------------
Thu Apr 15 12:03:00 CEST 2004 - arvin@suse.de

- log fvwm output for vnc installation (bug #30061)

-------------------------------------------------------------------
Wed Apr 07 12:37:53 CEST 2004 - arvin@suse.de

- avoid tmp file creation in check.boot script (bug #38572)

-------------------------------------------------------------------
Tue Apr 06 19:04:33 CEST 2004 - arvin@suse.de

- use fbiterm for CJK locales if appropriate (bug #37823)

-------------------------------------------------------------------
Tue Apr  6 18:55:20 CEST 2004 - nashif@suse.de

- only_update_selected option added to product feature set
- V 2.9.56

-------------------------------------------------------------------
Tue Apr  6 16:26:14 CEST 2004 - sh@suse.de

- V 2.9.55
- Fixed bug #36908: Use dynamic fonts based on resolution

-------------------------------------------------------------------
Mon Apr  5 14:38:22 CEST 2004 - fehr@suse.de

- load module dm-snapshort at to prevent hangs if LVM contains
  snapshot LVs (#36422)

-------------------------------------------------------------------
Mon Apr 05 11:32:21 CEST 2004 - arvin@suse.de

- show correct warning in second stage installation when xserver
  can't be started (bug #38298)

-------------------------------------------------------------------
Mon Apr 05 11:04:34 CEST 2004 - arvin@suse.de

- adjusted decision of frontend depending on memory size to memory
  requirements of new interpreter (bug #38298)
- fixed memory value in warning popup

-------------------------------------------------------------------
Sat Apr 03 17:44:03 CEST 2004 - arvin@suse.de

- use fbiterm for CJK locales if appropriate (bug #37823)

-------------------------------------------------------------------
Fri Apr 02 15:59:59 CEST 2004 - arvin@suse.de

- finally changed license to GPL for good

-------------------------------------------------------------------
Thu Apr 01 11:34:10 CEST 2004 - arvin@suse.de

- symmetricalized calls to inst_netsetup (bug #37763)

-------------------------------------------------------------------
Thu Apr 01 11:03:37 CEST 2004 - arvin@suse.de

- removed step label for inst_netsetup (bug #37546)

-------------------------------------------------------------------
Wed Mar 31 19:41:34 CEST 2004 - nashif@suse.de

- Added 2 options to control file:
   inform_about_suboptimal_distribution
   use_desktop_scheduler

-------------------------------------------------------------------
Wed Mar 31 17:19:12 CEST 2004 - lslezak@suse.cz

- inst_finish.ycp - copy kernel image, initrd and /etc/mtab to
  the host system in UML installation mode

-------------------------------------------------------------------
Tue Mar 30 11:25:44 CEST 2004 - arvin@suse.de

- disable virtual desktops in fvwm during vnc installation
  (bug #37480)

-------------------------------------------------------------------
Mon Mar 29 14:48:56 CEST 2004 - fehr@suse.de

- call Storage::FinishInstall() at end of installation

-------------------------------------------------------------------
Mon Mar 29 14:46:51 CEST 2004 - sh@suse.de

- Fixed bug #36713 (relies on yast2-core with fix for bug #36711):
  textdomain for wizard steps should come from control.xml

-------------------------------------------------------------------
Mon Mar 29 05:22:12 CEST 2004 - nashif@suse.de

- fixed copying of hook script logs into installed system

-------------------------------------------------------------------
Sun Mar 28 16:05:19 CEST 2004 - nashif@suse.de

- fixed hook scrips, now using WFM::Read(.local...) (#36831 )
- Not executing any scripting after last client
- Detecting mode before installation steps are sets (#37070 )
- logging hook output to /var/log/YaST2 and copying those
file to installed system.

-------------------------------------------------------------------
Thu Mar 25 16:49:04 CET 2004 - sh@suse.de

- Fixed bug #34618: Don't use full-screen if started remotely

-------------------------------------------------------------------
Thu Mar 25 14:50:07 CET 2004 - ms@suse.de

- fixed driver to use on ia64 systems. there is no framebuffer
  available but the vesa driver is working now (#34909)
- fixed possible loop at installation. handle different exit codes
  from testX in scripts/YaST2. The needed changes to testX have
  been made within the sax2 package (#36794)

-------------------------------------------------------------------
Thu Mar 25 12:12:44 CET 2004 - arvin@suse.de

- removed network proposal from update work flow

-------------------------------------------------------------------
Wed Mar 24 16:10:31 CET 2004 - arvin@suse.de

- renamed usbdevfs to usbfs (bug #31869)

-------------------------------------------------------------------
Wed Mar 24 15:07:03 CET 2004 - sh@suse.de

- Fixed bug #36850: Strange texts in y2qt wizard side bar
- V 2.9.42

-------------------------------------------------------------------
Wed Mar 24 11:13:46 CET 2004 - gs@suse.de

- workaround beta3 pre bug: deactivate Hooks::Run
  (causes crash after inst_finish)
- V 2.9.41

-------------------------------------------------------------------
Mon Mar 22 20:32:41 CET 2004 - nashif@suse.de

- Execute features client if variables are set in control file
- V 2.9.40

-------------------------------------------------------------------
Mon Mar 22 15:58:33 CET 2004 - sh@suse.de

- V 2.9.39
- Fixed bug #36292: Wizard steps not translated
- Preliminary fix for bug #36713: Use textdomain from XML file

-------------------------------------------------------------------
Mon Mar 22 11:14:07 CET 2004 - arvin@suse.de

- introduced and handle new variable Installation::scr_destdir
  to be used by Storage (bug #34996)

-------------------------------------------------------------------
Sun Mar 21 19:48:42 CET 2004 - nashif@suse.de

- read/set language/keyboard/timezone
- added client to set product variables before entering proposal

-------------------------------------------------------------------
Fri Mar 19 15:47:08 CET 2004 - arvin@suse.de

- omit skip/don't skip buttons in uml proposal

-------------------------------------------------------------------
Thu Mar 18 16:18:30 CET 2004 - arvin@suse.de

- fixed update work flow setting (bug #36429 and #35007)

-------------------------------------------------------------------
Thu Mar 18 09:59:01 CET 2004 - mvidner@suse.cz

- Fall back to runlevel 3 if we accidentally don't set it
  in the installation proposal. It would be 0 (#35662).

-------------------------------------------------------------------
Wed Mar 17 22:56:12 CET 2004 - nashif@suse.de

- Add runlevel to s390 proposal
- remove x11 from autoinst workflow (handled differently)

-------------------------------------------------------------------
Wed Mar 17 05:46:03 CET 2004 - nashif@suse.de

- update wizard steps at the right spot to enable switching back
  to installation mode

-------------------------------------------------------------------
Tue Mar 16 21:18:06 CET 2004 - kkaempf@suse.de

- run cleanup script for GNOME (#36196)

-------------------------------------------------------------------
Tue Mar 16 16:02:52 CET 2004 - msvec@suse.cz

- added icons to network and hardware proposals

-------------------------------------------------------------------
Tue Mar 16 14:26:03 CET 2004 - fehr@suse.de

- fix typo devmap_mkmod.sh -> devmap_mknod.sh
- 2.9.32

-------------------------------------------------------------------
Tue Mar 16 01:53:54 CET 2004 - nashif@suse.de

- Enabled evms_config in control file

-------------------------------------------------------------------
Tue Mar 16 01:31:55 CET 2004 - nashif@suse.de

- Update steps when switching modes (#35590)

-------------------------------------------------------------------
Mon Mar 15 12:00:07 CET 2004 - arvin@suse.de

- don't ask for terminal type during vnc installation (bug #33534)

-------------------------------------------------------------------
Fri Mar 12 06:45:02 CET 2004 - nashif@suse.de

- Update control file for autoinst
- Enable swittching of steps upon mode change
- Added possibility to disable a workflow step in runtime

-------------------------------------------------------------------
Thu Mar 11 18:50:55 CET 2004 - sh@suse.de

- Fixed bug #34618: Don't use full screen in remote installation

-------------------------------------------------------------------
Wed Mar 10 14:40:11 CET 2004 - arvin@suse.de

- don't warn if only no disk controller can be found (bug #35546)

-------------------------------------------------------------------
Wed Mar 10 09:51:29 CET 2004 - arvin@suse.de

- extended uml installation work flow

-------------------------------------------------------------------
Wed Mar 10 07:08:09 CET 2004 - nashif@suse.de

- Set wizard steps depending on installation mode

-------------------------------------------------------------------
Wed Mar 10 03:04:53 CET 2004 - nashif@suse.de

- removed include dir from spec

-------------------------------------------------------------------
Wed Mar 10 01:07:58 CET 2004 - sh@suse.de

- V 2.9.24
- Migration to new wizard

-------------------------------------------------------------------
Tue Mar  9 13:08:25 CET 2004 - msvec@suse.cz

- replaced X11 version detection code with (simpler) YCP
- package could be noarch currently (reduced NFB a lot)

-------------------------------------------------------------------
Mon Mar 08 11:54:40 CET 2004 - arvin@suse.de

- call more generalized storage function during update

-------------------------------------------------------------------
Fri Mar 05 12:07:50 CET 2004 - arvin@suse.de

- load correct device mapper module and create nodes

-------------------------------------------------------------------
Thu Mar  4 16:40:36 CET 2004 - visnov@suse.cz

- added type info
- 2.9.20

-------------------------------------------------------------------
Wed Mar  3 17:48:49 CET 2004 - nashif@suse.de

- Moved product features to new feature module

-------------------------------------------------------------------
Wed Mar  3 17:43:45 CET 2004 - sh@suse.de

- Applied rw's patch for bug #34531

-------------------------------------------------------------------
Wed Mar 03 15:45:45 CET 2004 - arvin@suse.de

- call storage function to update fstab (bug #34996)

-------------------------------------------------------------------
Tue Mar  2 17:47:11 CET 2004 - sh@suse.de

- Added user-visible workflow step descriptions for new wizard
  layout

-------------------------------------------------------------------
Mon Mar 01 16:53:44 CET 2004 - arvin@suse.de

- work on UML installation

-------------------------------------------------------------------
Fri Feb 27 03:31:46 CET 2004 - nashif@suse.de

- New control file based installation merged

-------------------------------------------------------------------
Fri Feb 20 19:53:00 CET 2004 - arvin@suse.de

- handle abort button in inst_finish (bug #30303)

-------------------------------------------------------------------
Fri Feb 20 11:28:26 CET 2004 - arvin@suse.de

- removed obsolete code from start scripts (bug #31805)

-------------------------------------------------------------------
Mon Feb 16 16:52:00 CET 2004 - mvidner@suse.cz

- set the runlevel according to the proposal
- 2.9.15

-------------------------------------------------------------------
Mon Feb 16 16:01:35 CET 2004 - arvin@suse.de

- added more flexible package handling for products

-------------------------------------------------------------------
Mon Feb 16 13:49:50 CET 2004 - mvidner@suse.cz

- added runlevel_proposal to installation_proposals (#30028)
- 2.9.14

-------------------------------------------------------------------
Mon Feb 16 11:20:01 CET 2004 - arvin@suse.de

- removed obsolete Mode::hardBoot

-------------------------------------------------------------------
Fri Feb 13 15:16:41 CET 2004 - sh@suse.de

- Applied patch from bug #34531: Kernel 2.6 hotplug handling

-------------------------------------------------------------------
Wed Feb 11 16:11:02 CET 2004 - arvin@suse.de

- more control over base selection handling

-------------------------------------------------------------------
Tue Feb 10 17:59:40 CET 2004 - arvin@suse.de

- added type specification in inst_proposal.ycp

-------------------------------------------------------------------
Tue Feb 10 16:02:19 CET 2004 - nashif@suse.de

- remove x11 from workflow for autoyast

-------------------------------------------------------------------
Tue Feb 10 10:32:08 CET 2004 - arvin@suse.de

- fixed building on s390

-------------------------------------------------------------------
Sat Feb  7 09:33:56 CET 2004 - nashif@suse.de

- remove vendor.y2cc file

-------------------------------------------------------------------
Fri Feb 06 16:13:58 CET 2004 - arvin@suse.de

- set default runlevel to 3 or 5 during installation depending
  on the presents of X11 (see bug #32366)

-------------------------------------------------------------------
Fri Feb 06 11:46:47 CET 2004 - arvin@suse.de

- fixed copying of temporary X11 config

-------------------------------------------------------------------
Mon Feb  2 15:49:46 CET 2004 - lslezak@suse.cz

- InitHWinfo module enabled in installation proposal
- version 2.9.4

-------------------------------------------------------------------
Sat Jan 31 21:07:11 CET 2004 - arvin@suse.de

- removed useless 'global'

-------------------------------------------------------------------
Mon Jan 26 17:28:06 CET 2004 - jsrain@suse.de

- removed cfg_susecnfig.scr from file list (was moved to yast2.rpm)
- 2.9.2

-------------------------------------------------------------------
Fri Dec 12 14:23:14 CET 2003 - jsrain@suse.de

- don't check if module is present in initrd before loading it

-------------------------------------------------------------------
Fri Oct 24 15:58:50 CEST 2003 - ms@suse.de

- added stuff from yast2/library/x11 to installation package

-------------------------------------------------------------------
Fri Oct 24 13:09:25 CEST 2003 - arvin@suse.de

- added help text for "Repair Installed System" (bug #30402)

-------------------------------------------------------------------
Fri Oct 17 11:37:46 CEST 2003 - ms@suse.de

- inst_finish: (#32366)
  removed runlevel setup code which is handled within the X11
  module now (XProposal.ycp). The update code for initdefault
  is still present because during update the X11 configuration
  is not started

- inst_x11: (#32366)
  removed dead code which sets the default runlevel to 3 if there
  is no XF86Config file present. This task is done if the X11
  configuration is finished and if there is no X11 configuration
  the default initdefault with aaa_base is set to 3 already

-------------------------------------------------------------------
Wed Sep 24 12:25:08 CEST 2003 - snwint@suse.de

- look for x11 drivers in lib64 dir on x86_64 (#31649)

-------------------------------------------------------------------
Thu Sep 18 11:38:50 CEST 2003 - arvin@suse.de

- shut down temporary network before online test during update
  (bug #31030)

-------------------------------------------------------------------
Thu Sep 18 10:55:43 CEST 2003 - arvin@suse.de

- don't use external pcmcia during firstboot (bug #31252)

-------------------------------------------------------------------
Mon Sep 15 19:26:33 CEST 2003 - msvec@suse.cz

- 2.8.34

-------------------------------------------------------------------
Mon Sep 15 15:15:25 CEST 2003 - gs@suse.de

- YaST2.start: set default value for LANGUAGE

-------------------------------------------------------------------
Mon Sep 15 11:03:04 CEST 2003 - arvin@suse.de

- skip network probing during update (bug #30545)

-------------------------------------------------------------------
Sun Sep 14 15:07:36 CEST 2003 - arvin@suse.de

- reset packagemanager when changing installation mode (bug #27970)

-------------------------------------------------------------------
Sun Sep 14 14:27:12 CEST 2003 - snwint@suse.de

- added test for utf8 serial console to YaST2.{start,firstboot}

-------------------------------------------------------------------
Sat Sep 13 18:39:23 CEST 2003 - nashif@suse.de

- remove inst_startup from autoinst workflow, add it autoinst_init
  (bug #30678)

-------------------------------------------------------------------
Fri Sep 12 17:25:56 CEST 2003 - ms@suse.de

- added milestone texts for X11 config update/inject (#30612)
- fixed lookup path for XFree86 3.x config (#30612)

-------------------------------------------------------------------
Fri Sep 12 14:06:05 CEST 2003 - arvin@suse.de

- fixed permissions of /var/lib/YaST2/install.inf (bug #30630)

-------------------------------------------------------------------
Thu Sep 11 17:32:40 CEST 2003 - kkaempf@suse.de

- use kernel k_smp4G on SMP-systems with
  memory <= 4GB or without PAE support

-------------------------------------------------------------------
Thu Sep 11 11:12:36 CEST 2003 - arvin@suse.de

- check for /proc/splash (bug #30472)

-------------------------------------------------------------------
Wed Sep 10 11:34:10 CEST 2003 - sh@suse.de

- Fixed max log file size calculation:
  Set LANG only in subshell,
  don't rely on /dev in 'df' output - use last line instead

-------------------------------------------------------------------
Tue Sep  9 12:48:47 CEST 2003 - kkaempf@suse.de

- use kernel k_psmp on smp-systems with
  less than 4GB memory or without PAE support

-------------------------------------------------------------------
Tue Sep 09 12:42:20 CEST 2003 - arvin@suse.de

- added kernel option desktop

-------------------------------------------------------------------
Mon Sep  8 18:01:53 CEST 2003 - sh@suse.de

- V 2.8.24
- Fixed bug #29927: Logfile setting too restrictive
  Now checking free space on RAM disk with 'df' and using
  max 10% of that per log file (max 5000)

-------------------------------------------------------------------
Mon Sep  8 11:53:17 CEST 2003 - snwint@suse.de

- advance splash progress bar in YaST2{,.start}
- driver updates are applied in inst_setup (used to be in YaST2.start)
- don't clear screen in YaST2.start

-------------------------------------------------------------------
Thu Sep 04 17:45:53 CEST 2003 - arvin@suse.de

- proof-read messages

-------------------------------------------------------------------
Wed Sep  3 17:27:51 CEST 2003 - gs@suse.de

- installation.ycp: call UI::SetKeyboard in continue mode
  (enable unicode for ncurses in UTF-8 locale)

-------------------------------------------------------------------
Wed Sep  3 10:15:44 CEST 2003 - kkaempf@suse.de

- copy XF86Config from inst-sys to XF86Config.install in
  the system (#29910)

-------------------------------------------------------------------
Tue Sep  2 13:54:53 CEST 2003 - kkaempf@suse.de

- make repair system accessible

-------------------------------------------------------------------
Mon Sep 01 17:42:20 CEST 2003 - arvin@suse.de

- removed obsolete inst_hw_config.ycp and inst_confirm_abort.ycp

-------------------------------------------------------------------
Sun Aug 31 14:56:10 CEST 2003 - arvin@suse.de

- use Popup::ConfirmAbort

-------------------------------------------------------------------
Sat Aug 30 22:27:57 CEST 2003 - arvin@suse.de

- moved reactivation of network to yast2-network (bug #29561)
- moved display of into.txt into separate file

-------------------------------------------------------------------
Thu Aug 28 16:55:51 CEST 2003 - ms@suse.de

- fixed xmigrate call (#29535)

-------------------------------------------------------------------
Thu Aug 28 16:04:41 CEST 2003 - kkaempf@suse.de

- Install default kernel on SMP systems without 'PAE'
  (i.e. Pentium1-SMP)
- Drop check for unsupported Cyrix-CPUs without 'TSC'

-------------------------------------------------------------------
Tue Aug 26 11:49:21 CEST 2003 - arvin@suse.de

- don't gray out next button in proposal in case of blockers
  (bug #29320)

-------------------------------------------------------------------
Fri Aug 22 18:11:20 CEST 2003 - arvin@suse.de

- fixed reading of memory info (bug #29017)

-------------------------------------------------------------------
Fri Aug 22 11:27:23 CEST 2003 - arvin@suse.de

- fixed update workflow

-------------------------------------------------------------------
Thu Aug 21 14:42:12 CEST 2003 - arvin@suse.de

- removed obsolete installation_ui.ycp

-------------------------------------------------------------------
Thu Aug 21 10:04:25 CEST 2003 - kkaempf@suse.de

- copy badlist (if existing) to installed system (#29092)

-------------------------------------------------------------------
Tue Aug 19 08:13:17 CEST 2003 - arvin@suse.de

- better way for mouse probing in text mode (bug #29005)

-------------------------------------------------------------------
Mon Aug 18 11:22:04 CEST 2003 - arvin@suse.de

- don't probe mouse in text mode (bug #29005)

-------------------------------------------------------------------
Fri Aug 15 15:20:38 CEST 2003 - arvin@suse.de

- removed obsolete showlog_defines.ycp

-------------------------------------------------------------------
Tue Aug 12 20:31:12 CEST 2003 - arvin@suse.de

- added remote administration proposal to network proposal

-------------------------------------------------------------------
Tue Aug 12 14:38:03 CEST 2003 - gs@suse.de

- YaST2.start: don't run in UTF-8 mode on a console which is
  connected to a serial port

-------------------------------------------------------------------
Mon Aug 11 15:51:52 CEST 2003 - arvin@suse.de

- use ycp based ncurses menu at end of installation

-------------------------------------------------------------------
Fri Aug 08 10:54:34 CEST 2003 - arvin@suse.de

- variable handling of release notes url

-------------------------------------------------------------------
Wed Aug 06 09:37:19 CEST 2003 - arvin@suse.de

- don't copy kernel config from to /usr/src/linux (bug #28496)

-------------------------------------------------------------------
Fri Aug 01 20:10:11 CEST 2003 - arvin@suse.de

- call inst_netprobe during install
- added desktop files

-------------------------------------------------------------------
Wed Jul 30 11:42:24 CEST 2003 - arvin@suse.de

- don't complain when no storage controllers can be found
  (bug #23686)

-------------------------------------------------------------------
Wed Jul 30 10:23:01 CEST 2003 - arvin@suse.de

- always let YaST run in an UTF-8 environment during installation
  (bug #14751)

-------------------------------------------------------------------
Fri Jul 25 15:13:04 CEST 2003 - arvin@suse.de

- removed handling of XFree86 Version 3 from YaST2.start

-------------------------------------------------------------------
Fri Jul 25 15:12:25 CEST 2003 - gs@suse.de

- YaST2.firstboot: read RC_LANG from /etc/sysconfig/language and
                   export LANG accordingly;
		   call unicode_start/unicode_stop (if required)

-------------------------------------------------------------------
Thu Jul 24 13:39:36 CEST 2003 - gs@suse.de

- YaST2.start: call unicode_start/unicode_stop;
               export YAST_DOES_ACS removed

-------------------------------------------------------------------
Fri Jul 04 13:21:20 CEST 2003 - arvin@suse.de

- convert update workflow into a proposal

-------------------------------------------------------------------
Fri May 23 15:20:32 CEST 2003 - arvin@suse.de

- take kernel command line from install.inf (bug #25745)

-------------------------------------------------------------------
Mon Apr 28 17:25:45 CEST 2003 - arvin@suse.de

- fixes for live eval (bug #26457)

-------------------------------------------------------------------
Wed Apr 23 12:09:20 CEST 2003 - ms@suse.de

- add config migration from 3x to 4x if possible
- ensure XF86Config is available if someone performs an update
  within a XFree86 3.x environment

-------------------------------------------------------------------
Tue Apr 15 17:18:13 CEST 2003 - arvin@suse.de

- removed call of SuSEconfig.3ddiag and switch2mesasoft after
  reboot during installation since they don't exist anymore

-------------------------------------------------------------------
Thu Apr 10 15:49:20 CEST 2003 - ms@suse.de

- fixed conditions of xmset calls (#26214)

-------------------------------------------------------------------
Tue Apr  8 12:51:55 CEST 2003 - jsrain@suse.de

- fixed parsing of kernel parameters containing blank space
  (#26147)

-------------------------------------------------------------------
Tue Apr  1 15:44:12 CEST 2003 - jsrain@suse.de

- added init= kernel parameter to discard list (#25478)

-------------------------------------------------------------------
Tue Mar 18 13:37:15 CET 2003 - kkaempf@suse.de

- drop "insserv apache" again, opens port 80
- 2.7.43

-------------------------------------------------------------------
Mon Mar 17 18:11:40 CET 2003 - kkaempf@suse.de

- "insserv apache" if it's DOC_SERVER (#25436)
- 2.7.42

-------------------------------------------------------------------
Mon Mar 17 16:36:24 CET 2003 - arvin@suse.de

- start fvwm2 for vnc installation (bug #25405)

-------------------------------------------------------------------
Mon Mar 17 15:30:26 CET 2003 - arvin@suse.de

- turn of silent splash mode before displaying messages during
  vnc and ssh installation (bug #25407)

-------------------------------------------------------------------
Mon Mar 17 09:21:22 CET 2003 - kkaempf@suse.de

- start apache as doc_server if suse_help_viewer isn't provided
  by kdebase3-SuSE (25436)
- 2.7.39

-------------------------------------------------------------------
Sat Mar 15 22:54:09 CET 2003 - kkaempf@suse.de

- gdm2 might not be installed yet but earmarked for installation
  (#25410)
- 2.7.38

-------------------------------------------------------------------
Fri Mar 14 17:41:40 CET 2003 - sh@suse.de

- The final and super-great ultimate path for release notes:
  /usr/share/doc/release-notes/RELEASE-NOTES.*.rtf

-------------------------------------------------------------------
Fri Mar 14 17:38:44 CET 2003 - sh@suse.de

- Moved RTF version of release notes from /usr/share/doc to
  /usr/share/doc/release_notes

-------------------------------------------------------------------
Fri Mar 14 17:32:20 CET 2003 - sh@suse.de

- Using file name RELEASE_NOTES.rtf to allow coexistence with
  RELEASE_NOTES.html for Konqueror

-------------------------------------------------------------------
Fri Mar 14 11:14:01 CET 2003 - fehr@suse.de

- remove handling of IDE recorders from inst_finish.ycp
  this is now done much sooner in StorageDevices.ycp (bug #25293)

-------------------------------------------------------------------
Wed Mar 12 15:12:54 CET 2003 - arvin@suse.de

- fixed focus in last installation dialog (bug #25171)

-------------------------------------------------------------------
Wed Mar 12 10:19:51 CET 2003 - ms@suse.de

- fixed broken mouse bug in continue mode (#24914)

-------------------------------------------------------------------
Tue Mar 11 17:16:03 CET 2003 - kkaempf@suse.de

- also set /etc/sysconfig/displaymanager:DISPLAYMANAGER (#25087)

-------------------------------------------------------------------
Mon Mar 10 19:03:34 CET 2003 - kkaempf@suse.de

- check for existance of /usr/src/linux/include/linux before
  copying kernel config.
- 2.7.32

-------------------------------------------------------------------
Mon Mar 10 18:34:58 CET 2003 - mvidner@suse.de

- Added .etc.install_inf_alias to work around an ini-agent
  limitation (#24836).
- 2.7.31

-------------------------------------------------------------------
Mon Mar 10 16:10:27 CET 2003 - arvin@suse.de

- fixed compose characters for certain locales (bug #14751)

-------------------------------------------------------------------
Fri Mar  7 17:21:06 CET 2003 - nashif@suse.de

- Dont read product data from installed system if in config mode
  (#24772 )

-------------------------------------------------------------------
Fri Mar  7 14:04:21 CET 2003 - kkaempf@suse.de

- copy kernel config to /usr/src/linux/... (#24835)

-------------------------------------------------------------------
Thu Mar  6 13:33:40 CET 2003 - fehr@suse.de

- umount fs based on crypto loop files before all other umounts
  (#24751)

-------------------------------------------------------------------
Thu Mar  6 12:58:31 CET 2003 - ms@suse.de

- removed mouse probing code from inst_startup.ycp and put
  that code into installation.ycp. Changed the mouse probing
  code to disconnect the device in front of the probing and
  re-connect it after the probing is done to avoid any
  jumping mouse cursors (#24355)

-------------------------------------------------------------------
Tue Mar 04 21:13:02 CET 2003 - arvin@suse.de

- handle flags from content file in Product module (bug #21561)

-------------------------------------------------------------------
Tue Mar  4 13:07:02 CET 2003 - sh@suse.de

- Fixed bug #24542: Bad license agreement button text

-------------------------------------------------------------------
Mon Mar  3 16:47:07 CET 2003 - sh@suse.de

- Fixed bug #10990: Boot installed system does not unmount

-------------------------------------------------------------------
Mon Mar  3 11:06:28 CET 2003 - fehr@suse.de

- call win resize module not only on i386 but also on x86_64 and ia64

-------------------------------------------------------------------
Thu Feb 27 12:36:16 CET 2003 - arvin@suse.de

- kill (with SIGKILL) shell on tty2 after installation (bug #24404)

-------------------------------------------------------------------
Wed Feb 26 17:17:43 CET 2003 - kkaempf@suse.de

- pass language to packagemanager (#23828)

-------------------------------------------------------------------
Wed Feb 26 12:31:27 CET 2003 - arvin@suse.de

- disable all sources if user aborts installation (bug #24292)

-------------------------------------------------------------------
Tue Feb 25 11:19:26 CET 2003 - arvin@suse.de

- make Hardware Configuration Dialog unconfuseable (bug #24020)

-------------------------------------------------------------------
Mon Feb 24 19:55:43 CET 2003 - kkaempf@suse.de

- add debug hooks (#23787)

-------------------------------------------------------------------
Mon Feb 24 18:25:31 CET 2003 - sh@suse.de

- V 2.7.20
- Fixed bug #24038: Installation language re-selection does not work

-------------------------------------------------------------------
Mon Feb 24 18:00:37 CET 2003 - gs@suse.de

- don't add .UTF-8 to LANG variable (causes problems with ncurses)
  bug #23348

-------------------------------------------------------------------
Mon Feb 24 17:23:55 CET 2003 - mvidner@suse.de

- Added proxy to the network configuration proposal (#24204).

-------------------------------------------------------------------
Fri Feb 21 15:21:41 CET 2003 - arvin@suse.de

- better text for "abort installation" popup (bug #24019)

-------------------------------------------------------------------
Fri Feb 21 12:40:55 CET 2003 - arvin@suse.de

- fixed button labels and help texts (bug #23912)

-------------------------------------------------------------------
Fri Feb 21 12:00:14 CET 2003 - sh@suse.de

- Fixed bug #24027: Root exploit in inst_suseconfig

-------------------------------------------------------------------
Fri Feb 21 11:30:37 CET 2003 - arvin@suse.de

- always do hard reboot (bug #23903)

-------------------------------------------------------------------
Thu Feb 20 15:49:44 CET 2003 - kkaempf@suse.de

- drop /etc/XF86Config (#23965)

-------------------------------------------------------------------
Thu Feb 20 11:39:23 CET 2003 - arvin@suse.de

- use title-style capitalization for menu names (bug #23848)

-------------------------------------------------------------------
Thu Feb 20 09:51:29 CET 2003 - ms@suse.de

- add support for mouse wheel during installation (#21660)

-------------------------------------------------------------------
Wed Feb 19 16:42:22 CET 2003 - arvin@suse.de

- disable all sources if user aborts installation (bug #23776)

-------------------------------------------------------------------
Wed Feb 19 16:07:29 CET 2003 - fehr@suse.de

- fix wrong variable of keyboard module in inst_finish.ycp (#23782)

-------------------------------------------------------------------
Wed Feb 19 08:35:05 CET 2003 - arvin@suse.de

- run SuSEconfig fonts during inst_finish for anti aliased fonts
  (bug #23768)

-------------------------------------------------------------------
Tue Feb 18 20:47:55 CET 2003 - arvin@suse.de

- fixed reading of content file if FLAGS line is missing

-------------------------------------------------------------------
Sat Feb 15 16:26:26 CET 2003 - nashif@suse.de

- call inst_x11 in autoinst mode

-------------------------------------------------------------------
Wed Feb 12 15:23:00 CET 2003 - kkaempf@suse.de

- remove call to mkinfodir (#23588)

-------------------------------------------------------------------
Wed Feb 12 12:03:24 CET 2003 - fehr@suse.de

- Write keytable info to yast.inf again in inst_finish.ycp

-------------------------------------------------------------------
Tue Feb 11 21:39:29 CET 2003 - arvin@suse.de

- handle update flag from content file (bug #21561)

-------------------------------------------------------------------
Mon Feb 10 20:53:53 CET 2003 - arvin@suse.de

- setup complete environment for qt during installation

-------------------------------------------------------------------
Mon Feb 10 18:24:12 CET 2003 - arvin@suse.de

- skip proposal dialog if it's empty (bug #23520)

-------------------------------------------------------------------
Fri Feb  7 16:12:49 CET 2003 - jsuchome@suse.de

- adapted inst_confirm_abort for the use from yast2-repair

-------------------------------------------------------------------
Thu Feb  6 16:16:29 CET 2003 - jsrain@suse.de

- removed missleading help text about starting of network during
  hardware proposal, when network has already been started (#20912)

-------------------------------------------------------------------
Wed Feb 05 17:05:43 CET 2003 - arvin@suse.de

- merged proofread messages

-------------------------------------------------------------------
Mon Feb  3 18:18:08 CET 2003 - sh@suse.de

- V 2.7.7
- Added default function key handling

-------------------------------------------------------------------
Thu Jan 30 16:08:44 CET 2003 - kkaempf@suse.de

- call /usr/bin/mkinfodir in inst_suseconfig
  (replaces SuSEconfig.man_info)

-------------------------------------------------------------------
Wed Jan 29 14:42:42 CET 2003 - arvin@suse.de

- added dialog to ask for preferred method of user authentication

-------------------------------------------------------------------
Tue Jan 28 18:47:16 CET 2003 - arvin@suse.de

- added final congratulations dialog
- added dialog with release notes

-------------------------------------------------------------------
Mon Jan 27 17:47:38 CET 2003 - sh@suse.de

- V 2.7.5
- Use new y2base/qt command line options for better WM cooperation
- Don't start a WM any more in YaST2 start script
  (testX does that now)

-------------------------------------------------------------------
Wed Jan 22 17:11:20 CET 2003 - arvin@suse.de

- use newer interface to modules agent (bug #22995)

-------------------------------------------------------------------
Wed Jan 22 11:36:10 CET 2003 - jsrain@suse.de

- returned accidentally removed call of Bootloader::Write ()
  function (bug #23018)
- 2.7.3

-------------------------------------------------------------------
Fri Dec 20 17:25:00 CET 2002 - arvin@suse.de

- changed label of second button of popup with info.txt (EULA)
  from "Cancel" to "Do Not Accept" (bug #21874)

-------------------------------------------------------------------
Fri Dec 20 17:04:37 CET 2002 - arvin@suse.de

- merged from 8.1 branch:
  - only set hostname during vnc installation if necessary
    (bug #21454)
  - popup with info.txt (EULA) now has a timeout during
    autoinstallation (bug #21413)
  - remove /root/.vnc/passwd after installation (bug #21360)
  - popup with info.txt now has two buttons (accept and cancel)
  - start portmapper if instmode==nfs also on s390 (#21094)

-------------------------------------------------------------------
Thu Dec 12 12:40:22 CET 2002 - jsrain@suse.de

- added handling of modules required to be loaded early after
  mounting root
- not adding ide-scsi to initrd, but scheduling relevant modules
  to be loaded after boot (#19376)

-------------------------------------------------------------------
Wed Dec 11 16:51:45 CET 2002 - lslezak@suse.cz

- .proc.cpuinfo agent rewritten to INI-agent (now supports
  multiple CPU, all keys from /proc/cpuinfo can be read)

-------------------------------------------------------------------
Mon Dec 09 12:49:20 CET 2002 - arvin@suse.de

- add modules ide-cd and cdrom before ide-scsi to INITRD_MODULES
  when an ide cdwriter is found (bug #22343)

-------------------------------------------------------------------
Wed Dec  4 15:29:17 CET 2002 - jsrain@suse.cz

- adapted to new bootloader module interface
- 2.7.1

-------------------------------------------------------------------
Tue Oct 22 16:53:21 CEST 2002 - ms@suse.de

- removed inst_x11 to be part of the installation workflow
- add x11_proposal to:
  hw-config-proposals-home-pc.ycp
  hw-config-proposals-networked-pc.ycp

-------------------------------------------------------------------
Wed Oct 16 14:03:27 CEST 2002 - arvin@suse.de

- correctly handle quotes in /etc/install.inf (bug #20986)

-------------------------------------------------------------------
Wed Oct 16 11:10:07 CEST 2002 - kkaempf@suse.de

- use proper tmpdir for vendor-supplied script when loading
  vendor driver disk (#20967)
- 2.6.87

-------------------------------------------------------------------
Tue Oct 15 16:29:21 CEST 2002 - choeger@suse.de

- renamed product id text from "Open Team Server" to "Openexchange Server",
  because this text is shown into the installation window and the name of
  the cd is associated with this name

-------------------------------------------------------------------
Mon Oct 14 18:21:52 CEST 2002 - sh@suse.de

- V 2.6.85
- Fixed bug #19214: Return to proposal after update

-------------------------------------------------------------------
Mon Oct 14 15:57:34 CEST 2002 - kkaempf@suse.de

- use "UpdateDir" from install.inf when checking vendor
  update media (#19442)
- set /sysconfig/suseconfig/CWD_IN_USER_PATH="no" on non-box
  products (#17464)
- 2.6.84

-------------------------------------------------------------------
Mon Oct 14 15:41:33 CEST 2002 - sh@suse.de

- V 2.6.83
- Fixed bug #19628: Obsolete MediaUI::ChangeMedium() call

-------------------------------------------------------------------
Thu Oct 10 15:26:07 CEST 2002 - arvin@suse.de

- make info text (aka beta warning) scroll-able (bug #20063)

-------------------------------------------------------------------
Wed Oct  9 09:23:53 CEST 2002 - jsrain@suse.cz

- now not enabling 2 gettys on same serial line on p690 (#19788)

-------------------------------------------------------------------
Tue Oct  8 15:37:59 CEST 2002 - kkaempf@suse.de

- disable update for non-box products (#20695)
- 2.6.80

-------------------------------------------------------------------
Mon Oct  7 17:09:46 CEST 2002 - kkaempf@suse.de

- display media.1/info.txt if exists before starting installation
  (#18504)

-------------------------------------------------------------------
Tue Oct  1 17:01:15 CEST 2002 - kkaempf@suse.de

- runlevel 5 only where applicable (#20369)

-------------------------------------------------------------------
Thu Sep 26 18:17:35 CEST 2002 - arvin@suse.de

- remove console kernel option if it's autodectected like
  pseries can do (bug #20177)

-------------------------------------------------------------------
Thu Sep 26 12:56:01 CEST 2002 - choeger@suse.de

- call product specific YaST2 modules before finishing the
  installation

-------------------------------------------------------------------
Tue Sep 24 11:48:17 CEST 2002 - arvin@suse.de

- run depmod after network setup for ssh and vnc installation
  (bug #20040)

-------------------------------------------------------------------
Mon Sep 23 15:31:25 CEST 2002 - arvin@suse.de

- again fix for qt background color (bug #18926)

-------------------------------------------------------------------
Fri Sep 20 17:02:45 CEST 2002 - arvin@suse.de

- in final proposal screen hide button to start control center if
  the control center is not available (bug #19926)

-------------------------------------------------------------------
Fri Sep 20 16:58:14 CEST 2002 - kkaempf@suse.de

- re-init Product module in running system from cached
  product data properly
- 2.6.72

-------------------------------------------------------------------
Fri Sep 20 13:30:40 CEST 2002 - kkaempf@suse.de

- initialize Product module from content data
- 2.6.71

-------------------------------------------------------------------
Fri Sep 20 13:08:08 CEST 2002 - kkaempf@suse.de

- add agent to read "/content" file
- 2.6.69

-------------------------------------------------------------------
Fri Sep 20 11:47:05 CEST 2002 - kkaempf@suse.de

- linuxrc provides 'content' at / now, no need to mount the source.
- 2.6.70

-------------------------------------------------------------------
Fri Sep 20 11:32:26 CEST 2002 - kkaempf@suse.de

- force reboot on s390 after installation
- 2.6.69

-------------------------------------------------------------------
Thu Sep 19 21:17:17 CEST 2002 - kkaempf@suse.de

- umount /var/adm/mount after retrieving content file
- 2.6.68

-------------------------------------------------------------------
Wed Sep 18 17:49:20 CEST 2002 - kkaempf@suse.de

- added product hooks to installation workflow
- 2.6.67

-------------------------------------------------------------------
Wed Sep 18 16:28:57 CEST 2002 - arvin@suse.de

- removed all code regarding zilo (bug #19821)
- fixed qt background color (bug #18926)

-------------------------------------------------------------------
Wed Sep 18 16:00:39 CEST 2002 - arvin@suse.de

- provides/obsoletes the old yast

-------------------------------------------------------------------
Mon Sep 16 12:37:32 CEST 2002 - kkaempf@suse.de

- remove unneeded Save() functions (#19591)

-------------------------------------------------------------------
Thu Sep 12 22:14:45 CEST 2002 - fehr@suse.de

- remove obsolete LVM and MD initialisation in inst_mode.ycp
- 2.6.63

-------------------------------------------------------------------
Thu Sep 12 17:15:52 CEST 2002 - kkaempf@suse.de

- remove control files (#19564)
- 2.6.62

-------------------------------------------------------------------
Thu Sep 12 15:26:35 CEST 2002 - kkaempf@suse.de

- fix vendor path for UnitedLinux (#19442)
- 2.6.61

-------------------------------------------------------------------
Thu Sep 12 14:38:52 CEST 2002 - kkaempf@suse.de

- dont warn about kernel if not in update mode.
- 2.6.60

-------------------------------------------------------------------
Thu Sep 12 13:10:40 CEST 2002 - kkaempf@suse.de

- symlink *.shipped to *.suse on update for LILO compatibility
- 2.6.59

-------------------------------------------------------------------
Wed Sep 11 13:40:41 CEST 2002 - kkaempf@suse.de

- properly unmount sources also on abort and end of update
- move package log to yast2-packager
- handle run-time kernel switch extra
- 2.6.58

-------------------------------------------------------------------
Wed Sep 11 00:42:12 CEST 2002 - kkaempf@suse.de

- remove obsolete package data after update
- release source (CD) and target (rpmdb)
- 2.6.57

-------------------------------------------------------------------
Tue Sep 10 16:15:09 CEST 2002 - arvin@suse.de

- added more provides/obsoletes (bug #19325)

-------------------------------------------------------------------
Tue Sep 10 14:34:13 CEST 2002 - arvin@suse.de

- again fix initial language

-------------------------------------------------------------------
Mon Sep  9 15:46:39 CEST 2002 - kkaempf@suse.de

- fix initial language
- 2.6.54

-------------------------------------------------------------------
Mon Sep 09 15:41:19 CEST 2002 - arvin@suse.de

- run ncurses control center after installation (instead of ycp
  based one) (bug #19246)

-------------------------------------------------------------------
Mon Sep  9 12:48:38 CEST 2002 - kkaempf@suse.de

- drop "noarch"
- 2.6.53

-------------------------------------------------------------------
Mon Sep 09 12:24:03 CEST 2002 - arvin@suse.de

- setup proxy configuration for installation (bug #19189)

-------------------------------------------------------------------
Mon Sep  9 12:20:13 CEST 2002 - kkaempf@suse.de

- remove runme_at_boot at end
- 2.6.51

-------------------------------------------------------------------
Fri Sep  6 12:56:08 CEST 2002 - kkaempf@suse.de

- s390'ers want it different -> k_deflt on smp systems (#18990)
- 2.6.50

-------------------------------------------------------------------
Fri Sep  6 12:48:51 CEST 2002 - kkaempf@suse.de

- properly detect update_mode after restart
- 2.6.49

-------------------------------------------------------------------
Thu Sep  5 20:47:47 CEST 2002 - kkaempf@suse.de

- continue with inst_rpmcopy after update
- 2.6.48

-------------------------------------------------------------------
Thu Sep 05 19:10:43 CEST 2002 - arvin@suse.de

- more old trans-package fun

-------------------------------------------------------------------
Thu Sep 05 15:01:29 CEST 2002 - arvin@suse.de

- always run depmod after installation (bug #18382)
- set HOME=/root during installation (bug #18882)

-------------------------------------------------------------------
Wed Sep  4 16:12:19 CEST 2002 - kkaempf@suse.de

- move update branch to yast2-update (#18876)
- 2.6.45

-------------------------------------------------------------------
Wed Sep 04 12:48:03 CEST 2002 - arvin@suse.de

- fixed provide/obsolete of trans packages (bug #18691)

-------------------------------------------------------------------
Tue Sep  3 22:34:44 CEST 2002 - kkaempf@suse.de

- adapt update workflow to package manager
- 2.6.41

-------------------------------------------------------------------
Mon Sep 02 14:14:15 CEST 2002 - arvin@suse.de

- set default runlevel back to 3 if X11 is not configured
  (bug #18705)

-------------------------------------------------------------------
Mon Sep 02 11:04:17 CEST 2002 - arvin@suse.de

- set HOME=/tmp during installation so qt doesn't pollute root
  filesystem (bug #18663)

-------------------------------------------------------------------
Fri Aug 30 11:18:15 CEST 2002 - arvin@suse.de

- hide output of kill in YaST2.firstboot (bug #18585)
- moved X11Version.ycp to yast2 package

-------------------------------------------------------------------
Thu Aug 29 10:43:43 CEST 2002 - arvin@suse.de

- fixed network start for ssh installation (bug #18506)
- fixed password saving for ssh installation (bug #18507)
- start in textmode for ssh installation (bug #18571)

-------------------------------------------------------------------
Thu Aug 29 10:41:00 CEST 2002 - kkaempf@suse.de

- close source in inst_finish (#18508)

-------------------------------------------------------------------
Wed Aug 28 22:34:37 CEST 2002 - kkaempf@suse.de

- trigger cache copying at end
- 2.6.35

-------------------------------------------------------------------
Tue Aug 27 23:16:31 CEST 2002 - kkaempf@suse.de

- init packagemanager properly
- drop all references to old data (suse/setup/descr/info)

-------------------------------------------------------------------
Tue Aug 27 12:10:15 CEST 2002 - arvin@suse.de

- load firewire support during installation (bug #18379)
- create_interfaces has moved from / to /sbin

-------------------------------------------------------------------
Tue Aug 27 10:43:05 CEST 2002 - arvin@suse.de

- fixes for ssh installation

-------------------------------------------------------------------
Mon Aug 26 12:43:26 CEST 2002 - arvin@suse.de

- don't run x11 configuration if x11 is missing (bug #18208)

-------------------------------------------------------------------
Mon Aug 26 10:18:44 CEST 2002 - kkaempf@suse.de

- ignore even more boot options (#18154)

-------------------------------------------------------------------
Thu Aug 22 20:18:17 CEST 2002 - fehr@suse.de

- call /sbin/vgscan if root filesystem is on LVM before calling
  Boot::Save() (#18180)

-------------------------------------------------------------------
Thu Aug 22 14:43:26 CEST 2002 - arvin@suse.de

- use the same workflow on s390 as on other architectures

-------------------------------------------------------------------
Thu Aug 22 12:31:17 CEST 2002 - kkaempf@suse.de

- drop "ht" flag probing, done in libhd now (#13532).

-------------------------------------------------------------------
Thu Aug 22 10:45:21 CEST 2002 - kkaempf@suse.de

- run "SuSEconfig --module bootsplash" before bootloader
  V 2.6.29

-------------------------------------------------------------------
Thu Aug 22 09:46:46 CEST 2002 - kkaempf@suse.de

- selected packages are also provided after installation
  V 2.6.28

-------------------------------------------------------------------
Thu Aug 22 09:22:28 CEST 2002 - kkaempf@suse.de

- dont use .package agent in inst_finish
  V 2.6.27

-------------------------------------------------------------------
Wed Aug 21 18:01:05 CEST 2002 - kkaempf@suse.de

- fix for build
  V 2.6.26

-------------------------------------------------------------------
Wed Aug 21 16:31:59 CEST 2002 - kkaempf@suse.de

- adaptions to new packager
- V 2.6.25

-------------------------------------------------------------------
Tue Aug 20 19:08:14 CEST 2002 - arvin@suse.de

- use new Mode::x11_setup_needed and Arch::x11_setup_needed

-------------------------------------------------------------------
Tue Aug 20 12:00:23 CEST 2002 - arvin@suse.de

- don't probe for mouse, floppy and usb devices on iseries

-------------------------------------------------------------------
Mon Aug 19 17:58:45 CEST 2002 - olh@suse.de

- implemented starting of ssh in installed system (needed for
  some kinds of remote installation)

-------------------------------------------------------------------
Mon Aug 19 17:53:40 CEST 2002 - arvin@suse.de

- don't probe for mouse, floppy and usb devices on s390

-------------------------------------------------------------------
Mon Aug 19 16:24:31 CEST 2002 - arvin@suse.de

- don't run X11 configuration on S390 (bug #17371)

-------------------------------------------------------------------
Mon Aug 19 09:32:04 CEST 2002 - kkaempf@suse.de

- Moving target by ppc team. One bit more entered to #17739.

-------------------------------------------------------------------
Fri Aug 16 15:21:48 CEST 2002 - kkaempf@suse.de

- drop BOOT_IMAGE=apic evaluation. enableapic is passed
  as normal kernel parameter to k_deflt now.
- add "SuSE" to list of kernel parameters to discard.

-------------------------------------------------------------------
Thu Aug 15 13:53:54 CEST 2002 - kkaempf@suse.de

- linuxrc doesn't reboot on PCMCIA systems any more (#17739)

-------------------------------------------------------------------
Wed Aug 14 17:12:01 CEST 2002 - arvin@suse.de

- added special hardware configuration list for ppc64 and s390
  (bug #17742)

-------------------------------------------------------------------
Wed Aug 14 11:32:07 CEST 2002 - kkaempf@suse.de

- fix NoShell: check (#17714)

-------------------------------------------------------------------
Mon Aug 12 17:01:52 CEST 2002 - kkaempf@suse.de

- fix network parameters passing from /etc/install.inf
- install k_athlon if vendor_id == "AuthenticAMD"  && cpu family >= 6
- drop "acpismp=force" for hyperthreading SMP

-------------------------------------------------------------------
Mon Aug 12 15:48:57 CEST 2002 - kkaempf@suse.de

- read /etc/install.inf:InstMode correctly

-------------------------------------------------------------------
Thu Aug  8 16:23:00 CEST 2002 - kkaempf@suse.de

- honor "/etc/install.inf:NoShell" to suppress extra shell on tty2.

-------------------------------------------------------------------
Wed Aug  7 12:16:33 CEST 2002 - kkaempf@suse.de

- allow for multiple foreign primary partitions (#17458)

-------------------------------------------------------------------
Wed Aug 07 10:47:45 CEST 2002 - arvin@suse.de

- removed access to variable DEFAULT_LANGUAGE in YaST2 start
  script (now only RC_LANG is unsed)

-------------------------------------------------------------------
Tue Aug 06 12:51:33 CEST 2002 - arvin@suse.de

- don't start vnc server twice after reboot during installation
  (bug #17415)

-------------------------------------------------------------------
Mon Aug 05 18:56:15 CEST 2002 - arvin@suse.de

- even more changed for new /etc/install.inf agent

-------------------------------------------------------------------
Mon Aug  5 16:57:21 CEST 2002 - ms@suse.de

- do not call module x11 if serial_console or vnc session
  is active: (#17233)

-------------------------------------------------------------------
Mon Aug  5 15:17:53 CEST 2002 - kkaempf@suse.de

- call "/create_interface <destdir>" on S/390 in order to get network
  setup data to installed system.

-------------------------------------------------------------------
Mon Aug 05 12:10:21 CEST 2002 - arvin@suse.de

- further changed for new /etc/install.inf agent

-------------------------------------------------------------------
Sat Aug 03 15:33:51 CEST 2002 - arvin@suse.de

- removed option -noxim for qt frontend since bug #17161 is now
  solved by changes to yast2-qt

-------------------------------------------------------------------
Fri Aug 02 15:02:54 CEST 2002 - arvin@suse.de

- run qt frontend with option -noxim (bug #17161)
- configure only network card on iSeries

-------------------------------------------------------------------
Fri Aug  2 14:31:49 CEST 2002 - olh@suse.de

- export Y2DEBUG and increase logsize in YaST2.firstboot when
  booted with 'debug'

-------------------------------------------------------------------
Wed Jul 31 16:21:07 CEST 2002 - msvec@suse.cz

- remove MakeCDLinks from inst_finish.ycp (#17309)

-------------------------------------------------------------------
Wed Jul 31 16:21:07 CEST 2002 - msvec@suse.cz

- new agent for /etc/install.inf

-------------------------------------------------------------------
Mon Jul 29 18:15:45 CEST 2002 - arvin@suse.de

- fixed return value in inst_x11.ycp

-------------------------------------------------------------------
Fri Jul 26 13:35:24 CEST 2002 - ms@suse.de

- add subdirectory x11 and include the base modules
  X11Version and inst_x11 to be present at any time

-------------------------------------------------------------------
Tue Jul 23 15:29:46 CEST 2002 - olh@suse.de

- new kernel names and binaries for ppc.

-------------------------------------------------------------------
Tue Jul 23 12:17:48 CEST 2002 - olh@suse.de

- add -httpd /usr/share/vnc/classes to inst_setup_vnc

-------------------------------------------------------------------
Sat Jul 20 11:35:06 CEST 2002 - olh@suse.de

- use WFM::Execute (.local to copy vnc data to target directory

-------------------------------------------------------------------
Fri Jul 19 18:05:51 CEST 2002 - fehr@suse.de

- removed writing of /etc/fstab from inst_finish it is now in
  inst_prepdisk
- version 2.6.5

-------------------------------------------------------------------
Thu Jul 18 13:37:59 CEST 2002 - fehr@suse.de

- moved variable immediate_prepdisk from module Installation to
  module Storage.

-------------------------------------------------------------------
Wed Jul 17 16:29:25 CEST 2002 - arvin@suse.de

- fixed S390 reboot message (bug #17049)

-------------------------------------------------------------------
Tue Jul 16 17:25:31 CEST 2002 - sh@suse.de

- provide/obsolete yast2-trans-inst-proposal and
  yast2-trans-inst-general

-------------------------------------------------------------------
Wed Jul 10 15:51:00 CEST 2002 - arvin@suse.de

- omit keyboard, mouse and bootloader in initial proposal on s390
- fixed location of ycp data files

-------------------------------------------------------------------
Thu Jul 04 16:10:45 CEST 2002 - arvin@suse.de

- moved non binary files to /usr/share/YaST2

-------------------------------------------------------------------
Mon Jun 24 15:24:43 CEST 2002 - kkaempf@suse.de

- New package: split off purely installation related code
  from yast2.rpm<|MERGE_RESOLUTION|>--- conflicted
+++ resolved
@@ -1,14 +1,14 @@
 -------------------------------------------------------------------
-<<<<<<< HEAD
-Thu May 15 15:48:32 UTC 2014 - mvidner@suse.com
+Fri May 16 08:37:23 UTC 2014 - mvidner@suse.com
 
 - Fixed "undefined method" if an add-on has empty release notes URL
   (bnc#877705)
-=======
+- 3.1.83
+
+-------------------------------------------------------------------
 Fri May 16 07:11:52 UTC 2014 - jsrain@suse.cz
 
 - adjusted wording when deploying image to disk (bnc#877666)
->>>>>>> bef0757f
 - 3.1.82
 
 -------------------------------------------------------------------
