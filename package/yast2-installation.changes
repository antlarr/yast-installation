-------------------------------------------------------------------
<<<<<<< HEAD
Tue Aug  8 10:57:46 CEST 2017 - shundhammer@suse.de

- Merged SLE-12-SP2-CASP branch to SLE-12-SP3 branch (bsc#1051200)
- 3.2.48 

-------------------------------------------------------------------
Thu Jun 29 11:51:55 UTC 2017 - jreidinger@suse.com

- openSUSE only: reword title of desktop selection dialog
  (boo#1045180)
- 3.2.47

-------------------------------------------------------------------
Thu Jun 29 08:40:43 UTC 2017 - jreidinger@suse.com

- openSUSE only: when custom role is selected in desktop selection
  keep default value in /etc/sysconfig/windowmanager (bsc#1030873)
- 3.2.46
=======
Wed Aug 16 11:59:37 CEST 2017 - shundhammer@suse.de

- Documentation for configurable filesystem type for home and root
  in control.xml (bsc#1051762)
- 3.1.217.36
>>>>>>> 2aebe7b1

-------------------------------------------------------------------
Mon Jun 26 11:11:19 CEST 2017 - shundhammer@suse.de

- Allow different mount point for home partition (Fate#323532)
- Move remaining CaaSP specific code to yast2-caasp package
  (bsc#1036838)

-------------------------------------------------------------------
Mon Jun 19 07:03:16 UTC 2017 - lslezak@suse.cz

- install the yast2-registration package only in SLE (bsc#1043122)
- 3.2.45

-------------------------------------------------------------------
Thu Jun  1 12:58:03 CEST 2017 - schubi@suse.de

- "custom" roles: Initialize pattern selection screen with settings
  defined in the control files. (bnc#1031295)
- 3.2.44

-------------------------------------------------------------------
Tue May 31 21:47:24 UTC 2017 - knut.anderssen@suse.com

- Do not lose the desktop selection when the online repositories is
  pressed. (bsc#1033594)
- Do not allow to continue without desktop selection. (bsc#1040884)
- 3.2.43

-------------------------------------------------------------------
Wed May 31 10:52:59 UTC 2017 - lslezak@suse.cz

- Fixed path to the "adddir" command (it is /sbin instead of /etc)
  (bsc#1041882)
- 3.2.42

-------------------------------------------------------------------
Mon May 29 08:37:19 UTC 2017 - knut.anderssen@suse.com

- Added requirement of 'cwm/widget' in hiding_place as consequence
  of changes made in CWM. (boo#1039901).
- 3.2.41

-------------------------------------------------------------------
Mon May 22 10:50:32 UTC 2017 - lslezak@suse.cz

- Fixed push button label ("Configure Online Repositories")
  (bsc#1039988)
- 3.2.40

-------------------------------------------------------------------
Mon May  8 13:17:17 UTC 2017 - knut.anderssen@suse.com

- Don't crash if the regurl provided by linuxrc is invalid using
  the one provided by the control file as fallback (bsc#1035908).
- 3.2.39

-------------------------------------------------------------------
Wed Apr 26 15:03:33 UTC 2017 - igonzalezsosa@suse.com

- Move CaaSP specific code to yast2-caasp package
  (bsc#1036838)
- 3.2.38

-------------------------------------------------------------------
Wed Apr 26 09:52:01 UTC 2017 - gsouza@suse.com

- bsc#1031840
  - changed CheckFreeSpaceNow to use LANG=en_US.UTF-8

-------------------------------------------------------------------
Thu Apr 20 14:00:08 UTC 2017 - igonzalezsosa@suse.com

- Add a NTP Servers settings to the overview dialog
  (FATE#323249)

-------------------------------------------------------------------
Wed Apr  5 11:31:12 CEST 2017 - jreidinger@suse.com

- Use y2start script instead of y2base (bsc#1027181)
- 3.2.37

-------------------------------------------------------------------
Wed Apr  5 10:31:12 CEST 2017 - schubi@suse.de

- Added configuration-management to inst_finish.
  (FATE#319830)
- 3.2.36

-------------------------------------------------------------------
Tue Apr  4 14:16:28 UTC 2017 - mvidner@suse.com

- Renamed Controller Node to Administration Node (bsc#1032057).
- 3.2.35

-------------------------------------------------------------------
Mon Mar 27 13:39:38 UTC 2017 - igonzalezsosa@suse.com

- Move CaaSP specific code to yast2-caasp (bsc#1030874)
- 3.2.34

-------------------------------------------------------------------
Mon Mar 27 06:50:29 UTC 2017 - lslezak@suse.cz

- Use the shared package download and extraction functionality
  from FATE#320772
- 3.2.33

-------------------------------------------------------------------
Tue Mar 21 11:59:26 UTC 2017 - ancor@suse.com

- Added some extra space to the openSUSE desktop/roles selection
  dialog (improvement on the fix for poo#14936, bsc#1025415).
- 3.2.32

-------------------------------------------------------------------
Thu Mar 16 13:07:44 UTC 2017 - mvidner@suse.com

- Allow proceeding with the installation after a blocking condition
  has been corrected in the overview dialog (bsc#1029291).
- 3.2.31

-------------------------------------------------------------------
Wed Mar 15 10:19:33 UTC 2017 - igonzalezsosa@suse.com

- Improve roles buttons distribution in textmode (related to
  FATE#320772)
- 3.2.30 

-------------------------------------------------------------------
Tue Mar 14 12:05:44 UTC 2017 - igonzalezsosa@suse.com

- Fix desktop selection during installation (bsc#1029312)
- 3.2.29

-------------------------------------------------------------------
Mon Mar 13 12:16:23 UTC 2017 - igonzalezsosa@suse.com

- Support to add roles through addons (FATE#320772)
- 3.2.28

-------------------------------------------------------------------
Thu Mar  9 17:48:25 UTC 2017 - jreidinger@suse.com

- fix crash when reading if desktop role should have default
  pre-selected (bsc#1025415)
- 3.2.27

-------------------------------------------------------------------
Wed Mar  8 16:11:59 CET 2017 - mvidner@suse.cz

- Really use the directory.yast file (fate#322372)
- 3.2.26

-------------------------------------------------------------------
Thu Mar  6 13:33:41 UTC 2017 - mfilka@suse.com

- fate#322328
  - adapted all-in-one dialog according to comments from UX
- 3.2.25

-------------------------------------------------------------------
Mon Mar  6 09:39:00 UTC 2017 - mfilka@suse.com

- CaaSP: do not crash when used a dashed url for the controller
  node location (bsc#1024965)
- CaaSP AY: Adapted requirements of yast2-services-manager.
  (FATE#321738)
- bnc#1022546
  - update all-in-one's subdialog (network/kdump/partitioning/...)
    overview when the dialog is closed and do not lose another
    content already entered by user.
- 3.2.24

-------------------------------------------------------------------
Wed Feb 15 17:58:16 UTC 2017 - jreidinger@suse.com

- Add new desktop selection client for opensuse based on roles
  (poo#14936, bsc#1025415)
- drop "inst_new_desktop" client which was replaced by new desktop
  selection one
- 3.2.23

-------------------------------------------------------------------
Tue Feb 14 14:55:08 UTC 2017 - igonzalezsosa@suse.com

- Self-Update only shows errors when a custom URL is used
  (bsc#1025251)
- 3.2.22

-------------------------------------------------------------------
Wed Feb  8 16:42:29 UTC 2017 - kanderssen@suse.com

- CaaSP all-in-one-dialog: added validation to the controller node
  location field, modified label and write it to the minion
  master.conf file at the end of the installation (FATE#321738)
- CaaSP: Display the Beta product warning at start when it is
  present (bsc#1016887)
- Enable CaaSP specific services on the installed system
  (FATE#321738)
- Do not crash if role contain own service to enable (bsc#1022762)
- 3.2.21

-------------------------------------------------------------------
Fri Feb  3 10:07:35 UTC 2017 - jsrain@suse.cz

- Downloading release notes: Do not download them at all during
  AutoYaST (bsc#1009276)
- Use the directory.yast file to check avilable
  translations (fate#322372)
- 3.2.20

-------------------------------------------------------------------
Wed Feb  1 17:07:23 CET 2017 - schubi@suse.de

- Downloading release notes: Do not try again if the host or the
  proxy cannot be resolved (bnc#1022784)
- 3.2.19

-------------------------------------------------------------------
Fri Jan 27 15:55:33 UTC 2017 - kanderssen@suse.com

- Ask for installation confirmation in all-in-one dialog before
  proceed with it. (Fate#322328)
- 3.2.18

-------------------------------------------------------------------
Fri Jan 27 09:11:32 UTC 2017 - jreidinger@suse.com

- Respect newly registered update repos in software proposal and
  do register. (FATE#322328)

-------------------------------------------------------------------
Thu Jan 26 14:16:43 UTC 2017 - jreidinger@suse.com

- handle proposal errors in all-in-one dialog (FATE#322328)

-------------------------------------------------------------------
Wed Jan 25 15:29:02 UTC 2017 - mvidner@suse.com

- Added an all-in-one installation overview for CaaSP (FATE#322328)

-------------------------------------------------------------------
Wed Jan 25 10:41:33 UTC 2017 - igonzalezsosa@suse.com

- Add an option to disable the self-update feature through the
  AutoYaST profile (FATE#319716)
- 3.2.17

-------------------------------------------------------------------
Fri Jan 20 08:44:28 UTC 2017 - mfilka@suse.com

- bnc#1017752
  - do not show language change warning in software proposal
    incorrectly when language was not changed.
- 3.2.16

-------------------------------------------------------------------
Tue Jan 17 15:34:22 UTC 2017 - igonzalezsosa@suse.com

- Do not retry to download release notes if a previous attempt
  failed (bsc#1015794)
- 3.2.15

-------------------------------------------------------------------
Mon Jan 16 12:42:52 UTC 2017 - jreidinger@suse.com

- add ability to roles to enable list of services when selected
  (FATE#321754)

-------------------------------------------------------------------
Mon Jan 16 12:17:38 UTC 2017 - mfilka@suse.com

- fate#321739
  - Made user's interaction possible in case of error in read-only
    proposal.
- 3.2.14

-------------------------------------------------------------------
Thu Jan  5 13:16:08 CET 2017 - schubi@suse.de

- AutoYaST after second stage: Initialize tty1 in order to remove
  old YaST output and to show the cursor again.
  (bnc#1018037)
- 3.2.13

-------------------------------------------------------------------
Wed Dec 14 15:47:02 UTC 2016 - jreidinger@suse.com

Port changes from CASP1.0:

- Change layout of new installation dialog according to UX team
  suggestion (FATE#321754)
- Set root subvolume read-only if configured (Fate##321755)
- Document new control.xml parameter root_subvolume_read_only
- Add new installation dialog with keyboard layout and root
  password (FATE#321754)
- Added worker role dialog (Fate#321754)
- implement support for running additional dialogs for specific
  roles (FATE#321754)
- Added description for readonly_timezone and
  clone_install_recommended_default flag in control-file
  documentation. (Fate#321754, Fate#321764)
- 3.2.12

-------------------------------------------------------------------
Wed Dec  7 14:00:53 UTC 2016 - igonzalezsosa@suse.com

- Do not crash when the proposal screen is configured through
  an AutoYaST profile and tabs are not being used (bsc#1013976)
- 3.2.11

-------------------------------------------------------------------
Tue Nov 22 12:27:17 UTC 2016 - jreidinger@suse.com

- fix missing icon next to SSH Key Import in autoyast
  (bsc#988377)

-------------------------------------------------------------------
Fri Nov 18 15:10:49 UTC 2016 - jreidinger@suse.com

- add missing file causing crash (introduced with generic fix of
  bsc#1003682)
  (invisible in master since autotools support is dropped there)
- 3.2.10

-------------------------------------------------------------------
Thu Nov 17 11:59:06 CET 2016 - shundhammer@suse.de

- Documentation for new storage related parameters in control.xml
  (Fate#321736)

-------------------------------------------------------------------
Mon Nov 14 14:30:12 UTC 2016 - jreidinger@suse.com

- The user has to confirm when the configuration proposal contains
  a non-blocking error (generic fix for bsc#1003682)
- 3.2.9

-------------------------------------------------------------------
Fri Nov 11 16:41:25 CET 2016 - schubi@suse.de

- Fixed bug: AutoYaST hangs while running second stage.
  Removed network.service in the Before section of
  YaST2-Firstboot.service. (bnc#1007752)
- 3.2.8

-------------------------------------------------------------------
Fri Nov 11 13:50:06 UTC 2016 - jreidinger@suse.com

- Do not crash if importing ssh config from system which
  /etc/os-release does not contain pretty name (bsc#1009492)
- 3.2.7

-------------------------------------------------------------------
Mon Oct 31 13:23:38 UTC 2016 - lslezak@suse.cz

- Added support for read-only proposal modules (fate#321739)
- 3.2.6

-------------------------------------------------------------------
Thu Oct 27 15:09:58 CEST 2016 - shundhammer@suse.de

- Documentation for subvolumes in control.xml (fate#321737)

-------------------------------------------------------------------
Thu Oct 20 09:52:00 UTC 2016 - jreidinger@suse.com

- more robust password filtering in y2start.log
  (bsc#798966)
- 3.2.5

-------------------------------------------------------------------
Thu Oct 13 14:15:23 UTC 2016 - igonzalezsosa@suse.com

- Set libyui-ncurses environment before starting the installer
  (related to bsc#780621)
- 3.2.4

-------------------------------------------------------------------
Thu Oct 13 13:55:33 UTC 2016 - igonzalezsosa@suse.com

- Bump version number to release fixes for bnc#999895,
  bsc#988700 and bnc#999953.
- 3.2.3

-------------------------------------------------------------------
Thu Oct  6 12:55:58 CEST 2016 - schubi@suse.de

- AutoYaST upgrade: Do not override the Report module settings in
  the AutoYaST upgrade mode, keep the previous settings
  (bnc#999895).

-------------------------------------------------------------------
Thu Sep 29 08:09:28 UTC 2016 - igonzalezsosa@suse.com

- Translate description of Snapper snapshots (bsc#988700)
- 3.2.2

-------------------------------------------------------------------
Wed Sep 21 11:00:27 CEST 2016 - schubi@suse.de

- Fixed crash if one defined proposal module has not been found on
  system while switching back from "Expert" proposal.
  (bnc#999953)
- 3.2.1

-------------------------------------------------------------------
Wed Sep 14 13:53:41 UTC 2016 - jreidinger@suse.com

- reduce time needed for building this package
- 3.2.0

-------------------------------------------------------------------
Tue Sep 13 12:37:57 UTC 2016 - jreidinger@suse.com

- fix skipping of proposal returning empty hash otherwise it
  creates non sense proposal entry in UI (bnc#994127)
- 3.1.215

-------------------------------------------------------------------
Tue Aug 30 06:55:13 UTC 2016 - lslezak@suse.cz

- Display a warning popup when the installer self-update uses
  the fallback URL instead of the selected SMT or the default SCC
  server (bsc#996179)
- Do not contact the registration server in self-update when
  network is not running, skip self-update completely
- 3.1.214

-------------------------------------------------------------------
Thu Aug 25 14:23:20 UTC 2016 - lslezak@suse.cz

- Move the installer self update step earlier in the workflow
  so the user entered values are not lost after restart and avoid
  repeating some steps again (bsc#985055)
- This also fixes losing some values due to restaring YaST (bsc#993690),
  (bsc#992608)
- Improved the self update URL handling - the boot parameter has
  the highest priority, always ask user when a SLP service is found,
  in AutoYaST mode SLP needs to be enabled in the profile
- Display progress when downloading and applying the updates
- 3.1.213

-------------------------------------------------------------------
Wed Aug 25 12:51:45 UTC 2016 - cwh@suse.com

- Replace unicode bullet char by asterisk for ncurses (bsc#995082)
- 3.1.212

-------------------------------------------------------------------
Thu Aug 25 07:33:10 UTC 2016 - jreidinger@suse.com

- fix writing proposals (bnc#994127)
- 3.1.211

-------------------------------------------------------------------
Wed Aug 17 15:02:02 UTC 2016 - jreidinger@suse.com

- filter out same repositories from extraurls if they differ only
  in trailing slash (bnc#970488)
- 3.1.210

-------------------------------------------------------------------
Tue Aug 16 15:34:43 UTC 2016 - kanderssen@suse.com

- SSH Importer: Width fix to avoid cut of CheckBoxFrame Label
  (fate##319624)
- 3.1.209

-------------------------------------------------------------------
Tue Aug 16 13:28:14 CEST 2016 - locilka@suse.com

- Fixed testsuite for inst_complex_welcome after implementing lazy
  loading in ProductLicense in yast2-packager (bsc#993285)
- 3.1.208

-------------------------------------------------------------------
Fri Aug  5 07:22:59 UTC 2016 - igonzalezsosa@suse.com

- Fix the registration screen initialization when SCC server
  is used during self-update (FATE#319716)
- 3.1.207

-------------------------------------------------------------------
Thu Aug  4 10:02:28 UTC 2016 - igonzalezsosa@suse.com

- Retrieve the self-update URL from the registration
  server (SCC/SMT) (FATE#319716)
- 3.1.206

-------------------------------------------------------------------
Wed Aug  3 17:06:46 CEST 2016 - locilka@suse.com

- UI, UX and internal handling for the Welcome screen optimized to
  prevent from not showing that the license needs to be accepted
  (bsc#980374).
- 3.1.205

-------------------------------------------------------------------
Fri Jul 29 07:32:46 UTC 2016 - ancor@suse.com

- If the user has skipped multipath activation, don't ask again
  after installer self-update (bsc#989770)
- 3.1.204

-------------------------------------------------------------------
Fri Jul 22 13:48:12 UTC 2016 - igonzalezsosa@suse.com

- Don't halt the installation if installer updates server
  cannot be reached when using AutoYaST (bsc#988949)
- 3.1.203

-------------------------------------------------------------------
Thu Jul 21 11:52:59 UTC 2016 - jreidinger@suse.com

- simplify and speed up inst_finish client (bnc#986649)
- add test suite for inst_finish client
- 3.1.202

-------------------------------------------------------------------
Mon Jul 18 13:13:05 UTC 2016 - lslezak@suse.cz

- Run extra inst-sys cleanup to free more memory on systems with
  low memory (bsc#974601)
- 3.1.201

-------------------------------------------------------------------
Thu Jul 14 08:10:16 UTC 2016 - lslezak@suse.cz

- Properly adjust the OOM killer (oom_score_adj has a different
  range than the original oom_adj) (bsc#974601)
- 3.1.200

-------------------------------------------------------------------
Tue Jul 12 16:14:28 CEST 2016 - schubi@suse.de

- Added AutoYaST schema file "ssh_import".
  (fate#319624)
- 3.1.199

-------------------------------------------------------------------
Mon Jun 27 13:00:24 UTC 2016 - jreidinger@suse.com

- Make writing of bootloader settings the last step so that other
  installation steps (kdump, cio-ignore) do not have to waste time
  repeating it
  (bnc#986649)
- 3.1.198

-------------------------------------------------------------------
Thu Jun 23 08:17:24 UTC 2016 - lslezak@suse.cz

- Display more information in the error popup when downloading
  the optional installer updates fails (bsc#986091)
- 3.1.197

-------------------------------------------------------------------
Thu Jun 16 13:31:16 UTC 2016 - igonzalezsosa@suse.com

- Avoid restarting YaST when self-update repository exists but
  is empty (bsc#985113)
- 3.1.196

-------------------------------------------------------------------
Wed Jun 15 15:15:15 CEST 2016 - snwint@suse.de

- call set_videomode to adjust video mode (bsc#974821)
- 3.1.195

-------------------------------------------------------------------
Tue Jun 14 14:17:53 UTC 2016 - igonzalezsosa@suse.com

- Fix architecture detection during self-update (bsc#984656)
- 3.1.194

-------------------------------------------------------------------
Thu Jun  2 11:09:33 UTC 2016 - schubi@suse.de

- Adapt AutoYaST to support import of SSH server keys/configuration
  (fate#319624)
- 3.1.193

-------------------------------------------------------------------
Thu Jun  2 10:09:33 UTC 2016 - igonzalezsosa@suse.com

- Drop yast2-installation-devel-doc package (fate#320356)
- 3.1.192

-------------------------------------------------------------------
Wed Jun  1 11:41:27 UTC 2016 - igonzalezsosa@suse.com

- When importing SSH keys/configuration, only regular files
  will be considered (bsc#982522)
- Force YaST2-Firstboot.service to run after
  YaST2-Second-Stage.service (bsc#980365)
- 3.1.191

-------------------------------------------------------------------
Mon May 30 14:35:05 UTC 2016 - lslezak@suse.cz

- Move the debugger invocation code to yast2-ruby-bindings package
  to use the same implementation at run time (FATE#318421)
- 3.1.190

-------------------------------------------------------------------
Thu May 26 13:17:42 UTC 2016 - kanderssen@suse.com

- System Role: centered dialog (ncurses).

-------------------------------------------------------------------
Wed May 25 15:49:41 UTC 2016 - kanderssen@suse.com

- More visual improvements in the SSH keys importing proposal
  summary based on blog entry feedback. (Fate#319624)
- 3.1.189

-------------------------------------------------------------------
Wed May 25 13:07:59 UTC 2016 - lslezak@suse.cz

- Start the Ruby debugger at the beginning of installation
  when Y2DEBUGGER is set (FATE#318421)
- 3.1.188

-------------------------------------------------------------------
Tue May 17 08:17:51 UTC 2016 - ancor@suse.com

- Visual improvement in the SSH keys importing proposal summary

-------------------------------------------------------------------
Mon May 16 16:39:34 UTC 2016 - ancor@suse.com

- The user is now informed about SSH keys to be reused (copied
  from a previous system) during system installation.
- The user can select a different partition (or none) to read the
  keys from and whether to also copy config files.
- SSH import functionality not longer depending from
  "copy_to_system" feature.
- Fate#319624
- 3.1.187

-------------------------------------------------------------------
Mon May 16 08:29:25 UTC 2016 - lslezak@suse.cz

- SSH installation: handle closing the initial installation screen
  by the window manager close button (bsc#979499)
- 3.1.186

-------------------------------------------------------------------
Mon May  9 15:14:22 CEST 2016 - schubi@suse.de

- Do not copy licenses from inst-sys to target system.
  Showing EULA location in the installed system.
  (fate#219341)
- 3.1.185

-------------------------------------------------------------------
Fri May  6 11:09:28 UTC 2016 - jsrain@suse.cz

- get more texts for roles dialog from control file, allow
  a general label (bsc#974625)
- 3.1.184

-------------------------------------------------------------------
Thu May  5 13:39:46 UTC 2016 - ancor@suse.com

- Always read the lists of local users in the previous system to
  have them available during user importing (part of fate#319624)
- 3.1.183

-------------------------------------------------------------------
Wed Apr 20 10:47:12 UTC 2016 - knut.anderssen@suse.com

- Disk Activation step will be skipped in case of installer update
  success (bsc#974409)
- License agreement will be remembered in case of going back after
  a installer update.
- 3.1.182

-------------------------------------------------------------------
Tue Apr 19 09:08:35 UTC 2016 - igonzalezsosa@suse.com

- Fix handling of license acceptance in welcome screen
  (bsc#975774)
- 3.1.181

-------------------------------------------------------------------
Fri Apr 15 12:51:00 UTC 2016 - lslezak@suse.cz

- Run the automatic installer self update also in the AutoYaST
  mode, read the optional custom URL from the profile ("general" ->
  "self_update_url" node) (FATE#319716)
- 3.1.180

-------------------------------------------------------------------
Wed Apr 13 07:14:09 UTC 2016 - mfilka@suse.com

- bsc#956473
  - improved formatting of network interfaces listing
- 3.1.179

-------------------------------------------------------------------
Tue Apr 12 15:09:15 UTC 2016 - jreidinger@suse.com

- do not install perl-Bootloader-YAML on target system as it is no
  longer needed (FATE#317701)
- 3.1.178

-------------------------------------------------------------------
Mon Apr  4 09:48:42 UTC 2016 - igonzalezsosa@suse.com

- Automatic update during installation will use Zypper repositories
  instead of Driver Update Disks (FATE#319716).
- 3.1.177

-------------------------------------------------------------------
Wed Mar 23 16:32:31 UTC 2016 - cwh@suse.com

- Moved proc_modules.scr to yast2.rpm to avoid that yast-sound
  depends on yast-installation (bsc#972310)
- 3.1.176

-------------------------------------------------------------------
Tue Mar 15 07:41:01 UTC 2016 - knut.anderssen@suse.com

- Added automatic update during installation (FATE#319716)
- 3.1.175

-------------------------------------------------------------------
Mon Mar 14 13:09:52 UTC 2016 - mvidner@suse.com

- System Role: align labels (FATE#317481).
- System Role: pop-up if changing the role to a different one.
- 3.1.174

-------------------------------------------------------------------
Mon Mar 14 09:39:50 UTC 2016 - igonzalezsosa@suse.com

- Moved Yast::Transfer::FileFromUrl here from yast2-update
  (FATE#319716).
- 3.1.173

-------------------------------------------------------------------
Fri Mar  4 14:24:49 UTC 2016 - mvidner@suse.com

- Added a System Role step in the installation (FATE#317481).
- 3.1.172

-------------------------------------------------------------------
Mon Feb 29 09:05:16 UTC 2016 - mfilka@suse.com

- bsc#956473
  - network interfaces listing shows all IPv4 / IPv6 addresses per
    device
- 3.1.171

-------------------------------------------------------------------
Fri Feb 26 08:36:55 UTC 2016 - ancor@suse.com

- Ensure plymouth does not interfere with X11 when executing
  yast2-firstboot (bsc#966874)
- 3.1.170

-------------------------------------------------------------------
Sun Feb 21 21:15:02 UTC 2016 - mfilka@suse.com

- bnc#960703
  - network service setup moved into yast2-network package.
- 3.1.169

-------------------------------------------------------------------
Wed Feb 17 16:03:56 UTC 2016 - cwh@suse.com

- Remove autoyast clone button (fate#317970) 
- 3.1.168

-------------------------------------------------------------------
Thu Dec 22 15:53:34 CET 2015 - schubi@suse.de

- Removing network dependencies in the service files in order to
  prevent booting cycles in Tumbleweed. (bnc#954908)
- 3.1.167

-------------------------------------------------------------------
Mon Dec 21 08:08:15 UTC 2015 - jsrain@suse.cz

- fixed function name to check zKVM hypervisor (bsc#956736)
- 3.1.166

-------------------------------------------------------------------
Fri Dec 11 09:17:16 UTC 2015 - jsrain@suse.cz

- don't enforce the disk activation dialog on zKVM (bsc#956736)
- 3.1.165

-------------------------------------------------------------------
Wed Dec  2 13:55:07 UTC 2015 - mvidner@suse.com

- Ensure second stage and YaST-Firstboot don't get killed by
  getty when running over 2nd or 3rd serial console (bsc#935965)
- 3.1.164

-------------------------------------------------------------------
Thu Nov 26 09:09:59 UTC 2015 - jreidinger@suse.com

- Do not crash in proposal client if zfcp proposal reports itself
  as unavailable (bnc#956745)

-------------------------------------------------------------------
Wed Nov 25 13:15:19 UTC 2015 - lslezak@suse.cz

- Save the software selection for using it later in AutoYaST
  when deploying installation images (bsc#956325, bsc#910728)
- 3.1.163

-------------------------------------------------------------------
Fri Nov  6 11:59:26 UTC 2015 - ancor@suse.com

- Ensure second stage and YaST-Firstboot don't get killed by
  getty when running over serial console (bsc#935965)
- 3.1.162

-------------------------------------------------------------------
Fri Oct  9 13:32:36 UTC 2015 - ancor@suse.com

- Language selection screen fixed to immediately apply the keyboard
  layout after changing it automatically (bsc#947969).
- 3.1.161

-------------------------------------------------------------------
Thu Oct  1 15:55:54 UTC 2015 - ancor@suse.com

- Simplified second stage systemd unit to avoid dependencies cycles
  (bnc#947521 and bnc#931643). Logic moved to YaST startup scripts.
- 3.1.160

-------------------------------------------------------------------
Fri Sep  4 07:07:33 UTC 2015 - jsrain@suse.cz

- fix bug preventing to finish proposal in some sutuations
  (bsc#944334)
- 3.1.159

-------------------------------------------------------------------
Thu Sep  3 14:41:07 CEST 2015 - locilka@suse.com

- Fixed setting language / languages in the installation welcome
  screen (bsc#943746, bsc#944035)
- 3.1.158

-------------------------------------------------------------------
Wed Sep  2 09:43:21 UTC 2015 - igonzalezsosa@suse.com

- Move #second_stage_required? method to InstFunctions module
  to be used by AutoYaST (bnc#892091)
- 3.1.157

-------------------------------------------------------------------
Tue Aug 25 10:17:24 CEST 2015 - schubi@suse.de

- fixed cio_ignore testcase
  This testcase is for bnc#941406
- 3.1.156

-------------------------------------------------------------------
Thu Aug 13 13:26:56 CEST 2015 - schubi@suse.de

- AutoYaST S390: handling cio_ignore
  Entry <general><cio_ignore> in order to set it
  (values: true/false). If it is not set cio_ignore is true.
  So it is backward compatible.
  (bnc#941406)
- cio_ignore does not make sense for KVM or z/VM. So checking
  for KVM and z/VM and evtl. disabling cio_ignore (fate#317861).
- 3.1.155

-------------------------------------------------------------------
Tue Aug 11 15:50:49 CEST 2015 - schubi@suse.de

- AutoYaST second stage: YaST2-Second-Stage.service
  Continue installation even if plymouth has returned an error.
  (bnc#940878)
- 3.1.154

-------------------------------------------------------------------
Fri Aug  7 12:53:08 UTC 2015 - igonzalezsosa@suse.com

- Fix release notes loading when network is not working (bsc#940648)
- 3.1.153

-------------------------------------------------------------------
Wed Aug  5 11:45:25 UTC 2015 - jsrain@suse.cz

- store cio_ignore settings before installing bootloader
  (bsc#933177)
- 3.1.152

-------------------------------------------------------------------
Fri Jul 24 13:01:22 UTC 2015 - jsrain@suse.cz

- avoid duplicating release notes for products (bsc#935599)
- 3.1.151

-------------------------------------------------------------------
Tue Jul 21 09:16:03 UTC 2015 - mvidner@suse.com

- Moved client code to lib/installation/clients to enable test
  coverage measurements.
- 3.1.150

-------------------------------------------------------------------
Wed Jul  1 13:50:55 CEST 2015 - shundhammer@suse.de

- Cleanup for snapshots made during installation (bnc#935923)
- 3.1.149 

-------------------------------------------------------------------
Wed Jul  1 10:46:50 CEST 2015 - locilka@suse.com

- Fixed handling user request to change an installation proposal
  (bsc#936448)
- 3.1.148

-------------------------------------------------------------------
Mon Jun 29 13:11:57 UTC 2015 - lslezak@suse.cz

- fixed menu button label in the proposal (bsc#936427)
- 3.1.147

-------------------------------------------------------------------
Mon Jun 29 08:41:17 UTC 2015 - jreidinger@suse.com

- add ability to hide export button (fate#315161)
- 3.1.146

-------------------------------------------------------------------
Wed Jun 17 09:29:09 CEST 2015 - locilka@suse.com

- Implemented triggers for installation proposal (FATE#317488).
  Any *_proposal client can define 'trigger' in 'MakeProposal'
  that defines in which circumstances it should be called again
  after all proposals have been called, e.g., if partitioning or
  software selection changes.
- 3.1.145

-------------------------------------------------------------------
Tue Jun  2 08:41:03 UTC 2015 - jreidinger@suse.com

- fix crash in Upgrade when creating post upgrade snapshot
  (fate#317973)
- 3.1.144

-------------------------------------------------------------------
Thu May 28 12:41:49 UTC 2015 - igonzalezsosa@suse.com

- add a client to create a snapshot after installation/upgrade
  (fate#317973)
- 3.1.143

-------------------------------------------------------------------
Wed May 20 19:29:48 UTC 2015 - lslezak@suse.cz

- set Xvnc server resolution to 96 dpi to fix broken layout in VNC
  installations (defaults to 75 dpi) (bsc#919456)
- 3.1.142

-------------------------------------------------------------------
Fri Apr 24 06:01:14 UTC 2015 - ancor@suse.com

- Fixed an error preventing the VNC connection during second
  installation stage of AutoYaST when using VNC=1 (bnc#923901)
- 3.1.141

-------------------------------------------------------------------
Wed Apr 20 13:11:40 CEST 2015 - schubi@suse.de

- Fixed differnt bugs in proposal overview with multiple tabs.
- Checking if plymouth is available while starting second
  installation stage for AutoYaST.
- 3.1.140

-------------------------------------------------------------------
Thu Apr 16 13:02:23 CEST 2015 - locilka@suse.com

- Always enable systemd startup services for Second Stage and
  Firstboot (bsc#924278)
- 3.1.139

-------------------------------------------------------------------
Thu Apr  2 09:27:55 UTC 2015 - jreidinger@suse.com

- avoid endless loop when confirm update in proposal runner
  (FATE#315161)
- 3.1.138

-------------------------------------------------------------------
Wed Apr  1 18:54:34 UTC 2015 - jreidinger@suse.com

- fix method missing error in proposal_runner (FATE#315161)
- 3.1.137

-------------------------------------------------------------------
Wed Apr  1 11:39:32 UTC 2015 - jreidinger@suse.com

- fix dependencies in proposal_store (FATE#315161)
- 3.1.136

-------------------------------------------------------------------
Fri Mar 27 13:14:22 UTC 2015 - jreidinger@suse.com

- allow proposal runner dialog to use different proposal store
  (FATE#315161)
- 3.1.135

-------------------------------------------------------------------
Tue Feb 17 14:24:19 CET 2015 - aschnell@suse.de

- get list of mounts from /proc/mounts in umount_finish (for
  fate#318392)
- 3.1.134

-------------------------------------------------------------------
Mon Feb 16 12:44:16 UTC 2015 - cwh@suse.com

- Delete or copy install.inf as applicable (bnc#897066)
- 3.1.133

-------------------------------------------------------------------
Wed Feb 11 09:03:38 UTC 2015 - lslezak@suse.cz

- removed redundant initialization label (bnc#878538)
- 3.1.132

-------------------------------------------------------------------
Fri Feb  6 12:56:53 UTC 2015 - ancor@suse.com

- The unit tests are now compatible with RSpec 3 (bnc#916364)
- 3.1.131

-------------------------------------------------------------------
Wed Feb  4 13:15:43 UTC 2015 - lslezak@suse.cz

- support custom display number in "display_ip" boot option
  (bnc#913888)
- 3.1.130

-------------------------------------------------------------------
Tue Feb  3 11:11:49 CET 2015 - schubi@suse.de

- AutoYaST: If the system starts in multi-user mode plymouth will
  be quit while installation in order to ensure that installation
  will be finished on console 1 and the login prompt will be
  shown.
  (bnc#903682,889757,897956)

-------------------------------------------------------------------
Thu Jan 29 17:10:44 UTC 2015 - jsrain@suse.cz

- allow keyboard layout testing in language dialog (bsc#889549)
- 3.1.129

-------------------------------------------------------------------
Tue Jan 27 13:39:57 CET 2015 - jsuchome@suse.cz

- explicitely set language packages for installation during the
  live install (bnc#904103)
- 3.1.128

-------------------------------------------------------------------
Mon Jan 26 16:09:01 UTC 2015 - jreidinger@suse.com

- fix typo causing error in installation ( catched by openQA ) 

-------------------------------------------------------------------
Mon Jan 26 10:21:19 UTC 2015 - jreidinger@suse.com

- Properly install new Proposal* libs to fix installation

-------------------------------------------------------------------
Tue Jan 13 12:27:52 UTC 2015 - jreidinger@suse.com

- Refactored inst_proposal into Installation::ProposalRunner and
  Installation::ProposalStore.
- 3.1.127

-------------------------------------------------------------------
Tue Jan 13 12:27:40 UTC 2015 - jsrain@suse.cz

- fixed progress bar during (live) image installation (bsc#854378)

-------------------------------------------------------------------
Wed Jan  7 14:27:28 UTC 2015 - jreidinger@suse.com

- do not stuck during copy of logs files (bnc#897091)
- 3.1.126

-------------------------------------------------------------------
Thu Dec 18 20:12:47 UTC 2014 - lslezak@suse.cz

- Fix bashisms and shebangs in scripts (by "Ledest")
- 3.1.125

-------------------------------------------------------------------
Wed Dec 10 15:57:59 CET 2014 - aschnell@suse.de

- drop check for Gtk since Gtk UI of YaST is no longer supported
  (bsc#908607)
- 3.1.124

-------------------------------------------------------------------
Thu Dec  4 09:50:16 UTC 2014 - jreidinger@suse.com

- remove X-KDE-Library from desktop file (bnc#899104)

-------------------------------------------------------------------
Wed Nov 26 16:53:17 UTC 2014 - ancor@suse.com

- Added more debug information in order to track bnc#897091
- 3.1.122

-------------------------------------------------------------------
Fri Nov 14 09:51:04 UTC 2014 - ancor@suse.com

- Merging changes from 3.1.116.1 (SLE12 maintenance branch)
- Fixed the "previously used repositories" step to work properly
  when reached using the back button (bnc#889791)
- 3.1.121

-------------------------------------------------------------------
Tue Nov  4 08:32:27 UTC 2014 - jreidinger@suse.com

- Improve dialog asking if system should be cloned (bnc#900028)
- 3.1.120

-------------------------------------------------------------------
Mon Nov  3 16:19:30 CET 2014 - schubi@suse.de

- AutoYaST Second Stage: Fixed a crash in package management when
  running in Qt UI with libproxy1-config-kde4 package installed.
  (bnc#866692)
- 3.1.119

-------------------------------------------------------------------
Fri Oct 31 07:41:09 UTC 2014 - jreidinger@suse.com

- do not write obsolete /etc/syconfig/boot RUN_PARALLEL key
  (bnc#896207)
- 3.1.118

-------------------------------------------------------------------
Thu Oct 30 07:35:52 UTC 2014 - lslezak@suse.cz

- properly setup locale in installation start script to display
  texts and labels correctly in a texmode installation and also
  to translate all buttons in graphical mode (removed "testutf8"
  calls, it has been dropped, always set UTF-8 locale) (bnc#902411)
- 3.1.117

-------------------------------------------------------------------
Wed Sep 17 16:04:11 UTC 2014 - lslezak@suse.cz

- additionaly return file system type in ".run.df" agent result,
  (to use it in the disk usage calculation bnc#896176)
- 3.1.116

-------------------------------------------------------------------
Thu Sep  4 12:21:25 UTC 2014 - mvidner@suse.com

- Use a more flexible rubygem requirement syntax (bnc#895069)
- 3.1.115

-------------------------------------------------------------------
Wed Aug 28 15:31:55 UTC 2014 - ancor@suse.com

- Enabled remote access on systems installed using VNC (bnc#893501)
- 3.1.114

-------------------------------------------------------------------
Thu Aug 28 15:04:59 CEST 2014 - locilka@suse.com

- Setting data for &product; macro (used in helps) as soon as
  the base-product repository is initialized (bnc#886608)
- 3.1.113

-------------------------------------------------------------------
Wed Aug 27 15:39:52 CEST 2014 - locilka@suse.com

- Fixed [Abort] button handling in Disks Activation dialog
  (bnc#893281)
- 3.1.112

-------------------------------------------------------------------
Wed Aug 27 10:33:03 CEST 2014 - schubi@suse.de

- Autoyast: Second stage will not be called at all. This bug has
  been generated due the fix in bnc#886464.
- 3.1.111

-------------------------------------------------------------------
Mon Aug 25 09:15:13 CEST 2014 - schubi@suse.de

- Autoyast
  -- Disabling second installation stage via autoyast
     configuration "second_stage".
  -- Centralized minimal configuration and disabling more
     configuration steps like X11, user, default_desktop,...
  -- bnc#886464 and bnc#892091
- 3.1.110

-------------------------------------------------------------------
Mon Aug 18 12:30:53 UTC 2014 - jreidinger@suse.com

- workaround problem with missing capabilities in image deployment
  (bnc#889489)
- 3.1.109

-------------------------------------------------------------------
Thu Aug  7 11:50:28 CEST 2014 - snwint@suse.de

- use oom_score_adj instead of oom_adj (bnc #890432)
- 3.1.108

-------------------------------------------------------------------
Thu Aug  7 08:20:36 UTC 2014 - jreidinger@suse.com

- update ca certificates after upgrade (bnc#889616)
- 3.1.107

-------------------------------------------------------------------
Mon Jul 28 11:52:43 UTC 2014 - lslezak@suse.cz

- use short product name for the default base product release notes
  (read from the installation medium) (bnc#885247)
- display at least an empty dialog when downloading release notes
  to hide the previous dialog in the installation workflow
  (bnc#889196)
- 3.1.106

-------------------------------------------------------------------
Thu Jul 24 14:42:59 UTC 2014 - lslezak@suse.cz

- do not repeat release notes downloading on network time out
  (bnc#885486)
- 3.1.105

-------------------------------------------------------------------
Thu Jul 24 11:52:43 CEST 2014 - aschnell@suse.de

- do not log sensitive information in y2start.log (bnc#888645)
- 3.1.104

-------------------------------------------------------------------
Tue Jul 22 08:13:41 CEST 2014 - snwint@suse.de

- linuxrc already provides proxy settings in URL form - so use it
- 3.1.103

-------------------------------------------------------------------
Mon Jul 21 12:10:43 CEST 2014 - schubi@suse.de

- taking display-manager.service instead of xdm.service in the
  second boot stage (bnc#886654, 884447)
- Workaround of bug in plymouth --> using deactivate option
  in second boot stage in order to start ncurses yast correctly
  (bnc#886488)
- 3.1.102

-------------------------------------------------------------------
Wed Jul 16 09:15:10 UTC 2014 - jsrain@suse.cz

- retranslate release notes button when going back in workflow
  (bnc#886660)
- 3.1.101

-------------------------------------------------------------------
Tue Jul 15 15:44:41 CEST 2014 - locilka@suse.com

- Asking user for confirmation while aborting the installation in
  disk activation dialog (bnc#886662)
- 3.1.100

-------------------------------------------------------------------
Fri Jul  4 08:48:03 UTC 2014 - jreidinger@suse.com

- Copy multipath blacklist to target system (bnc#885628)
- 3.1.99

-------------------------------------------------------------------
Thu Jul  3 09:14:53 UTC 2014 - jreidinger@suse.com

- remove useless steps from system analysis because it confuses
  users (bnc#885609)
- 3.1.98

-------------------------------------------------------------------
Mon Jun 30 14:34:59 UTC 2014 - jreidinger@suse.cz

- restore: use restore script instead of manual unpacking tarball
  to also remove newly generated content when rollbacking
  (bnc#882039)
- 3.1.97

-------------------------------------------------------------------
Mon Jun 23 16:09:32 CEST 2014 - locilka@suse.com

- Changed /bin/rm path to /usr/bin/rm path (bnc#882453)
- 3.1.96

-------------------------------------------------------------------
Mon Jun 23 13:02:27 UTC 2014 - jreidinger@suse.com

- directly export autoyast profile to target file (bnc#881108)
- 3.1.95

-------------------------------------------------------------------
Thu Jun 19 19:05:10 UTC 2014 - lslezak@suse.cz

- removed random_finish client, haveged service is by default
  enabled, no need for explicit enabling by Yast
  (gh#yast/yast-installation#214)
- 3.1.94

-------------------------------------------------------------------
Wed Jun 18 11:47:26 UTC 2014 - lslezak@suse.cz

- make sure the CIO ignore config file ends with a new line
  (bnc#883198)
- 3.1.93

-------------------------------------------------------------------
Tue Jun 17 12:34:33 UTC 2014 - lslezak@suse.cz

- inst_upgrade_urls.rb: set the future target distribution to not
  ignore the SCC online repositories in libzypp (bnc#881320)
- 3.1.92

-------------------------------------------------------------------
Mon Jun 16 12:33:18 UTC 2014 - jreidinger@suse.com

- write list of active devices for cio_ignore ( partially written
  by Ihno )
- 3.1.91

-------------------------------------------------------------------
Thu Jun 12 15:20:04 UTC 2014 - jreidinger@suse.com

- restore backup if yast failed during installation/upgrade
  (bnc#882039)
- 3.1.90

-------------------------------------------------------------------
Thu Jun 12 08:27:01 UTC 2014 - lslezak@suse.cz

- properly enable the add-on module in the installation workflow
- 3.1.89

-------------------------------------------------------------------
Tue Jun  3 13:53:15 UTC 2014 - lslezak@suse.cz

- inst_upgrade_urls.rb client:
  - remove old repositories (repo files) to avoid loading old
    SLE11 repositories when refreshing a registered service
    (bnc#880971)
  - remove old services to get rid of the old NCC service
  (Note: everything is backed up into /var/adm/backup/upgrade/zypp
  directory)
- 3.1.88

-------------------------------------------------------------------
Thu May 29 08:23:21 UTC 2014 - lslezak@suse.cz

- better error message for accepting the license (bnc#875183)
- 3.1.87

-------------------------------------------------------------------
Wed May 28 11:00:51 CEST 2014 - aschnell@suse.de

- close port 6000 during installation (bnc#879262)
- 3.1.86

-------------------------------------------------------------------
Wed May 21 10:32:51 UTC 2014 - jreidinger@suse.com

- do not call reipl multiple times (patch by Ihno)
- 3.1.85

-------------------------------------------------------------------
Fri May 16 12:19:30 UTC 2014 - jsrain@suse.cz

- reduced time-out for downloading release notes when behind
  firewall (bnc#878265)
- 3.1.84

-------------------------------------------------------------------
Fri May 16 08:37:23 UTC 2014 - mvidner@suse.com

- Fixed "undefined method" if an add-on has empty release notes URL
  (bnc#877705)
- 3.1.83

-------------------------------------------------------------------
Fri May 16 07:11:52 UTC 2014 - jsrain@suse.cz

- adjusted wording when deploying image to disk (bnc#877666)
- 3.1.82

-------------------------------------------------------------------
Wed May 14 11:10:05 UTC 2014 - jreidinger@suse.com

- Use new bootloader API to set kernel parameters (bnc#869608)
- 3.1.81

-------------------------------------------------------------------
Tue May 13 13:51:52 UTC 2014 - jreidinger@suse.com

- Fix haveged path to kill it properly (patch by Ihno) (bnc#876876)
- 3.1.80

-------------------------------------------------------------------
Tue May 13 10:09:55 CEST 2014 - gs@suse.de

- enable services for FCoE by calling fcoe-client finish script
  (bnc#877352)
- 3.1.79

-------------------------------------------------------------------
Fri May  9 10:44:11 UTC 2014 - jreidinger@suse.com

- ensure maximum size of prep partition for ppc64 (bnc#867345)
  ( part of patch made by dinaar@suse.com )
- 3.1.78

-------------------------------------------------------------------
Fri May  9 10:15:34 UTC 2014 - jsrain@suse.cz

- adjusted downloading release notes to work also for extensions
  (bnc#876700)
- 3.1.77

-------------------------------------------------------------------
Wed Apr 30 11:01:12 UTC 2014 - jreidinger@suse.com

- use correct keywords for cio ignore kernel params (bnc#874902)
- move cio_ignore step after bootloader step to have sections 
  generated (bnc#873996)
- 3.1.76

-------------------------------------------------------------------
Fri Apr 25 13:21:52 UTC 2014 - mfilka@suse.com

- bnc#872086
  - always copy network configuration. Even if network is not
    running during installation
- 3.1.75

-------------------------------------------------------------------
Fri Apr 25 08:22:06 UTC 2014 - jsrain@suse.cz

- enhanced handling of release notes from media (contrary to those
  downloaded on-line) (bnc#874996)
- 3.1.74

-------------------------------------------------------------------
Thu Apr 24 16:02:13 CEST 2014 - locilka@suse.com

- Changed inst_system_analysis to read Product information
  (that uses libzypp) after initializing libzypp (bnc#873877)
- 3.1.73

-------------------------------------------------------------------
Wed Apr 23 08:48:13 UTC 2014 - jsrain@suse.cz

- enable top bar with logo during installation (bnc#868722)
- 3.1.72

-------------------------------------------------------------------
Tue Apr 15 16:51:58 CEST 2014 - locilka@suse.com

- Switched from the old to the new network setup client for remote
  repositories (bnc#869640)
- 3.1.71

-------------------------------------------------------------------
Tue Apr 15 07:02:35 UTC 2014 - jreidinger@suse.com

- fix crash from last fix and adapt it to cooperate nice with
  autoinstallation (bnc#873458)
- 3.1.70

-------------------------------------------------------------------
Mon Apr 14 14:38:22 UTC 2014 - jreidinger@suse.com

- return error message if base product not found and continue in
  installation(bnc#873458)
- 3.1.69

-------------------------------------------------------------------
Mon Apr 14 10:11:52 CEST 2014 - locilka@suse.com

- removed loading 'pciehp' Kernel module (added for SLE 11 by FATE
  #311991) - it is now built-in Kernel (bnc#865834)
- 3.1.68

-------------------------------------------------------------------
Fri Apr 11 08:44:10 UTC 2014 - jsrain@suse.cz

- added missing files to package (bnc#872925)
- 3.1.67

-------------------------------------------------------------------
Thu Apr 10 09:34:30 UTC 2014 - mvidner@suse.com

- Put wizard title on the left instead of on top (bnc#868859)
- 3.1.66

-------------------------------------------------------------------
Thu Apr 10 09:15:56 UTC 2014 - jsrain@suse.cz

- added handling of release notes for slide show (bnc#871158)
- 3.1.65

-------------------------------------------------------------------
Wed Apr  9 10:07:02 CEST 2014 - snwint@suse.de

- save a copy of pbl.log
- 3.1.64

-------------------------------------------------------------------
Fri Apr  4 15:33:40 CEST 2014 - snwint@suse.de

- remove LIBGL_ALWAYS_INDIRECT (bnc #869172)
- 3.1.63

-------------------------------------------------------------------
Thu Apr  3 12:15:49 UTC 2014 - jreidinger@suse.com

- do not write network configuration from upgrade to system
  (bnc#871178)
- 3.1.62

-------------------------------------------------------------------
Wed Apr  2 09:25:38 UTC 2014 - jreidinger@suse.com

- remove ssh_service_finish as it is handle in
  firewall_stage1_finish due to split of ssh port open and sshd
  enablement (bnc#865056)
- 3.1.61

-------------------------------------------------------------------
Sun Mar 30 17:15:03 UTC 2014 - mfilka@suse.com

- bnc#869719
  - fixed parameters forcing manual network configuration on user's
    request at disks activation screen
- 3.1.60 

-------------------------------------------------------------------
Mon Mar 24 14:48:36 UTC 2014 - jreidinger@suse.com

- change cio_ignore kernel parameter according to kernel changes
  (bnc#869463)
- 3.1.59

-------------------------------------------------------------------
Mon Mar 24 12:33:47 UTC 2014 - jreidinger@suse.com

- avoid constant redefinition warning(BNC#869202)
- 3.1.58

-------------------------------------------------------------------
Wed Mar 19 12:45:27 UTC 2014 - lslezak@suse.cz

- skip "Installation Options" dialog when online repository option
  should not be displayed (part of bnc#868942)
- 3.1.57

-------------------------------------------------------------------
Fri Mar 14 14:43:06 CET 2014 - snwint@suse.de

- set LIBGL_ALWAYS_INDIRECT in ssh mode (bnc #868175)
- enable yast theme in ssh mode
- 3.1.56

-------------------------------------------------------------------
Fri Mar 14 08:15:01 UTC 2014 - jsrain@suse.cz

- download on-line version of release notes (fate#314695)
- 3.1.55

-------------------------------------------------------------------
Thu Mar 13 09:46:18 UTC 2014 - jreidinger@suse.com

- add kernel parameters for s390 when cio_ignore enabled to never
  blacklist console or ipl devices (fate#315318)
- 3.1.54

-------------------------------------------------------------------
Wed Mar 12 12:00:40 UTC 2014 - mfilka@suse.com

- bnc#858523
  - dropped disabling network configuration code. yast2-network is
    in charge of it now.
- 3.1.53 

-------------------------------------------------------------------
Mon Mar 10 13:01:48 UTC 2014 - jsrain@suse.cz

- don't hide ReleaseNotes button going back fron inst proposal
  (bnc#867389)
- 3.1.52

-------------------------------------------------------------------
Fri Mar  7 16:00:42 UTC 2014 - lslezak@suse.cz

- run scc_finish client if present (FATE#312012)
- 3.1.51

-------------------------------------------------------------------
Thu Mar  6 09:15:24 UTC 2014 - jreidinger@suse.com

- fix malformed string exception if cio ignore is disabled
  (bnc#866995)
- 3.1.50

-------------------------------------------------------------------
Tue Mar  4 09:13:41 UTC 2014 - jreidinger@suse.com

- call proper bash agent otherwise cio ignore feature do not work
  (bnc#866614)
- 3.1.49

-------------------------------------------------------------------
Mon Mar  3 12:57:24 UTC 2014 - jreidinger@suse.com

- do not crash if there is no general section in autoyast profile
  (BNC#866529)
- 3.1.48

-------------------------------------------------------------------
Thu Feb 27 15:08:12 CET 2014 - aschnell@suse.de

- reset proposal after rescanning storage (bnc#865579)
- 3.1.47

-------------------------------------------------------------------
Thu Feb 27 13:55:16 UTC 2014 - jreidinger@suse.com

- revert back complete skip of probing due to disks with activation
  (BNC#865579)
- 3.1.46

-------------------------------------------------------------------
Thu Feb 27 12:54:37 UTC 2014 - jreidinger@suse.com

- Do not rerun system probing as it is already done (BNC#865579)
- 3.1.45

-------------------------------------------------------------------
Wed Feb 26 09:15:50 UTC 2014 - jreidinger@suse.com

- implement cio ignore feature during installation for s390x
  (FATE#315586)
- 3.1.44

-------------------------------------------------------------------
Tue Feb 25 16:11:08 CET 2014 - locilka@suse.com

- Removed an icon from License Agreement dialog (bnc#865575)
- 3.1.43

-------------------------------------------------------------------
Tue Feb 25 14:14:59 CET 2014 - locilka@suse.com

- Adapted ignored_features to handle possibly missing Cmdline entry
  from Linuxrc (bnc#861465)
- 3.1.42

-------------------------------------------------------------------
Tue Feb 25 13:27:34 CET 2014 - locilka@suse.cz

- Removed hard-coded color and RichText formatting from
  installation confirmation dialog (#bnc#865371)
- 3.1.41

-------------------------------------------------------------------
Fri Feb 21 14:54:01 CET 2014 - snwint@suse.de

- Make vnc use real yast theme (bnc #855246) and make vnc screen size configurable.
- 3.1.40

-------------------------------------------------------------------
Fri Feb 21 09:16:18 UTC 2014 - mvidner@suse.com

- ssh installation: fix network start after reboot (bnc#850446)
- 3.1.39

-------------------------------------------------------------------
Wed Feb 19 15:22:00 CET 2014 - locilka@suse.com

- Prevent from re-defining CopyFilesFinishClient class (bnc#864631)
- 3.1.38

-------------------------------------------------------------------
Wed Feb 19 14:51:24 CET 2014 - locilka@suse.com

- Writing bootloader as late as possible, several configs need to
  be written and coppied to the installed system first (bnc#860089)
- 3.1.37

-------------------------------------------------------------------
Tue Feb 18 17:09:08 CET 2014 - locilka@suse.com

- Copying all udev rules from inst-sys to installed system
  (bnc#860089)
- 3.1.36

-------------------------------------------------------------------
Mon Feb 17 13:45:08 UTC 2014 - jreidinger@suse.com

- fix detection if ssh daemon run otherwise ssh installation do not
  reboot after first stage(BNC#864260)
- 3.1.35

-------------------------------------------------------------------
Wed Feb 12 11:44:20 UTC 2014 - jreidinger@suse.com

- fix namespace collision that cause error in installation
- 3.1.34

-------------------------------------------------------------------
Mon Feb 11 15:26:47 UTC 2014 - jreidinger@suse.com

- keep proper installation mode after cloning(BNC#861520)
- 3.1.33

-------------------------------------------------------------------
Tue Feb 11 14:55:36 UTC 2014 - jreidinger@suse.com

- fix dependencies to properly require new ruby bindings
- 3.1.32

-------------------------------------------------------------------
Mon Feb 10 14:31:52 UTC 2014 - jsrain@suse.cz

- removed unused release_notes_popup.rb


- Remove initialisation of Report in autoinst mode from 
  inst_system_analysis. Not needed any more since autoyast Profile 
  is now processed before inst_system_analysis gets called
  (bnc#862829).
- 3.1.31

-------------------------------------------------------------------
Fri Feb  7 09:36:00 UTC 2014 - jreidinger@suse.com

- Implement minimal installation feature (FATE#313149)
- 3.1.30

-------------------------------------------------------------------
Mon Feb  3 14:36:34 UTC 2014 - jreidinger@suse.com

- fix false positive errors in log for easier debugging in future
- 3.1.29

-------------------------------------------------------------------
Fri Jan 31 12:04:52 UTC 2014 - lslezak@suse.cz

- inst_inc_all.rb - added missing import (bnc#860263)
- 3.1.28

-------------------------------------------------------------------
Thu Jan 30 15:43:05 UTC 2014 - jreidinger@suse.com

- Remove write to non-existing /etc/sysconfig/suseconfig
  (FATE#100011)
- 3.1.27

-------------------------------------------------------------------
Thu Jan 30 15:42:52 CET 2014 - aschnell@suse.de

- fixed DASD detection (bnc#860398)
- 3.1.26

-------------------------------------------------------------------
Tue Jan 28 15:37:15 UTC 2014 - jreidinger@suse.com

- Fix exporting configuration in first stage (FATE#308539)
- 3.1.25

-------------------------------------------------------------------
Mon Jan 27 09:56:26 UTC 2014 - mfilka@suse.com

- fate#316768, bnc#854500
  - enable network service according product feature
- 3.1.24

-------------------------------------------------------------------
Fri Jan 24 12:01:29 UTC 2014 - lslezak@suse.cz

- removed inst_scc.rb client (moved to yast2-registration)
- 3.1.23

-------------------------------------------------------------------
Tue Jan 21 14:18:08 UTC 2014 - jreidinger@suse.com

- Remove icons from system analysis according to Ken's comments
  (fate#314695)
- 3.1.22

-------------------------------------------------------------------
Tue Jan 21 12:15:21 UTC 2014 - jreidinger@suse.com

- Remove "Change..." button in non-textual installation
- Add "Export Configuration" button in non-textual installation
  (FATE#308539)
- Add "Export Configuration" menu item in textual installation
  (FATE#308539)
- 3.1.21

-------------------------------------------------------------------
Tue Jan 21 08:48:17 UTC 2014 - jsrain@suse.cz

- adjusted UI according to Ken's comments (fate#314695)
- 3.1.20

-------------------------------------------------------------------
Mon Jan 13 09:58:46 UTC 2014 - jreidinger@suse.com

- add clone proposal and finish client (FATE#308539)
- 3.1.19

-------------------------------------------------------------------
Wed Jan  8 12:46:34 UTC 2014 - jsrain@suse.cz

- added capability to install OEM images (fate#316326)
- added handling Release Notes button (fate#314695)

-------------------------------------------------------------------
Fri Dec 20 09:32:08 UTC 2013 - vmoravec@suse.com

- Add abort and fail hooks for installation
- 3.1.18

-------------------------------------------------------------------
Thu Dec 12 14:50:32 UTC 2013 - lslezak@suse.cz

- control files have been moved to a separate package/git repo
  (https://github.com/yast/yast-installation-control)
- 3.1.17

-------------------------------------------------------------------
Wed Dec 11 09:54:10 UTC 2013 - lslezak@suse.cz

- fixed Makefile.am (added missing inst_scc.rb)
- 3.1.16

-------------------------------------------------------------------
Tue Dec 10 08:46:11 UTC 2013 - vmoravec@suse.com

- Show hook summary only if some hooks failed
- 3.1.15

-------------------------------------------------------------------
Thu Dec  5 15:32:24 UTC 2013 - jreidinger@suse.com

- fix opening zfcp client in disk activation on s390
- 3.1.14

-------------------------------------------------------------------
Thu Dec  5 15:25:18 UTC 2013 - lslezak@suse.cz

- added a new client for SCC registration (first iteration, UI
  only, does not work yet)

-------------------------------------------------------------------
Wed Dec  4 16:11:37 UTC 2013 - jreidinger@suse.com

- fix failure in remote disks activation client
- 3.1.13

-------------------------------------------------------------------
Wed Dec  4 08:30:37 UTC 2013 - lslezak@suse.cz

- removed "trang" dependency (requires complete Java stack, convert
  the file directly in the source repository)
- 3.1.12

-------------------------------------------------------------------
Tue Dec  3 15:11:17 UTC 2013 - jreidinger@suse.com

- remove server base scenario and media check clients from SLE
  installation (FATE#314695)
- add storage proposal dialog to SLE installation (FATE#314695)
- 3.1.11

-------------------------------------------------------------------
Tue Dec  3 13:40:27 UTC 2013 - vmoravec@suse.com

- Show popup window with used hooks before installation finished
- 3.1.10

-------------------------------------------------------------------
Mon Dec  2 12:28:26 UTC 2013 - jreidinger@suse.com

- Add direct link to network communication from remote disks
  activation (FATE#314695, part of NI requirements)
- 3.1.9

-------------------------------------------------------------------
Thu Nov 28 13:01:44 UTC 2013 - vmoravec@suse.com

- Add hooks to main installation client
- 3.1.8

-------------------------------------------------------------------
Wed Nov 20 13:21:57 UTC 2013 - lslezak@suse.cz

- removed support for automatic 2nd stage (the 2nd stage has been
  dropped completely) (FATE#314695)
- 3.1.7

-------------------------------------------------------------------
Tue Nov 19 10:19:13 CET 2013 - locilka@suse.com

- Proposing separate /home partition on SLES and SLES for VMware
  (FATE#316624)

-------------------------------------------------------------------
Mon Nov 18 13:28:32 UTC 2013 - lslezak@suse.cz

- move some steps from removed 2nd stage to the 1st stage
- "inst_mode" client: removed installation/update switch,
  renamed to "inst_installation_options" 
- 3.1.6

-------------------------------------------------------------------
Tue Nov 12 09:24:25 UTC 2013 - lslezak@suse.cz

- control file cleanup:
  * remove the 2nd stage in installation (FATE#314695)
  * removed autoconfiguration support in the 2nd stage (the 2nd
    stage has been removed completely)
  * repair mode removed (not supported) (FATE#308679)

-------------------------------------------------------------------
Mon Nov 11 14:21:37 UTC 2013 - vmoravec@suse.com

- 3.1.5
- replace runlevel entries in control files with default_target
  entries
- replace dependency on yast2-runlevel with yast2-services-manager

-------------------------------------------------------------------
Thu Nov  7 11:45:45 UTC 2013 - mfilka@suse.com

- bnc#849391
  - removed explicit start of second phase of SuSEfirewall2 
    initialization. Not needed when systemd is in use.
- 3.1.4

-------------------------------------------------------------------
Thu Oct 31 11:32:01 UTC 2013 - lslezak@suse.cz

- install "perl-Bootloader-YAML" package
- removed "Use Automatic Configuration" option from the
  installation mode dialog (the 2nd stage has been removed)
- 3.1.3

-------------------------------------------------------------------
Tue Oct 29 13:17:59 UTC 2013 - lslezak@suse.cz

- install only "perl-YAML-LibYAML" and "perl-bootloader" packages
  to the target system
- updated scr_switch_debugger.rb client

-------------------------------------------------------------------
Fri Oct 26 11:39:17 UTC 2013 - jsrain@suse.cz

- show release notes button (fate#314695)

-------------------------------------------------------------------
Fri Oct 25 10:06:07 CEST 2013 - aschnell@suse.de

- removed long obsolete EVMS entries from control file (see
  fate#305007)

-------------------------------------------------------------------
Wed Oct 23 07:27:28 UTC 2013 - lslezak@suse.cz

- removed autorepeat workaround for bnc#346186, not needed anymore,
  xset might not be installed (bnc#846768)
- 3.1.2

-------------------------------------------------------------------
Tue Oct 22 16:46:18 CEST 2013 - locilka@suse.com

- Extended support for ignored_features: They can be also mentioned
  in PTOptions and thus not appended to Kernel command line
  (FATE#314982)

-------------------------------------------------------------------
Tue Oct 15 14:15:31 CEST 2013 - locilka@suse.com

- Added support for ignore[d][_]feature[s] (FATE#314982) allowing
  to skip some unwanted features of the installer
- 3.1.1

-------------------------------------------------------------------
Thu Oct 10 14:48:46 CEST 2013 - locilka@suse.com

- Dropped modem and DSL detection (and configuration) from
  installation proposal (FATE#316263, FATE#316264)

-------------------------------------------------------------------
Fri Sep 27 16:34:11 UTC 2013 - lslezak@suse.cz

- do not use *.spec.in template, use *.spec file with RPM macros
  instead
- 3.1.0

-------------------------------------------------------------------
Fri Sep 27 14:17:54 CEST 2013 - jsuchome@suse.cz

- yast2-mouse was dropped, do not call its components (bnc#841960)
- 3.0.7 

-------------------------------------------------------------------
Thu Sep 26 10:47:32 CEST 2013 - jsuchome@suse.cz

- fix console status after the installation (bnc#750326)
- 3.0.6 

-------------------------------------------------------------------
Tue Sep  3 11:55:45 CEST 2013 - jsuchome@suse.cz

- do not mention xorg-x11 in the control files (bnc#837450) 
- remove obsoleted part of X11 related code
- 3.0.5

-------------------------------------------------------------------
Fri Aug  9 06:36:31 UTC 2013 - mfilka@suse.com

- bnc#798620
    - removed proposed hotfix for the bug. The hotfix could block 
    starting firewall under some circunstances.
    - (re)starting firewall is handled in yast2.rpm since 3.0.2
- 3.0.4 

-------------------------------------------------------------------
Wed Aug  7 12:57:05 CEST 2013 - jsuchome@suse.cz

- use pure ruby solution when sorting proposal items

-------------------------------------------------------------------
Tue Aug  6 11:30:53 CEST 2013 - jsuchome@suse.cz

- use pure ruby solution when sorting destkop items, so major desktop
  (with same order number) won't get resorted
- 3.0.3

-------------------------------------------------------------------
Mon Aug  5 13:16:04 CEST 2013 - jsuchome@suse.cz

- check the product profiles during system analysis and
  copy them to installed system (backport of fate#310730)
- 3.0.2

-------------------------------------------------------------------
Sun Aug  4 11:48:21 UTC 2013 - lslezak@suse.cz

- removed empty agents/Makefile.am and unused testsuite/Makefile.am
- removed obsolete BuildRequires: doxygen perl-XML-Writer sgml-skel
  yast2-testsuite yast2-storage yast2-pkg-bindings yast2-packager

-------------------------------------------------------------------
Fri Aug  2 14:25:07 CEST 2013 - jsuchome@suse.cz

- remove trang from BuildRequires: rng can be created during
  packaging, not needed during build

-------------------------------------------------------------------
Thu Aug  1 11:21:35 CEST 2013 - jsuchome@suse.cz

- correctly write supporturl (port of bnc#520169) 
- limit the number of the searched disks to 8 of each kind to
  shorten time needed for finding SSH keys (port of fate#305873)
- 3.0.1

-------------------------------------------------------------------
Wed Jul 31 08:30:58 UTC 2013 - yast-devel@opensuse.org

- converted from YCP to Ruby by YCP Killer
  (https://github.com/yast/ycp-killer)
- version 3.0.0

-------------------------------------------------------------------
Mon Jul 29 13:43:13 CEST 2013 - fehr@suse.de

- ignore SIGHUP in YaST2.Second-Stage to make autoyast installs
  with serial console succeed again (bnc#825728, bnc#823224)

-------------------------------------------------------------------
Thu Jul 11 12:23:36 CEST 2013 - aschnell@suse.de

- fixed sshd check (bnc#825160)
- 2.24.10

-------------------------------------------------------------------
Thu Jul  4 13:56:19 CEST 2013 - jsuchome@suse.cz

- show release notes of newest product first (bnc#827590)
- 2.24.9

-------------------------------------------------------------------
Tue Jun 25 10:17:46 CEST 2013 - jsuchome@suse.cz

- adapt control.xml to offical Factory one:
  added e17 desktop, enabled online repositories
- 2.24.8

-------------------------------------------------------------------
Fri Jun 21 16:55:50 CEST 2013 - jsuchome@suse.cz

- only show desktops for which their defined patterns are known
  (needed when desktop defined in control file is only available
  via some optional installation source - fate#315061)
- 2.24.7

-------------------------------------------------------------------
Wed Jun 19 11:42:59 CEST 2013 - aschnell@suse.de

- make check for sshd more robust (bnc#825160)
- 2.24.6

-------------------------------------------------------------------
Thu Jun  6 08:29:44 UTC 2013 - mfilka@suse.com

- bnc#774301
    - fixed udev events handling in kernel_finish 
- 2.24.5

-------------------------------------------------------------------
Wed Jun  5 13:02:06 UTC 2013 - lslezak@suse.cz

- use WFM::ClientExists() call instead of checking *.ycp file
  presence (works also with non-YCP clients and checks also e.g.
  /y2update/clients path)

-------------------------------------------------------------------
Mon May 27 15:27:12 CEST 2013 - locilka@suse.com

- Using unique IDs while calling rpmcopy_secondstage to prevent
  from disabling this step in AutoYaST or Upgrade while it should
  be disabled only in Installation (bnc#813072).

-------------------------------------------------------------------
Mon May 13 09:40:15 CEST 2013 - jsuchome@suse.cz

- startup scripts: if RC_LANG is not set, use en_US as default
  (bnc#815265)
- 2.24.4

-------------------------------------------------------------------
Fri May 03 12:18:43 CEST 2013 - aschnell@suse.de

- call unicode_start/stop and initviocons only on consoles
  (bnc#800790)
- fixed check for missing initviocons
- 2.24.3

-------------------------------------------------------------------
Mon Apr 22 14:59:35 CEST 2013 - jsuchome@suse.cz

- show dialog for all available disk controlers (bnc#807026)
- 2.24.2 

-------------------------------------------------------------------
Wed Apr 17 14:50:48 CEST 2013 - jsuchome@suse.cz

- force disk activation when Storage reports no disk was found
  (bnc#810823) 
- 2.24.1

-------------------------------------------------------------------
Fri Mar 29 11:58:02 CET 2013 - jsuchome@suse.cz

- always return boolean from DeployTarImage (bnc#804293)
- make the "Check drivers" error message depend on control.xml
  variable (fate#312875, bnc#805251) 
- 2.24.0

-------------------------------------------------------------------
Wed Mar 13 12:35:54 UTC 2013 - mfilka@suse.com

- NetworkManager is enabled and active after second stage (bnc#808039)
- 2.23.13 

-------------------------------------------------------------------
Mon Mar 04 14:42:03 CET 2013 - aschnell@suse.de

- deactivate RAID before going back to "Disk Activation" during
  installation (bnc#806454)

-------------------------------------------------------------------
Thu Feb 14 17:06:53 CET 2013 - fehr@suse.de

- fix got_kernel_param in misc.sh to not match substrings (so far 
  kernel parameters like systemd.log_level=debug activated Y2DEBUG)
- 2.23.12
 
-------------------------------------------------------------------
Wed Jan 23 16:00:21 CET 2013 - jsuchome@suse.cz

- prevent systemctl hang in 2nd stage (from fcrozat@suse.com,
  bnc#798620)
- 2.23.11

-------------------------------------------------------------------
Sun Jan 20 15:27:33 UTC 2013 - lslezak@suse.cz

- start the add-on module also when "addon" boot parameter is
  present (fate#314318)
- 2.23.10

-------------------------------------------------------------------
Mon Jan 14 13:45:23 UTC 2013 - locilka@suse.com

- Adding repositories that cannot be (re)added as enabled in
  a disabled state (bnc#779396).
- 2.23.9

-------------------------------------------------------------------
Fri Jan 11 10:47:11 CET 2013 - jsuchome@suse.cz

- adapted to changes in Storage.ycp API (bnc#797245)
- 2.23.8

-------------------------------------------------------------------
Mon Jan  7 13:06:32 CET 2013 - jsuchome@suse.cz

- set new keyboard layout right after selecting (bnc#796589)
- added SYSTEMCTL_OPTIONS to Firstboot/Second Stage services
  (bnc#791076)
- 2.23.7

-------------------------------------------------------------------
Fri Dec 21 08:23:47 CET 2012 - jsuchome@suse.cz

- show the info about possibility to download drivers
  from drivers.suse.com (fate#312875) 
- added KVM installation scenario (bnc#795067)
- 2.23.6

-------------------------------------------------------------------
Fri Dec 14 15:16:52 CET 2012 - jsuchome@suse.cz

- disable USB sources after installation (bnc#793709) 
- 2.23.5

-------------------------------------------------------------------
Tue Dec  4 16:54:56 CET 2012 - jsuchome@suse.cz

- allow using local repositories during update (bnc#779397)
- 2.23.4

-------------------------------------------------------------------
Mon Nov  5 08:21:41 CET 2012 - jsuchome@suse.cz

- fixed installation of systemd units (crrodriguez)
- 2.23.3

-------------------------------------------------------------------
Wed Oct 31 08:16:46 CET 2012 - jsuchome@suse.cz

- removed fonts_finish, its only action was to call obsolete
  SuSEconfig script
- removed inst_suseconfig client (fate#100011)
- 2.23.2 

-------------------------------------------------------------------
Fri Oct 26 08:44:43 CEST 2012 - jsuchome@suse.cz

- do not allow to go next without desktop selected (bnc#786507)
- 2.23.1

-------------------------------------------------------------------
Wed Oct 24 11:12:55 CEST 2012 - jsuchome@suse.cz

- removed suseconfig step from installation sequence (fate#100011)
- 2.23.0

-------------------------------------------------------------------
Wed Jul 11 15:56:38 CEST 2012 - jsuchome@suse.cz

- create simpler and non translated aliases for update sources 
  (bnc#768624)
- 2.22.10

-------------------------------------------------------------------
Thu Jun 28 14:36:08 CEST 2012 - jsuchome@suse.cz

- set TERM=linux for 2nd stage services, to keep ncurses nice
  (bnc#768356)
- 2.22.9

-------------------------------------------------------------------
Mon Jun 25 15:43:43 CEST 2012 - jsuchome@suse.cz

- ensure Plymouth is hiddent before 2nd start, to prevent system
  freeze (bnc#768185)
- ensure 2nd stage is started before SuSEfirewall2_init (bnc#733361)
- 2.22.8

-------------------------------------------------------------------
Tue Jun 19 14:49:52 CEST 2012 - aschnell@suse.de

- kill console before reboot (bnc#759627)
  (otherwise systemd will not proceed with system shutdown)

-------------------------------------------------------------------
Wed Jun  6 11:27:02 CEST 2012 - jsuchome@suse.cz

- require yast2-proxy for 2nd stage (bnc#764951)
- show a message if network config has failed (bnc#765129)
- 2.22.7

-------------------------------------------------------------------
Tue Apr 17 16:03:55 CEST 2012 - jsuchome@suse.cz

- enhanced image installation help text (bnc#732914)

-------------------------------------------------------------------
Tue Apr 03 14:56:55 CEST 2012 - aschnell@suse.de

- adapted to move of testX (see bnc#749184)
- 2.22.6

-------------------------------------------------------------------
Wed Mar 14 15:42:19 CET 2012 - aschnell@suse.de

- create link yast.ssh for 2nd stage ssh installation (bnc#745340)
- 2.22.5

-------------------------------------------------------------------
Wed Feb 15 11:46:45 CET 2012 - gs@suse.de

- Improve layout of the release notes dialog (bnc #550610)
- 2.22.4 

-------------------------------------------------------------------
Thu Feb  9 10:53:01 CET 2012 - jsuchome@suse.cz

- adapt the style only for ssh installation, not vnc (bnc#742777)
- 2.22.3 

-------------------------------------------------------------------
Tue Feb  7 17:22:46 CET 2012 - tgoettlicher@suse.de

- Fixed bnc #742777: ssh installation needs to much bandwidth
- 2.22.2

-------------------------------------------------------------------
Fri Jan 13 11:02:40 CET 2012 - jsuchome@suse.cz

- confirmed license
- 2.22.1

-------------------------------------------------------------------
Mon Jan  9 14:29:34 CET 2012 - locilka@suse.cz

- save ecdsa keys as well (bnc#726468) (added where missing)

-------------------------------------------------------------------
Mon Jan  9 13:39:10 CET 2012 - locilka@suse.cz

- Added ntp-client into list of cloned modules in control file
  (bnc #738019).

-------------------------------------------------------------------
Wed Jan  4 15:21:30 CET 2012 - locilka@suse.cz

- Reading the current random/poolsize from /proc to store the exact
  number of bytes (bnc#692799).

-------------------------------------------------------------------
Tue Jan  3 16:21:42 CET 2012 - locilka@suse.cz

- Modified saving state of the current randomness (bnc#692799).

-------------------------------------------------------------------
Thu Dec  8 16:45:15 CET 2011 - locilka@suse.cz

- Fixed saving state of the current randomness (bnc#692799).

-------------------------------------------------------------------
Fri Nov 25 11:35:04 CET 2011 - jsuchome@suse.cz

- ask for Abort confirmation in Update URLs step (bnc#728907)

-------------------------------------------------------------------
Wed Nov 16 13:18:40 CET 2011 - jsuchome@suse.cz

- merged texts from proofreading
- 2.22.0 

-------------------------------------------------------------------
Thu Nov 10 14:27:55 UTC 2011 - fcrozat@suse.com

- Disable routing initscript commands through systemd, prevent
  lockups.

-------------------------------------------------------------------
Thu Nov 03 11:52:08 CET 2011 - aschnell@suse.de

- use same code to display ip addresses during vnc and ssh
  installation (bnc#727802)
- 2.21.28

-------------------------------------------------------------------
Wed Nov  2 17:14:51 CET 2011 - fcrozat@suse.com

- Ensure network is not started by systemd before Firstboot /
  SecondStage (bnc#726823)
- 2.21.27

-------------------------------------------------------------------
Mon Oct 31 09:18:46 CET 2011 - jsuchome@suse.cz

- control files: save ecdsa keys (bnc#726468)
- 2.21.26 

-------------------------------------------------------------------
Wed Oct 19 16:25:41 CEST 2011 - locilka@suse.cz

- Creating /etc/mtab linking to /proc/self/mounts in umount_finish
  (bnc#725166)
- 2.21.25

-------------------------------------------------------------------
Fri Oct 14 11:27:58 CEST 2011 - fcrozat@suse.com

- Fix text mode handled in systemd (bnc#724115)
- 2.21.24

-------------------------------------------------------------------
Tue Oct 11 08:52:43 CEST 2011 - jsuchome@suse.cz

- compress the log file from 1st stage of installation (bnc#716938)
- 2.21.23

-------------------------------------------------------------------
Fri Oct  7 11:38:39 UTC 2011 - fcrozat@suse.com

- Use latest macros for systemd
- Drop workaround for bnc#719221, systemd is fixed now.
- 2.21.22

-------------------------------------------------------------------
Fri Oct  7 11:30:21 UTC 2011 - jsrain@suse.cz

- change the URL for congratulation dialog (bnc#720481)

-------------------------------------------------------------------
Mon Sep 26 10:41:38 CEST 2011 - jsuchome@suse.cz

- control.openSUSE: use lightdm as default DM for Xfce 
- 2.21.21

-------------------------------------------------------------------
Fri Sep 23 15:36:11 CEST 2011 - jsuchome@suse.cz

- updated systemd service files (bnc#719221)
- 2.21.20 

-------------------------------------------------------------------
Fri Sep 23 14:27:36 CEST 2011 - jsuchome@suse.cz

- unmount previously mounted /run (bnc#717321)
- 2.21.19

-------------------------------------------------------------------
Thu Sep 15 12:16:49 UTC 2011 - lslezak@suse.cz

- improved package update check - display only the repositories
  with an update available, display package updates in details
- 2.21.18

-------------------------------------------------------------------
Tue Sep  6 10:05:00 CEST 2011 - jsuchome@suse.cz

- enable system cloning only when autoyast2 is installed
  (bnc#692790)
- 2.21.17

-------------------------------------------------------------------
Wed Aug 31 14:33:50 CEST 2011 - jsuchome@suse.cz

- fix build for older distributions
- 2.21.16 

-------------------------------------------------------------------
Mon Aug 29 12:12:55 CEST 2011 - jsuchome@suse.cz

- added systemd .service files for second stage and firstboot
  (from fcrozat@suse.com, bnc#713760)
- 2.21.15

-------------------------------------------------------------------
Fri Aug 12 13:58:01 CEST 2011 - jsuchome@suse.cz

- expect there might me extra checks for disk controllers with
  s390 (bnc#706911)
- adapted help text and label in installation mode selection
  (bnc#711160)
- 2.21.14 

-------------------------------------------------------------------
Fri Aug  5 12:13:13 UTC 2011 - lslezak@suse.cz

- upgrade_urls.ycp - do not display reading and writing progress,
  it is pretty quick and just causes screen flickering
  (the write progress is displayed only when there is an enabled
  repo to add, refreshing it can take long time) (bnc#692614)
- 2.21.13

-------------------------------------------------------------------
Fri Aug  5 12:32:16 CEST 2011 - tgoettlicher@suse.de

- fixed .desktop file (bnc #681249)

-------------------------------------------------------------------
Thu Aug  4 14:50:33 UTC 2011 - lslezak@suse.cz

- 2.21.12

-------------------------------------------------------------------
Thu Aug  4 14:07:38 CEST 2011 - mvidner@suse.cz

- Copy network interface naming rules early to get them to initrd (bnc#666079).

-------------------------------------------------------------------
Thu Aug  4 11:37:02 UTC 2011 - lslezak@suse.cz

- extraurls: check whether there is an update candidate in the
  added extra repositories - openSUSE DVD does not contain all
  packages, packages from OSS repository which are not on DVD
  medium were not upgraded and were left in the old version even
  after adding new OSS repository with updated version (bnc#693230)

-------------------------------------------------------------------
Wed Aug  3 13:19:50 UTC 2011 - lslezak@suse.cz

- cleanup: removed obsoleted SourceManager::SyncAddedAndDeleted()
  call (zmd sync has been removed)
- 2.21.11

-------------------------------------------------------------------
Wed Aug  3 08:53:14 UTC 2011 - lslezak@suse.cz

- use term "Software manager" instead of "Package manager"
  (bnc#585679)
- 2.21.10

-------------------------------------------------------------------
Tue Aug  2 13:37:03 CEST 2011 - locilka@suse.cz

- Preserving the /dev/urandom state from inst-sys after the
  installation (bnc#692799)
- Automatically enabling haveged service if installed (bnc#692799)
- 2.21.9

-------------------------------------------------------------------
Mon Aug  1 15:38:32 CEST 2011 - locilka@suse.cz

- Added control.SLES-for-VMware into the SVN

-------------------------------------------------------------------
Fri Jul 22 15:00:30 CEST 2011 - locilka@suse.cz

- Removed obsoleted X-KDE-SubstituteUID from deploy_image.desktop
  (bnc#540627)
- 2.21.8

-------------------------------------------------------------------
Tue Jul 12 15:34:38 CEST 2011 - jsuchome@suse.cz

- Show Xen Virtualization Host Server Installation scenario
  only for x86_64 architecture (bnc#702103)
- 2.21.7

-------------------------------------------------------------------
Thu Jun 30 14:09:17 CEST 2011 - jsuchome@suse.cz

- fixed typos (bnc#703119)
- 2.21.6 

-------------------------------------------------------------------
Wed Jun  1 17:24:25 CEST 2011 - locilka@suse.cz

- always loading 'pciehp' kernel module on Dell hardware
  (FATE #311991)
- fixed control file validation
- stricter btrfs_increase_percentage definition in all control
  files (only 'integer' is allowed)

-------------------------------------------------------------------
Wed Jun  1 11:56:08 CEST 2011 - fehr@suse.de

- add btrfs_increase_percentage to to category "partitioning" in
  config.xml files
- 2.21.5 

-------------------------------------------------------------------
Thu May 19 14:22:10 CEST 2011 - jsuchome@suse.cz

- enable YaST restart in the 1st stage (bnc#694299)
- 2.21.4 

-------------------------------------------------------------------
Wed Apr 27 15:08:04 CEST 2011 - jsuchome@suse.cz

- added option to configure FCoE Interfaces when started with
  WithFCoE=1 argument (fate#307445)
- 2.21.3 

-------------------------------------------------------------------
Wed Apr 27 11:19:50 CEST 2011 - jsuchome@suse.cz

- Copy /media.1/build to the installed system (fate#311377)
- 2.21.2 

-------------------------------------------------------------------
Fri Mar 25 10:26:44 CET 2011 - jsuchome@suse.cz

- show the 'before-reboot' message in RichText, so possible command
  can be copy-pasted (bnc#383519)
- 2.21.1

-------------------------------------------------------------------
Thu Mar 24 16:14:02 CET 2011 - jsuchome@suse.cz

- do not start automatic configuration for autoYaST (bnc#679435)
- 2.21.0

-------------------------------------------------------------------
Mon Feb 28 14:52:26 CET 2011 - locilka@suse.cz

- Handling disabled installation steps also in Live Installation
  mode (BNC #675516)
- 2.20.6

-------------------------------------------------------------------
Thu Feb 17 13:49:19 CET 2011 - aschnell@suse.de

- fixed braille support during installation (bnc #672086)
- 2.20.5

-------------------------------------------------------------------
Tue Feb  8 15:10:25 CET 2011 - locilka@suse.cz

- Adapted openSUSE control file to the current naming schema of
  desktops (BNC #667408)

-------------------------------------------------------------------
Thu Jan 20 14:18:41 CET 2011 - jsrain@suse.cz

- fix initialization of AutoUpgrade for 2nd stage
- 2.20.4

-------------------------------------------------------------------
Wed Jan 19 15:38:20 CET 2011 - jsrain@suse.cz

- adaptations for unattended migration (fate#310481)
- don't delete /etc/mtab if it is a symlink (bnc#665437)
- 2.20.3

-------------------------------------------------------------------
Wed Jan 19 12:53:00 CET 2011 - jsrain@suse.cz

- fixed progress during live installation (bnc#665413)
- 2.20.2

-------------------------------------------------------------------
Fri Jan  7 13:43:01 CET 2011 - jsrain@suse.cz

- update XFCE desktop definition

-------------------------------------------------------------------
Thu Jan  6 10:47:00 CET 2011 - locilka@suse.cz

- Using wider space for licence displayed in non-textual interface
  (BNC #607135).
- Fixed DUD deployment (BNC #626337)

-------------------------------------------------------------------
Thu Nov 16 16:13:48 UTC 2010 - jsrain@suse.cz

- fixed behavior of window closing in installation proposal
  (bnc#636980)
- use df for estimating partition size for live installer
  (bnc#555288)
- 2.20.1

-------------------------------------------------------------------
Thu Sep 30 17:33:48 UTC 2010 - lslezak@suse.cz

- don't use spaces in repo alias (bnc#596950)
- inst_addon_update_sources.ycp - removed obsoleted ZMD sync call
- 2.20.0

-------------------------------------------------------------------
Wed Jun  2 13:52:02 CEST 2010 - jsrain@suse.cz

- removed link to repairing the system
- 2.19.20

-------------------------------------------------------------------
Wed May 12 15:33:24 CEST 2010 - ug@suse.de

- fixed the cloning at the end of a manual
  installation (bnc#605132)
- 2.19.7

-------------------------------------------------------------------
Mon Apr 19 12:29:08 CEST 2010 - aschnell@suse.de

- allow btrfs as root fs
- 2.19.6

-------------------------------------------------------------------
Thu Apr 15 17:12:28 CEST 2010 - locilka@suse.cz

- Script copy_files_finish copies files with --dereference to
  prevent from copying symlinks instead of the files content
  (BNC #596938).

-------------------------------------------------------------------
Fri Apr 09 17:09:27 CEST 2010 - aschnell@suse.de

- disable Qt/Gtk frontend if testX is unavailable (bnc #585432)
- 2.19.5

-------------------------------------------------------------------
Tue Apr  6 17:44:25 CEST 2010 - locilka@suse.cz

- Searching for LiveCD license in /usr/share/doc/licenses and /
  directories (BNC #594042).

-------------------------------------------------------------------
Fri Mar 26 11:26:04 CET 2010 - ug@suse.de

- fixed a broken yast2-installation.spec.in
- fixed broken schema validation files for control.xml files
- 2.19.4

-------------------------------------------------------------------
Wed Mar 24 07:42:19 UTC 2010 - lslezak@suse.cz

- inst_suseconfig.ycp - do not reset UI product name
  (&product; macro) (bnc#539906)

-------------------------------------------------------------------
Thu Mar 18 14:55:20 CET 2010 - locilka@suse.cz

- Previously used repositories switched from enabled/disabled mode
  to removed/enabled/disabled mode (BNC #588659).

-------------------------------------------------------------------
Fri Mar 12 13:19:15 CET 2010 - kmachalkova@suse.cz

- Port from SLE11 SP1: process files in _datadir/autoinstall/modules 
  with %suse_update_desktop_file. This passes their strings into
  translation (bnc#549944)

-------------------------------------------------------------------
Fri Mar 12 10:53:55 CET 2010 - locilka@suse.cz

- Unique identification in inst_upgrade_urls switched from URL to
  ALIAS (BNC #587517).
- In case of re-adding CD/DVD media, user is asked to insert
  correct media before adding it (BNC #587517).
- Only upgrade packages if upgrading from SLES 11, otherwise use
  patterns for upgrade (BNC #587544).

-------------------------------------------------------------------
Tue Mar  9 15:35:48 CET 2010 - locilka@suse.cz

- Fixed calling update.post from DUD (BNC #586609).

-------------------------------------------------------------------
Tue Mar  2 14:30:31 CET 2010 - locilka@suse.cz

- CIM service is proposed as disabled by default (BNC #584524).

-------------------------------------------------------------------
Mon Feb 22 17:48:57 CET 2010 - locilka@suse.cz

- Documented YaST RELAX NG schema (FATE #305551).
- Correctly re-added unique_id to RNC - AC steps and proposals
  (BNC #582094).

-------------------------------------------------------------------
Wed Feb 17 11:05:12 CET 2010 - ug@suse.de

- clone checkbox at the end of the installation is always
  enabled now and can install the autoyast2 package if needed
  (bnc#547486)

-------------------------------------------------------------------
Mon Feb 15 15:48:51 CET 2010 - ug@suse.de

- UI for autoinstallation images added to deploy_image_auto

-------------------------------------------------------------------
Tue Feb  9 17:06:15 CET 2010 - locilka@suse.cz

- Steps 'user' and 'auth' enabled again in Live mode (BNC #547931).

-------------------------------------------------------------------
Tue Feb  9 14:49:33 CET 2010 - locilka@suse.cz

- Fixed license agreement check box visibility (BNC #571846).
- 2.19.3

-------------------------------------------------------------------
Tue Feb  2 11:03:04 CET 2010 - locilka@suse.cz

- Added LXDE to openSUSE control file (FATE #307729).

-------------------------------------------------------------------
Mon Feb  1 11:35:15 CET 2010 - locilka@suse.cz

- Fixed 'going back' from services proposal BNC #572734.

-------------------------------------------------------------------
Fri Jan 22 15:56:07 CET 2010 - aschnell@suse.de

- fixed message during ssh installation (bnc #518616)

-------------------------------------------------------------------
Fri Jan 15 17:29:45 CET 2010 - aschnell@suse.de

- updated control.rnc
- 2.19.2

-------------------------------------------------------------------
Thu Jan  7 15:29:13 CET 2010 - jsuchome@suse.cz

- inst_complex_welcome adapted to Language::SwitchToEnglishIfNeeded
  (bnc#479529)
- 2.19.1

-------------------------------------------------------------------
Fri Dec 11 16:48:58 CET 2009 - locilka@suse.cz

- Adapted for new API to ProductLicense (FATE #306295).

-------------------------------------------------------------------
Wed Dec  9 16:44:34 CET 2009 - locilka@suse.cz

- Package kde4-kdm has been renamed to kdm (SLES, SLED control
  files) (bnc #561627).

-------------------------------------------------------------------
Wed Dec  9 14:58:38 CET 2009 - kmachalkova@suse.cz

- Un-check automatic configuration box when user selects update
  (bnc#537625)  

-------------------------------------------------------------------
Wed Dec  9 14:12:21 CET 2009 - locilka@suse.cz

- Enabled CIM by default (SLES and SLED) (FATE #305583)
- Adapted RNC for control files

-------------------------------------------------------------------
Wed Dec  9 12:49:08 CET 2009 - jsrain@suse.cz

- dereference hardlinks when deploying live CD so that it can
  be also deployed on multiple separate partitions (bnc#549158)

-------------------------------------------------------------------
Mon Nov 30 14:38:26 CET 2009 - locilka@suse.cz

- Repositories added by inst_addon_update_sources use
  Pkg::RepositoryAdd that does not need access to network
  (bnc #557723)

-------------------------------------------------------------------
Tue Nov 24 16:13:31 CET 2009 - kmachalkova@suse.cz

Cumulative patch with SLE11 SP1 features:
- In TUI (ncurses), use plain text (.txt) file with release notes, 
  if found (FaTE#306167)
- Set /etc/sysconfig/boot:RUN_PARALLEL according to corresponding
  value in control file (FaTE#307555) 
- 2.19.0

-------------------------------------------------------------------
Thu Nov 19 16:51:55 CET 2009 - locilka@suse.cz

- Added control file configuration option require_registration
  (FATE #305578).

-------------------------------------------------------------------
Wed Nov  4 16:31:17 CET 2009 - mzugec@suse.cz

- lan module in 1st stage (FaTE#303069)
- 2.18.34 

-------------------------------------------------------------------
Fri Oct 23 07:40:56 CEST 2009 - jsuchome@suse.cz

- during update, do not save timezone and console settings
  (bnc#547587)
- 2.18.33 

-------------------------------------------------------------------
Fri Oct 16 14:36:11 CEST 2009 - locilka@suse.cz

- Fixed handling repositories during upgrade (bnc #543468).
- 2.18.32

-------------------------------------------------------------------
Wed Oct  7 15:36:44 CEST 2009 - jsuchome@suse.cz

- set the time after chroot (bnc#538357)
- 2.18.31 

-------------------------------------------------------------------
Wed Oct  7 12:17:52 CEST 2009 - jsuchome@suse.cz

- correctly set the keyboard layout in 2nd stage (bnc#542009)
- 2.18.30

-------------------------------------------------------------------
Thu Oct  1 13:27:16 CEST 2009 - locilka@suse.cz

- Adjusting understandable name for update URLs added during second
  stage of installation (bnc #542792).
- 2.18.29

-------------------------------------------------------------------
Tue Sep 29 16:41:32 CEST 2009 - kmachalkova@suse.cz

- Correct HTML format tags in helptext (bnc#540784)
- Set firewall status according to user's choice also in non-automatic 
  2nd stage (missing call for AdjustDisabledSubProposals) (bnc#534862)
- 2.18.28 

-------------------------------------------------------------------
Thu Sep 24 15:51:15 CEST 2009 - kmachalkova@suse.cz

- Enable SSH service after reboot if this is SSH or VNC installation 
  (new ssh_service_finish client) (bnc#535206)
- 2.18.27 

-------------------------------------------------------------------
Mon Sep 14 15:27:19 CEST 2009 - jsrain@suse.cz

- enhanced display of release notes (fate#306237)
- 2.18.26

-------------------------------------------------------------------
Wed Sep  9 14:33:14 CEST 2009 - jsrain@suse.cz

- better error handling for image installation (bnc#533601)
- 2.18.25

-------------------------------------------------------------------
Fri Sep  4 19:00:27 CEST 2009 - kmachalkova@suse.cz

- Introducing unique IDs to unambiguously identify AC steps and 
  sub-proposals
- Writing disabled AC steps and subproposals at the end of 1st 
  stage, reading them back at the end of 2nd stage
- Filtering out disabled AC steps from AC workflow (FaTE #303859 and 
  bnc#534862)
- Require new yast2 base 
- 2.18.24

-------------------------------------------------------------------
Fri Sep  4 09:07:42 CEST 2009 - locilka@suse.cz

- Dropped unnecessary fallback text from the fallback control file
  (BNC #536288).

-------------------------------------------------------------------
Wed Aug 26 15:33:51 CEST 2009 - locilka@suse.cz

- Do not copy xorg.conf to installed system anymore (bnc #441404).
- 2.18.23

-------------------------------------------------------------------
Fri Aug 21 12:38:42 CEST 2009 - aschnell@suse.de

- do not disable qt/gtk frontends if xorg.conf is missing (bnc
  #533159)
- 2.18.22

-------------------------------------------------------------------
Fri Aug 14 18:26:49 CEST 2009 - kmachalkova@suse.cz

- Simple network (firewall) configuration in 1st stage (FaTE #303859) 

-------------------------------------------------------------------
Mon Aug 10 14:18:11 CEST 2009 - locilka@suse.cz

- added calling bootloader client bootloader_preupdate to control
  file to fix multiple grub entries (bnc #414490, bnc #477778).

-------------------------------------------------------------------
Thu Jul 30 20:26:30 CEST 2009 - jdsn@suse.de

- disable yast2-x11 during installation (bnc#441404) 
- 2.18.21

-------------------------------------------------------------------
Thu Jul 30 15:32:37 CEST 2009 - jsuchome@suse.cz

- adapted to changes in yast2-country: no saving of xorg.conf
  (bnc#441404) 
- 2.18.20

-------------------------------------------------------------------
Wed Jun 24 10:02:20 CEST 2009 - locilka@suse.cz

- Fixed Welcome dialog layout to have more license content visible
  and to align language and keyboard widgets with it.
- Not offering installation images if there are none (bnc #492745).
- 2.18.19

-------------------------------------------------------------------
Mon Jun 22 20:20:18 CEST 2009 - coolo@novell.com

- fix build with automake 1.11
- 2.18.18

-------------------------------------------------------------------
Thu Jun 11 12:57:14 CEST 2009 - jsrain@suse.cz

- adapted for unified progress during live installation
  (bnc#435680)
- 2.18.17

-------------------------------------------------------------------
Mon Jun 08 14:03:30 CEST 2009 - aschnell@suse.de

- use minimalistic xorg.conf during installation (bnc #510015)
- 2.18.16

-------------------------------------------------------------------
Wed May 20 12:45:47 CEST 2009 - aschnell@suse.de

- moved .proc.mounts agent from yast2-installation to yast2 (bnc
  #504429)

-------------------------------------------------------------------
Mon May 18 16:46:03 CEST 2009 - juhliarik@suse.cz

- added kdump support for autoyast installation (FATE#305588) 

-------------------------------------------------------------------
Thu May 14 13:45:08 CEST 2009 - locilka@suse.cz

- Installation/Upgrade newly require some packages essential for
  them to succeed (bnc #469730).

-------------------------------------------------------------------
Mon Apr 27 10:22:24 CEST 2009 - locilka@suse.cz

- Using a new yast-spanner (old yast icon) for Repair.
- 2.18.14

-------------------------------------------------------------------
Mon Apr 20 13:59:31 CEST 2009 - locilka@suse.cz

- Fixed Vendor module to use zypp history file instead of using
  y2logRPM (bnc #456446).
- 2.18.13

-------------------------------------------------------------------
Thu Apr 16 16:58:07 CEST 2009 - locilka@suse.cz

- Added documentation for installation images.

-------------------------------------------------------------------
Fri Apr 10 14:11:46 CEST 2009 - locilka@suse.cz

- KDE 3.x dropped from openSUSE control file (bnc #493547).

-------------------------------------------------------------------
Tue Apr  7 13:02:39 CEST 2009 - ug@suse.de

- changed the error message of missing hard disks during
  autoinstallation. Might confuse s390/iSCSI users. (bnc#476147)

-------------------------------------------------------------------
Mon Mar 30 14:20:57 CEST 2009 - locilka@suse.cz

- Fixing reevaluation of packages to remove, install and/or upgrade
  after images are deployed during first stage (bnc #489448).
- 2.18.12

-------------------------------------------------------------------
Fri Mar 27 18:15:15 CET 2009 - locilka@suse.cz

- Added new globals->ac_redraw_and_ignore control file item
  (openSUSE and SLED) that ignores if AC UI is missing and just
  redraws it. An error is still reported in case of missing Wizard
  widget (bnc #487565).

-------------------------------------------------------------------
Thu Mar 19 14:14:34 CET 2009 - locilka@suse.cz

- Continuing on Repair integration.
- Handling missing FLAGS in the content file.
- 2.18.11

-------------------------------------------------------------------
Wed Mar 18 13:17:58 CET 2009 - locilka@suse.cz

- Location /etc/modprobe.d/blacklist has been renamed to
  /etc/modprobe.d/50-blacklist.conf (bnc #485980).
- Unified inst_mode handling, especially correct handling of
  Automatic Configuration together with switching to Update mode
  (originally reported as bnc #469273).
- Repair workflow unified with the rest of installation.
- 2.18.10

-------------------------------------------------------------------
Mon Mar 16 14:47:46 CET 2009 - locilka@suse.cz

- Fixed help for "License Translations..." button (bnc #481113).

-------------------------------------------------------------------
Tue Mar 10 10:26:02 CET 2009 - locilka@suse.cz

- Obsolete 'tar --preserve' replaced with
  'tar --preserve-permissions --preserve-order' (bnc #483791).
- Added recovery support for AC (dialogs) possibly called by AC
  scripts (bnc #483211).

-------------------------------------------------------------------
Thu Feb 26 16:00:44 CET 2009 - ug@suse.de

- RPMs via driverupdate were not possible

-------------------------------------------------------------------
Tue Feb 24 13:30:15 CET 2009 - locilka@suse.cz

- Added support for .xz images deployment (bnc #476079).
- Added support for `reboot_same_step (bnc #475650).
- 2.18.9

-------------------------------------------------------------------
Mon Feb 23 16:36:56 CET 2009 - locilka@suse.cz

- Offering to configure network if remote repositories are used
  during upgrade (inst_upgrade_urls). Setup can be safely skipped
  and comes from the Online Repositories (bnc #478024).
- 2.18.8

-------------------------------------------------------------------
Fri Feb 20 20:40:09 CET 2009 - locilka@suse.cz

- save network configuration also for IPv6 only (bnc#477917)
- 2.18.7

-------------------------------------------------------------------
Tue Feb 17 16:56:09 CET 2009 - locilka@suse.cz

- Writing additional-control-files index file after removing and
  recreating the directory where it is stored (bnc #475516).
- 2.18.6

-------------------------------------------------------------------
Mon Feb  9 13:21:50 CET 2009 - locilka@suse.cz

- Enabling online update in (SLED) Automatic Configuration
  (bnc #449128).

-------------------------------------------------------------------
Fri Feb  6 10:39:20 CET 2009 - locilka@suse.cz

- InstError has been moved to yast2-2.18.6
- 2.18.5

-------------------------------------------------------------------
Thu Feb  5 18:16:17 CET 2009 - locilka@suse.cz

- InstError extended and documented.

-------------------------------------------------------------------
Mon Feb  2 13:09:08 CET 2009 - locilka@suse.cz

- Erasing all old additional control files in the final step of
  upgrade before rebooting to the second stage (bnc #471454).
- InstError can now save YaST logs on user request.
- 2.18.4

-------------------------------------------------------------------
Wed Jan 28 14:33:09 CET 2009 - locilka@suse.cz

- Added new InstError module for unified reporting of errors
  during installation.
- Better SlideShow support in inst_finish.
- Reporting more errors in inst_finish.
- 2.18.3

-------------------------------------------------------------------
Tue Jan 27 17:13:57 CET 2009 - locilka@suse.cz

- Added test for checking free space when SCR switch fails
  (bnc #460477).

-------------------------------------------------------------------
Mon Jan 26 13:58:00 CET 2009 - locilka@suse.cz

- Disabling [Back] buttons in the very first interactive dialogs
  in second stage, SLES and SLED control files (bnc #468677).

-------------------------------------------------------------------
Thu Jan 22 12:50:38 CET 2009 - locilka@suse.cz

- Dropping mode_proposal client - not in use anymore.
- 2.18.2

-------------------------------------------------------------------
Wed Jan 21 13:09:33 CET 2009 - locilka@suse.cz

- Removing dependency on yast2-runlevel (duplicate code in runlevel
  proposal).
- Removing dependency on yast2-mouse by moving the mouse-related
  scripts to yast2-mouse-2.18.0.
- Removing dependency on yast2-bootloader.
- inst_finish script newly uses the SlideShow module.

-------------------------------------------------------------------
Tue Jan 20 13:37:03 CET 2009 - locilka@suse.cz

- Possibility to move the base installation window has been
  disabled (bnc #466827)
- 2.18.1

-------------------------------------------------------------------
Tue Jan 13 12:15:42 CET 2009 - locilka@suse.cz

- Adapted the inst_proposal to better reflect the current situation
  'analyzing...' vs. 'adapting the proposal...' (bnc #463567).

-------------------------------------------------------------------
Fri Dec 19 13:07:49 CET 2008 - locilka@suse.cz

- Pattern WBEM added into two server scenarios (bnc #458332).

-------------------------------------------------------------------
Thu Dec 18 18:04:47 CET 2008 - locilka@suse.cz

- Updated control file documentation (bnc #438678).

-------------------------------------------------------------------
Wed Dec 17 14:42:22 CET 2008 - locilka@suse.cz

- Added yet another xset call (bnc #455771 comment #40)

-------------------------------------------------------------------
Tue Dec 16 17:13:38 CET 2008 - aschnell@suse.de

- adapted to storage API changes
- 2.18.0

-------------------------------------------------------------------
Tue Dec 16 12:29:27 CET 2008 - locilka@suse.cz

- Removed SLED control file labels that should be hidden
  (bnc #459080).
- Using a better help text for inst_new_desktop (bnc #432912).

-------------------------------------------------------------------
Mon Dec 15 14:32:27 CET 2008 - locilka@suse.cz

- Removed all (inst_)do_rezise calls from all control files on
  aschnell's request.

-------------------------------------------------------------------
Fri Dec 12 16:36:28 CET 2008 - aschnell@suse.de

- require initviocons (bnc #173426)
- 2.17.47

-------------------------------------------------------------------
Tue Dec  9 16:40:35 CET 2008 - locilka@suse.cz

- Updated control.rnc
- 2.17.46

-------------------------------------------------------------------
Mon Dec  8 13:16:33 CET 2008 - locilka@suse.cz

- Updated control.rnc
- Added two more control-file examples.
- Checking all control files during build.
- Adjusted control-file examples (all bnc #438678).
- Checking the process exit status returned after deploying an
  image (bnc #456337).
- 2.17.45

-------------------------------------------------------------------
Fri Dec  5 10:38:41 CET 2008 - locilka@suse.cz

- New control.rnc/rng for control file validation (bnc #455994).
- Added build-time control file validation.
- 2.17.44

-------------------------------------------------------------------
Wed Dec  3 18:33:59 CET 2008 - locilka@suse.cz

- inst_extrasources moved before inst_ask_online_update to register
  the online update repository before checking for patches
  (bnc #450229).

-------------------------------------------------------------------
Mon Dec  1 16:59:14 CET 2008 - locilka@suse.cz

- Fixed proposing the online update depending on the fact whether
  network is running (bnc #450229).
- 2.17.43

-------------------------------------------------------------------
Fri Nov 28 15:05:02 CET 2008 - locilka@suse.cz

- Updated labels of Installation Scenarios for SLES (bnc #428202).

-------------------------------------------------------------------
Fri Nov 28 12:16:03 CET 2008 - locilka@suse.cz

- Fixed behavior of inst_new_desktop when user switched to another
  language later (bnc #449818).
- 2.17.42

-------------------------------------------------------------------
Thu Nov 27 16:49:11 CET 2008 - locilka@suse.cz

- Using yast-live-install-finish icon when finishing LiveCD
  installation/inst_finish (bnc #438154).
- Fixed ImageInstallation SlideShow - download progress is shown
  only when downloading the images, not the other helper files
  (bnc #449792).
- Adjusting ImageInstallation-related SlideShow only if
  ImageInstallation is in use (bnc #439104).

-------------------------------------------------------------------
Thu Nov 27 15:05:11 CET 2008 - ug@suse.de

- the real fix for bnc#442691
  deploy_image_auto doesn't use the boolean variable 
  image_installation
- 2.17.41

-------------------------------------------------------------------
Tue Nov 25 14:42:31 CET 2008 - locilka@suse.cz

- Handling new feature of licenses ProductLicense::AcceptanceNeeded
  (bnc #448598).
- 2.17.40

-------------------------------------------------------------------
Mon Nov 24 12:51:48 CET 2008 - locilka@suse.cz

- Completely initializing the target and sources before checking
  for available patches and offering online update (bnc #447080).
- 2.17.39

-------------------------------------------------------------------
Thu Nov 20 18:21:32 CET 2008 - locilka@suse.cz

- Pkg::SourceStartManager in inst_ask_online_update to replace
  obsolete Pkg::PkgEstablish (bnc #447080).
- Reading all supported desktops to define the order of desktops
  in desktop_finish (bnc #446640).
- Added shadow desktops to SLES and SLED desktop files to have
  a fallback if user selects some other desktop than the default
  one (bnc #446640).
- 2.17.38

-------------------------------------------------------------------
Wed Nov 19 16:01:53 CET 2008 - locilka@suse.cz

- Added pciutils to Requires, lspci was called but not required
  (bnc #446533).
- 2.17.37

-------------------------------------------------------------------
Wed Nov 19 13:23:10 CET 2008 - locilka@suse.cz

- Added inst_fallback_controlfile client reporting about using
  a fallback control file.
- Calling inst_fallback_controlfile in the fallback control file
  (both bnc #440982).
- 2.17.36

-------------------------------------------------------------------
Fri Nov 14 12:17:47 CET 2008 - aschnell@suse.de

- don't start iscsid in second stage start scripts (bnc #444976)
- 2.17.35

-------------------------------------------------------------------
Thu Nov 13 17:36:53 CET 2008 - locilka@suse.cz

- Flushing the cache before calling a set_polkit_default_privs that
  uses the written data (bnc #440182).
- 2.17.34

-------------------------------------------------------------------
Thu Nov 13 11:21:11 CET 2008 - locilka@suse.cz

- Handling errors while deploying images, installation will abort
  (bnc #444209).
- 2.17.33

-------------------------------------------------------------------
Thu Nov 13 10:21:13 CET 2008 - ug@suse.de

- checkboxes in the congratulations dialog did not work anymore
  (bnc#444214)

-------------------------------------------------------------------
Tue Nov 11 13:58:17 CET 2008 - ug@suse.de

- fix for image deployment during autoinstallation

-------------------------------------------------------------------
Tue Nov 11 12:20:00 CET 2008 - juhliarik@suse.cz

- changed order of yast modules in Expert tab for installation
  (bnc #441434) 

-------------------------------------------------------------------
Tue Nov 11 10:53:25 CET 2008 - jsrain@suse.cz

- fixed switching to a tab with an error in the proposal
  (bnc #441434)
- 2.17.32

-------------------------------------------------------------------
Tue Nov 11 10:48:03 CET 2008 - aschnell@suse.de

- use accelerated xserver during installation for certain Intel
  cards (bnc #442413)
- 2.17.31

-------------------------------------------------------------------
Fri Nov  7 16:32:28 CET 2008 - locilka@suse.cz

- Fixed deploy_image_auto to handle AutoYaST settings correctly
  (bnc #442691).
- Removing the congrats dialog content before cloning, storing
  the sources, finishing (bnc #441452).
- Using Pkg::SourceProvideDigestedFile function when deploying
  images and in release_notes_popup (bnc #409927).
- 2.17.30

-------------------------------------------------------------------
Thu Nov  6 16:35:10 CET 2008 - locilka@suse.cz

- Fixed progress (SlideShow) information about images being
  deployed (bnc #442286).
- Changing inst_deploy_images to use PackagesUI for opening a
  package selector while debugging mode is turned on (bnc #435479).

-------------------------------------------------------------------
Thu Nov  6 16:19:59 CET 2008 - jsuchome@suse.cz

- S09-cleanup: check for additional services requiring restart
  (bnc#395402)

-------------------------------------------------------------------
Wed Nov  5 17:25:01 CET 2008 - locilka@suse.cz

- Calling set_polkit_default_privs without checking for it using
  FileUtils, checking by 'test -x' instead (bnc #440182).
- 2.17.29

-------------------------------------------------------------------
Wed Nov  5 13:09:04 CET 2008 - locilka@suse.cz

- Added yast2-storage >= 2.17.47 because of the previous fix
  implementation.
- 2.17.28

-------------------------------------------------------------------
Tue Nov 04 13:14:10 CET 2008 - aschnell@suse.de

- improved warning about partitioning (fate #302857)
- 2.17.27

-------------------------------------------------------------------
Mon Nov  3 18:34:30 CET 2008 - locilka@suse.cz

- Writing 'SecondStageRequired' 0/1 to /etc/install.inf even while
  rebooting during second stage (bnc #432005).
- 2.17.26

-------------------------------------------------------------------
Mon Nov 03 14:28:14 CET 2008 - aschnell@suse.de

- better reboot message during ssh installation (bnc #439572 and
  bnc #432005)
- 2.17.25

-------------------------------------------------------------------
Fri Oct 31 16:28:23 CET 2008 - locilka@suse.cz

- Fixed checking whether running the second stage is required.
- Added writing 'SecondStageRequired' 0/1 to /etc/install.inf
  (both bnc #439572)
- 2.17.24

-------------------------------------------------------------------
Thu Oct 30 14:42:15 CET 2008 - locilka@suse.cz

- Saving sources at the end of inst_extrasources if some were
  added (bnc #440184).
- 2.17.23

-------------------------------------------------------------------
Mon Oct 27 10:18:47 CET 2008 - locilka@suse.cz

- Added lnussel's patch to run set_polkit_default_privs at
  desktop_finish script (bnc #438698).
- Bigger license window (bnc #438100).
- Calling inst_prepareprogress also during Upgrade, all control
  files changed (bnc #438848).
- Disabling users and auth in LiveCD second stage (bnc #435965).
- Removing label for user_non_interactive (bnc #401319).
- Desktop 'startkde4' replaced with 'startkde' (bnc #438212).
- Added 'kdump' to 'clone_modules' (SLES) (bnc #436365).
- 2.17.22

-------------------------------------------------------------------
Tue Oct 21 16:46:00 CEST 2008 - locilka@suse.cz

- Added handling for globals->debug_deploying (bnc #436842).

-------------------------------------------------------------------
Mon Oct 20 12:56:32 CEST 2008 - locilka@suse.cz

- Fixed a typo (bnc #436471).

-------------------------------------------------------------------
Fri Oct 17 10:51:05 CEST 2008 - locilka@suse.cz

- Adapted SLES and SLED control files to write default desktop
  settings (bnc #436094).
- Added software->display_support_status flag to SLES/SLED
  (bnc #435479).

-------------------------------------------------------------------
Tue Oct 14 14:15:11 CEST 2008 - locilka@suse.cz

- Changed YaST icons while probing the system (bnc #404809).
- Enhanced scr_switch_debugger - Sending USR1 signal to the new SCR
  (bnc #433057).
- 2.17.21

-------------------------------------------------------------------
Mon Oct 13 13:29:04 CEST 2008 - locilka@suse.cz

- Enabled going_back in Add-Ons during installation (bnc #434735).

-------------------------------------------------------------------
Mon Oct 13 13:10:58 CEST 2008 - mzugec@suse.de

- configure supportconfig in installation (fate#305180)
- 2.17.20

-------------------------------------------------------------------
Mon Oct 13 09:45:23 CEST 2008 - locilka@suse.cz

- Fixed install/update confirmation dialog (bnc #433249).
- Fixed text in openSUSE control file (bnc #432911).
- Fixed typo (bnc #433794).

-------------------------------------------------------------------
Fri Oct 10 14:49:58 CEST 2008 - locilka@suse.cz

- Enhanced scr_switch_debugger (bnc #433057).
- Enabling key-repeating if not running in XEN (bnc #433338).

-------------------------------------------------------------------
Thu Oct  9 21:00:01 CEST 2008 - locilka@suse.cz

- Loading the Target while initializing libzypp in
  inst_upgrade_urls (bnc #429080).
- Running a simple SCR Test after chrooting to the installed system
  in scr_switch_finish, full-test is called in case of simple test
  failure (bnc #433057).
- Added more checking around 'searching for files' (bnc #427879).

-------------------------------------------------------------------
Wed Oct 08 12:51:01 CEST 2008 - aschnell@suse.de

- removed cp of proc/mounts to /etc/mtab (bnc #425464)
- 2.17.19

-------------------------------------------------------------------
Mon Oct  6 15:30:53 CEST 2008 - locilka@suse.cz

- Do not display any system type for SLES/SLED in installation
  overview (bnc #431336).
- Clients inst_new_desktop and inst_scenarios converted to use
  PackagesProposal API instead of using Pkg calls directly (bnc
  #432572)
- Dropping obsolete inst_software_selection client instead of
  convwerting it - not in use anymore (bnc #432572).
- Always change initial proposal [Next] button to [Install],
  resp. [Update] (bnc #431567).
- Removing desktop definitions and default_desktop from SLED
  control file, the required patterns are selected by PATTERNS
  in content file already (bnc #431902).
- Adding lnussel's patch for desktop_finish to write
  POLKIT_DEFAULT_PRIVS if defined in globals->polkit_default_privs
  (bnc #431158).
- Adding polkit_default_privs="restrictive" for SLES (bnc #431158).
- 2.17.18

-------------------------------------------------------------------
Fri Oct  3 16:31:10 CEST 2008 - locilka@suse.cz

- Enabling some steps in second stage even if Automatic
  Configuration is in use.
- Feature added into openSUSE and SLED control files
  (both bnc #428190).

-------------------------------------------------------------------
Thu Oct  2 22:00:46 CEST 2008 - mzugec@suse.de

- changed Release Notes into Support group (bnc#430005)

-------------------------------------------------------------------
Thu Oct  2 19:13:07 CEST 2008 - locilka@suse.cz

- Adjusted presentation_order for SLES and SLED installation
  proposals - software has to be proposed as almost the last one
  (bnc #431580).

-------------------------------------------------------------------
Thu Oct  2 14:00:49 CEST 2008 - locilka@suse.cz

- Added 'default_ntp_setup' into control files (SLES/D: false,
  openSUSE: true) (bnc #431259).

-------------------------------------------------------------------
Thu Oct  2 11:39:48 CEST 2008 - locilka@suse.cz

- Using two default desktops, one for inst_scenarios, another
  one (default) while inst_scenarios not used (bnc #431251,
  bnc #431503).
- Switching scenario_virtual_machine and
  scenario_virtualization_host in SLES control file (bnc #431251).
- 2.17.17

-------------------------------------------------------------------
Wed Oct  1 16:03:32 CEST 2008 - mzugec@suse.de

- use rpcbind instead of portmap for nfs installation (bnc#423026)
- 2.17.16

-------------------------------------------------------------------
Wed Oct  1 15:41:12 CEST 2008 - jsuchome@suse.cz

- if nn_NO language is selected, use nb_NO in YaST (bnc#426124)

-------------------------------------------------------------------
Wed Oct  1 13:42:18 CEST 2008 - locilka@suse.cz

- Changing pattern "Documentation" to "documentation" (bnc #431218)

-------------------------------------------------------------------
Tue Sep 30 13:20:09 CEST 2008 - locilka@suse.cz

- Replacing "networkmanager" proposal call with "general"
  (bnc #430704).

-------------------------------------------------------------------
Mon Sep 29 15:11:33 CEST 2008 - locilka@suse.cz

- Server scenarios work for i386, x86_64 archs only (bnc #430612).

-------------------------------------------------------------------
Mon Sep 29 14:56:45 CEST 2008 - kukuk@suse.de

- Replaced Minimal+Xen with Dom0.
- Removed xen_server from virtualization machine (bnc #429061).
- Added "XEN" suffix to Virtualization Host.

-------------------------------------------------------------------
Mon Sep 29 13:38:13 CEST 2008 - locilka@suse.cz

- Adding inst_lilo_convert to the update workflow (bnc #430579).

-------------------------------------------------------------------
Fri Sep 26 12:27:55 CEST 2008 - locilka@suse.cz

- Optimizing server_selections dialog layout (bnc #429977).
- Better text for installation initialization (bnc #428103).
- Better protection from removing the initial repository
  (bnc #429920).
- 2.17.15

-------------------------------------------------------------------
Thu Sep 25 14:33:36 CEST 2008 - juhliarik@suse.cz

- added calling kdump_finish to inst_finish.ycp (bnc #427732)

-------------------------------------------------------------------
Tue Sep 23 16:17:27 CEST 2008 - locilka@suse.cz

- Buggy SCR Agent run.get.suseconfig.modules replaced with
  .target.dir (bnc #429146).
- Added functionality to recover from failed read of previously
  used repositories in inst_upgrade_urls (bnc #429059).
- 2.17.14

-------------------------------------------------------------------
Mon Sep 22 16:14:54 CEST 2008 - locilka@suse.cz

- Fixed checking whether directory is mounted already (bnc #428368)

-------------------------------------------------------------------
Mon Sep 22 13:59:50 CEST 2008 - locilka@suse.cz

- KDE 3.5 moved to 'Others', removed KDE 3.5 description text.
- GNOME 2.22 changed to 2.24.
- Fixed Installation Mode dialog to show icons again (bnc #427344).
- 2.17.13

-------------------------------------------------------------------
Mon Sep 22 10:45:44 CEST 2008 - locilka@suse.cz

- Changing /sbin/udevtrigger & /sbin/udevsettle to /sbin/udevadm
  trigger & settle (bnc #427705).
- 2.17.12

-------------------------------------------------------------------
Thu Sep 18 10:35:32 CEST 2008 - locilka@suse.cz

- Definition of supported desktops added into SLES and SLED control
  files, added also default_desktop definition (bnc #427061).
- Added control file documentation for supported_desktops section.

-------------------------------------------------------------------
Fri Sep 12 15:01:46 CEST 2008 - locilka@suse.cz

- Disabling inst_suse_register in openSUSE control file
  (FATE #303458).

-------------------------------------------------------------------
Fri Sep 12 10:32:11 CEST 2008 - locilka@suse.cz

- Do not remove installation repository with the same URL as URL
  just being removed by inst_upgrade_urls (bnc #400823).
- 2.17.11

-------------------------------------------------------------------
Thu Sep 11 14:52:25 CEST 2008 - ug@suse.de

- deploy_image.desktop added (Fate #301321)
- deploy_image.rnc added

-------------------------------------------------------------------
Thu Sep 11 13:40:10 CEST 2008 - locilka@suse.cz

- Calling new client reipl_finish from yast2_inf_finish on s390
  (FATE #304960).

-------------------------------------------------------------------
Wed Sep 10 17:15:22 CEST 2008 - locilka@suse.cz

- Fixing control files to call 'inst_proposal' instead of
  'proposal' (bnc #425198).

-------------------------------------------------------------------
Wed Sep 10 15:53:44 CEST 2008 - locilka@suse.cz

- Desktop selection dialog definitions have been moved to control
  file (bnc #424678).
- 2.17.10

-------------------------------------------------------------------
Tue Sep  9 16:02:03 CEST 2008 - locilka@suse.cz

- Replacing usage of barexml with anyxml SCR  agent (bnc #424263).

-------------------------------------------------------------------
Mon Sep  8 17:49:11 CEST 2008 - locilka@suse.cz

- merged texts from proofread

-------------------------------------------------------------------
Mon Sep  8 15:57:09 CEST 2008 - locilka@suse.cz

- Added new AutoYaST client deploy_images_auto to support
  installation from images also in AutoYaST (FATE #301321).
- 2.17.9

-------------------------------------------------------------------
Fri Sep  5 12:45:00 CEST 2008 - locilka@suse.cz

- Some inst_finish steps are called in live installer only.
- Client vm_finish called only if yast2-vm is installed.
- Using WFM::ClientExists (new in yast2-core-2.17.10).
- Adjusted RPM dependencies.
- 2.17.8

-------------------------------------------------------------------
Thu Sep  4 15:02:01 CEST 2008 - sschober@suse.de

- cloning section in control.xml changed.

-------------------------------------------------------------------
Wed Sep 03 14:49:19 CEST 2008 - aschnell@suse.de

- adapted size values in control files to stricter parser in
  storage

-------------------------------------------------------------------
Tue Sep  2 15:20:09 CEST 2008 - locilka@suse.cz

- Using new <execute/> tag in control file to explicitly define
  a client to be called instead of guessing it from <name/> tag
  (openSUSE, SLED control files) (bnc #401319).
- Updated control files to call inst_prepareprogress to
  "Provide consistent progress during installation" (FATE #303860).
- All 'inst_proposal' calls changed to use the new 'execute'
  feature to have unique 'name's (needed for merging add-on control
  files).
- Adjusted RPM dependencies (FATE #303860).
- 2.17.7

-------------------------------------------------------------------
Tue Sep  2 11:10:01 CEST 2008 - visnov@suse.cz

- Use unified progressbar during installation (FATE #303860)

-------------------------------------------------------------------
Thu Aug 28 15:19:57 CEST 2008 - locilka@suse.cz

- Using new ButtonBox widget.
- Adjusted RPM dependencies.

-------------------------------------------------------------------
Thu Aug 21 13:01:40 CEST 2008 - jsuchome@suse.cz

- check for command line mode in inst_suseconfig (bnc#419132)

-------------------------------------------------------------------
Tue Aug 19 15:45:07 CEST 2008 - jsrain@suse.cz

- properly detect firstboot and do not destroy xorg.conf
  (bnc#354738)
- 2.17.6

-------------------------------------------------------------------
Fri Aug 15 10:41:24 CEST 2008 - locilka@suse.cz

- Added new globals->write_hostname_to_hosts control file option
  to configure the default for 127.0.0.2 issue (FATE #303875).
- 2.17.5

-------------------------------------------------------------------
Thu Aug 14 14:28:33 CEST 2008 - locilka@suse.cz

- Added documentation for add_on_products and its new format
  add_on_products.xml (FATE #303675).
- Fixed SCR Switch Debugger to show "Report Error" only once.

-------------------------------------------------------------------
Wed Aug 13 18:23:57 CEST 2008 - locilka@suse.cz

- Dropped some obsolete documentation.
- Started installation-features documentation (FATE #303675).
- Fixed building documentation for proposal-API.

-------------------------------------------------------------------
Tue Aug 12 10:28:24 CEST 2008 - locilka@suse.cz

- Added documentation and example for list of files to be copied
  from the previous installation.
- 2.17.4

-------------------------------------------------------------------
Mon Aug 11 17:35:47 CEST 2008 - locilka@suse.cz

- List of files to be copied from the previous installation moved
  to control file, added new API to define own list (module
  SystemFilesCopy) (FATE #305019).
- Adapted control files.

-------------------------------------------------------------------
Mon Aug 11 10:06:02 CEST 2008 - locilka@suse.cz

- Fixed WFM::Execute to use .local instead of .target in
  copy_files_finish script.

-------------------------------------------------------------------
Thu Aug  7 16:40:32 CEST 2008 - locilka@suse.cz

- Added new client inst_scenarios to offer main scenarios of the
  newly installed system.
- Configuration for inst_scenarios is defined in control file (Only
  SLES so far), client added into SLES workflow.
- Extended control file documentation (All FATE #304373).
- 2.17.3

-------------------------------------------------------------------
Wed Aug  6 13:54:07 CEST 2008 - locilka@suse.cz

- New control file entry globals->enable_kdump (default value)
  (FATE #303893).
- Adjusted control file documentation.

-------------------------------------------------------------------
Tue Aug  5 11:48:44 CEST 2008 - locilka@suse.cz

- Calling reiplauto client in SLES control file before reboot
  (FATE #304940).
- Running SCR Switch Debugger unconditionally if switching to
  installed system fails (bnc #411832).

-------------------------------------------------------------------
Mon Aug 04 16:22:55 CEST 2008 - aschnell@suse.de

- improved text during ssh installation (bnc #411079)

-------------------------------------------------------------------
Mon Aug  4 10:39:41 CEST 2008 - locilka@suse.cz

- Added kdump proposal to SLES control file (FATE #303893).

-------------------------------------------------------------------
Thu Jul 24 13:21:14 CEST 2008 - locilka@suse.cz

- Using button label "License Translations..." in complex welcome
  dialog (bnc #400616).
- SLES and SLED control files adapted to features added in 11.0.
- Added Automatic Configuration support into SLED (FATE #303396).

-------------------------------------------------------------------
Tue Jul 15 16:59:38 CEST 2008 - aschnell@suse.de

- fixed vnc connect message during installation (bnc #395834)
- 2.17.2

-------------------------------------------------------------------
Tue Jul 15 09:54:48 CEST 2008 - locilka@suse.cz

- Not only DPMS->off, but also screen-saver->off (FATE #304395).
- Added new control file feature globals->rle_offer_rulevel_4
  plus control file documentation (FATE #303798).

-------------------------------------------------------------------
Mon Jul 14 15:15:15 CEST 2008 - locilka@suse.cz

- Base-product license directory moved to control file
  (base_product_license_directory) (FATE #304865).
- Copying licenses to the system in copy_files_finish.
- Reading the license directory in inst_license.
- Icons for AC steps defined in control file.
- Adjusting DPMS 'off' when installation starts, DPMS 'on' when
  finishes (FATE #304395).
- Icons for inst_finish.
- 2.17.1

-------------------------------------------------------------------
Fri Jul 11 11:11:11 CEST 2008 - locilka@suse.cz

- Added documentation for AC Setup and for texts in control file.

-------------------------------------------------------------------
Thu Jul 10 17:48:59 CEST 2008 - locilka@suse.cz

- Settings for Automatic Configuration moved to control file
  because of code reuse for different AC in first boot
  (FATE #303939).

-------------------------------------------------------------------
Thu Jul 10 13:31:00 CEST 2008 - locilka@suse.cz

- Only directories in release-notes directory are considered to be
  real release notes (bnc #407922).
- 2.17.0

-------------------------------------------------------------------
Wed Jul  9 17:09:15 CEST 2008 - mvidner@suse.cz

- Fixed building in a prefix (/etc).

-------------------------------------------------------------------
Wed Jul  9 15:12:53 CEST 2008 - locilka@suse.cz

- Initializing the 'use_automatic_configuration' in first-stage
  installation worker (bnc #404122).
- Adjusted dependency on autoyast2-installation bacause of new
  function AutoinstConfig::getProposalList().

-------------------------------------------------------------------
Thu Jun 26 16:43:32 CEST 2008 - locilka@suse.cz

- Fixed help text for deploying images (bnc #391086).
- Fixed 'Do not panic!' text (bnc #388251).

-------------------------------------------------------------------
Wed Jun 25 16:44:33 CEST 2008 - ug@suse.de

- proposal selection possible via autoyast profile (fate#302946)

-------------------------------------------------------------------
Tue Jun 17 14:23:04 CEST 2008 - lslezak@suse.cz

- use Pkg::SourceSaveAll() instead of Pkg::SourceFinishAll()
  (bnc#395738)

-------------------------------------------------------------------
Fri Jun 13 15:37:24 CEST 2008 - locilka@suse.cz

- Removing Pkg//Source and Target finish from inst_inc_all that
  had been saving sources also in case of aborting the installation
  and moving it to inst_congratulate and umount_finish
  (bnc #398315).
- Freeing internal variables in ImageInstallation module after
  images are deployed (bnc #395030).

-------------------------------------------------------------------
Thu Jun 12 16:33:24 CEST 2008 - locilka@suse.cz

- Special mounts (such as /proc) are never remounted read-only
  in umount_finish anymore (bnc #395034)
- Added progress for adding / removing repositories in
  inst_upgrade_urls client (bnc #399223)

-------------------------------------------------------------------
Wed Jun  4 11:57:07 CEST 2008 - locilka@suse.cz

- Copying /license.tar.gz to /etc/YaST2/license/ (bnc #396444).
- Initial mouse probing has been disabled (bnc #395426).

-------------------------------------------------------------------
Tue Jun  3 13:44:56 CEST 2008 - locilka@suse.cz

- Umounting temporary directory in inst_pre_install (if already
  mounted) before new mount is called.
- Always use --numeric-owner (always use numbers for user/group
  names) when deploying images (bnc #396689).

-------------------------------------------------------------------
Mon Jun  2 12:33:57 CEST 2008 - locilka@suse.cz

- Return `next when going back to the automatic configuration
  dialog instead of returning `auto that would finish YaST and
  never start it again (bnc #395098).
- 2.16.49

-------------------------------------------------------------------
Wed May 28 16:23:22 CEST 2008 - ug@suse.de

- timeout in case of hardware probing problems
  when autoyast is in use (especially for harddisk Reports)
  bnc#395099
- 2.16.48

-------------------------------------------------------------------
Mon May 19 09:29:15 CEST 2008 - locilka@suse.cz

- Creating SuSEConfig hook file at installation_settings_finish
  in case of update. The file has to be created to force the
  SuSEConfig run on first boot (bnc #390930).
- Workaround for as-big-dialog-as-possible in License Agreement
  dialog (bnc #385257).
- Adding FACTORY repositories with priority 120, update source with
  priority 20 (bnc #392039).
- 2.16.47

-------------------------------------------------------------------
Fri May 16 16:40:22 CEST 2008 - jsrain@suse.cz

- added categories Settings and System into desktop file
  (bnc #382778)

-------------------------------------------------------------------
Thu May 15 13:13:13 CEST 2008 - locilka@suse.cz

- Changed dialog content for starting the installation
  (bnc #390614).
- Fixed sorting of repositories offered during upgrade to sort by
  repository name (bnc #390612).
- 2.16.46

-------------------------------------------------------------------
Thu May 15 10:32:09 CEST 2008 - jsuchome@suse.cz

- sort keyboard list according to translated items (bnc #390610)

-------------------------------------------------------------------
Wed May 14 15:22:50 CEST 2008 - kmachalkova@suse.cz

- inst_hostname client added to automatic configuration scripts -
  needed to generate random hostname and 127.0.0.2 line in
  /etc/hosts (bnc #383336)

-------------------------------------------------------------------
Wed May 14 14:29:21 CEST 2008 - jsrain@suse.cz

- use process agent instead of background agent when installing
  live image (bnc #384960)
- 2.16.45

-------------------------------------------------------------------
Mon May 12 15:10:50 CEST 2008 - locilka@suse.cz

- Added help to "Image Deployment" (bnc #388665).

-------------------------------------------------------------------
Tue May  6 17:37:22 CEST 2008 - locilka@suse.cz

- When reusing the old repositories during upgrade, copying also
  'autorefresh' and 'alias' (bnc #387261).
- Added software->dropped_packages into the control file to replace
  'delete old packages' (bnc #300540).
- 2.16.44

-------------------------------------------------------------------
Mon May  5 13:26:27 CEST 2008 - locilka@suse.cz

- Typofix (bnc #386606).

-------------------------------------------------------------------
Fri May  2 22:27:21 CEST 2008 - mzugec@suse.cz

- Don't stop network (by killing dhcpcd) at the end of 1.st stage
  (bnc #386588)

-------------------------------------------------------------------
Wed Apr 30 12:07:45 CEST 2008 - locilka@suse.cz

- Adding name and alias tags to extrasources (irc #yast/today).
- 2.16.43

-------------------------------------------------------------------
Wed Apr 30 10:24:19 CEST 2008 - locilka@suse.cz

- Making automatic installation more robust (bnc #384972).
- 2.16.42

-------------------------------------------------------------------
Tue Apr 29 12:59:49 CEST 2008 - locilka@suse.cz

- Disabling Progress when calling inst_finish scripts.

-------------------------------------------------------------------
Mon Apr 28 11:42:21 CEST 2008 - locilka@suse.cz

- Handling KDE3 vs KDE4 in default logon and window managers
  (bnc #381821).
- Optional and extra URLs moved to control file as well as default
  update repository (bnc #381360).
- Added possibility to abort installation during image deployment
  (bnc #382326).
- Progress for inst_proposal.
- 2.16.41

-------------------------------------------------------------------
Fri Apr 25 18:15:09 CEST 2008 - locilka@suse.cz

- New desktop selection dialog (bnc #379157).
- 2.16.40

-------------------------------------------------------------------
Thu Apr 24 14:54:53 CEST 2008 - locilka@suse.cz

- New  better shiny unified progress for image deployment.
- Showing also the just-handled image name (bnc #381188).
- 2.16.39

-------------------------------------------------------------------
Wed Apr 23 15:10:24 CEST 2008 - locilka@suse.cz

- Enabling inst_suseconfig in Automatic configuration (bnc #381751)
- Fixed run_df agent to ignore read errors on rootfs (bnc #382733)

-------------------------------------------------------------------
Tue Apr 22 18:46:51 CEST 2008 - locilka@suse.cz

- Adjusting automatic configuration UI to use two progress bars
  instead of one.

-------------------------------------------------------------------
Tue Apr 22 12:26:52 CEST 2008 - locilka@suse.cz

- Fixed filtering-out already registered repos (bnc #379051).
- Client inst_prepare_image moved to installation proposal make
  disabling 'installation from images' easy (bnc #381234).
- 2.16.38

-------------------------------------------------------------------
Mon Apr 21 15:28:24 CEST 2008 - locilka@suse.cz

- Calling 'xset r off' & 'xset m 1' (bnc #376945).
- Better help for Automatic configuration (bnc #381904).

-------------------------------------------------------------------
Mon Apr 21 14:48:58 CEST 2008 - locilka@suse.cz

- Using new DefaultDesktop::SelectedDesktops for writing the
  display manager configuration.

-------------------------------------------------------------------
Fri Apr 18 16:17:54 CEST 2008 - locilka@suse.cz

- Calling 'xset -r off' at the beginning of installation (both
  first and second stage) in X on XEN (bnc #376945).

-------------------------------------------------------------------
Fri Apr 18 16:01:13 CEST 2008 - juhliarik@suse.cz

- Added text for using kexec (yast_inf_finish.ycp)

-------------------------------------------------------------------
Thu Apr 17 17:15:02 CEST 2008 - locilka@suse.cz

- Added more debugging messages into ImageInstallation module.

-------------------------------------------------------------------
Thu Apr 17 14:01:46 CEST 2008 - locilka@suse.cz

- Added image-downloading progress (reusing existent progress bar).
- 2.16.37

-------------------------------------------------------------------
Wed Apr 16 14:20:06 CEST 2008 - locilka@suse.cz

- Running runlevel proposal after software proposal (bnc #380141).
- Using new possibility to disable and then reenable package
  callbacks (system_analysis, deploy_images).

-------------------------------------------------------------------
Tue Apr 15 11:45:18 CEST 2008 - locilka@suse.cz

- ImageInstallation tries to find details-<arch>.xml, then
  details.xml to provide useful progress while deploying images.
- 2.16.36

-------------------------------------------------------------------
Tue Apr 15 10:22:04 CEST 2008 - mvidner@suse.cz

- Enable printing the last few debugging log messages in the crash
  handler, even if Y2DEBUG is not set (fate#302166).
- 2.16.35

-------------------------------------------------------------------
Mon Apr 14 16:44:09 CEST 2008 - locilka@suse.cz

- Fixed typo in inst_network_check (bnc #379491).
- Fixed help for inst_mode (bnc #374360).

-------------------------------------------------------------------
Mon Apr 14 13:54:42 CEST 2008 - locilka@suse.cz

- Modifying SystemFilesCopy::CopyFilesToSystem to newly accept
  a parameter which defines where to extract cached files
  (fate #302980).
- Caching system files in the System Analysis dialog.
- Some better texts (bnc #377959).
- Better text for Software Selection dialog (bnc #379157).
- 2.16.34

-------------------------------------------------------------------
Fri Apr 11 18:21:53 CEST 2008 - locilka@suse.cz

- Changing Accept buttons to Install, Update and OK (FATE #120373).

-------------------------------------------------------------------
Fri Apr 11 17:55:32 CEST 2008 - locilka@suse.cz

- Added another per-image progress into the Installation images
  deployment (it requires details.xml).
- 2.16.33

-------------------------------------------------------------------
Fri Apr 11 15:33:17 CEST 2008 - juhliarik@suse.cz

- Added loading kernel via kexec (fate #303395)

-------------------------------------------------------------------
Thu Apr 10 12:02:07 CEST 2008 - locilka@suse.cz

- Filtering installation imagesets using the default architecture.
- Installation from images sets the download area (SourceManager).
- Removing image after it is deployed.
- Preparing image installation dialog for two progress-bars.
- 2.16.32

-------------------------------------------------------------------
Wed Apr  9 16:39:36 CEST 2008 - jsrain@suse.cz

- handle compressed logs properly at the end of first stage
  installation (fate #300637)
- 2.16.31

-------------------------------------------------------------------
Tue Apr  8 19:40:58 CEST 2008 - locilka@suse.cz

- Adjusted control file to sort installation overview via
  presentation_order and propose it via the real appearance.
- Fixed selecting the right imageset - the rule is currently that
  all patterns in imageset must be selected for installation
  (bnc #378032).

-------------------------------------------------------------------
Mon Apr  7 15:20:14 CEST 2008 - locilka@suse.cz

- Added new control file entry kexec_reboot that defines whether
  kexec should be used instead of reboot at the end of the first
  stage installation (FATE #303395).

-------------------------------------------------------------------
Fri Apr  4 17:02:23 CEST 2008 - locilka@suse.cz

- Improved user-feedback during automatic configuration.
- 2.16.30

-------------------------------------------------------------------
Fri Apr  4 14:06:22 CEST 2008 - jsrain@suse.cz

- added restart handling for live installation

-------------------------------------------------------------------
Wed Apr  3 16:40:16 CEST 2008 - locilka@suse.cz

- Removed Winkeys support during installation (bnc 376248).
- Fixed the decision-making process which images fits the best.
- Added new control file entries to adjust the Community
  Repositories and Add-Ons during installation.
- Cosmetic changes when initializing the wizard steps according to
  control file.
- Fixed untarring bzip2 or gzip-based images.
- Changed instalation from images to count the best image-set
  from patterns (list of patterns in image-set) in images.xml.
- 2.16.29

-------------------------------------------------------------------
Tue Apr  1 13:12:00 CEST 2008 - locilka@suse.cz

- Automatic configuration can be newly defined by control file. Two
  new variables have been added enable_autoconfiguration and
  autoconfiguration_default.
- New functionality to select the best-matching image for image
  installation if more than one fit.
- 2.16.28

-------------------------------------------------------------------
Tue Apr  1 12:36:52 CEST 2008 - jsrain@suse.cz

- added live installation workflow to default control file
- updated inst_finish clients handling for live installation

-------------------------------------------------------------------
Tue Apr  1 10:15:34 CEST 2008 - jsrain@suse.cz

- merged texts from proofread

-------------------------------------------------------------------
Mon Mar 31 16:42:40 CEST 2008 - locilka@suse.cz

- There are currently two possible patterns/desktops that can use
  kdm: kde4-kdm and kdebase3-kdm (bnc #372506).

-------------------------------------------------------------------
Fri Mar 28 13:33:31 CET 2008 - locilka@suse.cz

- Automatic configuration has been moved from the end of the first
  stage to the second stage. It's non-interactive (FATE #303396).
- Fixed installation from images (FATE #303554).
- ImageInstallation can newly handle .lzma images.
- 2.16.27

-------------------------------------------------------------------
Thu Mar 27 13:37:02 CET 2008 - locilka@suse.cz

- Fixed ZMD service handling, the correct name is novell-zmd
  (bnc #356655).

-------------------------------------------------------------------
Wed Mar 26 11:21:18 CET 2008 - locilka@suse.cz

- Added new entry to control file root_password_as_first_user to
  make it configurable (bnc #359115 comment #14).
- Control file modified to call installation-from-images clients.

-------------------------------------------------------------------
Tue Mar 25 13:12:39 CET 2008 - locilka@suse.cz

- Using Image-Installation clients (done by jsrain).
- Store/Restore resolvable-state functions added into
  ImageInstallation module.

-------------------------------------------------------------------
Fri Mar 21 10:48:20 CET 2008 - locilka@suse.cz

- Dropping keep_installed_patches support from control file as it
  is currently handled by libzypp itself (bnc #349533).

-------------------------------------------------------------------
Thu Mar 20 10:27:09 CET 2008 - locilka@suse.cz

- Added system_settings_finish call to the inst_finish
  (bnc #340733).

-------------------------------------------------------------------
Wed Mar 19 17:27:30 CET 2008 - locilka@suse.cz

- Agent anyxml has been renamed to barexml as it can't really read
  all possible XML files (bnc #366867)

-------------------------------------------------------------------
Wed Mar 19 13:53:05 CET 2008 - locilka@suse.cz

- When checking whether to run the second stage, considering also
  autoinstallation, not only installation (bnc #372322).
- 2.16.26

-------------------------------------------------------------------
Tue Mar 18 18:19:00 CET 2008 - locilka@suse.cz

- Fixed writing disabled modules and proposals during the
  inst_finish run (bnc #364066).
- Calling pre_umount_finish also in AutoYaST (bnc #372322).
- 2.16.25

-------------------------------------------------------------------
Mon Mar 17 12:43:32 CET 2008 - jsrain@suse.cz

- added 'StartupNotify=true' to the desktop file (bnc #304964)

-------------------------------------------------------------------
Mon Mar 17 11:04:38 CET 2008 - locilka@suse.cz

- Automatic configuration is now disabled for mode update.
- The whole second stage in now disabled for mode update.
- Added help text for "Use Automatic Configuration" check-box.
- 2.16.24

-------------------------------------------------------------------
Fri Mar 14 15:02:27 CET 2008 - locilka@suse.cz

- Added possibility to run automatic configuration instead of the
  whole second stage installation (fate #303396).
- Adjusted RPM dependencies.
- Creating and removing the file runme_at_boot is currently handled
  by YaST (YCP) installation scripts.
- Added new client inst_rpmcopy_secondstage that calls inst_rpmcopy
  because of DisabledModules disabling both first and second stage
  occurency of that script.
- Changed control file to call the new script in second stage.
- 2.16.23

-------------------------------------------------------------------
Mon Mar 10 11:25:57 CET 2008 - locilka@suse.cz

- Disabling the window menu in IceWM preferences to make the
  inst-sys 600 kB smaller (*.mo files). Thanks to mmarek.

-------------------------------------------------------------------
Fri Mar  7 11:35:29 CET 2008 - jsuchome@suse.cz

- control.openSUSE.xml: country_simple is for keyboard and language,
  not for timezone
- added 1st stage step for root password dialog (fate#302980)
- 2.16.22

-------------------------------------------------------------------
Thu Mar 06 10:57:42 CET 2008 - aschnell@suse.de

- call rcnetwork with option onboot during start of second stage
  (bnc #363423)
- 2.16.21

-------------------------------------------------------------------
Wed Mar  5 18:52:30 CET 2008 - locilka@suse.cz

- Remember (first stage) and restore (second stage) DisabledModules
  (bnc #364066).
- 2.16.20

-------------------------------------------------------------------
Wed Mar  5 16:30:22 CET 2008 - locilka@suse.cz

- Using client country_simple instead of timezone and language in
  the installation overview (FATE #302980).
- Using new users client in that overview too (FATE #302980).
- Do not remove already registered installation repositories during
  upgrade if they match the old repositories on system
  (bnc #360109).

-------------------------------------------------------------------
Mon Mar  3 21:12:25 CET 2008 - coolo@suse.de

- trying to change defaults for running gdb (arvin's patch)

-------------------------------------------------------------------
Mon Mar  3 15:17:23 CET 2008 - locilka@suse.cz

- Requiring the latest Language::Set functionality by RPM deps.

-------------------------------------------------------------------
Tue Feb 26 12:39:37 CET 2008 - jsuchome@suse.cz

- functionality of integrate_translation_extension.ycp moved into
  Language::Set, inst_complex_welcome adapted (F#302955)

-------------------------------------------------------------------
Fri Feb 22 11:27:13 CET 2008 - locilka@suse.cz

- "iscsi-client" added into modules to clone (bnc #363229 c#1).
- Removing focus from release notes content to make the default
  button focussed instead (bnc #363976).

-------------------------------------------------------------------
Thu Feb 21 06:26:22 CET 2008 - coolo@suse.de

- don't repeat the header

-------------------------------------------------------------------
Wed Feb 20 10:35:04 CET 2008 - locilka@suse.cz

- Showing release notes in tabs only if more than one product is
  installed (bnc #359137).
- Added better text for the complex welcome dialog (bnc #359528).
- Adjusted RPM dependencies (new Language API, see below).
- 2.16.19

-------------------------------------------------------------------
Wed Feb 20 10:24:26 CET 2008 - jsuchome@suse.cz

- inst_complex_welcome: save keyboard settings (bnc #360559),
  use the API from Language.ycp for generating items

-------------------------------------------------------------------
Fri Feb 15 14:28:45 CET 2008 - jsrain@suse.cz

- updated image-based installatoin not to use any hardcoded
  image names

-------------------------------------------------------------------
Thu Feb 14 11:20:04 CET 2008 - locilka@suse.cz

- Function FileSystemCopy from live-installer has been moved
  to ImageInstallation module (installation).
- Adjusted RPM dependencies (Installation module in yast2).

-------------------------------------------------------------------
Wed Feb 13 14:18:16 CET 2008 - jsrain@suse.cz

- added handling of update initiated from running system

-------------------------------------------------------------------
Tue Feb 12 10:26:15 CET 2008 - locilka@suse.cz

- Added new update_wizard_steps YCP client for easy updating or
  redrawing installation wizard steps from other modules.

-------------------------------------------------------------------
Mon Feb 11 18:28:00 CET 2008 - locilka@suse.cz

- Installation clients 'auth', 'user', and 'root' have been
  disabled by default. First-stage users will enable them only
  if needed.

-------------------------------------------------------------------
Fri Feb 08 13:06:19 CET 2008 - aschnell@suse.de

- during installation allow yast to be started from gdb with
  Y2GDB=1 on kernel command line (fate #302346)

-------------------------------------------------------------------
Fri Feb  8 10:37:02 CET 2008 - locilka@suse.cz

- Umount(s) used with -l and -f params.

-------------------------------------------------------------------
Thu Feb  7 14:19:11 CET 2008 - locilka@suse.cz

- Functionality that integrates the just-selected language
  translation has been moved to integrate_translation_extension
  client to make it available for other modules.
- New label for "Show in Fullscreen" button to better match what
  it really does (bnc #359527).
- Module InstExtensionImage moved to yast2.
- Added new disintegrate_all_extensions client that is called at
  the end of the initial installation to umount and remove all
  integrated inst-sys extensions.
- 2.16.18

-------------------------------------------------------------------
Wed Feb  6 13:23:35 CET 2008 - locilka@suse.cz

- Better /lbin/wget handling in InstExtensionImage.
- Speed-up inst_complex_welcome optimalizations (e.g., skipping
  downloading extension already by Linuxrc)

-------------------------------------------------------------------
Tue Feb  5 16:04:15 CET 2008 - locilka@suse.cz

- Squashfs image needs to be mounted using '-o loop'.
- Displaying busy cursor when downloading the extension.
- 2.16.17

-------------------------------------------------------------------
Mon Feb  4 19:04:29 CET 2008 - locilka@suse.cz

- Modular inst-sys used for localizations (FATE #302955).
- Tabs have been removed from installation proposal.
- 2.16.16

-------------------------------------------------------------------
Fri Feb  1 16:08:26 CET 2008 - locilka@suse.cz

- Added new InstExtensionImage module for integration of modular
  inst-sys images on-the-fly (FATE #302955).

-------------------------------------------------------------------
Thu Jan 31 19:05:49 CET 2008 - aschnell@suse.de

- reflect init-script rename from suse-blinux to sbl
- 2.16.15

-------------------------------------------------------------------
Thu Jan 31 15:02:56 CET 2008 - jsuchome@suse.cz

- call users_finish.ycp from inst_finish.ycp (FATE #302980)

-------------------------------------------------------------------
Thu Jan 31 12:58:42 CET 2008 - locilka@suse.cz

- Fixed inst_restore_settings client: NetworkDevices are now
  NetworkInterfaces.
- 2.16.14

-------------------------------------------------------------------
Thu Jan 31 11:14:46 CET 2008 - locilka@suse.cz

- Added docu. for *_finish scripts (needed for FATE #302980).
- Welcome dialog can newly show the license according to the just
  selected language and also show other lozalizations if needed.
- 2.16.13

-------------------------------------------------------------------
Wed Jan 30 15:22:29 CET 2008 - aschnell@suse.de

- Use icewm instead of fvwm during installation (bnc #357240)
- 2.16.12

-------------------------------------------------------------------
Wed Jan 30 14:15:50 CET 2008 - fehr@suse.de

- Add installation step for disk partitioning between time zone
  and software selection
- put user config after disk partitioning

-------------------------------------------------------------------
Wed Jan 30 09:51:42 CET 2008 - locilka@suse.cz

- Added -noreset option to the VNC startup script (bnc #351338).
- Added inst_user_first.ycp call to the control file right before
  the installation proposal.
- Fixed visibility of ZMD Turnoff checkbox (bnc #356655).

-------------------------------------------------------------------
Tue Jan 29 17:34:03 CET 2008 - locilka@suse.cz

- New desktop selection dialog without system task combo-boxes.
  System selection with icons (bnc #356926).
- More UI checking in dialogs.
- Unified DefaultDesktop module and software/desktop selection
  dialog in installation.

-------------------------------------------------------------------
Mon Jan 28 13:00:19 CET 2008 - aschnell@suse.de

- support Qt and Gtk frontend in startup scripts
- hack for key-autorepeat during installation (bnc #346186)
- 2.16.11

-------------------------------------------------------------------
Fri Jan 25 13:35:13 CET 2008 - locilka@suse.cz

- Reduced Wizard redrawing in the installation workflow.

-------------------------------------------------------------------
Thu Jan 24 15:21:39 CET 2008 - aschnell@suse.de

- start service brld before suse-blinux (bug #354769)
- 2.16.10

-------------------------------------------------------------------
Mon Jan 21 11:05:16 CET 2008 - kmachalkova@suse.cz

- Re-enabled thread support for ncurses UI in YaST2.call
  (bug #164999, FaTE #301899)

-------------------------------------------------------------------
Mon Jan 21 10:53:50 CET 2008 - locilka@suse.cz

- Release Notes UI facelifting.
- Splitting Welcome script dialog single-loop into functions.

-------------------------------------------------------------------
Wed Jan 16 15:49:59 CET 2008 - locilka@suse.cz

- Calling SetPackageLocale and SetTextLocale in the initial
  installation dialog (selecting language) (#354133).

-------------------------------------------------------------------
Mon Jan 14 13:39:00 CET 2008 - locilka@suse.cz

- Added new Language/Keyboard/License dialog (FATE #302957).
- Updated control files.
- 2.16.9

-------------------------------------------------------------------
Thu Jan 10 14:08:17 CET 2008 - locilka@suse.cz

- Extended system type and software selection dialog. Added base
  pattern (selected desktop) description, helps, default status
  for secondary selections, ...
- Added possibility to control visibility of Online Repositories
  via the installation control file (hidden by default).
- Added more control-file documentation.

-------------------------------------------------------------------
Tue Dec 18 16:54:39 CET 2007 - locilka@suse.cz

- Added new desktop and software selection dialog.
- 2.16.8

-------------------------------------------------------------------
Mon Dec 17 11:08:42 CET 2007 - locilka@suse.cz

- Hidden Mouse-probing busy popup.
- New YCP module InstData stores the installation data that should
  be shared among the installation clients.
- Installation repository initialization moved to the unified
  progress when probing the system.
- System analysis has been split into two scripts: inst_mode and
  inst_system_analysis to make the maintenance easier (also in
  control file).
- 2.16.7

-------------------------------------------------------------------
Thu Dec 13 14:25:30 CET 2007 - locilka@suse.cz

- Added a possibility to stop and disable the ZMD service in the
  last (congratulate) dialog of installation (FATE #302495).
- Adjusted the SLES control file: module arguments
  'show_zmd_turnoff_checkbox' and 'zmd_turnoff_default_state'.

-------------------------------------------------------------------
Mon Dec 10 12:13:14 CET 2007 - locilka@suse.cz

- Removed dependency on yast2-country, added dependency on
  yast2-country-data.

-------------------------------------------------------------------
Wed Dec  5 11:13:05 CET 2007 - mzugec@suse.cz

- description says network cards are wireless (#346133)

-------------------------------------------------------------------
Mon Dec  3 16:49:46 CET 2007 - locilka@suse.cz

- Installation Mode dialog adapted to new bright and better mod_UI.
- Using informative icon in some inst_network_check script.
- 2.16.6

-------------------------------------------------------------------
Mon Dec  3 14:34:38 CET 2007 - locilka@suse.cz

- Installation Mode dialog adapted to new mod-UI and to new
  Image-Dimming support in UI.

-------------------------------------------------------------------
Thu Nov 29 16:27:59 CET 2007 - locilka@suse.cz

- Using Progress::NewProgressIcons to show icons during the network
  setup in first stage and during system probing.

-------------------------------------------------------------------
Tue Nov 27 19:14:15 CET 2007 - sh@suse.de

- Use string ID "contents" rather than YCPSymbol `contents
  for Wizard ReplacePoint
- 2.16.5

-------------------------------------------------------------------
Fri Nov 23 13:36:54 CET 2007 - locilka@suse.cz

- Using translations for inst_finish steps (#343783).
- 2.16.4

-------------------------------------------------------------------
Tue Nov 20 11:08:23 CET 2007 - locilka@suse.cz

- Shutting down all dhcpcd clients when reconfiguring network in
  the first stage and when finishing the installation (#308577).
- 'Copy 70-persistent-cd.rules' functionality has been moved here
  from yast2-network (#328126).

-------------------------------------------------------------------
Mon Nov 19 15:35:10 CET 2007 - locilka@suse.cz

- Fixed busy texts for restarting YaST vs. finishing the instal.
- Unified used terminology (repositories) (FATE #302970).

-------------------------------------------------------------------
Tue Nov 13 13:54:13 CET 2007 - locilka@suse.cz

- Script copy_files_finish.ycp cleaned up.

-------------------------------------------------------------------
Fri Nov  9 13:30:34 CET 2007 - locilka@suse.cz

- Boot Installed System option has been removed (#327505).
- Installation Mode dialog has been redesigned using
  self-descriptive icons for all options.
- Return value from inst_repair is evaluated, error is reported in
  case of failure.
- 2.16.3

-------------------------------------------------------------------
Fri Nov  2 16:31:06 CET 2007 - locilka@suse.cz

- Adjusted RPM dependencies (Internet module has been moved from
  yast2-network to yast2).

-------------------------------------------------------------------
Tue Oct 30 17:26:51 CET 2007 - locilka@suse.cz

- Modules Hotplug and HwStatus moved to yast2.rpm to remove
  dependency of storage on installation.
- 2.16.2

-------------------------------------------------------------------
Wed Oct 24 16:32:41 CEST 2007 - locilka@suse.cz

- Changes in StorageDevice module API (#335582).
- 2.16.1

-------------------------------------------------------------------
Mon Oct 15 16:00:06 CEST 2007 - locilka@suse.cz

- Abort the installation instead of halting the system in case of
  declining the license when installing from LiveCD (#330730).

-------------------------------------------------------------------
Thu Oct 11 15:00:03 CEST 2007 - jsrain@suse.cz

- show release notes properly in live installation (#332862)

-------------------------------------------------------------------
Wed Oct  3 17:50:11 CEST 2007 - locilka@suse.cz

- Added "Network Type" information to the First Stage Network Setup
- 2.16.0

-------------------------------------------------------------------
Wed Oct  3 09:53:55 CEST 2007 - mvidner@suse.cz

- Do not try to package COPYRIGHT.english, it is gone from
  devtools (#299144).

-------------------------------------------------------------------
Tue Oct  2 16:04:55 CEST 2007 - ug@suse.de

- typo fixed (#328172)

-------------------------------------------------------------------
Mon Sep 24 16:43:11 CEST 2007 - locilka@suse.cz

- Changed default delete_old_packages back to 'true' after finding
  and fixing all remaining issues with 'false' (changed by coolo)
- Added new option 'online_repos_preselected' into the control file
  to make default status of Online Repositories easily configurable
  (#327791).
- Initializing the default behavior of Online Repositories in
  inst_features according to the control file (#327791).
- 2.15.54

-------------------------------------------------------------------
Fri Sep 21 16:35:18 CEST 2007 - locilka@suse.cz

- Start dhcpcd using WFM instead of SCR (#326342).
- 2.15.53

-------------------------------------------------------------------
Fri Sep 21 09:53:37 CEST 2007 - locilka@suse.cz

- When normal umount at the end of the installation fails, try
  at least: sync, remount read-only, umount --force.
- Report all services running in the installation directory
  (both #326478).
- 2.15.52

-------------------------------------------------------------------
Thu Sep 20 12:23:01 CEST 2007 - locilka@suse.cz

- Changed inst_upgrade_urls to add sources not enabled during the
  upgrade in a disabled state instead of ignoring them (#326342).
- 2.15.51

-------------------------------------------------------------------
Tue Sep 18 19:50:52 CEST 2007 - locilka@suse.cz

- Fixed tar syntax: --ignore-failed-read param. position (#326055).
- 2.15.50

-------------------------------------------------------------------
Thu Sep 13 16:18:30 CEST 2007 - locilka@suse.cz

- Fixed inst_upgrade_urls to re-register sources with their
  repository names taken from the upgraded system (#310209).
- 2.15.49

-------------------------------------------------------------------
Tue Sep 11 20:03:02 CEST 2007 - aschnell@suse.de

- don't swapoff after 1st stage installation (bug #308121)
- 2.15.48

-------------------------------------------------------------------
Tue Sep 11 11:07:20 CEST 2007 - locilka@suse.cz

- Calling ntp-client_finish instead of ntp_client_finish in the
  inst_finish script (#309430).

-------------------------------------------------------------------
Wed Sep  5 14:48:33 CEST 2007 - locilka@suse.cz

- Reinitializing variable for skipping add-on-related clients with
  its default value in inst_system_analysis (#305554).
- 2.15.47

-------------------------------------------------------------------
Wed Sep  5 13:24:32 CEST 2007 - jsrain@suse.cz

- removed inst_fam.ycp (also from control files) (#307378)

-------------------------------------------------------------------
Mon Sep  3 12:45:41 CEST 2007 - locilka@suse.cz

- Creating symlinks to .curlrc and .wgetrc files from the root.
- Adjusting RPM dependencies (yast2-core, new builtin 'setenv').
- Adjusting ENV variables with proxy settings (all three #305163).
- Writing also proxy setting into Install.inf (#298001#c5).
- 2.15.46

-------------------------------------------------------------------
Fri Aug 31 16:26:07 CEST 2007 - locilka@suse.cz

- Calling ntp_client_finish client at the end of the installation
  (#299238#c9).
- 2.15.45

-------------------------------------------------------------------
Fri Aug 24 09:25:53 CEST 2007 - locilka@suse.cz

- Changing forgotten "catalogs" to "initializing..." (#302384).
- 2.15.44

-------------------------------------------------------------------
Tue Aug 21 16:10:16 CEST 2007 - locilka@suse.cz

- Fixed evaluating of "enabled" tag in map of repositories in
  inst_upgrade_urls (#300901).
- Added ssh_host_dsa_key ssh_host_dsa_key.pub ssh_host_rsa_key
  ssh_host_rsa_key.pub to be optionally copied as well as the SSH1
  keys (#298798).
- Allowing to abort the "System Probing" dialog (#298049).
- 2.15.43

-------------------------------------------------------------------
Wed Aug 15 17:30:06 CEST 2007 - mzugec@suse.cz

- mark string for translation (#300268)

-------------------------------------------------------------------
Fri Aug 10 11:19:36 CEST 2007 - locilka@suse.cz

- Using "Online Repositories" for Internet/Web-based/Additional/...
  repositories downloaded from web during the first stage
  installation (#296407).
- 2.15.42

-------------------------------------------------------------------
Wed Aug  8 12:35:28 CEST 2007 - jsrain@suse.cz

- show reboot message within live installation without timeout
  (#297691)
- 2.15.41

-------------------------------------------------------------------
Mon Aug  6 08:58:02 CEST 2007 - locilka@suse.cz

- Renamed product/default repositories check-box to "Add Internet
  Repositories Before Installation" (#297580).
- Added help for that check-box (#296810).
- First stage network setup dialog - changes in dialog alignment
  (#295043).
- Initialize mouse after installation steps are displayed (#296406)
- 2.15.40

-------------------------------------------------------------------
Thu Aug  2 08:53:56 CEST 2007 - jsrain@suse.cz

- do not show "Clone" check box in live installation
- 2.15.39

-------------------------------------------------------------------
Wed Aug  1 11:00:15 CEST 2007 - locilka@suse.cz

- Changing remote repositories link to http://download.opensuse.org
  (#297628)

-------------------------------------------------------------------
Wed Aug  1 10:33:45 CEST 2007 - mvidner@suse.cz

- Removed Provides/Obsoletes for ancient yast package names,
  with the devel-doc subpackage they broke yast2-schema build.
- 2.15.38

-------------------------------------------------------------------
Tue Jul 31 11:29:53 CEST 2007 - lslezak@suse.cz

- inst_extrasources - register the extra repositories in content
  file automatically without asking user (#290040), do not download
  metadata from the extra sources (offline registration) (#290040,
  #288640)

-------------------------------------------------------------------
Mon Jul 30 12:38:31 CEST 2007 - locilka@suse.cz

- Added inst_upgrade_urls client which offers URLs used on the
  system to be used during the upgrade as well (FATE #301785).
- Calling the client from control file.
- Adjusted RPM dependencies (.anyxml SCR agent).
- 2.15.37

-------------------------------------------------------------------
Sun Jul 29 22:39:31 CEST 2007 - locilka@suse.cz

- Fixed curl parameters for network test in first stage (#295484).

-------------------------------------------------------------------
Thu Jul 26 17:51:29 CEST 2007 - mzugec@suse.cz

- set variables VNC and USE_SSH in S07-medium (#294485)
- 2.15.36

-------------------------------------------------------------------
Wed Jul 25 12:48:50 CEST 2007 - mvidner@suse.cz

- startup scripts: Call initviocons only if it exists (#173426).
- 2.15.35

-------------------------------------------------------------------
Wed Jul 25 10:58:29 CEST 2007 - locilka@suse.cz

- Renamed yast2-installation-doc to yast2-installation-devel-doc
  (FATE #302461).
- Removed ping-based internet test from the First-stage network
  setup test.
- Sped up internet test by adding timeouts and by downloading only
  the page header.
- Added help texts to the network setup dialogs.

-------------------------------------------------------------------
Tue Jul 24 13:20:36 CEST 2007 - locilka@suse.cz

- Control file: Unified wizard step names with dialogs, removed
  Clean Up step part of the Online Update is now Registration
  (#293095).
- Call inst_network_check (and setup) only in Add-On products
  and/or Additional Product Sources were requested to be used
  (#293808).

-------------------------------------------------------------------
Tue Jul 24 10:48:02 CEST 2007 - locilka@suse.cz

- Splitting auto-generated documentation into separate package
  yast2-installation-doc (FATE #302461).
- 2.15.34

-------------------------------------------------------------------
Thu Jul 19 16:36:19 CEST 2007 - locilka@suse.cz

- If network setup in the first-stage installation is cancelled,
  return to the previous dialog (network check).
- Several minor updates of the network setup workflow (#292379).
- 2.15.33

-------------------------------------------------------------------
Wed Jul 18 10:54:26 CEST 2007 - locilka@suse.cz

- New progress and help messages when initializing the second
  stage (#292617).
- More debugging in switch_scr_finish.

-------------------------------------------------------------------
Thu Jul 12 12:59:32 CEST 2007 - locilka@suse.cz

- Client inst_productsources.ycp moved to yast2-packager.
- Changed link to list of servers in control file.
- Adjusted RPM dependencies.
- Installation sources are now Repositories.
- 2.15.32

-------------------------------------------------------------------
Wed Jul 11 09:09:58 CEST 2007 - locilka@suse.cz

- Changed default delete_old_packages to 'false'.

-------------------------------------------------------------------
Wed Jul  4 16:16:37 CEST 2007 - locilka@suse.cz

- Fixed workflow when user selects to Boot the installed system and
  then cancels that decision.
- 2.15.31

-------------------------------------------------------------------
Mon Jul  2 15:38:27 CEST 2007 - locilka@suse.cz

- Applied patch from sassmann@novell.com for PS3 support with
  576x384 resolution (#273147).

-------------------------------------------------------------------
Fri Jun 29 11:50:47 CEST 2007 - locilka@suse.cz

- Extended "Suggested Installation Sources" to support two levels
  of linking. First link contains list of links to be downloaded
  in order to get lists of suggested repositories.

-------------------------------------------------------------------
Thu Jun 28 21:34:19 CEST 2007 - jsrain@suse.cz

- updated for live CD installation

-------------------------------------------------------------------
Thu Jun 21 17:38:09 CEST 2007 - adrian@suse.de

- fix changelog entry order

-------------------------------------------------------------------
Thu Jun 21 10:34:10 CEST 2007 - locilka@suse.cz

- Added handling for "Suggested Installation Sources" during the
  first stage installation, initial evrsion (FATE #300898).
- Enhanced SCR-Switch installation-debugger.
- Added case-insensitive filter into the "Suggested Installation
  Sources" dialog.

-------------------------------------------------------------------
Wed Jun 20 13:12:10 CEST 2007 - locilka@suse.cz

- Fixed inst_license to really halt the system when license is
  declined (#282958).
- Fixed writing proxy settings during First-Stage Installation,
  Network Setup. Wrong Proxy::Import keys were used).
- Pre-selecting first connected network card in Network Card dialog
  in First-Stage Installation, Network Setup to avoid confusions.
- Fixed canceled Network Setup not to abort the entire
  installation.

-------------------------------------------------------------------
Fri Jun 15 14:34:01 CEST 2007 - locilka@suse.cz

- Fixing inst_addon_update_sources to initialize the target
  and sources before using Pkg:: builtins (#270899#c29).

-------------------------------------------------------------------
Thu Jun 14 11:28:26 CEST 2007 - locilka@suse.cz

- Enhanced network-test in the fist stage installation, three
  different servers are tested with 'ping' instead of only one.
- Current network settings are logged in case of failed network
  test (both #283841).
- Enhanced network-test in the fist stage installation, three
  different web-servers are tested with curl instead of only one.

-------------------------------------------------------------------
Wed Jun 13 15:44:05 CEST 2007 - locilka@suse.cz

- Implemented new feature that saves the content defined in control
  file from the installation system to the just installed system.
  Function, that does it, is SaveInstSysContent in SystemFilesCopy
  module (FATE #301937).
- Added new entry into the control file that defines what and where
  to save it, initially /root/ -> /root/inst-sys/.
- Adjusted control-file documentation.
- Fixed inst_restore_settings to start SuSEfirewall2_setup if it is
  enabled in the system init scripts to prevent from having
  half-started firewall after YOU kernel-update (#282871).

-------------------------------------------------------------------
Mon Jun 11 18:30:48 CEST 2007 - locilka@suse.cz

- Added lost fix from Andreas Schwab for startup scripts. The patch
  fixes evaluation of bash expressions.
- 2.15.30

-------------------------------------------------------------------
Mon Jun 11 17:55:23 CEST 2007 - locilka@suse.cz

- Adjusted SCR for install.inf to provide read/write access.
- Writing install.inf for save_network script at the end of
  the initial stage.
- Changed internal data structure for NetworkSetup in the initial
  stage.
- Added Internet test to the end of the NetworkSetup in the initial
  stage.
- 2.15.29

-------------------------------------------------------------------
Fri Jun  8 17:52:57 CEST 2007 - locilka@suse.cz

- Added initial implementation of possibility to setup network
  in the first stage installation. New YCP clients have beed added:
  inst_network_check and inst_network_setup. Scripts are called
  from inst_system_analysis before sources are initialized
  (FATE #301967).

-------------------------------------------------------------------
Thu Jun  7 15:08:08 CEST 2007 - locilka@suse.cz

- A new label "Writing YaST Configuration..." used in case of
  restarting system or installation.

-------------------------------------------------------------------
Fri Jun  1 12:41:10 CEST 2007 - mzugec@suse.cz

- use shared isNetworkRunning() function in network_finish
- 2.15.28

-------------------------------------------------------------------
Wed May 30 11:33:52 CEST 2007 - mzugec@suse.cz

- fixed spec requirements

-------------------------------------------------------------------
Mon May 28 16:02:38 CEST 2007 - mzugec@suse.cz

- removed netsetup item from control files

-------------------------------------------------------------------
Mon May 28 13:33:08 CEST 2007 - mzugec@suse.cz

- removed inst_netsetup item from control files

-------------------------------------------------------------------
Sun May 27 14:49:37 CEST 2007 - mzugec@suse.de

- installation network changes:
http://lists.opensuse.org/yast-devel/2007-05/msg00025.html
- 2.15.27

-------------------------------------------------------------------
Tue May 22 10:51:57 CEST 2007 - ug@suse.de

- reactivate hardware detection during autoinstall
- 2.15.26

-------------------------------------------------------------------
Mon May 21 10:40:20 CEST 2007 - locilka@suse.cz

- Fixed release-notes desktop file.
- 2.15.25

-------------------------------------------------------------------
Thu May 17 22:18:29 CEST 2007 - locilka@suse.cz

- Progress dialog for initializing installation sources.
- 2.15.24

-------------------------------------------------------------------
Tue May 15 14:14:13 CEST 2007 - locilka@suse.cz

- Changed control file in partitioning/evms_config section from
  'true' to 'false' (#274702).

-------------------------------------------------------------------
Fri May 11 16:30:06 CEST 2007 - locilka@suse.cz

- Removing directories '/var/lib/zypp/cache' and '/var/lib/zypp/db'
  if they exist at the beginning of the installation (#267763).
- 2.15.23

-------------------------------------------------------------------
Thu May 10 17:16:49 CEST 2007 - locilka@suse.cz

- Merged hardware probing (inst_startup) and system probing
  (inst_system_analysis) into one script to have only one progress
  dialog instead of two (#271291).
- openSUSE control file clean-up: The default value for enable_next
  and enable_back is 'yes'. Only few steps do not allow to go back
  (#270893).
- 2.15.22

-------------------------------------------------------------------
Wed May  9 10:25:37 CEST 2007 - locilka@suse.cz

- Safe qouting of bash command in desktop_finish.
- CommandLine for inst_release_notes (#269914).

-------------------------------------------------------------------
Mon May  7 13:43:54 CEST 2007 - ms@suse.de

- don't clobber existing /root/.vnc/passwd file (#271734)

-------------------------------------------------------------------
Wed Apr 18 09:13:10 CEST 2007 - locilka@suse.cz

- Root password dialog has been moved to be the first dialog of the
  second stage installation workflow (FATE #301924).
- "Root Password" step is now called "root Password" (#249706).
- Created new 'Check Installation' entry to the 'Configuration'
  part of the workflow. This section contains setting up network
  if needed, initializing target if needed, and installing
  remaining software (needed by FATE #301924).
- Added new client inst_initialization that creates initialization
  progress UI instead of blank screen.
- 2.15.20

-------------------------------------------------------------------
Tue Apr 17 11:11:37 CEST 2007 - locilka@suse.cz

- Fixed Add-On template to use generic 'control' textdomain
- 2.15.19

-------------------------------------------------------------------
Fri Apr 13 09:45:10 CEST 2007 - locilka@suse.cz

- Replacing networkmanager_proposal with general_proposal (network)
  that includes also IPv6 settings (#263337, #260261).

-------------------------------------------------------------------
Thu Apr 12 11:57:03 CEST 2007 - locilka@suse.cz

- Initialize the target and sources before adding extra sources.
  They needn't be initialized after YaST is restarted during the
  online update (#263289).

-------------------------------------------------------------------
Wed Apr 11 10:21:24 CEST 2007 - locilka@suse.cz

- Release Notes dialog is using a [Close] button if not running in
  installation (#262440).

-------------------------------------------------------------------
Fri Apr  6 16:48:58 CEST 2007 - locilka@suse.cz

- In case of reboot during installation, network services status
  is stored to a reboot_network_settings file and their status
  is restored again when starting the installation after reboot.
  Restoring the status uses Progress library for user feedback
  (#258742).
- Adjusted RPM dependencies.
- 2.15.18

-------------------------------------------------------------------
Thu Apr  5 13:34:48 CEST 2007 - locilka@suse.cz

- Using function PackagesUI::ConfirmLicenses() instead of
  maintaining own code with almost the same functionality (#256627)
- Adjusted RPM dependencies
- Unified inst_startup UI to use the Progress library instead of
  sequence of busy pop-ups.
- Unified inst_system_analysis UI to use the Progress library
  instead of empty dialog.
- 2.15.17

-------------------------------------------------------------------
Wed Apr  4 10:35:55 CEST 2007 - locilka@suse.cz

- Removed IPv6 proposal from installation control file. IPv6
  proposal has been merged into Network Mode proposal (#260261).

-------------------------------------------------------------------
Wed Mar 28 16:17:37 CEST 2007 - locilka@suse.cz

- Adjusted to use WorkflowManager instead AddOnProduct module
  in some cases to make Pattern-based installation and
  configuration workflow (FATE #129).
- Adjusted RPM dependencies and BuildRequires.
- 2.15.16

-------------------------------------------------------------------
Tue Mar 27 14:22:46 CEST 2007 - ms@suse.de

- fixed X11 preparation by checking /etc/reconfig_system (#252763)

-------------------------------------------------------------------
Wed Mar 21 16:47:14 CET 2007 - locilka@suse.cz

- Handling CloneSystem functionality when the client for cloning is
  not installed (checkbox is disabled).

-------------------------------------------------------------------
Mon Mar 19 13:09:57 CET 2007 - locilka@suse.cz

- Creating an empty /etc/sysconfig/displaymanager in desktop_finish
  if the sysconfing doesn't exist (minimal installation).
- Handling missing .proc.parport.devices agent (RPM recommends
  yast2-printer for that).

-------------------------------------------------------------------
Tue Mar 13 13:43:42 CET 2007 - locilka@suse.cz

- Reboot in case of the declined license during the initial
  installation (#252132).

-------------------------------------------------------------------
Mon Mar 12 08:44:19 CET 2007 - locilka@suse.cz

- Modules 'Product' and 'Installation' (installation settings) were
  moved from 'yast2-installation' to 'yast2' to minimize
  cross-package dependencies.
- Adjusted package dependencies.
- 2.15.15

-------------------------------------------------------------------
Fri Mar  9 10:05:20 CET 2007 - locilka@suse.cz

- Module InstShowInfo has been moved from yast2-installation to
  yast2-packager because this module is used by Add-Ons and
  installation sources only.
- Adjusted RPM Requires (yast2-packager >= 2.15.22).
- 2.15.14

-------------------------------------------------------------------
Thu Mar  8 16:59:35 CET 2007 - locilka@suse.cz

- Module GetInstArgs moved from yast2-installation to yast2, many
  clients required yast2-installation only because of this module.

-------------------------------------------------------------------
Thu Mar  8 14:45:39 CET 2007 - locilka@suse.cz

- Tag 'PATTERNS' in product content file is depracated by
  'REQUIRES' and/or 'RECOMMENDS' tag (#252122).

-------------------------------------------------------------------
Tue Mar  6 16:44:49 CET 2007 - kmachalkova@suse.cz

- Do not export LINES and COLUMNS variables, so that terminal
  resize event is handled correctly (#184179)

-------------------------------------------------------------------
Tue Mar  6 16:44:48 CET 2007 - locilka@suse.cz

- AddOnProduct and ProductLicense finally moved to yast2-packager
  from yast2-installation to avoid build cycles.
- 2.15.13

-------------------------------------------------------------------
Mon Mar  5 17:14:58 CET 2007 - locilka@suse.cz

- Moving AddOnProduct module back to yast2-installation because
  this module is needed in the second-stage installation.
- AddOnProduct-related testsuites moved back to yast2-installation.
- 2.15.12

-------------------------------------------------------------------
Mon Mar  5 12:58:21 CET 2007 - locilka@suse.cz

- Adding new installation client mouse_finish which is called
  before SCR is switched. This removes the dependency of
  yast2-installation on yast2-mouse.
- 2.15.11

-------------------------------------------------------------------
Fri Mar  2 15:27:14 CET 2007 - locilka@suse.cz

- Providing feedback (busy message) in inst_restore_settings.
  Starting network by calling 'network start' with timeout.
- Adding yast2-bootloader into required packages because it is
  needed after the SCR is switched into the installed system just
  before reboot (#249679).
- Added more logging into inst_system_analysis (booting installed
  system).
- 2.15.10

-------------------------------------------------------------------
Wed Feb 28 14:11:16 CET 2007 - jsrain@suse.cz

- added more logging to umount_finish (#247594)

-------------------------------------------------------------------
Mon Feb 26 16:03:42 CET 2007 - jsrain@suse.cz

- updated popup in case of license is not accepted (#162499)

-------------------------------------------------------------------
Thu Feb 22 13:52:12 CET 2007 - locilka@suse.cz

- Splitting installation_worker (main installation script) into
  inst_worker_initial and inst_worker_continue.
- Testsuites related to Add-Ons moved to yast2-add-on package.
- 2.15.9

-------------------------------------------------------------------
Wed Feb 21 17:24:30 CET 2007 - locilka@suse.cz

- Added documentation for silently_downgrade_packages and
  keep_installed_patches control file entries (plus their reverse
  lists) (FATE #301990, Bugzilla #238488).

-------------------------------------------------------------------
Mon Feb 19 16:00:23 CET 2007 - locilka@suse.cz

- More concrete fix of bug #160301: Displaying information about
  how to continue the second stage installation if SSH is the only
  installation method. This informational pop-up has disabled
  time-out (#245742).
- Moving parts of installation_worker script to includes based on
  in which installation stage they are used.

-------------------------------------------------------------------
Fri Feb 16 16:18:28 CET 2007 - locilka@suse.cz

- Add-Ons moved to a new package yast2-add-on-2.15.0 (#238673)

-------------------------------------------------------------------
Thu Feb 15 12:21:46 CET 2007 - locilka@suse.cz

- New entries silently_downgrade_packages, plus reverse list, and
  keep_installed_patches, plus reverse list, were added into SLES
  and SLED control files (FATE #301990, Bugzilla #238488).

-------------------------------------------------------------------
Mon Feb 12 13:40:41 CET 2007 - locilka@suse.cz

- Making release_notes modular.
- Rewriting RPM dependencies (#238679).
- Moving parts of installation_worker client into functions.
- Moving Mouse-init functions into inst_init_mouse client.
- Moving Storage-related functions (autoinstall) into
  inst_check_autoinst_mode client.
- Moving vendor client and desktop file to the yast2-update to
  minimize yast2-installation dependencies.
- Remove obsolete /proc/bus/usb mounting (#244950).

-------------------------------------------------------------------
Wed Feb  7 11:01:02 CET 2007 - locilka@suse.cz

- Correct Installation::destdir quoting in .local or .target bash
  commands.
- 2.15.8

-------------------------------------------------------------------
Tue Feb  6 16:29:55 CET 2007 - locilka@suse.cz

- Hide &product; in inst_suseconfig call to remove dependency on
  Product.ycp and not to be so ugly (#241553).

-------------------------------------------------------------------
Mon Feb  5 11:31:52 CET 2007 - locilka@suse.cz

- Store Add-Ons at the end of first stage installation and restore
  them before AutoYaST cloning at the end of the second stage
  installation (bugzilla #187558).
- Set license content before it is displayed for the first time,
  select license language before it is displayed (#220847).
- 2.15.7

-------------------------------------------------------------------
Fri Feb  2 15:25:04 CET 2007 - locilka@suse.cz

- Removing dependency on yast2-slp package.
- Moving all SLP-related functionality to yast2-packager-2.15.7.
- Handling not installed yast2-slp package in Add-Ons (#238680).

-------------------------------------------------------------------
Thu Feb  1 12:41:36 CET 2007 - locilka@suse.cz

- When an Add-On product is added and removed later, correctly
  remove also cached control file of that Add-On (#238307).
- 2.15.6

-------------------------------------------------------------------
Wed Jan 31 09:34:11 CET 2007 - locilka@suse.cz

- Rereading all SCR Agents in case of installation workflow changed
  by Add-On product (#239055).
- Calling PackageLock::Check before Pkg calls (#238556).

-------------------------------------------------------------------
Sun Jan 28 22:27:48 CET 2007 - locilka@suse.cz

- Removed tv and bluetooth hardware proposals from SLES control
  file. There are no such modules in that product (#238759).

-------------------------------------------------------------------
Mon Jan 22 13:46:20 CET 2007 - locilka@suse.cz

- Correct handling of CD/DVD Add-Ons in installation (#237264).
- Fixed switching between Installation Settings tabs in case of
  error in proposal. Every time, only the more-detailed tab is
  selected (#237291).
- Appropriate buttons for Add-Ons dialog for both dialog in
  installation workflow and installation proposal (#237297).
- 2.15.5

-------------------------------------------------------------------
Fri Jan 19 16:25:44 CET 2007 - locilka@suse.cz

- Fixed cancelling of entering a new Add-On (#236315).
- Added zFCP and DASD to installation/update proposal on S/390
  (jsrain) (#160399)
- 2.15.4

-------------------------------------------------------------------
Wed Jan 17 10:50:02 CET 2007 - locilka@suse.cz

- Changed control file documentation for Flexible Partitioning
  (bugzilla #229651 comment #15).
- Changed option <clone_module> "lan" to "networking" (#235457).

-------------------------------------------------------------------
Fri Jan 12 19:05:56 CET 2007 - ms@suse.de

- fixed TERM type setup in case of ssh based installations.
  if the installation is ssh based, TERM is not allowed to
  be overwritten by the value of install.inf. The TERM value
  of install.inf points to the console and not to the remote
  terminal type (#234032)

-------------------------------------------------------------------
Fri Jan 12 17:41:05 CET 2007 - locilka@suse.cz

- control file variable for monthly suse_register run (F#301822)
  (change made by jdsn)

-------------------------------------------------------------------
Thu Jan 11 10:59:40 CET 2007 - locilka@suse.cz

- Changed SLD and SLE control files to reflect demands described in
  bugzilla bug #233156:
  * Old packages are removed by default, only for upgrading from
    SLD 10 or SLE 10, packages are not removed by default.
  * New packages are selected for installation by default, only for
    upgrading from SLD 10 or SLE 10, packages are only updated.
  * Upgrading to new SLE 10 from is only supported from SLES9 and
    SLE 10, upgrading from another product will display warning.

-------------------------------------------------------------------
Sat Jan  6 19:32:23 CET 2007 - ms@suse.de

- fixed usage of fbiterm (#225229)

-------------------------------------------------------------------
Thu Jan  4 14:27:12 CET 2007 - locilka@suse.cz

- Added documentation for new features in control file:
  * boolean delete_old_packages and list of products for which this
    rule is inverted.
  * boolean only_update_selected and list of products for which
    this rule is inverted.
  * list of products supported for upgrade
  (All described in FATE #301844)

-------------------------------------------------------------------
Tue Jan  2 13:07:24 CET 2007 - locilka@suse.cz

- Allowing to add the very same product that has been already
  installed or selected for installation in case the url is
  different than any of the current urls. There can be more sources
  for the product because product urls can be removed and added
  also by inst_source module (#227605).
- Consistent spelling of "Add-On" and "add-on" (#229934).
- 2.15.3

-------------------------------------------------------------------
Tue Dec 12 10:57:21 CET 2006 - locilka@suse.cz

- Consistent spelling of 'AutoYaST' (#221275).

-------------------------------------------------------------------
Mon Dec 11 16:11:21 CET 2006 - locilka@suse.cz

- Handling new flag REGISTERPRODUCT from add-on product content
  file. This flag demands running the registration client after
  an add-on product is installed (on a running system) and demands
  running the registration client even if it is disabled in
  the base-product's control file (during installation)
  (FATE #301312).
- 2.15.2

-------------------------------------------------------------------
Thu Dec  7 18:28:21 CET 2006 - locilka@suse.cz

- Release Notes dialog in the second stage installation now offers
  to select a different language for release notes than the default
  one (#224875).

-------------------------------------------------------------------
Thu Dec  7 10:46:00 CET 2006 - locilka@suse.cz

- Reworked adding and removing Add-Ons during the first stage
  installation. If some Add-Ons are added or removed, the entire
  workflow is created from scratch (#221377).
- Using a separate temporary directory for Add-On licenses not to
  be confused by the previous Add-On.
- Fixed Second Stage Installation script to handle rebooting
  after kernel-patch correctly (#224251).
- Fixed Add-On handling when cancelling adding an Add-On product,
  before that return value from the previous adding was evaluated.
- Fixing some texts (#223880)
- 2.15.1

-------------------------------------------------------------------
Mon Dec  4 16:27:21 CET 2006 - locilka@suse.cz

- Adding support for own help texts for particular submodules in
  installation proposal (FATE #301151). Use key "help" in
  "MakeProposal"'s function result.
- Adding root_password_ca_check item into the globals of control
  file set to true for SLES and false otherwise (FATE #300438).
- A better fix for disabling [Back] button in License Agreement
  dialog when the previous (Language) dialog has been skipped
  (223258).
- 2.15.0

-------------------------------------------------------------------
Mon Dec  4 08:34:02 CET 2006 - lslezak@suse.cz

- "en_EN" -> "en_GB" in list of the preferred languages for EULA

-------------------------------------------------------------------
Thu Nov 23 11:10:14 CET 2006 - locilka@suse.cz

- Disabling [Back] button in License Agreement dialog when the
  previous (Language) dialog has been skipped (223258).
- 2.14.15

-------------------------------------------------------------------
Wed Nov 22 18:51:10 CET 2006 - ms@suse.de

- added hostname/IP information to Xvnc setup (#223266)
- fixed call of initvicons, deactivate s390 exception (#192052)
- 2.14.14

-------------------------------------------------------------------
Tue Nov 21 14:42:50 CET 2006 - locilka@suse.cz

- Reporting the failed or aborted installation only when it has
  been really aborted or when it really failed. YaST or system
  restarts on purpose (online update) are now handled correctly -
  there is no question whether user wants to continue with
  the installation (#222896).
- 2.14.13

-------------------------------------------------------------------
Mon Nov 20 15:25:11 CET 2006 - locilka@suse.cz

- Wider list of extra-sources 56->76 characters (#221984).
- Adding modules listed in Linuxrc entry brokenmodules into the
  /etc/modprobe.d/blacklist file (#221815).
- 2.14.12

-------------------------------------------------------------------
Mon Nov 20 11:49:53 CET 2006 - ms@suse.de

- fixed framebuffer color depth setup (#221139)
- 2.14.11

-------------------------------------------------------------------
Mon Nov 20 08:55:16 CET 2006 - locilka@suse.cz

- Show update-confirmation dialog in Mode::update() only (#221571).
- Pressing [Abort] button in the Add-On dialog during installation
  now opens-up a correct pop-up dialog with correct text (#218677).

-------------------------------------------------------------------
Wed Nov 15 15:30:03 CET 2006 - ms@suse.de

- fixed i810 based installation (#220403)
- 2.14.10

-------------------------------------------------------------------
Wed Nov 15 14:38:21 CET 2006 - locilka@suse.cz

- Defining the minimal size for release_notes pop-up to have the
  minimal size 76x22 or 3/4x2/3 in text mode and 100x30 in graphic
  mode (#221222).

-------------------------------------------------------------------
Wed Nov 15 11:40:48 CET 2006 - locilka@suse.cz

- Restoring the [ Next ] button in the inst_congratlate client when
  the [ Back ] button is pressed (#221190).

-------------------------------------------------------------------
Tue Nov 14 13:20:24 CET 2006 - locilka@suse.cz

- Changes in openSUSE control file (#219878):
  * limit_try_home: 5 GB -> 7 GB
  * root_base_size: 3 GB -> 5 GB

-------------------------------------------------------------------
Thu Nov  9 15:21:14 CET 2006 - locilka@suse.cz

- Always run the fonts_finish's Write() function. Skip running
  "SuSEconfig --module fonts" if script SuSEconfig.fonts does not
  exist (#216079).
- 2.14.9

-------------------------------------------------------------------
Thu Nov  9 10:22:00 CET 2006 - locilka@suse.cz

- Added confirmation dialog into the update workflow on the running
  system before the update really proceeds (#219097).
- confirmInstallation function moved from inst_doit to misc to make
  confirmation dialog possible (#219097).
- Set Product Name only when any Product Name found (#218720).
- 2.14.8

-------------------------------------------------------------------
Fri Nov  3 14:39:53 CET 2006 - locilka@suse.cz

- Preselecting already installed languages in the Language Add-On
  script (FATE #301239) (#217052).
- 2.14.7

-------------------------------------------------------------------
Fri Nov  3 10:17:37 CET 2006 - locilka@suse.cz

- Changed text of question asking whether the second stage
  installation should start again (FATE #300422) in case of
  previous failure or user-abort (#215697).

-------------------------------------------------------------------
Wed Nov  1 17:43:41 CET 2006 - locilka@suse.cz

- "Installation->Other->Boot Installed System->Cancel" now doesn't
  abort the installation but returns to the Installation Mode
  dialog (#216887).
- Correct handling of pressing Cancel or Abort buttons in pop-up
  windows in Add-On installation (#216910).

-------------------------------------------------------------------
Mon Oct 30 15:10:07 CET 2006 - lslezak@suse.cz

- updated inst_extrasources client to not download files from the
  installation sources (#213031)
- requires yast2-pkg-bindings >= 2.13.101
- 2.14.6

-------------------------------------------------------------------
Mon Oct 30 12:59:31 CET 2006 - locilka@suse.cz

- Moving ProductFeatures::Save() from inst_kickoff client to
  save_config_finish - client that is called after the SCR is
  switched to the running system (#209119).
- Calling Storage::RemoveDmMapsTo (device) in after the disks are
  probed in inst_system_analysis (#208222).
- Fixed including packager.

-------------------------------------------------------------------
Thu Oct 26 14:51:12 CEST 2006 - locilka@suse.cz

- Enabling back button in the License Agreement dialog (#215236).
- Adding add-on.rnc for AutoYaST profile validation (#215248).
- Providing an easier switch to disable IPv6 by a new ipv6 client
  in the network proposal (FATE #300604) (mzugec).
- 2.14.5

-------------------------------------------------------------------
Wed Oct 25 16:28:14 CEST 2006 - locilka@suse.cz

- Adding more debugging messages in order to fix random crashing
  of the second stage installation (#214886).

-------------------------------------------------------------------
Tue Oct 24 13:57:57 CEST 2006 - locilka@suse.cz

- Renamed control file control.PROF.xml to control.openSUSE.xml

-------------------------------------------------------------------
Tue Oct 24 10:58:18 CEST 2006 - ms@suse.de

- fixed nic detection (#213870)

-------------------------------------------------------------------
Mon Oct 23 16:04:30 CEST 2006 - locilka@suse.cz

- Added special installation client for Language Add-Ons
  inst_language_add-on and it's XML workflow
  add-on-template_installation.xml for calling this client after
  the Add-On Product is added by the add-on client (FATE #301239).
- Adding add-on client to list of clients that are enabled for
  AutoYaST cloning (bugzilla #198927).
- Added summary of the Release Notes client for the Control Center
  (bugzilla #213878).
- 2.14.4

-------------------------------------------------------------------
Wed Oct 18 16:13:12 CEST 2006 - locilka@suse.cz

- Added a life-belt into the second stage installation. It can be
  restarted under these circumstances:

  1.) User aborts the installation
  2.) Installation process is killed during the installation
  3.) Computer is restarted during the installation (reset)

  The very next time the system is restarted. YaST starts and
  informs user that the previous installation was aborted/failed.
  Then users are asked whether they want to rerun the second stage
  installation (FATE #300422).

- Fixed setting own Y2MAXLOGSIZE up in order to save memory
  requirements during the first stage installation.
- 2.14.3

-------------------------------------------------------------------
Mon Oct 16 13:18:43 CEST 2006 - locilka@suse.cz

- Timeout license in AutoYaST after 2 seconds (#206706).
  This solution doesn't break ncurses.
- 2.14.2

-------------------------------------------------------------------
Mon Oct 16 12:24:10 CEST 2006 - fehr@suse.de

- added new configurable values for LVM/EVMS based proposals
  (feature 300169)
- change evms_config to true

-------------------------------------------------------------------
Mon Oct 16 11:12:51 CEST 2006 - ms@suse.de

- disable oom-killing for X-Server process (#211860)

-------------------------------------------------------------------
Thu Oct 12 16:28:07 CEST 2006 - locilka@suse.cz

- Handle Installation::destdir in *.bash properly (#211576).
- 2.14.1

-------------------------------------------------------------------
Mon Oct  9 16:52:14 CEST 2006 - locilka@suse.cz

- Merged SLES10 SP1 branch to openSUSE 10.2.
- 2.14.0

-------------------------------------------------------------------
Mon Oct  9 09:33:31 CEST 2006 - locilka@suse.cz

- Remove old eula.txt and then copy new one if exists (#208908).
- Using the fullscreen mode again, background images temporarily
  removed from the RPM build (#208307).
- The default "Other Option" is Repair, not Boot (#208841).
- Removed some unneeded imports from inst_clients.
- 2.13.159

-------------------------------------------------------------------
Mon Oct  2 16:44:25 CEST 2006 - locilka@suse.cz

- Merged proofread texts
- 2.13.158

-------------------------------------------------------------------
Mon Oct  2 11:06:29 CEST 2006 - lslezak@suse.cz

- inst_extrasources.ycp - fixed name of the text domain
- 2.13.157

-------------------------------------------------------------------
Wed Sep 27 15:22:15 CEST 2006 - lslezak@suse.cz

- new inst_extrasources.ycp client - add extra installation sources
  during installation (in 2nd stage, after online update)
  (fate #100168, #300910)
- 2.13.156

-------------------------------------------------------------------
Wed Sep 27 09:58:53 CEST 2006 - locilka@suse.cz

- YCP modules that originated at yast2-packager were moved back.
- Usage of dgettext replaced with standard gettext strings.
- Removed yast2-slp and yast2-firewall from build-requirements.
- 2.13.155

-------------------------------------------------------------------
Mon Sep 25 17:45:54 CEST 2006 - locilka@suse.cz

- New icon for Hardware Proposal.
- Root Password dialog moved before Hostname and Domain Name
  (#208032).

-------------------------------------------------------------------
Mon Sep 25 13:21:35 CEST 2006 - locilka@suse.cz

- A bit rewritten code for language selected for second stage of
  update (FATE #300572). Mode::Set is now called before Mode::Get.
- New installation images from jimmac (#203510).
- Timeout and accept the license dialog when installing using
  AutoYaST. By defualt, it's 8 seconds (#206706).
- New busy message when finishing the installation (closing
  sources, etc.).
- 2.13.154

-------------------------------------------------------------------
Mon Sep 25 10:59:16 CEST 2006 - jsrain@suse.cz

- check properly for existing files in /proc (#205408)

-------------------------------------------------------------------
Fri Sep 22 16:01:25 CEST 2006 - jsuchome@suse.cz

- Remember the selected language for update and use it also in the
  second stage (FATE #300572).
- 2.13.153

-------------------------------------------------------------------
Fri Sep 22 14:14:44 CEST 2006 - lslezak@suse.cz

- x11_finish.ycp - removed workaround for #201121

-------------------------------------------------------------------
Fri Sep 22 09:35:36 CEST 2006 - locilka@suse.cz

- Fixed starting Installation in window: Exception for PPC, 832x624
  still runs in fullscreen. Fixed using a fallback image when
  the current resolution is not supported (#207321).
- Fixed counting offset for installation in window. Exceptions are
  now handled correctly (#207310).
- Changed fallback background image - a pure black suits better.
- Visual speeding-up initializing the installation - adding
  a wrapper installation.ycp around installation_worker.ycp client
  to provide UI ASAP.

-------------------------------------------------------------------
Thu Sep 21 16:36:42 CEST 2006 - ms@suse.de

- added patch from Olaf Hering to remove the DefaultColorDepth
  for special fb devices which are not VESA VGA (#207338)

-------------------------------------------------------------------
Tue Sep 19 17:14:28 CEST 2006 - locilka@suse.cz

- Removed Installation background 1600x800 px.
- Added installation background 1280x800 px.

-------------------------------------------------------------------
Mon Sep 18 09:53:18 CEST 2006 - locilka@suse.cz

- Icon for release notes (inst_release_notes).
- List of available SLP sources based on Product Name (SLP label),
  also with filter when more than 15 sources are listed
  (FATE #300619).
- Added background images for installation (thanks to jimmac)
  [1024x768, 1280x1024, 1400x1050, 1600x800, 1600x1200] (Bugzilla
  #203510).
- Replacing "Product %1" with "%1" for list of selected Add-On
  products - the column is already called "Product".
- 2.13.152

-------------------------------------------------------------------
Thu Sep 14 14:45:54 CEST 2006 - locilka@suse.cz

- Finally! Corrected path for importing user-related data to the
  just installed system (FATE #120103, comments #17, #18).

-------------------------------------------------------------------
Thu Sep 14 00:46:19 CEST 2006 - ro@suse.de

- added yast2-core-devel to BuildRequires

-------------------------------------------------------------------
Wed Sep 13 09:27:51 CEST 2006 - locilka@suse.cz

- Calling languages.ycp client has been changed to a function call
  Language::GetLanguagesMap (#204791).
- Added new Requirement: yast2-country >= 2.13.35
- Calling copy_systemfiles_finish from inst_finish (FATE #300421).
- New icon for Finishing Basic Installation dialog.
- Calling new pre_umount_finish client before umount_finish,
  umount_finish closes SCR (#205389).
- Correctly quote files that are added into the temporary archive
  (FATE #300421).
- Removing the leading slashes from filenames when archiving them.
- Reporting error (into log) if save_hw_status_finish.ycp goes
  wrong (partly fixed #205408).
- 2.13.151

-------------------------------------------------------------------
Tue Sep 12 18:40:34 CEST 2006 - locilka@suse.cz

- Found a better place for calling 'inst_pre_install' client, by
  now it is really called...
- Enhanced logging.
- Disabling the License Language combo-box in case of less than
  two languages in it (#203543).

-------------------------------------------------------------------
Tue Sep 12 17:07:19 CEST 2006 - locilka@suse.cz

- Fixed displaying license: Language name should always be either
  shown or the license is disabled as invalid; If there are both
  license.en.txt and license.txt, one of them is hidden because
  they have the very same content; An installation language is also
  pre-selected as a language for a license (if such exists).
- Fixed initializing the known languages via WFM::call("languages")
  (#204791).
- Another icon for Installation Mode dialog, it was the same as for
  Initialization and Analyzing the Computer dialogs.
- 2.13.150

-------------------------------------------------------------------
Mon Sep 11 09:59:15 CEST 2006 - locilka@suse.cz

- Added 'inst_pre_install' and 'copy_systemfiles_finish' clients,
  and module 'SystemFilesCopy' as a solution for FATE requests
  #300421 and #120103, which means that SSH keys are, by now,
  copied from another already installed system (if such exists).
  If there are more installed systems, the best ones are selected
  considering the newest access-time.
- More verbose dialog when initializing the installation (+icon).

-------------------------------------------------------------------
Thu Sep  7 15:13:54 CEST 2006 - locilka@suse.cz

- Added dialog content and help into the initial dialog of add-on
  client. Progress will be even better.
- Temporarily disabled buttons that don't work there.
- Added more "busy messages" into the add-on dialogs.
- Added new functionality for filtering services in SLP services
  table. Allowed characters are "a-zA-Z0-9 .*-".

-------------------------------------------------------------------
Wed Sep  6 17:41:07 CEST 2006 - mvidner@suse.cz

- To allow adding unsigned sources, temporarily "rug set-pref
  security-level none" when syncing in inst_source (#190403).
- 2.13.149

-------------------------------------------------------------------
Wed Sep  6 12:47:51 CEST 2006 - locilka@suse.cz

- No such headline "Mode" in the Installation Settings dialog.
  Help fixed (#203811).
- Added help into the Add-On Product Installation dialog.
- Add and Delete buttons in the same dialog were moved to the left
  side according the YaST style guide.
- Disabling Delete button in case of no Products listed
  (all filed as bug #203809).
- Used a correct (another) icon in License Agreement dialog
  (#203808).

-------------------------------------------------------------------
Mon Sep  4 15:59:47 CEST 2006 - locilka@suse.cz

- Running Installation in Wizard Window (#203510).
- Needed binaries in inst-sys: xquery and fvwm-root.
- Initially, a plain colored image is used as a background.
- 2.13.148

-------------------------------------------------------------------
Mon Sep  4 15:49:40 CEST 2006 - ms@suse.de

- fixed -fp setup of Xvnc (#203531)

-------------------------------------------------------------------
Fri Sep  1 08:48:50 CEST 2006 - locilka@suse.cz

- Fixed Installation Mode dialog to redraw itself only when needed.

-------------------------------------------------------------------
Wed Aug 23 16:59:03 CEST 2006 - locilka@suse.cz

- Added a new debugger tool scr_switch_debugger.ycp that is called
  when switching to the installed system in switch_scr_finish.ycp
  fails (#201058).
- Additionally, YaST logs from installed system are stored under
  the /var/log/YaST2/InstalledSystemLogs/ directory.
- 2.13.147

-------------------------------------------------------------------
Wed Aug 23 16:44:18 CEST 2006 - jsrain@suse.cz

- use version specific Xvnc parameters
- 2.13.146

-------------------------------------------------------------------
Wed Aug 23 13:05:35 CEST 2006 - jsrain@suse.cz

- temporary fix to copy /etc/X11/xorg.conf to the system during
  installation (#201121)
- 2.13.145

-------------------------------------------------------------------
Tue Aug 22 19:26:28 CEST 2006 - mvidner@suse.cz

- test_proposal and test_inst_client: also call
  Mode::SetMode ("installation");

-------------------------------------------------------------------
Tue Aug 22 14:27:53 CEST 2006 - locilka@suse.cz

- New Installation Mode dialog (#156529)
- 2.13.144

-------------------------------------------------------------------
Tue Aug 22 13:41:54 CEST 2006 - jsrain@suse.cz

- weaken dependency on suseRegister (#183656)

-------------------------------------------------------------------
Fri Aug 18 09:49:41 CEST 2006 - jsrain@suse.cz

- fixed building documentation
- 2.13.143

-------------------------------------------------------------------
Thu Aug 10 11:18:24 CEST 2006 - jsrain@suse.cz

- fixed congratulation text for openSUSE (#198252)
- 2.13.142

-------------------------------------------------------------------
Wed Aug  9 15:30:57 CEST 2006 - jsrain@suse.cz

- read info about products from package manager without parsing all
  metadata and reading RPM database (#66046)
- added unzip to Requires (#195911)

-------------------------------------------------------------------
Tue Aug  8 09:54:38 CEST 2006 - jsrain@suse.cz

- fixed 'Requires'
- 2.13.141

-------------------------------------------------------------------
Fri Aug  4 16:33:11 CEST 2006 - jsrain@suse.cz

- updated for X.Org 7
- 2.13.140

-------------------------------------------------------------------
Fri Aug  4 09:21:28 CEST 2006 - jsrain@suse.cz

- moved SLP source scanning to SourceManager.ycp

-------------------------------------------------------------------
Wed Aug  2 14:10:41 CEST 2006 - mvidner@suse.cz

- Added a configure-time check for fvwm directory

-------------------------------------------------------------------
Fri Jul 28 09:42:00 CEST 2006 - jsrain@suse.cz

- offer to eject the CD drive when asking for add-on CD (#181992)

-------------------------------------------------------------------
Thu Jul 27 14:18:01 CEST 2006 - jsrain@suse.cz

- added support for merging multiple proposal items as one proposal
  item (eg. to group langage and keyboard)
- 2.13.139

-------------------------------------------------------------------
Wed Jul 26 09:18:36 CEST 2006 - jsrain@suse.cz

- get version from installed product proper way (#157924)

-------------------------------------------------------------------
Tue Jul 25 14:32:18 CEST 2006 - jsrain@suse.cz

- beep before rebooting the machine during installation (#144614)

-------------------------------------------------------------------
Mon Jul 24 13:56:22 CEST 2006 - jsrain@suse.cz

- fixed error reporting when creating a source (#159695)
- abort installation if package manager initialization fails
  (#167674)
- report proper message if no catalog found via SLP and firewall
  is running (#156444)

-------------------------------------------------------------------
Tue Jul 18 16:57:08 CEST 2006 - jsrain@suse.cz

- fixed displaying catalog selection dialog if multiple catalogs
  found on add-on media (#192761)

-------------------------------------------------------------------
Tue Jul 18 16:14:17 CEST 2006 - jsrain@suse.cz

- fixed vendor URL in congratulate dialog (#187358)
- 2.13.138

-------------------------------------------------------------------
Mon Jul 17 10:12:58 CEST 2006 - jsrain@suse.cz

- check if there are any patches available before offering online
  update (jsuchome)
- merged inst_default_desktop.ycp to desktop_finish.ycp

-------------------------------------------------------------------
Sun Jul 16 08:54:55 CEST 2006 - olh@suse.de

- introduce a Linuxrc::display_ip and use it instead of Arch::s390
- 2.13.137

-------------------------------------------------------------------
Fri Jul 14 15:16:00 CEST 2006 - jsrain@suse.cz

- adapted to changes in yast2-packager
- use only one implementation of product license handling (#191523)
- 2.13.136

-------------------------------------------------------------------
Fri Jul 14 14:51:37 CEST 2006 - olh@suse.de

- move /tmp/vncserver.log to /var/log/YaST2/vncserver.log

-------------------------------------------------------------------
Mon Jul 10 10:47:57 CEST 2006 - jsrain@suse.cz

- correctly import add-on product control file even if no
  additional YaST modules are present on the media (#185768)
- 2.13.135

-------------------------------------------------------------------
Mon Jul 10 09:23:29 CEST 2006 - mvidner@suse.cz

- When running Novell Customer Center Configuration the second time,
  do not add duplicate update sources for graphic card drivers
  (#188572).
- 2.13.134

-------------------------------------------------------------------
Fri Jun 30 11:42:11 CEST 2006 - ug@suse.de

- during autoinstall, timeout early warning popups

-------------------------------------------------------------------
Tue Jun 27 14:02:45 CEST 2006 - mvidner@suse.cz

- Don't show the URL passwords in registration success popup (#186978).
- Include the password in URLs passed to ZMD (#186842).
- Don't log the URL passwords.
- 2.13.133

-------------------------------------------------------------------
Mon Jun 26 08:54:43 CEST 2006 - jsrain@suse.cz

- preselect patterns according to selected desktop (#183944)

-------------------------------------------------------------------
Wed Jun 21 11:03:58 CEST 2006 - jsrain@suse.cz

- display the source URL dialog if adding add-on product update
  source fails in order to allow to enter password (#186804)

-------------------------------------------------------------------
Tue Jun 20 14:50:48 CEST 2006 - mvidner@suse.cz

- When registration succeeds, display only the actually added sources
(#180820#c26).

-------------------------------------------------------------------
Tue Jun 20 14:35:15 CEST 2006 - jsrain@suse.cz

- translate the congratulate string (#186567)

-------------------------------------------------------------------
Mon Jun 19 14:05:21 CEST 2006 - jsrain@suse.cz

- report an error when failed to register the update source for
  an add-on product (#185846)
- 2.13.132

-------------------------------------------------------------------
Mon Jun 19 12:54:36 CEST 2006 - jsrain@suse.cz

- ask about accepting license of add-on product added via the
  /add_on_product file (#186148)
- 2.13.131

-------------------------------------------------------------------
Thu Jun 15 18:47:05 CEST 2006 - mvidner@suse.cz

- Do not complain if ZMD cannot be stopped (#166900).
- When syncing the _original_ installation sources to ZMD,
  temporarily turn off signature checking because the user has
  already decided to trust the sources (#182747).
- SourceManager: factored out the rug pathname.
- 2.13.130

-------------------------------------------------------------------
Thu Jun 15 12:45:27 CEST 2006 - jsrain@suse.cz

- set installation server as host name (not IP address) if it is
  defined as host name during installation (#178933)
- 2.13.129

-------------------------------------------------------------------
Thu Jun 15 10:20:39 CEST 2006 - visnov@suse.cz

- fix the please-wait string

-------------------------------------------------------------------
Wed Jun 14 15:07:04 CEST 2006 - jdsn@suse.de

- added a please-wait string in registration (already translated)
- 2.13.128

-------------------------------------------------------------------
Mon Jun 12 16:07:52 CEST 2006 - mvidner@suse.cz

- Fillup /etc/sysconfig/security:CHECK_SIGNATURES and initialize it
  based on an install time kernel parameter.
- 2.13.127

-------------------------------------------------------------------
Mon Jun 12 13:22:08 CEST 2006 - jdsn@suse.de

- run pango module creation as root (#165891)
- fixed SLE desktop file of suse_register for autoyast (mc, ug)
- 2.13.126

-------------------------------------------------------------------
Fri Jun  9 11:02:57 CEST 2006 - locilka@suse.cz

- Identify the downloaded release notes by the product name during
  the internet test. Changes were made in the module Product
  (#180581).
- 2.13.125

-------------------------------------------------------------------
Thu Jun  8 11:49:04 CEST 2006 - jdsn@suse.de

- create pango modules for registration browser (#165891)
- sync zypp update sources in autoyast mode as well (#181183)
- 2.13.124

-------------------------------------------------------------------
Wed Jun  7 16:15:36 CEST 2006 - jsrain@suse.cz

- avoid adding update source of an add-on product twice during
  installation (#182434)
- 2.13.123

-------------------------------------------------------------------
Tue Jun  6 18:56:57 CEST 2006 - mvidner@suse.cz

- Moved SourceManager + deps from yast2-packager to yast2-installation
  to avoid circular BuildRequires.
- 2.13.122

-------------------------------------------------------------------
Tue Jun  6 18:32:04 CEST 2006 - mvidner@suse.cz

- Call suse_register with --nozypp meaning that we will tell rug
  ourselves which zypp/yum sources it should add. This enables
  rejecting broken or untrusted sources (#180820).
- Moved the major part of Register::add_update_sources to
  SourceManager::AddUpdateSources.
- 2.13.121

-------------------------------------------------------------------
Tue Jun  6 09:53:16 CEST 2006 - jsrain@suse.cz

- sync add-on product source to ZMD (#181743)
- 2.13.120

-------------------------------------------------------------------
Thu Jun  1 17:57:23 CEST 2006 - mvidner@suse.cz

- Do log Report::{Message,Warning,Error} messages by default (#180862).
- 2.13.119

-------------------------------------------------------------------
Thu Jun  1 14:55:44 CEST 2006 - jsrain@suse.cz

- honor UPDATEURLS if installing add-on product in running system
  (#180417)
- 2.13.118

-------------------------------------------------------------------
Wed May 31 12:58:33 CEST 2006 - jsrain@suse.cz

- avoid calling Pkg::SourceStartCache during 1st stage of the
  installation (#178007)
- 2.13.117

-------------------------------------------------------------------
Tue May 30 18:02:54 CEST 2006 - jdsn@suse.de

- set correct title of installation step Customer Center (#179921)
- 2.13.116

-------------------------------------------------------------------
Fri May 26 14:27:56 CEST 2006 - jsrain@suse.cz

- fixed behavior if SLP source detection fails (#179036)
- 2.13.115

-------------------------------------------------------------------
Thu May 25 08:46:56 CEST 2006 - jsrain@suse.cz

- added possibility to specify add-on product URL as command-line
  parameter of add-on.ycp (to run add-on product workflow via
  autorun.sh)
- 2.13.114

-------------------------------------------------------------------
Wed May 24 12:52:21 CEST 2006 - jsrain@suse.cz

- properly integrate YCP code for add-on product installation in
  running system (if YCP code present) (#178311)
- 2.13.113

-------------------------------------------------------------------
Tue May 23 18:58:20 CEST 2006 - jdsn@suse.de

- gray out checkboxes in inst_suse_register when skipping (#178042)
- 2.13.112

-------------------------------------------------------------------
Tue May 23 15:07:42 CEST 2006 - jsrain@suse.cz

- added different desktop files for SLE and BOX/openSUSE
- 2.13.111

-------------------------------------------------------------------
Tue May 23 13:20:03 CEST 2006 - jdsn@suse.de

- fixed layouting in inst_ask_online_update (#177559)

-------------------------------------------------------------------
Fri May 19 17:57:10 CEST 2006 - jdsn@suse.de

- let inst_suse_register ask to install mozilla-xulrunner if
  missing (#175166)
- prevent non-root user to run inst_suse_register (#170736)
- 2.13.110

-------------------------------------------------------------------
Fri May 19 15:36:36 CEST 2006 - jsrain@suse.cz

- more verbose logging of storing hardware status (#170188)
- 2.13.109

-------------------------------------------------------------------
Thu May 18 17:07:13 CEST 2006 - hare@suse.de

- start iscsid if root is on iSCSI (#176804)

-------------------------------------------------------------------
Wed May 17 13:08:52 CEST 2006 - jsrain@suse.cz

- set DISPLAYMANAGER_SHUTDOWN according to control file (#169639)
- 2.13.108

-------------------------------------------------------------------
Tue May 16 13:29:38 CEST 2006 - jsrain@suse.cz

- marked missed text for translation (#175930)
- 2.13.107

-------------------------------------------------------------------
Mon May 15 12:59:58 CEST 2006 - jsrain@suse.cz

- handle additional data for installation restart (#167561)

-------------------------------------------------------------------
Fri May 12 14:11:18 CEST 2006 - jsrain@suse.cz

- initialize callbacks before adding an add-on product, properly
  handle installation sources of add-on products (both if preparing
  AutoYaST configuration (#172837)
- 2.13.106

-------------------------------------------------------------------
Thu May 11 13:50:29 CEST 2006 - jsrain@suse.cz

- do not disable automatic modprobe before adding add-on products
  (#172149)
- 2.13.105

-------------------------------------------------------------------
Thu May 11 12:02:13 CEST 2006 - ms@suse.de

- fixed message text (#172766)

-------------------------------------------------------------------
Thu May 11 09:55:08 CEST 2006 - ms@suse.de

- prevent ssh message from being displayed if vnc+ssh has
  been specified as installation method (#173486)

-------------------------------------------------------------------
Wed May 10 13:40:16 CEST 2006 - jdsn@suse.de

- removed search bar from registration browser (#169092)
- 2.13.104

-------------------------------------------------------------------
Tue May  9 19:35:47 CEST 2006 - jdsl@suse.de

- switched to Enterprise wording for inst_suse_register (#173970)
- 2.13.103

-------------------------------------------------------------------
Tue May  9 19:30:47 CEST 2006 - mvidner@suse.cz

- Save the update sources if registration is done later after the
  installation (#172665).
- When adding upate sources, do not add duplicates (check by the alias
  passed by suse_register on SLE), delete the duplicate beforehand
  (#168740#c3).
- 2.13.102

-------------------------------------------------------------------
Tue May  9 11:32:20 CEST 2006 - mvidner@suse.cz

- Start the network also when doing a remote X11 installation (#165458,
  hare).
- 2.13.101

-------------------------------------------------------------------
Mon May  8 17:32:59 CEST 2006 - jdsl@suse.de

- added hard require from y2-installation to suseRegister (hmuelle)
- added new w3m-jail for registration (#167225)
- fixed passing of url to browser(s) for registration (#167225)
- switched to Enterprise strings for inst_suse_register (shorn)
- 2.13.100

-------------------------------------------------------------------
Thu May  4 14:31:29 CEST 2006 - jsrain@suse.cz

- added congratulate text to the control file (#170881)
- 2.13.99

-------------------------------------------------------------------
Thu May  4 13:10:48 CEST 2006 - jsrain@suse.cz

- disable timeout in popup before installation reboot in case
  of SSH installation (#160301)

-------------------------------------------------------------------
Thu May  4 11:21:32 CEST 2006 - locilka@suse.cz

- include proofread message texts

-------------------------------------------------------------------
Wed May  3 10:26:29 CEST 2006 - locilka@suse.cz

- Busy cursor when "Contacting server" in suse_register (#171061).
- 2.13.97

-------------------------------------------------------------------
Tue May  2 15:25:35 CEST 2006 - locilka@suse.cz

- Display KDE-related help in the Congratulations dialog only
  in case of KDE as the default windowmanager (#170880).
- 2.13.96

-------------------------------------------------------------------
Fri Apr 28 14:10:50 CEST 2006 - locilka@suse.cz

- Proper checking for available network when adding an Add-On
  product. Network-related options are disabled in case of missing
  network both in installation and running system (#170147).
- 2.13.95

-------------------------------------------------------------------
Fri Apr 28 11:32:03 CEST 2006 - jsuchome@suse.cz

- initialize package callbacks for add on product workflow (#170317)
- 2.13.94

-------------------------------------------------------------------
Thu Apr 27 16:50:50 CEST 2006 - mvidner@suse.cz

- Tell libzypp-zmd-backend not to write sources to zypp db,
  we are going to do it ourselves (#170113).
- 2.13.93

-------------------------------------------------------------------
Thu Apr 27 16:03:39 CEST 2006 - jsrain@suse.de

- handle missing SHORTLABEL in content file (#170129)
- 2.13.92

-------------------------------------------------------------------
Thu Apr 27 14:57:23 CEST 2006 - fehr@suse.de

- set limit for separate /home to 14G for SLED (#169232)

-------------------------------------------------------------------
Thu Apr 27 11:16:56 CEST 2006 - ms@suse.de

- removed update_xf86config call, checking for /dev/psaux was
  broken and is no longer needed because the default mouse device
  is /dev/input/mice since many versions now (#168816)

-------------------------------------------------------------------
Thu Apr 27 10:52:08 CEST 2006 - mvidner@suse.cz

- When asking for update URLs, go trough products, not patterns (#169836).
- 2.13.91

-------------------------------------------------------------------
Thu Apr 27 08:34:33 CEST 2006 - locilka@suse.cz

- Making "SLP Catalog" selection bigger (maximum ncurses size)
  (#168718)
- 2.13.90

-------------------------------------------------------------------
Tue Apr 25 22:58:52 CEST 2006 - jsrain@suse.de

- fixed service proposal in SLES control file (#159771)

-------------------------------------------------------------------
Tue Apr 25 16:19:11 CEST 2006 - locilka@suse.cz

- Return `next instead of `ok in case of SLP Add-On Source (#165989)
- 2.13.89

-------------------------------------------------------------------
Mon Apr 24 16:22:14 CEST 2006 - jsrain@suse.de

- GDM is default if both KDE and GNOME installed (#155095)
- 2.13.88

-------------------------------------------------------------------
Mon Apr 24 13:30:50 CEST 2006 - sh@suse.de

- V 2.13.87
- Removed "Disagree with all" button (bug #163001)

-------------------------------------------------------------------
Mon Apr 24 12:35:52 CEST 2006 - ug@suse.de

- 2.13.86

-------------------------------------------------------------------
Mon Apr 24 11:52:47 CEST 2006 - ug@suse.de

- X-SuSE-YaST-AutoInstRequires=lan
  added to desktop file of suse register.
  Otherwise the registration fails.

-------------------------------------------------------------------
Mon Apr 24 09:37:57 CEST 2006 - lnussel@suse.de

- run rcSuSEfirewall2 reload when installing via vnc or ssh (#153467)
- 2.13.85

-------------------------------------------------------------------
Fri Apr 21 23:26:26 CEST 2006 - jsrain@suse.de

- determine base product accordign to flag (#160585)
- 2.13.84

-------------------------------------------------------------------
Fri Apr 21 17:26:15 CEST 2006 - jdsn@suse.de

- added proxy support for registration browser (#165891)
- 2.13.83

-------------------------------------------------------------------
Thu Apr 20 22:22:59 CEST 2006 - jsrain@suse.de

- handle installation restart with repeating last step (#167561)
- 2.13.82

-------------------------------------------------------------------
Thu Apr 20 18:51:55 CEST 2006 - jdsn@suse.de

- proxy support for registration process (#165891)
- disable w3m registration by control variable (aj)
- 2.13.81

-------------------------------------------------------------------
Thu Apr 20 16:09:23 CEST 2006 - mvidner@suse.cz

- When cloning, save installation sources beforehand (#165860).
- 2.13.80

-------------------------------------------------------------------
Wed Apr 19 19:55:47 CEST 2006 - jsrain@suse.de

- restore buttons after calling DASD or zFCP module (#160399)
- 2.13.79

-------------------------------------------------------------------
Wed Apr 19 15:04:03 CEST 2006 - locilka@suse.cz

- Added more debugging messages to the inst_proposal (#162831)
- 2.13.78

-------------------------------------------------------------------
Tue Apr 18 22:58:41 CEST 2006 - jsrain@suse.de

- display proper popup when aborting add-on product installation
  (#159689)

-------------------------------------------------------------------
Tue Apr 18 22:22:02 CEST 2006 - jdsn@suse.de

- in inst_suse_register:
- busy/waiting popups (#163366, #164794)
- text changes (#165509)
- autodisable checkbox "Registration Code" (# 165841)
- error handling in case no browser is available
- cleanup
- 2.13.77

-------------------------------------------------------------------
Tue Apr 18 21:44:45 CEST 2006 - jsrain@suse.de

- do not initialize catalogs before booting installed system (#162899)
- 2.13.76

-------------------------------------------------------------------
Tue Apr 18 18:08:18 CEST 2006 - mvidner@suse.cz

- Do not try to add empty URL as an update source (#165860#c12).

-------------------------------------------------------------------
Tue Apr 18 17:02:05 CEST 2006 - mvidner@suse.cz

- Fixed a typo in the previous change.
- 2.13.75

-------------------------------------------------------------------
Tue Apr 18 14:06:21 CEST 2006 - locilka@suse.cz

- Add-On SLP source was allways returning `back also in case
  of `ok (`next) (#165989)
- 2.13.74

-------------------------------------------------------------------
Tue Apr 18 10:12:19 CEST 2006 - mvidner@suse.cz

- Skip popup and unnecessary work if there are no online update
  sources for add-ons (#167233).
- 2.13.73

-------------------------------------------------------------------
Fri Apr 14 22:25:11 CEST 2006 - jsrain@suse.de

- prevent from changing installation mode and system for update once
  it is selected (#165832)
- added add-on products to installation/update proposal for SLES/SLED
- 2.13.72

-------------------------------------------------------------------
Fri Apr 14 13:19:52 CEST 2006 - lslezak@suse.cz

- call vm_finish client at the end of installation - disable
  some services in Xen domU (#161720, #161721, #161756)
- 2.13.71

-------------------------------------------------------------------
Thu Apr 13 18:17:52 CEST 2006 - jdsn@suse.de

- changed control files according to (#165509)

-------------------------------------------------------------------
Thu Apr 13 10:35:42 CEST 2006 - mvidner@suse.cz

- Do not display errors if language specific release notes are missing
  on the installation source (#165767).
- 2.13.70

-------------------------------------------------------------------
Wed Apr 12 16:24:48 CEST 2006 - jdsn@suse.de

- added missing autoyast entries in suse_register.desktop
- 2.13.69

-------------------------------------------------------------------
Wed Apr 12 12:57:53 CEST 2006 - jsuchome@suse.cz

- control files updated for manual online update run (#165503)
- 2.13.68

-------------------------------------------------------------------
Wed Apr 12 11:39:08 CEST 2006 - ms@suse.de

- fixed displaying ftp password in plaintext in y2start.log (#164824)

-------------------------------------------------------------------
Wed Apr 12 11:05:34 CEST 2006 - mvidner@suse.cz

- Do not mangle the URL obtained from suse_register (#165499).
- 2.13.67

-------------------------------------------------------------------
Wed Apr 12 09:15:48 CEST 2006 - locilka@suse.cz

- fixed Product.ycp - relnotes_url might be defined as an empty
  string (#165314).
- 2.13.66

-------------------------------------------------------------------
Tue Apr 11 22:19:03 CEST 2006 - jsrain@suse.de

- fixed boot if root is on LVM (initialize udev symlinks) (#163073)
- 2.13.65

-------------------------------------------------------------------
Tue Apr 11 16:01:40 CEST 2006 - jdsn@suse.de

- in inst_suse_register:
  - resized popups (hmuelle)
  - new info pupop showing new update server (aj)
  - removed cancel button (#164801, shorn)
- 2.13.64

-------------------------------------------------------------------
Tue Apr 11 11:28:23 CEST 2006 - fehr@suse.de

- flag for evms in control.SLES.xml needs to be true

-------------------------------------------------------------------
Mon Apr 10 17:08:10 CEST 2006 - mvidner@suse.cz

- Add installation sources for online update (#163192).
- 2.13.63

-------------------------------------------------------------------
Fri Apr  7 23:01:33 CEST 2006 - jsrain@suse.de

- provide Product::short_name (#163702)
- 2.13.62

-------------------------------------------------------------------
Fri Apr  7 15:14:01 CEST 2006 - jdsn@suse.de

- fixed evaluation of control file variables (#162988)
- 2.13.61

-------------------------------------------------------------------
Fri Apr  7 09:39:20 CEST 2006 - jsuchome@suse.cz

- 2.13.60

-------------------------------------------------------------------
Thu Apr  6 17:10:07 CEST 2006 - ms@suse.de

- allow huge memory allocations (#151515)

-------------------------------------------------------------------
Thu Apr  6 15:19:13 CEST 2006 - jsuchome@suse.cz

- Product.ycp: read SHORTLABEL value from content file (#163702)

-------------------------------------------------------------------
Wed Apr  5 18:13:11 CEST 2006 - mvidner@suse.cz

- Call SourceManager::SyncYaSTInstSourceWithZMD () in
  inst_rpmcopy(continue) because inst_suse_register does not run
  without a network connection (#156030#c30).

-------------------------------------------------------------------
Wed Apr  5 17:05:27 CEST 2006 - jsrain@suse.de

- do not rewrite log from SCR running in chroot during installation
- fix checking for duplicate sources (#159662)
- 2.13.59

-------------------------------------------------------------------
Tue Apr  4 18:11:34 CEST 2006 - jdsn@suse.de

- fixed w3m registration again (#162462)
- changed Requires to Recommends for suseRegister (hmuelle, aj)
- 2.13.58

-------------------------------------------------------------------
Mon Apr  3 18:27:15 CEST 2006 - jdsn@suse.de

- fixed w3m in ncuses registration (#162462)
- changes in suse_register to test new server side business logic
- 2.13.57

-------------------------------------------------------------------
Mon Apr  3 14:33:44 CEST 2006 - locilka@suse.cz

- Using yast-addon icon in the .desktop file and also in the source
  code (#154930).
- 2.13.56

-------------------------------------------------------------------
Mon Apr  3 14:32:08 CEST 2006 - ug@suse.de

- by default, enable clone box on SLD

-------------------------------------------------------------------
Mon Apr  3 14:22:22 CEST 2006 - ug@suse.de

- uncheck clone checkbox if cloning is greyed out (#162457)

-------------------------------------------------------------------
Fri Mar 31 17:32:03 CEST 2006 - mvidner@suse.cz

- Tell ZMD to get the inst source (#156030)
- No unlocking after all (#160319)
  - Don't reset zypp
  - Reenable Back
  - Fetch update source from suse_resigster and add it
- 2.13.55

-------------------------------------------------------------------
Thu Mar 30 13:42:35 CEST 2006 - mvidner@suse.cz

- Reset zypp and release its lock before suse_register (#160319).
  Therefore disabled the Back button.
- Don't run add-on.ycp if another process has the zypp lock (#160319).
- 2.13.53

-------------------------------------------------------------------
Thu Mar 30 12:31:49 CEST 2006 - jdsn@suse.de

- included new desktop file in Makefile (162112)

-------------------------------------------------------------------
Wed Mar 29 17:57:35 CEST 2006 - jsrain@suse.de

- prevent from installing one product multiple times (#159662)
- 2.13.54

-------------------------------------------------------------------
Wed Mar 29 16:43:02 CEST 2006 - locilka@suse.cz

- Fixed adding SLP-based Add-On product (#161270)
- SLP-based Add-On product handling moved to separate function
- Add-On MediaSelect dialog creation moved to separate function
- Changed icon for License
- 2.13.52

-------------------------------------------------------------------
Tue Mar 29 16:06:23 CEST 2006 - jdsn@suse.de

- late feature "force registration" for suse_register (aj, shorn)

-------------------------------------------------------------------
Tue Mar 28 21:29:07 CEST 2006 - jdsn@suse.de

- added 'rm -f /var/lib/zypp/zmd_updated_the_sources'
  flag file to be deleted if suse_register runs during installation
  file checked by online update - deletion requested by mvidner
- 2.13.51

-------------------------------------------------------------------
Tue Mar 28 20:53:13 CEST 2006 - jdsn@suse.de

- added autoyast part of suse_register
- icon for product registration (#160293)
- fixes for inst_suse_register
- 2.13.50

-------------------------------------------------------------------
Mon Mar 27 23:47:38 CEST 2006 - jsrain@suse.de

- removed desktop selection from NLD workflow (#160650)

-------------------------------------------------------------------
Fri Mar 24 15:15:30 CET 2006 - locilka@suse.cz

- Filling up list of release_notes urls for all installed products
  in the Product.ycp. Needed for internet_test (#160563).
- 2.13.49

-------------------------------------------------------------------
Fri Mar 24 11:00:06 CET 2006 - ms@suse.de

- added initvicons call in second stage S05-config (#160299)

-------------------------------------------------------------------
Thu Mar 23 18:34:18 CET 2006 - jdsn@suse.de

- fixed security issue: suse-ncc dummy user got his own group

-------------------------------------------------------------------
Thu Mar 23 18:33:25 CET 2006 - jdsn@suse.de

- added controlfile configured default settings for suse_register
- 2.13.47

-------------------------------------------------------------------
Thu Mar 23 16:23:37 CET 2006 - locilka@suse.cz

- Display license immediately after the Add-On product is scanned
  and added. Handle user interaction.
- 2.13.46

-------------------------------------------------------------------
Thu Mar 23 14:16:46 CET 2006 - jdsn@suse.de

- final texts for suse_register
- nonroot - warning for suse_register
- 2.13.45

-------------------------------------------------------------------
Thu Mar 23 13:19:03 CET 2006 - locilka@suse.cz

- Displaying license of the Add-On product if exists. Trying the
  localized version first. Waiting for user interaction if needed.
- Displaying info.txt if exists (#160017)
- Adjusting testsuites
- 2.13.44

-------------------------------------------------------------------
Mon Mar 22 19:04:55 CET 2006 - jdsn@suse.de

- fixed missing module in makefile
- 2.13.43

-------------------------------------------------------------------
Wed Mar 22 19:03:57 CET 2006 - locilka@suse.cz

- Added fallback for adding add-on products without file
  installation.xml. In this case, the product is added as a normal
  installation source and sw_single is called.
- 2.13.42

-------------------------------------------------------------------
Mon Mar 22 18:45:17 CET 2006 - jdsn@suse.de

- fixed ssh bug in suse_register
- suse_register reads and writes configuration to sysconfig
- final texts in suse_register
- 2.13.41

-------------------------------------------------------------------
Wed Mar 22 13:43:12 CET 2006 - mvidner@suse.cz

- Fixed release notes download (by Product::FindBaseProducts), #159490.

-------------------------------------------------------------------
Wed Mar 22 11:40:18 CET 2006 - jdsn@suse.de

- changed help text in suse_register
- patch to make the ComboBox appear longer in release_notes

-------------------------------------------------------------------
Tue Mar 21 16:33:32 CET 2006 - locilka@suse.cz

- adding "Local Directory" option for Add-On Products when no
  network is available (#159779).
- avoid from adding "Unknown" Add-On Product when Cancel button
  pressed in the Add New Add-On popup (#159784).

-------------------------------------------------------------------
Tue Mar 21 08:57:51 CET 2006 - jsuchome@suse.cz

- returned dependency on yast2-online-update

-------------------------------------------------------------------
Tue Mar 21 07:57:37 CET 2006 - visnov@suse.cz

- try to get add-on product control files only optionally (#159116)
- 2.13.40

-------------------------------------------------------------------
Mon Mar 20 10:08:13 CET 2006 - locilka@suse.cz

- disabled skipping the 'Installation Mode' dialog when no other
  installed Linux found. Just disabling 'Update' and 'Other'
  options in that case (#157695).
- removed calling uml_finish, client doesn't has been dropped.

-------------------------------------------------------------------
Fri Mar 17 22:50:06 CET 2006 - jsrain@suse.de

- added AytoYaST support for add-on products
- 2.13.39

-------------------------------------------------------------------
Fri Mar 17 09:30:02 CET 2006 - locilka@suse.cz

- fixed .desktop file for Add-On Products, now it starts add-on
  instead of sw_single when launched from YaST Control Center
  (#158869).

-------------------------------------------------------------------
Thu Mar 16 23:24:11 CET 2006 - jsrain@suse.de

- added zFCP and DASD modules to list of modules to be cloned after
  SLES installation (#153378)
- 2.13.38

-------------------------------------------------------------------
Thu Mar 16 23:10:06 CET 2006 - jsrain@suse.de

- fixed product handling (&product; macro) (#151050)
- allow multiple installation sources (#151755)

-------------------------------------------------------------------
Thu Mar 16 15:51:42 CET 2006 - jdsn@suse.de

- fixed blocker bug (#158628), suse_register call in all products

-------------------------------------------------------------------
Thu Mar 16 14:56:36 CET 2006 - fehr@suse.de

- increase maximal size of root fs to 20 Gig (#158608)
- 2.13.37

-------------------------------------------------------------------
Wed Mar 15 18:21:54 CET 2006 - jsrain@suse.de

- do not overwrite language settings during update (#156562)
- do not offer network sources for Add-On products if no network is
  configured (#156467)
- 2.13.36

-------------------------------------------------------------------
Tue Mar 14 18:16:32 CET 2006 - jdsn@suse.de

- corrected titles in control file
- 2.13.35

-------------------------------------------------------------------
Tue Mar 14 18:11:53 CET 2006 - jdsn@suse.de

- 2.13.34

-------------------------------------------------------------------
Tue Mar 14 18:09:58 CET 2006 - jdsn@suse.de

- new browser for registration
- new texts for registration module

-------------------------------------------------------------------
Mon Mar 13 16:26:00 CET 2006 - jsrain@suse.de

- report an error if creating catalog for add-on product fails
  (#157566)
- 2.13.33

-------------------------------------------------------------------
Fri Mar 10 19:02:04 CET 2006 - jsrain@suse.de

- disable add-on products if inst-sys is mounted from CD
- 2.13.32

-------------------------------------------------------------------
Fri Mar 10 18:33:55 CET 2006 - jdsn@suse.de

- fixed security bug (#157008)
- added link to browser for Novell privacy statement

-------------------------------------------------------------------
Fri Mar 10 17:55:11 CET 2006 - mvidner@suse.cz

- Start ncurses UI in non-threaded mode to enable spawning of
  interactive processes (like w3m for suseRegister, #150799).
- 2.13.31

-------------------------------------------------------------------
Fri Mar 10 12:17:56 CET 2006 - ms@suse.de

- forcing using xim for Qt Input (#156962)

-------------------------------------------------------------------
Thu Mar  9 17:36:39 CET 2006 - mvidner@suse.cz

- Control files: added network/startmode, being ifplugd for SL and
  SLED, auto for SLES (#156388).
- 2.13.30

-------------------------------------------------------------------
Thu Mar  9 17:35:30 CET 2006 - jsrain@suse.de

- fixed asking for add-on product CD (#156469)

-------------------------------------------------------------------
Thu Mar  9 12:01:07 CET 2006 - ms@suse.de

- include proofread message texts

-------------------------------------------------------------------
Wed Mar  8 17:00:41 CET 2006 - jdsn@suse.de

- fixed launch of yastbrowser (during installation)
- 2.13.29

-------------------------------------------------------------------
Wed Mar  8 15:25:57 CET 2006 - ms@suse.de

- fixed createStageList() function to be more restrictive on checking
  for stage files. Adapt startup documentation according to this
  change (#144783)

-------------------------------------------------------------------
Wed Mar  8 14:25:02 CET 2006 - lrupp@suse.de

- added suseRegister to Requires

-------------------------------------------------------------------
Tue Mar  7 22:27:45 CET 2006 - jdsn@suse.de

- added functionality to skip suse register and/or online update
- 2.13.28

-------------------------------------------------------------------
Tue Mar  7 20:07:43 CET 2006 - jsrain@suse.de

- added yastbrowser

-------------------------------------------------------------------
Tue Mar  7 00:26:26 CET 2006 - jsrain@suse.de

- fixed back button behavior in installation mode dialog (#155044)

-------------------------------------------------------------------
Mon Mar  6 10:47:31 CET 2006 - visnov@suse.cz

- enable media callbacks in the add-on product handling

-------------------------------------------------------------------
Fri Mar  3 23:30:36 CET 2006 - jsrain@suse.de

- added .desktop file for add-on product installation (#154930)
- properly initialize source for add-on product (#154980)
- 2.13.27

-------------------------------------------------------------------
Fri Mar  3 10:43:12 CET 2006 - visnov@suse.cz

- reset package manager before installing patches

-------------------------------------------------------------------
Wed Mar  1 23:19:47 CET 2006 - jsrain@suse.de

- release all medias before registering add-on product CD or DVD
  (#154348)
- check whether files are on the add-on product media before using
  them (#154314)
- 2.13.26

-------------------------------------------------------------------
Mon Feb 27 18:32:05 CET 2006 - jsrain@suse.de

- fixed setting default desktop according to destop dialog (#152709)
- 2.13.25

-------------------------------------------------------------------
Fri Feb 24 19:40:37 CET 2006 - jsrain@suse.de

- select base product before runing add-on products dialog
- 2.13.24

-------------------------------------------------------------------
Fri Feb 24 16:57:03 CET 2006 - ms@suse.de

- added qt plugin check to check_network function (#149025)

-------------------------------------------------------------------
Thu Feb 23 16:15:50 CET 2006 - jsrain@suse.de

- changed the name of the add-on product control file (#152770)
- 2.13.23

-------------------------------------------------------------------
Wed Feb 22 23:05:28 CET 2006 - jsrain@suse.de

- using correct icon (#151630)
- 2.13.22

-------------------------------------------------------------------
Wed Feb 22 12:45:54 CET 2006 - ms@suse.de

- added console startup message when y2base is called (#148165)

-------------------------------------------------------------------
Wed Feb 22 10:28:42 CET 2006 - visnov@suse.cz

- adapt BuildRequires
- 2.13.21

-------------------------------------------------------------------
Wed Feb 22 01:20:18 CET 2006 - jsrain@suse.de

- do not offer creating AutoYaST profile in first boot mode
  (#152285)
- 2.13.20

-------------------------------------------------------------------
Sun Feb 19 17:48:17 CET 2006 - jsrain@suse.de

- made inst_proposal more resistent to incorrect data returned from
  client modules (#148271)

-------------------------------------------------------------------
Fri Feb 17 23:58:34 CET 2006 - jsrain@suse.de

- removed dependency on yast2-online-update
- integrated add-on product selection to installation workflow
- 2.13.19

-------------------------------------------------------------------
Fri Feb 17 14:19:46 CET 2006 - mvidner@suse.cz

- inst_release_notes: Let the combo box have a label.
- inst_disks_activate: fixed the textdomain (s390 -> installation)

-------------------------------------------------------------------
Thu Feb 16 23:29:18 CET 2006 - jsrain@suse.de

- several fixes of add-on product installation
- 2.13.18

-------------------------------------------------------------------
Tue Feb 14 23:40:31 CET 2006 - jsrain@suse.de

- added possibility to use standalone-installation proposals when
  installing with base product
- added support for replacing 2nd stage workflow
- added support for disabling individual proposal
- added support for inserting steps to inst_finish for add-on
  products
- added copying merged control files to installed system, merging
  them for 2nd stage workflow
- 2.13.17

-------------------------------------------------------------------
Tue Feb 14 18:32:18 CET 2006 - jdsn@suse.de

- new release notes module (multiple release notes) FATE: 120129
- 2.13.16

-------------------------------------------------------------------
Tue Feb 14 01:22:52 CET 2006 - jsrain@suse.de

- fixed add-on product workflow and proposal merging

-------------------------------------------------------------------
Mon Feb 13 22:33:37 CET 2006 - jsrain@suse.de

- updated patchs on add-on product CD according to spec
- 2.13.15

-------------------------------------------------------------------
Mon Feb 13 10:09:58 CET 2006 - visnov@suse.cz

- save zypp.log from instsys

-------------------------------------------------------------------
Sun Feb 12 20:41:09 CET 2006 - olh@suse.de

- umount /dev and /sys unconditionally in umount_finish.ycp

-------------------------------------------------------------------
Sun Feb 12 19:41:28 CET 2006 - olh@suse.de

- remove obsolete comment from umount_finish.ycp

-------------------------------------------------------------------
Sun Feb 12 18:35:41 CET 2006 - visnov@suse.cz

- revert redirect

-------------------------------------------------------------------
Sun Feb 12 16:45:43 CET 2006 - kkaempf@suse.de

- redirect stderr to /var/log/YaST2/zypp.log when running
  1st or 2nd stage installation. (#149001)

-------------------------------------------------------------------
Thu Feb  9 21:27:28 CET 2006 - jsrain@suse.de

- added add-on product installation in running system

-------------------------------------------------------------------
Thu Feb  9 00:56:18 CET 2006 - jsrain@suse.de

- added control file merging functionality

-------------------------------------------------------------------
Tue Feb  7 17:57:40 CET 2006 - mvidner@suse.cz

- control files: Configure the hostname in the main installation
  workflow also in SuSE Linux (#142758) and SLED (#137340).
- 2.13.13

-------------------------------------------------------------------
Mon Feb  6 10:43:59 CET 2006 - olh@suse.de

- remove the /usr/share/locale/br symlink creation, there is
  no user of /usr/share/locale files inside the inst-sys
- remove the hostname linux, domainname local calls
  the hostname is already set in inst_setup.
  yast can not be restarted with ssh installs

-------------------------------------------------------------------
Tue Jan 31 14:30:07 CET 2006 - fehr@suse.de

- disable proposal with separate /home for SLES

-------------------------------------------------------------------
Mon Jan 30 18:19:31 CET 2006 - ms@suse.de

- fixed PCI bus ID setup (#145938)

-------------------------------------------------------------------
Fri Jan 27 14:37:30 CET 2006 - ms@suse.de

- adding truetype font path to the vnc font path (#139351)

-------------------------------------------------------------------
Thu Jan 26 12:51:17 CET 2006 - fehr@suse.de

- remove loading of dm modules, if needed this is done in libstorage

-------------------------------------------------------------------
Tue Jan 24 13:00:43 CET 2006 - ms@suse.de

- added check for testutf8 binary (#144699)

-------------------------------------------------------------------
Tue Jan 24 08:29:29 CET 2006 - jsrain@suse.cz

- enable iSCSI dialog during installation
- 2.13.12

-------------------------------------------------------------------
Mon Jan 23 13:21:46 CET 2006 - mvidner@suse.cz

- Added networkmanager_proposal to the network proposal.
- 2.13.11

-------------------------------------------------------------------
Mon Jan 23 13:03:09 CET 2006 - ms@suse.de

- added y2start.log message if YaST exits abnormally (#141016)
- fixed repatching of xorg.conf file (#144538)

-------------------------------------------------------------------
Mon Jan 23 09:30:07 CET 2006 - jsrain@suse.cz

- added "enable_clone" option (#144101)

-------------------------------------------------------------------
Mon Jan 16 17:07:17 CET 2006 - mvidner@suse.cz

- Prefer the string product feature network/network_manager (always,
  laptop, never) over boolean network/network_manager_is_default.

-------------------------------------------------------------------
Fri Jan 13 14:12:31 CET 2006 - jsrain@suse.cz

- run the desktop dialog also on SLES (#142771)
- added iscsi installation to the installatino workflow
- 2.13.10

-------------------------------------------------------------------
Wed Jan 11 14:50:18 CET 2006 - jsrain@suse.cz

- call installation clients for DASD/zFCP configuration instead of
  the run-time ones

-------------------------------------------------------------------
Mon Jan  9 16:47:46 CET 2006 - jsrain@suse.cz

- write mouse information on PPC (#116406)
- UI mode set to expert for SLES
- reset storage after (de)activating any disk (#140936)
- 2.13.9

-------------------------------------------------------------------
Fri Jan  6 16:20:23 CET 2006 - ms@suse.de

- fixed HVC_CONSOLE_HINT text (#140386)

-------------------------------------------------------------------
Thu Jan  5 16:49:24 CET 2006 - jsrain@suse.cz

- Removed unneeded stuff from proposals on some architectures for
  SLES (#140999, #140991)
- Added iSCSI to installation workflow (real call still missing)
- moved DASD/zFCP disk activation prior installation mode selection
  (#140936)
- 2.13.8

-------------------------------------------------------------------
Thu Jan  5 14:29:12 CET 2006 - sh@suse.de

- V 2.13.7
- Fixed bugs #79289, #114037: trouble with y2cc at end of installation
  Dropped y2cc at end of installation (OK from aj + gp)

-------------------------------------------------------------------
Thu Jan  5 13:52:48 CET 2006 - mvidner@suse.cz

- control file: for SLES, ask for the host name in the main workflow (F4126)

-------------------------------------------------------------------
Thu Jan  5 13:04:46 CET 2006 - jsuchome@suse.cz

- control file: for NLD, do not enable autologin by default (#140990)

-------------------------------------------------------------------
Tue Jan  3 12:11:15 CET 2006 - ms@suse.de

- don't call initvicons on s390/s390x architectures (#140383)

-------------------------------------------------------------------
Thu Dec 22 12:25:26 CET 2005 - fehr@suse.de

- added try_separate_home to partitioning section of control.xml

-------------------------------------------------------------------
Wed Dec 21 11:30:11 CET 2005 - ms@suse.de

- fixed startup Makefile.am

-------------------------------------------------------------------
Wed Dec 21 10:36:13 CET 2005 - visnov@suse.cz

- merged proofread texts

-------------------------------------------------------------------
Tue Dec 20 13:14:02 CET 2005 - ms@suse.de

- added support for graphical installation on ia64 archs (#140142)

-------------------------------------------------------------------
Mon Dec 19 18:10:00 CET 2005 - sh@suse.de

- Implemented feature #300359: Show Beta notice during installation
  Now showing /info.txt in a popup (with a simple "OK" button)
  over the license agreement
- V 2.13.6

-------------------------------------------------------------------
Fri Dec 16 16:15:24 CET 2005 - jsrain@suse.cz

- do not call obsolete gnome-postinstall script
- added list of modules to offer clone at the end of installation
  to control files
- 2.13.5

-------------------------------------------------------------------
Wed Dec 14 12:07:13 CET 2005 - ms@suse.de

- make service startup more robust (#138433)

-------------------------------------------------------------------
Fri Dec  2 16:19:15 CET 2005 - mvidner@suse.cz

- Added control file variables network_manager_is_default,
  force_static_ip.
- 2.13.4

-------------------------------------------------------------------
Fri Dec  2 09:57:48 CET 2005 - jsrain@suse.cz

- mark missing texts for translation (#136021)

-------------------------------------------------------------------
Wed Nov 30 08:07:25 CET 2005 - lslezak@suse.cz

- removed Xen and UML sections from control files
  (moved to yast2-vm package)
- 2.13.4

-------------------------------------------------------------------
Tue Nov 29 14:19:05 CET 2005 - sh@suse.de

- Implemented feature #110081: License translations
- V 2.13.3

-------------------------------------------------------------------
Mon Nov 28 12:50:08 CET 2005 - jsrain@suse.cz

- adjusted default desktop in control files (#132491)

-------------------------------------------------------------------
Tue Nov 22 12:58:19 CET 2005 - jsrain@suse.cz

- added default desktop to control files

-------------------------------------------------------------------
Fri Nov 11 08:20:27 CET 2005 - jsrain@suse.cz

- write hwcfg-static-printer only if parallel port is present
  (#116406)
- 2.13.2

-------------------------------------------------------------------
Tue Nov  1 13:02:58 CET 2005 - jsrain@suse.cz

- adapted to inst_desktop_new.ycp -> inst_desktop.ycp rename

-------------------------------------------------------------------
Tue Oct 18 12:35:16 CEST 2005 - ms@suse.de

- added update check: update_xf86config to be called in case of
  update. The script will fix the mouse configuration if the device
  /dev/mouse or /dev/psaux is in use (#118755)

-------------------------------------------------------------------
Mon Oct 17 16:28:11 CEST 2005 - ms@suse.de

- added testX binary check

-------------------------------------------------------------------
Thu Oct 13 16:21:53 CEST 2005 - ms@suse.de

- fixed startup scripts because Stefan changed the X11 module
  naming from drv.o to drv.so :-(

-------------------------------------------------------------------
Fri Sep 30 14:22:28 CEST 2005 - jsrain@suse.cz

- remove checking whether to run language selection (language
  module knows better whether it is needed)

-------------------------------------------------------------------
Mon Sep 26 17:48:58 CEST 2005 - jsrain@suse.cz

- do close target before switching from update to bare metal
  installation (#115075)
- do not set default window manager in sysconfig if neither KDE
  nor GNOME are installed (#115412)
- 2.13.0

-------------------------------------------------------------------
Fri Sep  9 14:14:24 CEST 2005 - ms@suse.de

- fixed service startup sequence of HAL and DBUS (#115815)

-------------------------------------------------------------------
Wed Sep  7 16:00:24 CEST 2005 - jsrain@suse.cz

- fixed typo in the cursor scheme name for GNOME (#74309)
- 2.12.28

-------------------------------------------------------------------
Wed Sep  7 09:16:44 CEST 2005 - jsuchome@suse.cz

- 2.12.27

-------------------------------------------------------------------
Tue Sep  6 17:01:51 CEST 2005 - jsrain@suse.cz

- fixed freezing installation while saving configured hardware
 (#115387)

-------------------------------------------------------------------
Tue Sep  6 13:28:06 CEST 2005 - jsrain@suse.cz

- use correct icons for license agreement and installation mode
  dialogs (#105158)
- 2.12.26

-------------------------------------------------------------------
Mon Sep  5 17:30:18 CEST 2005 - ms@suse.de

- fixed braille setup (#115278)

-------------------------------------------------------------------
Mon Sep  5 16:25:44 CEST 2005 - ms@suse.de

- start dbus in Second-Stage/S06-services (#114667)

-------------------------------------------------------------------
Mon Sep  5 12:46:43 CEST 2005 - jsrain@suse.cz

- save all configured hardware at the end of installation (#104676)
- 2.12.25

-------------------------------------------------------------------
Thu Sep  1 13:45:29 CEST 2005 - ms@suse.de

- start hald in Second-Stage/S06-services (#114667)

-------------------------------------------------------------------
Mon Aug 29 09:56:30 CEST 2005 - jsrain@suse.cz

- reset package manager when switched installation mode (#105857)
- 2.12.24

-------------------------------------------------------------------
Fri Aug 26 10:23:24 CEST 2005 - jsrain@suse.cz

- set default cursor theme according to default desktop (#74309)
- 2.12.23

-------------------------------------------------------------------
Wed Aug 24 10:39:48 CEST 2005 - ms@suse.de

- fixed umount_result setting in /etc/install.inf. A space is
  needed between the colon and the value (#112620)

-------------------------------------------------------------------
Tue Aug 23 15:02:53 CEST 2005 - ms@suse.de

- fixed umount call in First-Stage setup -> added F03-umount (#103800)

-------------------------------------------------------------------
Tue Aug 23 12:46:16 CEST 2005 - jsrain@suse.cz

- mark correct tab selected after language is changed (#105995)
- reset target map when switching between installation and upgrade
  (#106627)

-------------------------------------------------------------------
Mon Aug 22 12:18:08 CEST 2005 - jsrain@suse.cz

- fixed title icons for proposal dialogs (#105165)
- 2.12.22

-------------------------------------------------------------------
Fri Aug 19 15:39:31 CEST 2005 - jsrain@suse.cz

- reverted forcing language dialog in NCurses (#102958)
- 2.12.21

-------------------------------------------------------------------
Fri Aug 19 15:33:08 CEST 2005 - ms@suse.de

- fixed mouse probing call, was never called in initial stage (#100665)

-------------------------------------------------------------------
Fri Aug 19 11:32:09 CEST 2005 - arvin@suse.de

- improved initialisation of libstorage callbacks (bug #105562)

-------------------------------------------------------------------
Wed Aug 17 17:37:02 CEST 2005 - ms@suse.de

- added umount_result key to /etc/install.inf containing the exit
  code from trying to umount the inst-sys (#103800)
- 2.12.19

-------------------------------------------------------------------
Wed Aug 17 15:45:40 CEST 2005 - jsrain@suse.cz

- handle correctly if _proposal client returns nil as warning level
  (#105154)

-------------------------------------------------------------------
Wed Aug 17 15:09:44 CEST 2005 - arvin@suse.de

- check if /sbin/splash exists (bug #105159)
- 2.12.18

-------------------------------------------------------------------
Tue Aug 16 08:51:16 CEST 2005 - jsrain@suse.cz

- build relation between old keys and new UDIs (#104676)

-------------------------------------------------------------------
Mon Aug 15 16:49:22 CEST 2005 - jsrain@suse.cz

- merged texts from proofread
- 2.12.17

-------------------------------------------------------------------
Mon Aug 15 14:45:43 CEST 2005 - ms@suse.de

- fixed vncpassword handling (#104377)

-------------------------------------------------------------------
Mon Aug 15 13:02:07 CEST 2005 - jsrain@suse.cz

- make the OK button in other installatino options popup default
  button (#104589)

-------------------------------------------------------------------
Fri Aug 12 14:35:19 CEST 2005 - jsrain@suse.cz

- force language selection in NCurses (#102958)
- 2.12.16

-------------------------------------------------------------------
Fri Aug 12 12:32:42 CEST 2005 - ms@suse.de

- fixed use of graphical installer within SSH session (#53767)

-------------------------------------------------------------------
Fri Aug 12 10:15:26 CEST 2005 - ms@suse.de

- fixed set_splash function to work with SuSE 10.0

-------------------------------------------------------------------
Tue Aug  9 15:22:24 CEST 2005 - ms@suse.de

- fixed shell warning (#100729)

-------------------------------------------------------------------
Mon Aug  8 14:06:10 CEST 2005 - jsrain@suse.cz

- show URL of product vendor in congratulation dialog (#102542)

-------------------------------------------------------------------
Fri Aug  5 13:00:16 CEST 2005 - lslezak@suse.cz

- added virtual machine proposal into contol file
- 2.12.15

-------------------------------------------------------------------
Wed Aug  3 13:01:20 CEST 2005 - jsrain@suse.cz

- fixed behavior in proposal with tabs if one of the submodules
  returned an error (#100203)
- 2.12.14

-------------------------------------------------------------------
Tue Aug  2 15:24:14 CEST 2005 - jsrain@suse.cz

- do not allow going back after 2nd stage installation is
  interrupted by reboot
- restore settings after reboot during 2nd stage installation

-------------------------------------------------------------------
Thu Jul 28 11:31:15 CEST 2005 - jsrain@suse.cz

- updated the installation confirmation popup (#98841)
- changed label of push button to access boot and repair (#98836),
  added help text
- 2.12.13

-------------------------------------------------------------------
Mon Jul 25 14:56:54 CEST 2005 - ms@suse.de

- include functions start_yast_and_reboot() and start_yast_again()
  according to a feature request for Jiri.

-------------------------------------------------------------------
Fri Jul 22 13:09:38 CEST 2005 - jsrain@suse.cz

- fixed dialog captions of proposals

-------------------------------------------------------------------
Thu Jul 21 17:01:57 CEST 2005 - fehr@suse.de

- replace obsolete SCR agent calls by call to Storage::ActivateHld()

-------------------------------------------------------------------
Thu Jul 21 11:54:19 CEST 2005 - ms@suse.de

- fixed YaST2.call::wait_for_x11() to set an initial value
  for server_running (#97381)
- 2.12.12

-------------------------------------------------------------------
Tue Jul 19 17:25:15 CEST 2005 - jsrain@suse.cz

- fixed switch from installation to update and vice versa
- added support for reboot and restart of YaST during 2nd stage
  installation
- updated control file to show 3 installation stages

-------------------------------------------------------------------
Mon Jul 18 13:38:50 CEST 2005 - jsrain@suse.cz

- updated control file
- minor inst_proposal clean-up
- 2.12.11

-------------------------------------------------------------------
Fri Jul 15 15:35:03 CEST 2005 - jsrain@suse.cz

- fixed behavior of several dialogs
- 2.12.10

-------------------------------------------------------------------
Thu Jul 14 18:18:42 CEST 2005 - jsrain@suse.cz

- added installation workflow
- added support for tabs in proposals
- adapted to new partitioner using storage-lib (arvin)
- moved inst_desktop.ycp to yast2-packager
- 2.12.9

-------------------------------------------------------------------
Mon Jul 11 16:21:58 CEST 2005 - jsrain@suse.cz

- removed dependency on vanished Display.ycp to fix build
- 2.12.8

-------------------------------------------------------------------
Mon Jul 11 11:14:18 CEST 2005 - ms@suse.de

- fixed race condition in checking servers exit code (#91342)
- fixed testX and xupdate paths

-------------------------------------------------------------------
Thu Jun  2 16:57:14 CEST 2005 - jsrain@suse.cz

- put focus on the release notes to allow scrolling without pushing
  Tab many times to move the focus (#80215)

-------------------------------------------------------------------
Wed Jun  1 14:12:06 CEST 2005 - mvidner@suse.cz

- Added a scr file for .etc.install_inf_options (#75720).
- 2.12.7

-------------------------------------------------------------------
Tue May 31 11:39:56 CEST 2005 - ms@suse.de

- implement check for driver update mode (#84155)

-------------------------------------------------------------------
Tue May 31 11:04:04 CEST 2005 - ms@suse.de

- applied patch from Olaf to avoid some time consuming calls (#86178)
- allow "vnc=1 usessh=1" as install and debug method (#45127)

-------------------------------------------------------------------
Mon May 30 15:55:55 CEST 2005 - jsrain@suse.cz

- display message when fallen into text mode installation (#53748)

-------------------------------------------------------------------
Mon May 16 10:53:27 CEST 2005 - jsrain@suse.cz

- renamed 'default' variable
- 2.12.6

-------------------------------------------------------------------
Tue May 10 14:05:01 CEST 2005 - jsrain@suse.cz

- copy /etc/X11/xorg.conf instead of XF86Config to the target
  system
- 2.12.5

-------------------------------------------------------------------
Mon May  9 18:27:54 CEST 2005 - ms@suse.de

- removed sed update of BusID (#78950)

-------------------------------------------------------------------
Wed Apr 27 12:56:15 CEST 2005 - jsrain@suse.cz

- modularized inst_finish.ycp
- 2.12.4

-------------------------------------------------------------------
Thu Apr 21 11:14:04 CEST 2005 - ms@suse.de

- fixed X11 config patching code, related to (#66989)

-------------------------------------------------------------------
Mon Apr 18 17:10:55 CEST 2005 - jsrain@suse.cz

- one more fix for new ProductFeatures.ycp interface
- 2.12.3

-------------------------------------------------------------------
Mon Apr 18 15:19:44 CEST 2005 - jsrain@suse.cz

- adapted to new interface of ProductFeatures.ycp
- 2.12.2

-------------------------------------------------------------------
Thu Apr 14 17:19:30 CEST 2005 - visnov@suse.cz

- 2.12.1

-------------------------------------------------------------------
Wed Apr  6 15:39:25 CEST 2005 - ms@suse.de

- inst-sys move XF86Config to xorg.conf (#66989)

-------------------------------------------------------------------
Tue Mar 29 14:23:17 CET 2005 - jsrain@suse.cz

- updated the layout of the source files in the repository
- 2.12.0

-------------------------------------------------------------------
Wed Mar 23 15:04:17 CET 2005 - ms@suse.de

- fixed vnc server arguments (#70896)

-------------------------------------------------------------------
Sat Mar 19 10:15:14 CET 2005 - ms@suse.de

- fixed second stage locale setup for textbased installation (#73631)

-------------------------------------------------------------------
Tue Mar 15 16:59:19 CET 2005 - ms@suse.de

- IMPORTANT: fixed locale setup (#72145)

-------------------------------------------------------------------
Tue Mar 15 09:44:32 CET 2005 - jsrain@suse.cz

- enable netdaemon if GNOME is default desktop (#72018)

-------------------------------------------------------------------
Mon Mar 14 15:23:17 CET 2005 - jsrain@suse.cz

- enable FAM daemon when GNOME is installed

-------------------------------------------------------------------
Mon Mar 14 14:15:34 CET 2005 - ms@suse.de

- fixed missing reboot on SSH installation (#67043)

-------------------------------------------------------------------
Fri Mar 11 16:50:14 CET 2005 - ms@suse.de

- added option --auto-fonts to Y2_QT_ARGS (#72174)

-------------------------------------------------------------------
Fri Mar 11 12:57:37 CET 2005 - ms@suse.de

- fixed setting TERM variable (#71771)

-------------------------------------------------------------------
Mon Mar  7 08:27:03 CET 2005 - jsrain@suse.cz

- initialize &product; macro in inst_suseconfig (#70899)
- set hwcfg file for parallel printer (#64412)

-------------------------------------------------------------------
Thu Mar  3 17:36:56 CET 2005 - ms@suse.de

- fixed LANG setting in F03-language (#66498)

-------------------------------------------------------------------
Thu Mar  3 12:53:00 CET 2005 - ms@suse.de

- fixed startup scripts for pcmcia/usb network installations (#65164)

-------------------------------------------------------------------
Wed Mar  2 10:53:37 CET 2005 - jsrain@suse.cz

- merged texts from proofread

-------------------------------------------------------------------
Wed Mar  2 06:42:11 CET 2005 - nashif@suse.de

- url in last dialog is set to www.novell.com/linux

-------------------------------------------------------------------
Tue Mar  1 12:13:09 CET 2005 - jsrain@suse.cz

- removed obsolete symlink juggling (#66016)

-------------------------------------------------------------------
Thu Feb 24 16:10:03 CET 2005 - ms@suse.de

- added logsize check to FirstStage/F07-logging

-------------------------------------------------------------------
Wed Feb 23 11:35:18 CET 2005 - jsrain@suse.cz

- fixed comments for translators

-------------------------------------------------------------------
Tue Feb 22 18:30:15 CET 2005 - ms@suse.de

- fixed check for X11 configuration in continue mode (#66224)

-------------------------------------------------------------------
Tue Feb 22 13:11:41 CET 2005 - sh@suse.de

- V 2.11.17

-------------------------------------------------------------------
Tue Feb 22 13:05:23 CET 2005 - ms@suse.de

- fixed Y2MAXLOGSIZE setting, which was set to 0 because df within
  inst-sys is not an option for checking the filesystem space

-------------------------------------------------------------------
Mon Feb 21 18:10:26 CET 2005 - sh@suse.de

- Proper log-rotating in inst_finish
- V 2.11.16

-------------------------------------------------------------------
Fri Feb 18 10:55:09 CET 2005 - jsrain@suse.cz

- added "Initializing..." title to installation before something
  else is shown (#51039)

-------------------------------------------------------------------
Thu Feb 17 12:41:33 CET 2005 - ms@suse.de

- fixed inst-sys copy process of XF86Config to take care
  about the new name xorg.conf

-------------------------------------------------------------------
Wed Feb 16 14:53:57 CET 2005 - jsrain@suse.cz

- fix displaying release notes if the localized version is not
  available (#50911)

-------------------------------------------------------------------
Thu Feb 10 13:13:50 CET 2005 - jsrain@suse.cz

- reduced forced minimal size of the release notes popup (#50637)
- fixed the order of proposal creation (and thus firewall
  is enabled again) (#50622)
- 2.11.15

-------------------------------------------------------------------
Wed Feb  9 19:16:22 CET 2005 - nashif@suse.de

- Save files control.xml and info.txt from installation into
  /etc/YaST2.

-------------------------------------------------------------------
Wed Feb  9 15:05:33 CET 2005 - jsrain@suse.cz

- additional kernel parameters in control file Prof moved to
  the new variable (#50369)

-------------------------------------------------------------------
Tue Feb  8 16:14:44 CET 2005 - nashif@suse.de

- Moved ProductControl to yast2 package

-------------------------------------------------------------------
Mon Feb  7 13:46:48 CET 2005 - jsrain@suse.cz

- fixed order of items in the "Change" button in proposals (#50204)
- merged texts from proofread
- added label informing about release notes from media
- fixed translating empty string in the installation steps
- 2.11.12

-------------------------------------------------------------------
Fri Feb  4 13:14:54 CET 2005 - jsrain@suse.cz

- display release notes from installation proposal

-------------------------------------------------------------------
Wed Feb  2 18:21:48 CET 2005 - ms@suse.de

- fixed control center call (#50389)

-------------------------------------------------------------------
Tue Feb  1 17:02:20 CET 2005 - nashif@suse.de

- Fixed left "steps" display problems (#50388)

-------------------------------------------------------------------
Wed Jan 26 16:12:23 CET 2005 - nashif@suse.de

- install inst_default_desktop.ycp (#49838)

-------------------------------------------------------------------
Tue Jan 25 07:21:53 CET 2005 - nashif@suse.de

- Fixed arguments in control file
- Fixed deleting completed steps
- 2.11.10

-------------------------------------------------------------------
Mon Jan 24 16:29:32 CET 2005 - nashif@suse.de

- Moved installation workflow routines out of installation.ycp
- Adapted arguments of installation clients
- Enhanced control file and made it more readable (arguments of clients
  are clearer now)

-------------------------------------------------------------------
Mon Jan 24 11:27:55 CET 2005 - ms@suse.de

- fixed language environment (#49811)

-------------------------------------------------------------------
Thu Jan 13 11:35:45 CET 2005 - jsrain@suse.cz

- changed the "System will boot now..." message at the end of
  isnt_finish.ycp (#41592)
- 2.11.8

-------------------------------------------------------------------
Wed Jan 12 12:44:29 CET 2005 - ms@suse.de

- removed xmset calls to disable/enable the mouse pointer.
- prevent patching X11 configuration in continue mode

-------------------------------------------------------------------
Wed Jan 12 11:39:31 CET 2005 - ms@suse.de

- fixed yast startup in continue mode. The evaluation of the
  variables USE_SSH and VNC was wrong in S08-start and
  S09-cleanup

-------------------------------------------------------------------
Tue Jan 11 16:16:38 CET 2005 - jsrain@suse.cz

- prevent disabling the Next button in the proposal (#46708)

-------------------------------------------------------------------
Wed Jan  5 17:30:11 CET 2005 - jsrain@suse.cz

- removed unneeded imports and variables from installation.ycp
- adapted to changed interface of Kernel.ycp
- 2.11.7

-------------------------------------------------------------------
Tue Jan  4 09:45:17 CET 2005 - jsrain@suse.cz

- on SGI Altix add fetchop and mmtimer to MODULES_LOADED_ON_BOOT
  (was disabled due to problems in Kernel.ycp) (bug #46971)
- disable Back/Accept buttons in inst_finish.ycp (#37025)

-------------------------------------------------------------------
Thu Dec 16 15:13:23 CET 2004 - sh@suse.de

- Applied patch from bug #49275: Enable user to skip proposal
  even if there is a blocker error in it

-------------------------------------------------------------------
Thu Dec 09 10:52:54 CET 2004 - arvin@suse.de

- disable inclusion of fetchop and mmtimer in
  MODULES_LOADED_ON_BOOT on SGI Altix (bug #46971)

-------------------------------------------------------------------
Fri Dec  3 15:05:57 CET 2004 - ms@suse.de

- include some patches from old startup code which has been
  changed while developing the new startup concept. Please note
  all architecture dependant code has to be part of the startup/arch
  directories and must be included in a clean way to the new scripts.
  I will not include any arch changes made in the last weeks because
  this will lead to the same horrible situation we had in the past.
  if there is anything which has to be handled differntly on another
  architecture this must be done separately to be able to maintain
  that code longer than two days

-------------------------------------------------------------------
Wed Dec  1 12:04:13 CET 2004 - sh@suse.de

- Fixed bug #48722: Inconsistent lower/upper case in mode dialog

-------------------------------------------------------------------
Mon Nov 29 12:32:36 CET 2004 - ms@suse.de

- startup scripts ready now. reports can be send using bug: (#46886)

-------------------------------------------------------------------
Thu Nov 11 18:11:38 CET 2004 - arvin@suse.de

- always use Directory::logdir

-------------------------------------------------------------------
Thu Nov 11 17:47:45 CET 2004 - sh@suse.de

- Record macros during installation:
  /var/log/YaST2/macro_inst_initial.ycp for initial stage,
  /var/log/YaST2/macro_inst_cont.ycp  for "continue" mode

-------------------------------------------------------------------
Tue Nov 02 08:45:57 CET 2004 - arvin@suse.de

- allow to select repair/boot in installation mode selection even
  when no update is possible (bug #39874)

-------------------------------------------------------------------
Mon Nov  1 14:32:25 CET 2004 - visnov@suse.cz

- set product name in wizard (#46247)

-------------------------------------------------------------------
Wed Oct 27 11:20:44 CEST 2004 - arvin@suse.de

- on SGI Altix add fetchop and mmtimer to MODULES_LOADED_ON_BOOT
  (bug #46971)

-------------------------------------------------------------------
Tue Oct 26 12:36:26 CEST 2004 - jsrain@suse.cz

- moved parts of Mode.ycp to Installation.ycp
- adapted to Mode.ycp clean-up
- 2.11.2

-------------------------------------------------------------------
Tue Oct 19 10:46:15 CEST 2004 - lslezak@suse.cz

- UML mode: copy /etc/mtab file to host system (#42859)
- version 2.11.1

-------------------------------------------------------------------
Mon Oct 11 15:04:26 CEST 2004 - jsrain@suse.cz

- adapted to functional interface of Arch.ycp

-------------------------------------------------------------------
Mon Oct 11 10:43:25 CEST 2004 - jsrain@suse.cz

- moved default logon/window manager setting to extra client,
  setting it according to the base package selection (#46619)
- 2.11.0

-------------------------------------------------------------------
Thu Sep 30 15:12:09 CEST 2004 - sh@suse.de

- V 2.10.30
- Made final confirmation popup higher to accomodate all text
  without scrolling even in more verbose languages (de, fr)

-------------------------------------------------------------------
Wed Sep 29 14:13:35 CEST 2004 - mls@suse.de

- stop splash animation before starting yast
- go to verbose mode if X didn't start

-------------------------------------------------------------------
Mon Sep 27 15:37:03 CEST 2004 - arvin@suse.de

- don't create top-level "media" convenience links (bug #46152)

-------------------------------------------------------------------
Wed Sep 22 16:48:43 CEST 2004 - sh@suse.de

- Made final installation confirmation dialog wider and higher
  to avoid scrolling even for more verbose languages (de, fr)
- V 2.10.27

-------------------------------------------------------------------
Wed Sep 22 09:30:45 CEST 2004 - visnov@suse.cz

- reinitialize dialog after mode chosen (#45784)

-------------------------------------------------------------------
Tue Sep 21 14:48:15 CEST 2004 - arvin@suse.de

- use suse marble in congratulation screen (bug #45712)

-------------------------------------------------------------------
Mon Sep 20 13:52:35 CEST 2004 - sh@suse.de

- V 2.10.24
- Merged accidentially split translatable messages

-------------------------------------------------------------------
Fri Sep 17 16:12:53 CEST 2004 - sh@suse.de

- V 2.10.23
- Changed final installation confirmation dialog according to
  bug #45279

-------------------------------------------------------------------
Fri Sep 17 12:12:12 CEST 2004 - arvin@suse.de

- moved popup with boot message further to the end (bug #45432)

-------------------------------------------------------------------
Thu Sep 16 17:00:17 CEST 2004 - snwint@suse.de

- use language info from linuxrc to set LANG in YaST.start; this is
  just to run ncurses yast in fbiterm for exotic languages

-------------------------------------------------------------------
Wed Sep 15 15:16:41 CEST 2004 - arvin@suse.de

- fixed back button in internet test dialog (bug #45319)

-------------------------------------------------------------------
Wed Sep 15 14:48:09 CEST 2004 - visnov@suse.cz

- initialize proposal heading before creating dialog (#45340)

-------------------------------------------------------------------
Tue Sep 14 18:22:06 CEST 2004 - sh@suse.de

- V 2.10.20
- Fixed bug #45271: Mixture of en_UK / en_US: "licence" / "license"

-------------------------------------------------------------------
Tue Sep 14 17:05:15 CEST 2004 - mvidner@suse.cz

- Copy the DHCP cache to the right place (#45150).

-------------------------------------------------------------------
Tue Sep 14 12:46:53 CEST 2004 - arvin@suse.de

- fixed help text in main proposal (bug #45093)

-------------------------------------------------------------------
Tue Sep 14 10:53:02 CEST 2004 - jsrain@suse.cz

- added enable_firewall and firewall_ssh_enable to control file
  for PROF
- added related handlinng to ProductControl

-------------------------------------------------------------------
Mon Sep 13 12:57:41 CEST 2004 - jsrain@suse.cz

- set FAM_ONLY_LOCAL and start fam according to default windowmanager
- 2.10.18

-------------------------------------------------------------------
Mon Sep 13 11:28:33 CEST 2004 - arvin@suse.de

- added system info entry to update proposal (bug #45096)

-------------------------------------------------------------------
Fri Sep 10 13:03:30 CEST 2004 - snwint@suse.de

- use vesa driver as fallback, not vga (see #38253, comment #11)

-------------------------------------------------------------------
Thu Sep  9 15:49:46 CEST 2004 - mvidner@suse.cz

- Added a client to test the network and hardware proposals (#44677).
- 2.10.16

-------------------------------------------------------------------
Wed Sep  8 15:47:16 CEST 2004 - visnov@suse.cz

- implemented reordering of proposal items
- implemented support for hyperlinks in proposal summaries

-------------------------------------------------------------------
Tue Sep 07 14:18:56 CEST 2004 - arvin@suse.de

- added proposal step to initialize sources during update before
  mounting filesystems (needed to solve bug #44724)

-------------------------------------------------------------------
Mon Sep  6 13:33:34 CEST 2004 - mvidner@suse.cz

- Copy the DHCP client cache so that we can request the same IP
  (#43974).
- 2.10.14

-------------------------------------------------------------------
Mon Sep  6 09:50:37 CEST 2004 - jsrain@suse.cz

- avoid asking to confirm one license multiple times (#44145)

-------------------------------------------------------------------
Fri Sep 03 14:33:07 CEST 2004 - arvin@suse.de

- call Bootloader::Update instead of Bootloader::Write during
  update (bug #44286)

-------------------------------------------------------------------
Mon Aug 30 17:23:29 CEST 2004 - jsrain@suse.cz

- ask to confirm licenses of packages before installing/updating
  (#44145)
- 2.10.12

-------------------------------------------------------------------
Fri Aug 27 16:59:56 CEST 2004 - mvidner@suse.cz

- When showing the address for a VNC installation, don't rely on
  install.inf, print the current IP (#43974).
- 2.10.11

-------------------------------------------------------------------
Fri Aug 27 15:09:13 CEST 2004 - arvin@suse.de

- merged proof read messages

-------------------------------------------------------------------
Wed Aug 25 11:56:57 CEST 2004 - arvin@suse.de

- avoid tmp file in /tmp (bug #39444)

-------------------------------------------------------------------
Wed Aug 18 09:10:38 CEST 2004 - arvin@suse.de

- updated fvwmrc.yast2 (see bug #43796)

-------------------------------------------------------------------
Tue Aug 17 15:27:40 CEST 2004 - nashif@suse.de

- XFree86 -> xorg-x11 (#43832)

-------------------------------------------------------------------
Fri Aug 13 22:12:31 CEST 2004 - nashif@suse.de

- Fixed update (#43795)

-------------------------------------------------------------------
Wed Aug 11 18:03:11 CEST 2004 - nashif@suse.de

- Copy EULA to installed system for later use in firstboot module

-------------------------------------------------------------------
Wed Aug 11 16:09:43 CEST 2004 - nashif@suse.de

- Added firewall to network proposal (#43718)

-------------------------------------------------------------------
Tue Aug 10 15:21:56 CEST 2004 - nashif@suse.de

- Add default label for proposals

-------------------------------------------------------------------
Tue Aug 10 14:31:34 CEST 2004 - mvidner@suse.cz

- Fixed arguments for proposals (`initial)

-------------------------------------------------------------------
Mon Aug  9 19:37:28 CEST 2004 - nashif@suse.de

- Enable locking of proposals in control file
- Updated DTD for control file

-------------------------------------------------------------------
Thu Jul 29 10:10:04 CEST 2004 - nashif@suse.de

- New variables for ui and language handling added to control file
- Use Linuxrc module for install.inf and yast.inf handling

-------------------------------------------------------------------
Tue Jul 20 11:18:33 CEST 2004 - arvin@suse.de

- use capitalized SUSE in congratulation screen (bug #38853)

-------------------------------------------------------------------
Tue Jun 15 19:16:26 CEST 2004 - sh@suse.de

- Fixed typo in ssh install script (#42058)

-------------------------------------------------------------------
Tue Jun 15 14:11:06 CEST 2004 - sh@suse.de

- Fixed bug #41597: EULA must be scrolled in both dimensions

-------------------------------------------------------------------
Tue Jun 15 12:23:23 CEST 2004 - arvin@suse.de

- added Requires for yast2-update (bug #42013)

-------------------------------------------------------------------
Fri Jun 11 00:58:40 CEST 2004 - nashif@suse.de

- Added variable software_proposal to control file (NLD)

-------------------------------------------------------------------
Thu Jun 10 03:53:14 CEST 2004 - nashif@suse.de

- Added control for NLD

-------------------------------------------------------------------
Tue Jun  8 04:55:22 CEST 2004 - nashif@suse.de

- Also install control file for SLES to avoid lots of possible
  confusion when control file is not found on installation media
  and fallback file is used.
  (#41696)

-------------------------------------------------------------------
Tue Jun  8 04:37:03 CEST 2004 - nashif@suse.de

- Fixed bug #41696: yast uses elevator=anticipatory instead of
  elevator=as

-------------------------------------------------------------------
Sun May 30 00:38:55 CEST 2004 - nashif@suse.de

- Added Services to main control file for translation (#41367)
- 2.9.83

-------------------------------------------------------------------
Thu May 27 14:40:46 CEST 2004 - mvidner@suse.cz

- Added variables to ProductFeatures
  so that yast2-nis-client testsuite passes (~#41038).
- 2.9.82

-------------------------------------------------------------------
Thu May 27 12:21:19 CEST 2004 - arvin@suse.de

- added special console handling for iSeries (bug #39025)

-------------------------------------------------------------------
Wed May 26 11:12:56 CEST 2004 - arvin@suse.de

- set LD_LIBRARY_PATH in 1st stage installation start script
  (bug #40833)

-------------------------------------------------------------------
Tue May 25 14:10:33 CEST 2004 - jsrain@suse.cz

- set the I/O scheduler in ProductFeatures (#41038)
- 2.9.79

-------------------------------------------------------------------
Mon May 24 14:58:50 CEST 2004 - arvin@suse.de

- again ask for TERM variable if it's set to "vt100" (bug #40991)

-------------------------------------------------------------------
Tue May 18 15:32:30 CEST 2004 - arvin@suse.de

- moved fvwmrc.notitle from sax2 here (bug #37480)

-------------------------------------------------------------------
Tue May 11 13:54:26 CEST 2004 - lslezak@suse.cz

- don't ask for TERM variable if it's already set to "xterm"
  or "vt100" from linuxrc (don't ask in UML installation) (#39947)
- version 2.9.76

-------------------------------------------------------------------
Tue May 04 11:13:53 CEST 2004 - arvin@suse.de

- merged proofread messages

-------------------------------------------------------------------
Fri Apr 30 16:30:13 CEST 2004 - arvin@suse.de

- readded vnc remote proposal to SLES workflow (bug #31023)

-------------------------------------------------------------------
Wed Apr 28 15:38:45 CEST 2004 - arvin@suse.de

- quick implementation of execution of update.post2 scripts
  (bug #38677)

-------------------------------------------------------------------
Wed Apr 28 15:26:30 CEST 2004 - lslezak@suse.cz

- set Ctrl+Alt+Del handler in /etc/inittab to halt (instead of
  reboot) in UML system (safe shutdown from host system using
  uml_mconsole)
- version 2.9.73

-------------------------------------------------------------------
Tue Apr 27 18:25:25 CEST 2004 - gs@suse.de

- write Console: entry for p690 hvc console before reading
  /etc/install.inf (bug #39527)

-------------------------------------------------------------------
Tue Apr 27 10:34:06 CEST 2004 - arvin@suse.de

- call Pkg::SetAdditionalLocales after language change from
  proposal (bug #38366)

-------------------------------------------------------------------
Mon Apr 26 12:34:02 CEST 2004 - arvin@suse.de

- activate lvm and md before booting into a installed system
  (bug #39423)

-------------------------------------------------------------------
Thu Apr 22 18:12:43 CEST 2004 - arvin@suse.de

- removed support of starting yast2 installation without keyboard
  (linuxrc always reports a keyboard now) (bug #39235)

-------------------------------------------------------------------
Thu Apr 22 11:08:53 CEST 2004 - arvin@suse.de

- run unicode_{start,stop} only if they are present (bug #35714)

-------------------------------------------------------------------
Wed Apr 21 13:23:17 CEST 2004 - arvin@suse.de

- uses special sles screen for user authentication on sles

-------------------------------------------------------------------
Mon Apr 19 08:44:01 CEST 2004 - lslezak@suse.cz

- UML mode fixes: don't copy mtab to the host (it's not needed),
  find kernel and initrd even when symlinks are missing
  (workaround for bug #39063)
- added help text in UML installation proposal
- version 2.9.64

-------------------------------------------------------------------
Fri Apr 16 17:58:43 CEST 2004 - nashif@suse.de

- store variables needed in run-time in a sysconfig like file
- first try to load saved control file before fallback to packaged one.

-------------------------------------------------------------------
Fri Apr 16 14:57:44 CEST 2004 - arvin@suse.de

- fixed network start for remote x11 installation (bug #38832)

-------------------------------------------------------------------
Fri Apr 16 14:26:09 CEST 2004 - lslezak@suse.cz

- UML mode fixes: don't copy mtab to the host (it's not needed),
  find kernel and initrd even when symlinks are missing
  (workaround for bug #39063)
- added help text in UML installation proposal

-------------------------------------------------------------------
Fri Apr 16 11:08:42 CEST 2004 - arvin@suse.de

- removed keyboard proposal from update proposal for the update
  in the running system (bug #37817)

-------------------------------------------------------------------
Fri Apr 16 10:57:57 CEST 2004 - arvin@suse.de

- don't run on serial console in case of vnc or ssh installation
  (bug #37325)

-------------------------------------------------------------------
Thu Apr 15 18:26:04 CEST 2004 - arvin@suse.de

- add "service" proposal to SLES installation

-------------------------------------------------------------------
Thu Apr 15 12:03:00 CEST 2004 - arvin@suse.de

- log fvwm output for vnc installation (bug #30061)

-------------------------------------------------------------------
Wed Apr 07 12:37:53 CEST 2004 - arvin@suse.de

- avoid tmp file creation in check.boot script (bug #38572)

-------------------------------------------------------------------
Tue Apr 06 19:04:33 CEST 2004 - arvin@suse.de

- use fbiterm for CJK locales if appropriate (bug #37823)

-------------------------------------------------------------------
Tue Apr  6 18:55:20 CEST 2004 - nashif@suse.de

- only_update_selected option added to product feature set
- V 2.9.56

-------------------------------------------------------------------
Tue Apr  6 16:26:14 CEST 2004 - sh@suse.de

- V 2.9.55
- Fixed bug #36908: Use dynamic fonts based on resolution

-------------------------------------------------------------------
Mon Apr  5 14:38:22 CEST 2004 - fehr@suse.de

- load module dm-snapshort at to prevent hangs if LVM contains
  snapshot LVs (#36422)

-------------------------------------------------------------------
Mon Apr 05 11:32:21 CEST 2004 - arvin@suse.de

- show correct warning in second stage installation when xserver
  can't be started (bug #38298)

-------------------------------------------------------------------
Mon Apr 05 11:04:34 CEST 2004 - arvin@suse.de

- adjusted decision of frontend depending on memory size to memory
  requirements of new interpreter (bug #38298)
- fixed memory value in warning popup

-------------------------------------------------------------------
Sat Apr 03 17:44:03 CEST 2004 - arvin@suse.de

- use fbiterm for CJK locales if appropriate (bug #37823)

-------------------------------------------------------------------
Fri Apr 02 15:59:59 CEST 2004 - arvin@suse.de

- finally changed license to GPL for good

-------------------------------------------------------------------
Thu Apr 01 11:34:10 CEST 2004 - arvin@suse.de

- symmetricalized calls to inst_netsetup (bug #37763)

-------------------------------------------------------------------
Thu Apr 01 11:03:37 CEST 2004 - arvin@suse.de

- removed step label for inst_netsetup (bug #37546)

-------------------------------------------------------------------
Wed Mar 31 19:41:34 CEST 2004 - nashif@suse.de

- Added 2 options to control file:
   inform_about_suboptimal_distribution
   use_desktop_scheduler

-------------------------------------------------------------------
Wed Mar 31 17:19:12 CEST 2004 - lslezak@suse.cz

- inst_finish.ycp - copy kernel image, initrd and /etc/mtab to
  the host system in UML installation mode

-------------------------------------------------------------------
Tue Mar 30 11:25:44 CEST 2004 - arvin@suse.de

- disable virtual desktops in fvwm during vnc installation
  (bug #37480)

-------------------------------------------------------------------
Mon Mar 29 14:48:56 CEST 2004 - fehr@suse.de

- call Storage::FinishInstall() at end of installation

-------------------------------------------------------------------
Mon Mar 29 14:46:51 CEST 2004 - sh@suse.de

- Fixed bug #36713 (relies on yast2-core with fix for bug #36711):
  textdomain for wizard steps should come from control.xml

-------------------------------------------------------------------
Mon Mar 29 05:22:12 CEST 2004 - nashif@suse.de

- fixed copying of hook script logs into installed system

-------------------------------------------------------------------
Sun Mar 28 16:05:19 CEST 2004 - nashif@suse.de

- fixed hook scrips, now using WFM::Read(.local...) (#36831 )
- Not executing any scripting after last client
- Detecting mode before installation steps are sets (#37070 )
- logging hook output to /var/log/YaST2 and copying those
file to installed system.

-------------------------------------------------------------------
Thu Mar 25 16:49:04 CET 2004 - sh@suse.de

- Fixed bug #34618: Don't use full-screen if started remotely

-------------------------------------------------------------------
Thu Mar 25 14:50:07 CET 2004 - ms@suse.de

- fixed driver to use on ia64 systems. there is no framebuffer
  available but the vesa driver is working now (#34909)
- fixed possible loop at installation. handle different exit codes
  from testX in scripts/YaST2. The needed changes to testX have
  been made within the sax2 package (#36794)

-------------------------------------------------------------------
Thu Mar 25 12:12:44 CET 2004 - arvin@suse.de

- removed network proposal from update work flow

-------------------------------------------------------------------
Wed Mar 24 16:10:31 CET 2004 - arvin@suse.de

- renamed usbdevfs to usbfs (bug #31869)

-------------------------------------------------------------------
Wed Mar 24 15:07:03 CET 2004 - sh@suse.de

- Fixed bug #36850: Strange texts in y2qt wizard side bar
- V 2.9.42

-------------------------------------------------------------------
Wed Mar 24 11:13:46 CET 2004 - gs@suse.de

- workaround beta3 pre bug: deactivate Hooks::Run
  (causes crash after inst_finish)
- V 2.9.41

-------------------------------------------------------------------
Mon Mar 22 20:32:41 CET 2004 - nashif@suse.de

- Execute features client if variables are set in control file
- V 2.9.40

-------------------------------------------------------------------
Mon Mar 22 15:58:33 CET 2004 - sh@suse.de

- V 2.9.39
- Fixed bug #36292: Wizard steps not translated
- Preliminary fix for bug #36713: Use textdomain from XML file

-------------------------------------------------------------------
Mon Mar 22 11:14:07 CET 2004 - arvin@suse.de

- introduced and handle new variable Installation::scr_destdir
  to be used by Storage (bug #34996)

-------------------------------------------------------------------
Sun Mar 21 19:48:42 CET 2004 - nashif@suse.de

- read/set language/keyboard/timezone
- added client to set product variables before entering proposal

-------------------------------------------------------------------
Fri Mar 19 15:47:08 CET 2004 - arvin@suse.de

- omit skip/don't skip buttons in uml proposal

-------------------------------------------------------------------
Thu Mar 18 16:18:30 CET 2004 - arvin@suse.de

- fixed update work flow setting (bug #36429 and #35007)

-------------------------------------------------------------------
Thu Mar 18 09:59:01 CET 2004 - mvidner@suse.cz

- Fall back to runlevel 3 if we accidentally don't set it
  in the installation proposal. It would be 0 (#35662).

-------------------------------------------------------------------
Wed Mar 17 22:56:12 CET 2004 - nashif@suse.de

- Add runlevel to s390 proposal
- remove x11 from autoinst workflow (handled differently)

-------------------------------------------------------------------
Wed Mar 17 05:46:03 CET 2004 - nashif@suse.de

- update wizard steps at the right spot to enable switching back
  to installation mode

-------------------------------------------------------------------
Tue Mar 16 21:18:06 CET 2004 - kkaempf@suse.de

- run cleanup script for GNOME (#36196)

-------------------------------------------------------------------
Tue Mar 16 16:02:52 CET 2004 - msvec@suse.cz

- added icons to network and hardware proposals

-------------------------------------------------------------------
Tue Mar 16 14:26:03 CET 2004 - fehr@suse.de

- fix typo devmap_mkmod.sh -> devmap_mknod.sh
- 2.9.32

-------------------------------------------------------------------
Tue Mar 16 01:53:54 CET 2004 - nashif@suse.de

- Enabled evms_config in control file

-------------------------------------------------------------------
Tue Mar 16 01:31:55 CET 2004 - nashif@suse.de

- Update steps when switching modes (#35590)

-------------------------------------------------------------------
Mon Mar 15 12:00:07 CET 2004 - arvin@suse.de

- don't ask for terminal type during vnc installation (bug #33534)

-------------------------------------------------------------------
Fri Mar 12 06:45:02 CET 2004 - nashif@suse.de

- Update control file for autoinst
- Enable swittching of steps upon mode change
- Added possibility to disable a workflow step in runtime

-------------------------------------------------------------------
Thu Mar 11 18:50:55 CET 2004 - sh@suse.de

- Fixed bug #34618: Don't use full screen in remote installation

-------------------------------------------------------------------
Wed Mar 10 14:40:11 CET 2004 - arvin@suse.de

- don't warn if only no disk controller can be found (bug #35546)

-------------------------------------------------------------------
Wed Mar 10 09:51:29 CET 2004 - arvin@suse.de

- extended uml installation work flow

-------------------------------------------------------------------
Wed Mar 10 07:08:09 CET 2004 - nashif@suse.de

- Set wizard steps depending on installation mode

-------------------------------------------------------------------
Wed Mar 10 03:04:53 CET 2004 - nashif@suse.de

- removed include dir from spec

-------------------------------------------------------------------
Wed Mar 10 01:07:58 CET 2004 - sh@suse.de

- V 2.9.24
- Migration to new wizard

-------------------------------------------------------------------
Tue Mar  9 13:08:25 CET 2004 - msvec@suse.cz

- replaced X11 version detection code with (simpler) YCP
- package could be noarch currently (reduced NFB a lot)

-------------------------------------------------------------------
Mon Mar 08 11:54:40 CET 2004 - arvin@suse.de

- call more generalized storage function during update

-------------------------------------------------------------------
Fri Mar 05 12:07:50 CET 2004 - arvin@suse.de

- load correct device mapper module and create nodes

-------------------------------------------------------------------
Thu Mar  4 16:40:36 CET 2004 - visnov@suse.cz

- added type info
- 2.9.20

-------------------------------------------------------------------
Wed Mar  3 17:48:49 CET 2004 - nashif@suse.de

- Moved product features to new feature module

-------------------------------------------------------------------
Wed Mar  3 17:43:45 CET 2004 - sh@suse.de

- Applied rw's patch for bug #34531

-------------------------------------------------------------------
Wed Mar 03 15:45:45 CET 2004 - arvin@suse.de

- call storage function to update fstab (bug #34996)

-------------------------------------------------------------------
Tue Mar  2 17:47:11 CET 2004 - sh@suse.de

- Added user-visible workflow step descriptions for new wizard
  layout

-------------------------------------------------------------------
Mon Mar 01 16:53:44 CET 2004 - arvin@suse.de

- work on UML installation

-------------------------------------------------------------------
Fri Feb 27 03:31:46 CET 2004 - nashif@suse.de

- New control file based installation merged

-------------------------------------------------------------------
Fri Feb 20 19:53:00 CET 2004 - arvin@suse.de

- handle abort button in inst_finish (bug #30303)

-------------------------------------------------------------------
Fri Feb 20 11:28:26 CET 2004 - arvin@suse.de

- removed obsolete code from start scripts (bug #31805)

-------------------------------------------------------------------
Mon Feb 16 16:52:00 CET 2004 - mvidner@suse.cz

- set the runlevel according to the proposal
- 2.9.15

-------------------------------------------------------------------
Mon Feb 16 16:01:35 CET 2004 - arvin@suse.de

- added more flexible package handling for products

-------------------------------------------------------------------
Mon Feb 16 13:49:50 CET 2004 - mvidner@suse.cz

- added runlevel_proposal to installation_proposals (#30028)
- 2.9.14

-------------------------------------------------------------------
Mon Feb 16 11:20:01 CET 2004 - arvin@suse.de

- removed obsolete Mode::hardBoot

-------------------------------------------------------------------
Fri Feb 13 15:16:41 CET 2004 - sh@suse.de

- Applied patch from bug #34531: Kernel 2.6 hotplug handling

-------------------------------------------------------------------
Wed Feb 11 16:11:02 CET 2004 - arvin@suse.de

- more control over base selection handling

-------------------------------------------------------------------
Tue Feb 10 17:59:40 CET 2004 - arvin@suse.de

- added type specification in inst_proposal.ycp

-------------------------------------------------------------------
Tue Feb 10 16:02:19 CET 2004 - nashif@suse.de

- remove x11 from workflow for autoyast

-------------------------------------------------------------------
Tue Feb 10 10:32:08 CET 2004 - arvin@suse.de

- fixed building on s390

-------------------------------------------------------------------
Sat Feb  7 09:33:56 CET 2004 - nashif@suse.de

- remove vendor.y2cc file

-------------------------------------------------------------------
Fri Feb 06 16:13:58 CET 2004 - arvin@suse.de

- set default runlevel to 3 or 5 during installation depending
  on the presents of X11 (see bug #32366)

-------------------------------------------------------------------
Fri Feb 06 11:46:47 CET 2004 - arvin@suse.de

- fixed copying of temporary X11 config

-------------------------------------------------------------------
Mon Feb  2 15:49:46 CET 2004 - lslezak@suse.cz

- InitHWinfo module enabled in installation proposal
- version 2.9.4

-------------------------------------------------------------------
Sat Jan 31 21:07:11 CET 2004 - arvin@suse.de

- removed useless 'global'

-------------------------------------------------------------------
Mon Jan 26 17:28:06 CET 2004 - jsrain@suse.de

- removed cfg_susecnfig.scr from file list (was moved to yast2.rpm)
- 2.9.2

-------------------------------------------------------------------
Fri Dec 12 14:23:14 CET 2003 - jsrain@suse.de

- don't check if module is present in initrd before loading it

-------------------------------------------------------------------
Fri Oct 24 15:58:50 CEST 2003 - ms@suse.de

- added stuff from yast2/library/x11 to installation package

-------------------------------------------------------------------
Fri Oct 24 13:09:25 CEST 2003 - arvin@suse.de

- added help text for "Repair Installed System" (bug #30402)

-------------------------------------------------------------------
Fri Oct 17 11:37:46 CEST 2003 - ms@suse.de

- inst_finish: (#32366)
  removed runlevel setup code which is handled within the X11
  module now (XProposal.ycp). The update code for initdefault
  is still present because during update the X11 configuration
  is not started

- inst_x11: (#32366)
  removed dead code which sets the default runlevel to 3 if there
  is no XF86Config file present. This task is done if the X11
  configuration is finished and if there is no X11 configuration
  the default initdefault with aaa_base is set to 3 already

-------------------------------------------------------------------
Wed Sep 24 12:25:08 CEST 2003 - snwint@suse.de

- look for x11 drivers in lib64 dir on x86_64 (#31649)

-------------------------------------------------------------------
Thu Sep 18 11:38:50 CEST 2003 - arvin@suse.de

- shut down temporary network before online test during update
  (bug #31030)

-------------------------------------------------------------------
Thu Sep 18 10:55:43 CEST 2003 - arvin@suse.de

- don't use external pcmcia during firstboot (bug #31252)

-------------------------------------------------------------------
Mon Sep 15 19:26:33 CEST 2003 - msvec@suse.cz

- 2.8.34

-------------------------------------------------------------------
Mon Sep 15 15:15:25 CEST 2003 - gs@suse.de

- YaST2.start: set default value for LANGUAGE

-------------------------------------------------------------------
Mon Sep 15 11:03:04 CEST 2003 - arvin@suse.de

- skip network probing during update (bug #30545)

-------------------------------------------------------------------
Sun Sep 14 15:07:36 CEST 2003 - arvin@suse.de

- reset packagemanager when changing installation mode (bug #27970)

-------------------------------------------------------------------
Sun Sep 14 14:27:12 CEST 2003 - snwint@suse.de

- added test for utf8 serial console to YaST2.{start,firstboot}

-------------------------------------------------------------------
Sat Sep 13 18:39:23 CEST 2003 - nashif@suse.de

- remove inst_startup from autoinst workflow, add it autoinst_init
  (bug #30678)

-------------------------------------------------------------------
Fri Sep 12 17:25:56 CEST 2003 - ms@suse.de

- added milestone texts for X11 config update/inject (#30612)
- fixed lookup path for XFree86 3.x config (#30612)

-------------------------------------------------------------------
Fri Sep 12 14:06:05 CEST 2003 - arvin@suse.de

- fixed permissions of /var/lib/YaST2/install.inf (bug #30630)

-------------------------------------------------------------------
Thu Sep 11 17:32:40 CEST 2003 - kkaempf@suse.de

- use kernel k_smp4G on SMP-systems with
  memory <= 4GB or without PAE support

-------------------------------------------------------------------
Thu Sep 11 11:12:36 CEST 2003 - arvin@suse.de

- check for /proc/splash (bug #30472)

-------------------------------------------------------------------
Wed Sep 10 11:34:10 CEST 2003 - sh@suse.de

- Fixed max log file size calculation:
  Set LANG only in subshell,
  don't rely on /dev in 'df' output - use last line instead

-------------------------------------------------------------------
Tue Sep  9 12:48:47 CEST 2003 - kkaempf@suse.de

- use kernel k_psmp on smp-systems with
  less than 4GB memory or without PAE support

-------------------------------------------------------------------
Tue Sep 09 12:42:20 CEST 2003 - arvin@suse.de

- added kernel option desktop

-------------------------------------------------------------------
Mon Sep  8 18:01:53 CEST 2003 - sh@suse.de

- V 2.8.24
- Fixed bug #29927: Logfile setting too restrictive
  Now checking free space on RAM disk with 'df' and using
  max 10% of that per log file (max 5000)

-------------------------------------------------------------------
Mon Sep  8 11:53:17 CEST 2003 - snwint@suse.de

- advance splash progress bar in YaST2{,.start}
- driver updates are applied in inst_setup (used to be in YaST2.start)
- don't clear screen in YaST2.start

-------------------------------------------------------------------
Thu Sep 04 17:45:53 CEST 2003 - arvin@suse.de

- proof-read messages

-------------------------------------------------------------------
Wed Sep  3 17:27:51 CEST 2003 - gs@suse.de

- installation.ycp: call UI::SetKeyboard in continue mode
  (enable unicode for ncurses in UTF-8 locale)

-------------------------------------------------------------------
Wed Sep  3 10:15:44 CEST 2003 - kkaempf@suse.de

- copy XF86Config from inst-sys to XF86Config.install in
  the system (#29910)

-------------------------------------------------------------------
Tue Sep  2 13:54:53 CEST 2003 - kkaempf@suse.de

- make repair system accessible

-------------------------------------------------------------------
Mon Sep 01 17:42:20 CEST 2003 - arvin@suse.de

- removed obsolete inst_hw_config.ycp and inst_confirm_abort.ycp

-------------------------------------------------------------------
Sun Aug 31 14:56:10 CEST 2003 - arvin@suse.de

- use Popup::ConfirmAbort

-------------------------------------------------------------------
Sat Aug 30 22:27:57 CEST 2003 - arvin@suse.de

- moved reactivation of network to yast2-network (bug #29561)
- moved display of into.txt into separate file

-------------------------------------------------------------------
Thu Aug 28 16:55:51 CEST 2003 - ms@suse.de

- fixed xmigrate call (#29535)

-------------------------------------------------------------------
Thu Aug 28 16:04:41 CEST 2003 - kkaempf@suse.de

- Install default kernel on SMP systems without 'PAE'
  (i.e. Pentium1-SMP)
- Drop check for unsupported Cyrix-CPUs without 'TSC'

-------------------------------------------------------------------
Tue Aug 26 11:49:21 CEST 2003 - arvin@suse.de

- don't gray out next button in proposal in case of blockers
  (bug #29320)

-------------------------------------------------------------------
Fri Aug 22 18:11:20 CEST 2003 - arvin@suse.de

- fixed reading of memory info (bug #29017)

-------------------------------------------------------------------
Fri Aug 22 11:27:23 CEST 2003 - arvin@suse.de

- fixed update workflow

-------------------------------------------------------------------
Thu Aug 21 14:42:12 CEST 2003 - arvin@suse.de

- removed obsolete installation_ui.ycp

-------------------------------------------------------------------
Thu Aug 21 10:04:25 CEST 2003 - kkaempf@suse.de

- copy badlist (if existing) to installed system (#29092)

-------------------------------------------------------------------
Tue Aug 19 08:13:17 CEST 2003 - arvin@suse.de

- better way for mouse probing in text mode (bug #29005)

-------------------------------------------------------------------
Mon Aug 18 11:22:04 CEST 2003 - arvin@suse.de

- don't probe mouse in text mode (bug #29005)

-------------------------------------------------------------------
Fri Aug 15 15:20:38 CEST 2003 - arvin@suse.de

- removed obsolete showlog_defines.ycp

-------------------------------------------------------------------
Tue Aug 12 20:31:12 CEST 2003 - arvin@suse.de

- added remote administration proposal to network proposal

-------------------------------------------------------------------
Tue Aug 12 14:38:03 CEST 2003 - gs@suse.de

- YaST2.start: don't run in UTF-8 mode on a console which is
  connected to a serial port

-------------------------------------------------------------------
Mon Aug 11 15:51:52 CEST 2003 - arvin@suse.de

- use ycp based ncurses menu at end of installation

-------------------------------------------------------------------
Fri Aug 08 10:54:34 CEST 2003 - arvin@suse.de

- variable handling of release notes url

-------------------------------------------------------------------
Wed Aug 06 09:37:19 CEST 2003 - arvin@suse.de

- don't copy kernel config from to /usr/src/linux (bug #28496)

-------------------------------------------------------------------
Fri Aug 01 20:10:11 CEST 2003 - arvin@suse.de

- call inst_netprobe during install
- added desktop files

-------------------------------------------------------------------
Wed Jul 30 11:42:24 CEST 2003 - arvin@suse.de

- don't complain when no storage controllers can be found
  (bug #23686)

-------------------------------------------------------------------
Wed Jul 30 10:23:01 CEST 2003 - arvin@suse.de

- always let YaST run in an UTF-8 environment during installation
  (bug #14751)

-------------------------------------------------------------------
Fri Jul 25 15:13:04 CEST 2003 - arvin@suse.de

- removed handling of XFree86 Version 3 from YaST2.start

-------------------------------------------------------------------
Fri Jul 25 15:12:25 CEST 2003 - gs@suse.de

- YaST2.firstboot: read RC_LANG from /etc/sysconfig/language and
                   export LANG accordingly;
		   call unicode_start/unicode_stop (if required)

-------------------------------------------------------------------
Thu Jul 24 13:39:36 CEST 2003 - gs@suse.de

- YaST2.start: call unicode_start/unicode_stop;
               export YAST_DOES_ACS removed

-------------------------------------------------------------------
Fri Jul 04 13:21:20 CEST 2003 - arvin@suse.de

- convert update workflow into a proposal

-------------------------------------------------------------------
Fri May 23 15:20:32 CEST 2003 - arvin@suse.de

- take kernel command line from install.inf (bug #25745)

-------------------------------------------------------------------
Mon Apr 28 17:25:45 CEST 2003 - arvin@suse.de

- fixes for live eval (bug #26457)

-------------------------------------------------------------------
Wed Apr 23 12:09:20 CEST 2003 - ms@suse.de

- add config migration from 3x to 4x if possible
- ensure XF86Config is available if someone performs an update
  within a XFree86 3.x environment

-------------------------------------------------------------------
Tue Apr 15 17:18:13 CEST 2003 - arvin@suse.de

- removed call of SuSEconfig.3ddiag and switch2mesasoft after
  reboot during installation since they don't exist anymore

-------------------------------------------------------------------
Thu Apr 10 15:49:20 CEST 2003 - ms@suse.de

- fixed conditions of xmset calls (#26214)

-------------------------------------------------------------------
Tue Apr  8 12:51:55 CEST 2003 - jsrain@suse.de

- fixed parsing of kernel parameters containing blank space
  (#26147)

-------------------------------------------------------------------
Tue Apr  1 15:44:12 CEST 2003 - jsrain@suse.de

- added init= kernel parameter to discard list (#25478)

-------------------------------------------------------------------
Tue Mar 18 13:37:15 CET 2003 - kkaempf@suse.de

- drop "insserv apache" again, opens port 80
- 2.7.43

-------------------------------------------------------------------
Mon Mar 17 18:11:40 CET 2003 - kkaempf@suse.de

- "insserv apache" if it's DOC_SERVER (#25436)
- 2.7.42

-------------------------------------------------------------------
Mon Mar 17 16:36:24 CET 2003 - arvin@suse.de

- start fvwm2 for vnc installation (bug #25405)

-------------------------------------------------------------------
Mon Mar 17 15:30:26 CET 2003 - arvin@suse.de

- turn of silent splash mode before displaying messages during
  vnc and ssh installation (bug #25407)

-------------------------------------------------------------------
Mon Mar 17 09:21:22 CET 2003 - kkaempf@suse.de

- start apache as doc_server if suse_help_viewer isn't provided
  by kdebase3-SuSE (25436)
- 2.7.39

-------------------------------------------------------------------
Sat Mar 15 22:54:09 CET 2003 - kkaempf@suse.de

- gdm2 might not be installed yet but earmarked for installation
  (#25410)
- 2.7.38

-------------------------------------------------------------------
Fri Mar 14 17:41:40 CET 2003 - sh@suse.de

- The final and super-great ultimate path for release notes:
  /usr/share/doc/release-notes/RELEASE-NOTES.*.rtf

-------------------------------------------------------------------
Fri Mar 14 17:38:44 CET 2003 - sh@suse.de

- Moved RTF version of release notes from /usr/share/doc to
  /usr/share/doc/release_notes

-------------------------------------------------------------------
Fri Mar 14 17:32:20 CET 2003 - sh@suse.de

- Using file name RELEASE_NOTES.rtf to allow coexistence with
  RELEASE_NOTES.html for Konqueror

-------------------------------------------------------------------
Fri Mar 14 11:14:01 CET 2003 - fehr@suse.de

- remove handling of IDE recorders from inst_finish.ycp
  this is now done much sooner in StorageDevices.ycp (bug #25293)

-------------------------------------------------------------------
Wed Mar 12 15:12:54 CET 2003 - arvin@suse.de

- fixed focus in last installation dialog (bug #25171)

-------------------------------------------------------------------
Wed Mar 12 10:19:51 CET 2003 - ms@suse.de

- fixed broken mouse bug in continue mode (#24914)

-------------------------------------------------------------------
Tue Mar 11 17:16:03 CET 2003 - kkaempf@suse.de

- also set /etc/sysconfig/displaymanager:DISPLAYMANAGER (#25087)

-------------------------------------------------------------------
Mon Mar 10 19:03:34 CET 2003 - kkaempf@suse.de

- check for existance of /usr/src/linux/include/linux before
  copying kernel config.
- 2.7.32

-------------------------------------------------------------------
Mon Mar 10 18:34:58 CET 2003 - mvidner@suse.de

- Added .etc.install_inf_alias to work around an ini-agent
  limitation (#24836).
- 2.7.31

-------------------------------------------------------------------
Mon Mar 10 16:10:27 CET 2003 - arvin@suse.de

- fixed compose characters for certain locales (bug #14751)

-------------------------------------------------------------------
Fri Mar  7 17:21:06 CET 2003 - nashif@suse.de

- Dont read product data from installed system if in config mode
  (#24772 )

-------------------------------------------------------------------
Fri Mar  7 14:04:21 CET 2003 - kkaempf@suse.de

- copy kernel config to /usr/src/linux/... (#24835)

-------------------------------------------------------------------
Thu Mar  6 13:33:40 CET 2003 - fehr@suse.de

- umount fs based on crypto loop files before all other umounts
  (#24751)

-------------------------------------------------------------------
Thu Mar  6 12:58:31 CET 2003 - ms@suse.de

- removed mouse probing code from inst_startup.ycp and put
  that code into installation.ycp. Changed the mouse probing
  code to disconnect the device in front of the probing and
  re-connect it after the probing is done to avoid any
  jumping mouse cursors (#24355)

-------------------------------------------------------------------
Tue Mar 04 21:13:02 CET 2003 - arvin@suse.de

- handle flags from content file in Product module (bug #21561)

-------------------------------------------------------------------
Tue Mar  4 13:07:02 CET 2003 - sh@suse.de

- Fixed bug #24542: Bad license agreement button text

-------------------------------------------------------------------
Mon Mar  3 16:47:07 CET 2003 - sh@suse.de

- Fixed bug #10990: Boot installed system does not unmount

-------------------------------------------------------------------
Mon Mar  3 11:06:28 CET 2003 - fehr@suse.de

- call win resize module not only on i386 but also on x86_64 and ia64

-------------------------------------------------------------------
Thu Feb 27 12:36:16 CET 2003 - arvin@suse.de

- kill (with SIGKILL) shell on tty2 after installation (bug #24404)

-------------------------------------------------------------------
Wed Feb 26 17:17:43 CET 2003 - kkaempf@suse.de

- pass language to packagemanager (#23828)

-------------------------------------------------------------------
Wed Feb 26 12:31:27 CET 2003 - arvin@suse.de

- disable all sources if user aborts installation (bug #24292)

-------------------------------------------------------------------
Tue Feb 25 11:19:26 CET 2003 - arvin@suse.de

- make Hardware Configuration Dialog unconfuseable (bug #24020)

-------------------------------------------------------------------
Mon Feb 24 19:55:43 CET 2003 - kkaempf@suse.de

- add debug hooks (#23787)

-------------------------------------------------------------------
Mon Feb 24 18:25:31 CET 2003 - sh@suse.de

- V 2.7.20
- Fixed bug #24038: Installation language re-selection does not work

-------------------------------------------------------------------
Mon Feb 24 18:00:37 CET 2003 - gs@suse.de

- don't add .UTF-8 to LANG variable (causes problems with ncurses)
  bug #23348

-------------------------------------------------------------------
Mon Feb 24 17:23:55 CET 2003 - mvidner@suse.de

- Added proxy to the network configuration proposal (#24204).

-------------------------------------------------------------------
Fri Feb 21 15:21:41 CET 2003 - arvin@suse.de

- better text for "abort installation" popup (bug #24019)

-------------------------------------------------------------------
Fri Feb 21 12:40:55 CET 2003 - arvin@suse.de

- fixed button labels and help texts (bug #23912)

-------------------------------------------------------------------
Fri Feb 21 12:00:14 CET 2003 - sh@suse.de

- Fixed bug #24027: Root exploit in inst_suseconfig

-------------------------------------------------------------------
Fri Feb 21 11:30:37 CET 2003 - arvin@suse.de

- always do hard reboot (bug #23903)

-------------------------------------------------------------------
Thu Feb 20 15:49:44 CET 2003 - kkaempf@suse.de

- drop /etc/XF86Config (#23965)

-------------------------------------------------------------------
Thu Feb 20 11:39:23 CET 2003 - arvin@suse.de

- use title-style capitalization for menu names (bug #23848)

-------------------------------------------------------------------
Thu Feb 20 09:51:29 CET 2003 - ms@suse.de

- add support for mouse wheel during installation (#21660)

-------------------------------------------------------------------
Wed Feb 19 16:42:22 CET 2003 - arvin@suse.de

- disable all sources if user aborts installation (bug #23776)

-------------------------------------------------------------------
Wed Feb 19 16:07:29 CET 2003 - fehr@suse.de

- fix wrong variable of keyboard module in inst_finish.ycp (#23782)

-------------------------------------------------------------------
Wed Feb 19 08:35:05 CET 2003 - arvin@suse.de

- run SuSEconfig fonts during inst_finish for anti aliased fonts
  (bug #23768)

-------------------------------------------------------------------
Tue Feb 18 20:47:55 CET 2003 - arvin@suse.de

- fixed reading of content file if FLAGS line is missing

-------------------------------------------------------------------
Sat Feb 15 16:26:26 CET 2003 - nashif@suse.de

- call inst_x11 in autoinst mode

-------------------------------------------------------------------
Wed Feb 12 15:23:00 CET 2003 - kkaempf@suse.de

- remove call to mkinfodir (#23588)

-------------------------------------------------------------------
Wed Feb 12 12:03:24 CET 2003 - fehr@suse.de

- Write keytable info to yast.inf again in inst_finish.ycp

-------------------------------------------------------------------
Tue Feb 11 21:39:29 CET 2003 - arvin@suse.de

- handle update flag from content file (bug #21561)

-------------------------------------------------------------------
Mon Feb 10 20:53:53 CET 2003 - arvin@suse.de

- setup complete environment for qt during installation

-------------------------------------------------------------------
Mon Feb 10 18:24:12 CET 2003 - arvin@suse.de

- skip proposal dialog if it's empty (bug #23520)

-------------------------------------------------------------------
Fri Feb  7 16:12:49 CET 2003 - jsuchome@suse.de

- adapted inst_confirm_abort for the use from yast2-repair

-------------------------------------------------------------------
Thu Feb  6 16:16:29 CET 2003 - jsrain@suse.de

- removed missleading help text about starting of network during
  hardware proposal, when network has already been started (#20912)

-------------------------------------------------------------------
Wed Feb 05 17:05:43 CET 2003 - arvin@suse.de

- merged proofread messages

-------------------------------------------------------------------
Mon Feb  3 18:18:08 CET 2003 - sh@suse.de

- V 2.7.7
- Added default function key handling

-------------------------------------------------------------------
Thu Jan 30 16:08:44 CET 2003 - kkaempf@suse.de

- call /usr/bin/mkinfodir in inst_suseconfig
  (replaces SuSEconfig.man_info)

-------------------------------------------------------------------
Wed Jan 29 14:42:42 CET 2003 - arvin@suse.de

- added dialog to ask for preferred method of user authentication

-------------------------------------------------------------------
Tue Jan 28 18:47:16 CET 2003 - arvin@suse.de

- added final congratulations dialog
- added dialog with release notes

-------------------------------------------------------------------
Mon Jan 27 17:47:38 CET 2003 - sh@suse.de

- V 2.7.5
- Use new y2base/qt command line options for better WM cooperation
- Don't start a WM any more in YaST2 start script
  (testX does that now)

-------------------------------------------------------------------
Wed Jan 22 17:11:20 CET 2003 - arvin@suse.de

- use newer interface to modules agent (bug #22995)

-------------------------------------------------------------------
Wed Jan 22 11:36:10 CET 2003 - jsrain@suse.de

- returned accidentally removed call of Bootloader::Write ()
  function (bug #23018)
- 2.7.3

-------------------------------------------------------------------
Fri Dec 20 17:25:00 CET 2002 - arvin@suse.de

- changed label of second button of popup with info.txt (EULA)
  from "Cancel" to "Do Not Accept" (bug #21874)

-------------------------------------------------------------------
Fri Dec 20 17:04:37 CET 2002 - arvin@suse.de

- merged from 8.1 branch:
  - only set hostname during vnc installation if necessary
    (bug #21454)
  - popup with info.txt (EULA) now has a timeout during
    autoinstallation (bug #21413)
  - remove /root/.vnc/passwd after installation (bug #21360)
  - popup with info.txt now has two buttons (accept and cancel)
  - start portmapper if instmode==nfs also on s390 (#21094)

-------------------------------------------------------------------
Thu Dec 12 12:40:22 CET 2002 - jsrain@suse.de

- added handling of modules required to be loaded early after
  mounting root
- not adding ide-scsi to initrd, but scheduling relevant modules
  to be loaded after boot (#19376)

-------------------------------------------------------------------
Wed Dec 11 16:51:45 CET 2002 - lslezak@suse.cz

- .proc.cpuinfo agent rewritten to INI-agent (now supports
  multiple CPU, all keys from /proc/cpuinfo can be read)

-------------------------------------------------------------------
Mon Dec 09 12:49:20 CET 2002 - arvin@suse.de

- add modules ide-cd and cdrom before ide-scsi to INITRD_MODULES
  when an ide cdwriter is found (bug #22343)

-------------------------------------------------------------------
Wed Dec  4 15:29:17 CET 2002 - jsrain@suse.cz

- adapted to new bootloader module interface
- 2.7.1

-------------------------------------------------------------------
Tue Oct 22 16:53:21 CEST 2002 - ms@suse.de

- removed inst_x11 to be part of the installation workflow
- add x11_proposal to:
  hw-config-proposals-home-pc.ycp
  hw-config-proposals-networked-pc.ycp

-------------------------------------------------------------------
Wed Oct 16 14:03:27 CEST 2002 - arvin@suse.de

- correctly handle quotes in /etc/install.inf (bug #20986)

-------------------------------------------------------------------
Wed Oct 16 11:10:07 CEST 2002 - kkaempf@suse.de

- use proper tmpdir for vendor-supplied script when loading
  vendor driver disk (#20967)
- 2.6.87

-------------------------------------------------------------------
Tue Oct 15 16:29:21 CEST 2002 - choeger@suse.de

- renamed product id text from "Open Team Server" to "Openexchange Server",
  because this text is shown into the installation window and the name of
  the cd is associated with this name

-------------------------------------------------------------------
Mon Oct 14 18:21:52 CEST 2002 - sh@suse.de

- V 2.6.85
- Fixed bug #19214: Return to proposal after update

-------------------------------------------------------------------
Mon Oct 14 15:57:34 CEST 2002 - kkaempf@suse.de

- use "UpdateDir" from install.inf when checking vendor
  update media (#19442)
- set /sysconfig/suseconfig/CWD_IN_USER_PATH="no" on non-box
  products (#17464)
- 2.6.84

-------------------------------------------------------------------
Mon Oct 14 15:41:33 CEST 2002 - sh@suse.de

- V 2.6.83
- Fixed bug #19628: Obsolete MediaUI::ChangeMedium() call

-------------------------------------------------------------------
Thu Oct 10 15:26:07 CEST 2002 - arvin@suse.de

- make info text (aka beta warning) scroll-able (bug #20063)

-------------------------------------------------------------------
Wed Oct  9 09:23:53 CEST 2002 - jsrain@suse.cz

- now not enabling 2 gettys on same serial line on p690 (#19788)

-------------------------------------------------------------------
Tue Oct  8 15:37:59 CEST 2002 - kkaempf@suse.de

- disable update for non-box products (#20695)
- 2.6.80

-------------------------------------------------------------------
Mon Oct  7 17:09:46 CEST 2002 - kkaempf@suse.de

- display media.1/info.txt if exists before starting installation
  (#18504)

-------------------------------------------------------------------
Tue Oct  1 17:01:15 CEST 2002 - kkaempf@suse.de

- runlevel 5 only where applicable (#20369)

-------------------------------------------------------------------
Thu Sep 26 18:17:35 CEST 2002 - arvin@suse.de

- remove console kernel option if it's autodectected like
  pseries can do (bug #20177)

-------------------------------------------------------------------
Thu Sep 26 12:56:01 CEST 2002 - choeger@suse.de

- call product specific YaST2 modules before finishing the
  installation

-------------------------------------------------------------------
Tue Sep 24 11:48:17 CEST 2002 - arvin@suse.de

- run depmod after network setup for ssh and vnc installation
  (bug #20040)

-------------------------------------------------------------------
Mon Sep 23 15:31:25 CEST 2002 - arvin@suse.de

- again fix for qt background color (bug #18926)

-------------------------------------------------------------------
Fri Sep 20 17:02:45 CEST 2002 - arvin@suse.de

- in final proposal screen hide button to start control center if
  the control center is not available (bug #19926)

-------------------------------------------------------------------
Fri Sep 20 16:58:14 CEST 2002 - kkaempf@suse.de

- re-init Product module in running system from cached
  product data properly
- 2.6.72

-------------------------------------------------------------------
Fri Sep 20 13:30:40 CEST 2002 - kkaempf@suse.de

- initialize Product module from content data
- 2.6.71

-------------------------------------------------------------------
Fri Sep 20 13:08:08 CEST 2002 - kkaempf@suse.de

- add agent to read "/content" file
- 2.6.69

-------------------------------------------------------------------
Fri Sep 20 11:47:05 CEST 2002 - kkaempf@suse.de

- linuxrc provides 'content' at / now, no need to mount the source.
- 2.6.70

-------------------------------------------------------------------
Fri Sep 20 11:32:26 CEST 2002 - kkaempf@suse.de

- force reboot on s390 after installation
- 2.6.69

-------------------------------------------------------------------
Thu Sep 19 21:17:17 CEST 2002 - kkaempf@suse.de

- umount /var/adm/mount after retrieving content file
- 2.6.68

-------------------------------------------------------------------
Wed Sep 18 17:49:20 CEST 2002 - kkaempf@suse.de

- added product hooks to installation workflow
- 2.6.67

-------------------------------------------------------------------
Wed Sep 18 16:28:57 CEST 2002 - arvin@suse.de

- removed all code regarding zilo (bug #19821)
- fixed qt background color (bug #18926)

-------------------------------------------------------------------
Wed Sep 18 16:00:39 CEST 2002 - arvin@suse.de

- provides/obsoletes the old yast

-------------------------------------------------------------------
Mon Sep 16 12:37:32 CEST 2002 - kkaempf@suse.de

- remove unneeded Save() functions (#19591)

-------------------------------------------------------------------
Thu Sep 12 22:14:45 CEST 2002 - fehr@suse.de

- remove obsolete LVM and MD initialisation in inst_mode.ycp
- 2.6.63

-------------------------------------------------------------------
Thu Sep 12 17:15:52 CEST 2002 - kkaempf@suse.de

- remove control files (#19564)
- 2.6.62

-------------------------------------------------------------------
Thu Sep 12 15:26:35 CEST 2002 - kkaempf@suse.de

- fix vendor path for UnitedLinux (#19442)
- 2.6.61

-------------------------------------------------------------------
Thu Sep 12 14:38:52 CEST 2002 - kkaempf@suse.de

- dont warn about kernel if not in update mode.
- 2.6.60

-------------------------------------------------------------------
Thu Sep 12 13:10:40 CEST 2002 - kkaempf@suse.de

- symlink *.shipped to *.suse on update for LILO compatibility
- 2.6.59

-------------------------------------------------------------------
Wed Sep 11 13:40:41 CEST 2002 - kkaempf@suse.de

- properly unmount sources also on abort and end of update
- move package log to yast2-packager
- handle run-time kernel switch extra
- 2.6.58

-------------------------------------------------------------------
Wed Sep 11 00:42:12 CEST 2002 - kkaempf@suse.de

- remove obsolete package data after update
- release source (CD) and target (rpmdb)
- 2.6.57

-------------------------------------------------------------------
Tue Sep 10 16:15:09 CEST 2002 - arvin@suse.de

- added more provides/obsoletes (bug #19325)

-------------------------------------------------------------------
Tue Sep 10 14:34:13 CEST 2002 - arvin@suse.de

- again fix initial language

-------------------------------------------------------------------
Mon Sep  9 15:46:39 CEST 2002 - kkaempf@suse.de

- fix initial language
- 2.6.54

-------------------------------------------------------------------
Mon Sep 09 15:41:19 CEST 2002 - arvin@suse.de

- run ncurses control center after installation (instead of ycp
  based one) (bug #19246)

-------------------------------------------------------------------
Mon Sep  9 12:48:38 CEST 2002 - kkaempf@suse.de

- drop "noarch"
- 2.6.53

-------------------------------------------------------------------
Mon Sep 09 12:24:03 CEST 2002 - arvin@suse.de

- setup proxy configuration for installation (bug #19189)

-------------------------------------------------------------------
Mon Sep  9 12:20:13 CEST 2002 - kkaempf@suse.de

- remove runme_at_boot at end
- 2.6.51

-------------------------------------------------------------------
Fri Sep  6 12:56:08 CEST 2002 - kkaempf@suse.de

- s390'ers want it different -> k_deflt on smp systems (#18990)
- 2.6.50

-------------------------------------------------------------------
Fri Sep  6 12:48:51 CEST 2002 - kkaempf@suse.de

- properly detect update_mode after restart
- 2.6.49

-------------------------------------------------------------------
Thu Sep  5 20:47:47 CEST 2002 - kkaempf@suse.de

- continue with inst_rpmcopy after update
- 2.6.48

-------------------------------------------------------------------
Thu Sep 05 19:10:43 CEST 2002 - arvin@suse.de

- more old trans-package fun

-------------------------------------------------------------------
Thu Sep 05 15:01:29 CEST 2002 - arvin@suse.de

- always run depmod after installation (bug #18382)
- set HOME=/root during installation (bug #18882)

-------------------------------------------------------------------
Wed Sep  4 16:12:19 CEST 2002 - kkaempf@suse.de

- move update branch to yast2-update (#18876)
- 2.6.45

-------------------------------------------------------------------
Wed Sep 04 12:48:03 CEST 2002 - arvin@suse.de

- fixed provide/obsolete of trans packages (bug #18691)

-------------------------------------------------------------------
Tue Sep  3 22:34:44 CEST 2002 - kkaempf@suse.de

- adapt update workflow to package manager
- 2.6.41

-------------------------------------------------------------------
Mon Sep 02 14:14:15 CEST 2002 - arvin@suse.de

- set default runlevel back to 3 if X11 is not configured
  (bug #18705)

-------------------------------------------------------------------
Mon Sep 02 11:04:17 CEST 2002 - arvin@suse.de

- set HOME=/tmp during installation so qt doesn't pollute root
  filesystem (bug #18663)

-------------------------------------------------------------------
Fri Aug 30 11:18:15 CEST 2002 - arvin@suse.de

- hide output of kill in YaST2.firstboot (bug #18585)
- moved X11Version.ycp to yast2 package

-------------------------------------------------------------------
Thu Aug 29 10:43:43 CEST 2002 - arvin@suse.de

- fixed network start for ssh installation (bug #18506)
- fixed password saving for ssh installation (bug #18507)
- start in textmode for ssh installation (bug #18571)

-------------------------------------------------------------------
Thu Aug 29 10:41:00 CEST 2002 - kkaempf@suse.de

- close source in inst_finish (#18508)

-------------------------------------------------------------------
Wed Aug 28 22:34:37 CEST 2002 - kkaempf@suse.de

- trigger cache copying at end
- 2.6.35

-------------------------------------------------------------------
Tue Aug 27 23:16:31 CEST 2002 - kkaempf@suse.de

- init packagemanager properly
- drop all references to old data (suse/setup/descr/info)

-------------------------------------------------------------------
Tue Aug 27 12:10:15 CEST 2002 - arvin@suse.de

- load firewire support during installation (bug #18379)
- create_interfaces has moved from / to /sbin

-------------------------------------------------------------------
Tue Aug 27 10:43:05 CEST 2002 - arvin@suse.de

- fixes for ssh installation

-------------------------------------------------------------------
Mon Aug 26 12:43:26 CEST 2002 - arvin@suse.de

- don't run x11 configuration if x11 is missing (bug #18208)

-------------------------------------------------------------------
Mon Aug 26 10:18:44 CEST 2002 - kkaempf@suse.de

- ignore even more boot options (#18154)

-------------------------------------------------------------------
Thu Aug 22 20:18:17 CEST 2002 - fehr@suse.de

- call /sbin/vgscan if root filesystem is on LVM before calling
  Boot::Save() (#18180)

-------------------------------------------------------------------
Thu Aug 22 14:43:26 CEST 2002 - arvin@suse.de

- use the same workflow on s390 as on other architectures

-------------------------------------------------------------------
Thu Aug 22 12:31:17 CEST 2002 - kkaempf@suse.de

- drop "ht" flag probing, done in libhd now (#13532).

-------------------------------------------------------------------
Thu Aug 22 10:45:21 CEST 2002 - kkaempf@suse.de

- run "SuSEconfig --module bootsplash" before bootloader
  V 2.6.29

-------------------------------------------------------------------
Thu Aug 22 09:46:46 CEST 2002 - kkaempf@suse.de

- selected packages are also provided after installation
  V 2.6.28

-------------------------------------------------------------------
Thu Aug 22 09:22:28 CEST 2002 - kkaempf@suse.de

- dont use .package agent in inst_finish
  V 2.6.27

-------------------------------------------------------------------
Wed Aug 21 18:01:05 CEST 2002 - kkaempf@suse.de

- fix for build
  V 2.6.26

-------------------------------------------------------------------
Wed Aug 21 16:31:59 CEST 2002 - kkaempf@suse.de

- adaptions to new packager
- V 2.6.25

-------------------------------------------------------------------
Tue Aug 20 19:08:14 CEST 2002 - arvin@suse.de

- use new Mode::x11_setup_needed and Arch::x11_setup_needed

-------------------------------------------------------------------
Tue Aug 20 12:00:23 CEST 2002 - arvin@suse.de

- don't probe for mouse, floppy and usb devices on iseries

-------------------------------------------------------------------
Mon Aug 19 17:58:45 CEST 2002 - olh@suse.de

- implemented starting of ssh in installed system (needed for
  some kinds of remote installation)

-------------------------------------------------------------------
Mon Aug 19 17:53:40 CEST 2002 - arvin@suse.de

- don't probe for mouse, floppy and usb devices on s390

-------------------------------------------------------------------
Mon Aug 19 16:24:31 CEST 2002 - arvin@suse.de

- don't run X11 configuration on S390 (bug #17371)

-------------------------------------------------------------------
Mon Aug 19 09:32:04 CEST 2002 - kkaempf@suse.de

- Moving target by ppc team. One bit more entered to #17739.

-------------------------------------------------------------------
Fri Aug 16 15:21:48 CEST 2002 - kkaempf@suse.de

- drop BOOT_IMAGE=apic evaluation. enableapic is passed
  as normal kernel parameter to k_deflt now.
- add "SuSE" to list of kernel parameters to discard.

-------------------------------------------------------------------
Thu Aug 15 13:53:54 CEST 2002 - kkaempf@suse.de

- linuxrc doesn't reboot on PCMCIA systems any more (#17739)

-------------------------------------------------------------------
Wed Aug 14 17:12:01 CEST 2002 - arvin@suse.de

- added special hardware configuration list for ppc64 and s390
  (bug #17742)

-------------------------------------------------------------------
Wed Aug 14 11:32:07 CEST 2002 - kkaempf@suse.de

- fix NoShell: check (#17714)

-------------------------------------------------------------------
Mon Aug 12 17:01:52 CEST 2002 - kkaempf@suse.de

- fix network parameters passing from /etc/install.inf
- install k_athlon if vendor_id == "AuthenticAMD"  && cpu family >= 6
- drop "acpismp=force" for hyperthreading SMP

-------------------------------------------------------------------
Mon Aug 12 15:48:57 CEST 2002 - kkaempf@suse.de

- read /etc/install.inf:InstMode correctly

-------------------------------------------------------------------
Thu Aug  8 16:23:00 CEST 2002 - kkaempf@suse.de

- honor "/etc/install.inf:NoShell" to suppress extra shell on tty2.

-------------------------------------------------------------------
Wed Aug  7 12:16:33 CEST 2002 - kkaempf@suse.de

- allow for multiple foreign primary partitions (#17458)

-------------------------------------------------------------------
Wed Aug 07 10:47:45 CEST 2002 - arvin@suse.de

- removed access to variable DEFAULT_LANGUAGE in YaST2 start
  script (now only RC_LANG is unsed)

-------------------------------------------------------------------
Tue Aug 06 12:51:33 CEST 2002 - arvin@suse.de

- don't start vnc server twice after reboot during installation
  (bug #17415)

-------------------------------------------------------------------
Mon Aug 05 18:56:15 CEST 2002 - arvin@suse.de

- even more changed for new /etc/install.inf agent

-------------------------------------------------------------------
Mon Aug  5 16:57:21 CEST 2002 - ms@suse.de

- do not call module x11 if serial_console or vnc session
  is active: (#17233)

-------------------------------------------------------------------
Mon Aug  5 15:17:53 CEST 2002 - kkaempf@suse.de

- call "/create_interface <destdir>" on S/390 in order to get network
  setup data to installed system.

-------------------------------------------------------------------
Mon Aug 05 12:10:21 CEST 2002 - arvin@suse.de

- further changed for new /etc/install.inf agent

-------------------------------------------------------------------
Sat Aug 03 15:33:51 CEST 2002 - arvin@suse.de

- removed option -noxim for qt frontend since bug #17161 is now
  solved by changes to yast2-qt

-------------------------------------------------------------------
Fri Aug 02 15:02:54 CEST 2002 - arvin@suse.de

- run qt frontend with option -noxim (bug #17161)
- configure only network card on iSeries

-------------------------------------------------------------------
Fri Aug  2 14:31:49 CEST 2002 - olh@suse.de

- export Y2DEBUG and increase logsize in YaST2.firstboot when
  booted with 'debug'

-------------------------------------------------------------------
Wed Jul 31 16:21:07 CEST 2002 - msvec@suse.cz

- remove MakeCDLinks from inst_finish.ycp (#17309)

-------------------------------------------------------------------
Wed Jul 31 16:21:07 CEST 2002 - msvec@suse.cz

- new agent for /etc/install.inf

-------------------------------------------------------------------
Mon Jul 29 18:15:45 CEST 2002 - arvin@suse.de

- fixed return value in inst_x11.ycp

-------------------------------------------------------------------
Fri Jul 26 13:35:24 CEST 2002 - ms@suse.de

- add subdirectory x11 and include the base modules
  X11Version and inst_x11 to be present at any time

-------------------------------------------------------------------
Tue Jul 23 15:29:46 CEST 2002 - olh@suse.de

- new kernel names and binaries for ppc.

-------------------------------------------------------------------
Tue Jul 23 12:17:48 CEST 2002 - olh@suse.de

- add -httpd /usr/share/vnc/classes to inst_setup_vnc

-------------------------------------------------------------------
Sat Jul 20 11:35:06 CEST 2002 - olh@suse.de

- use WFM::Execute (.local to copy vnc data to target directory

-------------------------------------------------------------------
Fri Jul 19 18:05:51 CEST 2002 - fehr@suse.de

- removed writing of /etc/fstab from inst_finish it is now in
  inst_prepdisk
- version 2.6.5

-------------------------------------------------------------------
Thu Jul 18 13:37:59 CEST 2002 - fehr@suse.de

- moved variable immediate_prepdisk from module Installation to
  module Storage.

-------------------------------------------------------------------
Wed Jul 17 16:29:25 CEST 2002 - arvin@suse.de

- fixed S390 reboot message (bug #17049)

-------------------------------------------------------------------
Tue Jul 16 17:25:31 CEST 2002 - sh@suse.de

- provide/obsolete yast2-trans-inst-proposal and
  yast2-trans-inst-general

-------------------------------------------------------------------
Wed Jul 10 15:51:00 CEST 2002 - arvin@suse.de

- omit keyboard, mouse and bootloader in initial proposal on s390
- fixed location of ycp data files

-------------------------------------------------------------------
Thu Jul 04 16:10:45 CEST 2002 - arvin@suse.de

- moved non binary files to /usr/share/YaST2

-------------------------------------------------------------------
Mon Jun 24 15:24:43 CEST 2002 - kkaempf@suse.de

- New package: split off purely installation related code
  from yast2.rpm<|MERGE_RESOLUTION|>--- conflicted
+++ resolved
@@ -1,5 +1,12 @@
 -------------------------------------------------------------------
-<<<<<<< HEAD
+Thu Aug 17 15:16:05 CEST 2017 - shundhammer@suse.de
+
+- Merged SLE-12-SP2-CASP branch to SLE-12-SP3 branch:
+  Make filesystem type for home and root configurable in control.xml
+  (bsc#1051762)
+- 3.2.49
+
+-------------------------------------------------------------------
 Tue Aug  8 10:57:46 CEST 2017 - shundhammer@suse.de
 
 - Merged SLE-12-SP2-CASP branch to SLE-12-SP3 branch (bsc#1051200)
@@ -18,13 +25,6 @@
 - openSUSE only: when custom role is selected in desktop selection
   keep default value in /etc/sysconfig/windowmanager (bsc#1030873)
 - 3.2.46
-=======
-Wed Aug 16 11:59:37 CEST 2017 - shundhammer@suse.de
-
-- Documentation for configurable filesystem type for home and root
-  in control.xml (bsc#1051762)
-- 3.1.217.36
->>>>>>> 2aebe7b1
 
 -------------------------------------------------------------------
 Mon Jun 26 11:11:19 CEST 2017 - shundhammer@suse.de
