--- conflicted
+++ resolved
@@ -1,14 +1,14 @@
 -------------------------------------------------------------------
-<<<<<<< HEAD
-Wed Feb 19 12:52:27 UTC 2020 - Imobach Gonzalez Sosa <igonzalezsosa@suse.com>
+Thu Feb 20 15:12:39 UTC 2020 - Imobach Gonzalez Sosa <igonzalezsosa@suse.com>
 
 - Rely on the new Y2Network::NtpServer class (jsc#SLE-7188).
-=======
+- 4.2.34
+
+-------------------------------------------------------------------
 Thu Feb 20 11:24:41 UTC 2020 - Imobach Gonzalez Sosa <igonzalezsosa@suse.com>
 
 - Allow to modify the control file at installation time using a
   skelcd-* package (bsc#1164468).
->>>>>>> b89ffa3a
 - 4.2.33
 
 -------------------------------------------------------------------
