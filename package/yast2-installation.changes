--- conflicted
+++ resolved
@@ -1,9 +1,10 @@
 -------------------------------------------------------------------
-<<<<<<< HEAD
-Thu Jul 17 10:58:06 CEST 2014 - snwint@suse.de
+Tue Jul 22 08:13:41 CEST 2014 - snwint@suse.de
 
 - linuxrc already provides proxy settings in URL form - so use it
-=======
+- 3.1.103
+
+-------------------------------------------------------------------
 Mon Jul 21 12:10:43 CEST 2014 - schubi@suse.de
 
 - taking display-manager.service instead of xdm.service in the
@@ -18,7 +19,6 @@
 
 - retranslate release notes button when going back in workflow
   (bnc#886660)
->>>>>>> 08caeceb
 - 3.1.101
 
 -------------------------------------------------------------------
