-------------------------------------------------------------------
<<<<<<< HEAD
Wed Feb 24 16:59:53 UTC 2021 - Ladislav Slezák <lslezak@suse.cz>

- Do not cleanup the libzypp cache when the system has low memory,
  incomplete cache confuses libzypp later (bsc#1179415)
- 4.1.52

-------------------------------------------------------------------
Mon Dec 21 10:44:22 UTC 2020 - Imobach Gonzalez Sosa <igonzalezsosa@suse.com>

- Do not crash when it is not possible to create a snapshot after
  installing or upgrading the system (bsc#1180142).
- 4.1.51

-------------------------------------------------------------------
Tue May  5 15:54:11 UTC 2020 - David Diaz <dgonzalez@suse.com>

- Restore missing icons for ssh import and image deployment
  auto clients (bsc#1168123).
- 4.1.50

-------------------------------------------------------------------
=======
Thu Mar 11 10:54:41 UTC 2021 - Imobach Gonzalez Sosa <igonzalezsosa@suse.com>

- Clean-up the unneeded installer updates (bsc#1182928).
- 4.0.78

-------------------------------------------------------------------
Mon Dec  7 09:27:38 UTC 2020 - Ladislav Slezák <lslezak@suse.cz>

- Do not cleanup the libzypp cache when the system has low memory,
  incomplete cache confuses libzypp later (bsc#1179415)
- 4.0.77

-------------------------------------------------------------------

>>>>>>> 2432eaa3
Mon Apr 20 12:10:19 UTC 2020 - Knut Anderssen <kanderssen@suse.com>

- Force the use of en_US.UTF-8 when running firstboot or the
  AutoYaST Second Stage with 'POSIX' or 'C as RC_LANG (bsc#1169017)
- 4.1.49

-------------------------------------------------------------------
Thu Jan 30 12:07:42 UTC 2020 - Steffen Winterfeldt <snwint@suse.com>

- don't start getty on hvc0 & ttyAMA0 before Yast2-Firstboot (bsc#1157233)
- 4.1.48

-------------------------------------------------------------------
Wed Sep 18 09:21:57 UTC 2019 - Steffen Winterfeldt <snwint@suse.com>

- do NOT remove /mnt/run, it's a mounted directory (bsc#1149011)
- require yast2-storage-ng >= 4.1.87 (bsc#1136463)
- 4.1.47

-------------------------------------------------------------------
Fri May 10 15:07:17 CEST 2019 - schubi@suse.de

- Downloading files: Remounting CD with bind option correctly if
  the CD has already been mounted (bsc#1132915).
- 4.1.46

-------------------------------------------------------------------
Fri Mar 15 10:38:35 UTC 2019 - snwint@suse.com

- revert SSH textmode patches (bsc#1129375, bsc#1047470)
- 4.1.45

-------------------------------------------------------------------
Thu Mar 14 14:12:22 UTC 2019 - snwint@suse.com

- ensure that installation with VNC + textmode still installs
  via VNC (bsc#1129073)
- 4.1.44

-------------------------------------------------------------------
Tue Mar 12 15:48:13 UTC 2019 - David Díaz <dgonzalez@suse.com>

- Update the hard-coded fallback path for licenses directory
  (fate#324053, jsc#SLE-4173)
- 4.1.43

-------------------------------------------------------------------
Fri Mar  8 16:08:48 UTC 2019 - José Iván López González <jlopez@suse.com>

- Fix patterns and packages selection when going back to the system
  role selection (bsc#1126517).
- 4.1.42

-------------------------------------------------------------------
Thu Mar  7 08:10:33 UTC 2019 - Ladislav Slezák <lslezak@suse.cz>

- Retranslate also the side bar steps when changing the language
  (bsc#1128153)
- 4.1.41

-------------------------------------------------------------------
Wed Mar  6 13:01:03 UTC 2019 - jreidinger@suse.com

- Do not change polkit default priviledges during upgrade
  (bsc#1120720)
- 4.1.40

-------------------------------------------------------------------
Tue Mar  5 11:12:13 UTC 2019 - José Iván López González <jlopez@suse.com>

- Do not write the displaymanager value (part of bsc#1125040).
- 4.1.39

-------------------------------------------------------------------
Tue Mar  5 10:31:35 UTC 2019 - mvidner@suse.com

- Respect Textmode=1 when installing over SSH with a DISPLAY (bsc#1047470)
- 4.1.38

-------------------------------------------------------------------
Fri Mar  1 12:12:31 UTC 2019 - mvidner@suse.com

- copy_files_finish: ensure that /mnt/etc/YaST2 exists (bsc#1127182).
- 4.1.37

-------------------------------------------------------------------
Thu Feb 14 12:23:31 UTC 2019 - lslezak@suse.cz

- Save the used repositories at the end of installation to not
  offer the driver packages again (bsc#953522)
- 4.1.36

-------------------------------------------------------------------
Fri Feb  1 13:13:31 CET 2019 - schubi@suse.de

- Copying SSH keys from a privious installation into the new one:
  Set the right file permissions for the SSH deamon (bnc#1122303).
- 4.1.35

-------------------------------------------------------------------
Thu Jan  3 10:51:28 UTC 2019 - jreidinger@suse.com

- remove no longer used SCR agents without replacement:
  sysconfig.boot, sysconfig.fam, etc.passwd and
  install_inf workarounds for aliases and options
- remove no longer used clients:
  - inst_ask_online_update replaced by registration for SLE and
  online_repos for openSUSE.
  - inst_check_autoinst_mode dropped without replacement. Floppy
  support was dropped.
  - inst_scenarios replaced by system roles.
  - update_wizard_steps replaced by direct call of code without
    client

-------------------------------------------------------------------
Mon Dec 17 09:03:47 UTC 2018 - jlopez@suse.com

- Hardening commands execution (part of bsc#1118291).
- Replace backticks by Yast::Execute.
- 4.1.34

-------------------------------------------------------------------
Wed Dec 12 15:26:26 UTC 2018 - Josef Reidinger <jreidinger@suse.com>

- always use absolute path to binaries (bsc#1118291)
- properly escape shell arguments (bsc#1118291)
- 4.1.33

-------------------------------------------------------------------
Fri Dec  7 14:45:24 UTC 2018 - lslezak@suse.cz

- More aggresive inst-sys cleaner, clean the libzypp cache
  when running in graphical mode with less than 1GB RAM
  (in text mode keep the current limit 640MB), this avoids
  crashes on low memory systems (bsc#1118643)
- Also adapted the computing the default y2log size - use
  smaller size in low memory systems, on the other hand limit the
  maximum size to avoid huge log files
- 4.1.32

-------------------------------------------------------------------
Thu Dec  6 12:59:03 UTC 2018 - lslezak@suse.cz

- Improved saving y2logs during installation to use the /mnt/tmp
  space instead of the RAM disk to avoid possible crash (out of
  memory) (bsc#1118643)
- 4.1.31

-------------------------------------------------------------------
Sat Nov 24 19:40:43 UTC 2018 - Stasiek Michalski <hellcp@mailbox.org>

- Provide icon with module (boo#1109310)
- 4.1.30

-------------------------------------------------------------------
Wed Nov 21 17:42:44 UTC 2018 - Stefan Hundhammer <shundhammer@suse.com>

- Documented new control.xml global parameter enable_local_users
  (Fate#326447)
- Improved English in the documentation of control.xml
- 4.1.29

-------------------------------------------------------------------
Fri Nov 16 11:06:36 UTC 2018 - igonzalezsosa@suse.com

- Prefer fbiterm whenever is possible for textmode installation
  (fate#325746).
- 4.1.28

-------------------------------------------------------------------
Thu Nov 15 15:40:49 CET 2018 - schubi@suse.de

- Dialog complex_welcome: Translate the help button if the language
  has been changed (bsc#1098571).
- 4.1.27  

-------------------------------------------------------------------
Mon Nov 12 14:51:30 CET 2018 - schubi@suse.de

- Moving driver_update2_finish call just before unmounting system.
  (bnc#967103).
- 4.1.26

-------------------------------------------------------------------
Fri Nov  2 13:23:30 UTC 2018 - schubi@suse.de

- Writing security settings in first AY installation stage.
  So other modules (e.g. users) can rely on these settings now.
  (bnc#1112769)
- 4.1.25

-------------------------------------------------------------------
Thu Nov  1 08:03:27 UTC 2018 - jreidinger@suse.com

- extra_urls: compare unexpanded urls, so two identical
  repositories with variables are detected (bsc#1090193)
- 4.1.24

-------------------------------------------------------------------
Mon Oct 29 13:02:11 CET 2018 - schubi@suse.de

- Added save_y2logs client. (fate#325737)
- 4.1.23

-------------------------------------------------------------------
Thu Oct 25 08:02:13 UTC 2018 - lslezak@suse.cz

- Remember the selected role (related to FATE#325834)
- 4.1.22

-------------------------------------------------------------------
Tue Oct 23 14:17:49 CEST 2018 - schubi@suse.de

- Saving y2logs after the installation has been finished.
  (fate#325737)
- 4.1.21

-------------------------------------------------------------------
Tue Oct 16 13:52:00 CEST 2018 - schubi@suse.de

- Fixed path to license file. . Build error in fate#324713
- 4.1.20

-------------------------------------------------------------------
Tue Sep 25 15:11:15 UTC 2018 - dgonzalez@suse.com

- Skip the roles' dialog selection when there is only one available
  (fate#324713)
- 4.1.19

-------------------------------------------------------------------
Tue Sep 25 13:34:50 UTC 2018 - dgonzalez@suse.com

- Fix syntax error (bsc#1109659)
- 4.1.18

-------------------------------------------------------------------
Tue Sep 25 10:35:03 CEST 2018 - schubi@suse.de

- Updated docu for add_on_products.xml: Added tag "confirm_license"
  to handle Add-On-products licenses which will be added while
  installation. (bsc#1105758)
- 4.1.17  
  
-------------------------------------------------------------------
Tue Sep 18 09:33:59 UTC 2018 - dgonzalez@suse.com

- Avoid to restore old backups when upgrade fails (bsc#1097297)
- 4.1.16

-------------------------------------------------------------------
Thu Sep 13 16:37:43 UTC 2018 - lslezak@suse.cz

- Copy the selected packages from the self-update repository to an
  additional add-on repository, allow updating the installation
  workflow from the self-update repository (bsc#1101016)
- 4.1.15

-------------------------------------------------------------------
Tue Sep 11 15:29:22 CEST 2018 - aschnell@suse.com

- do not translate snapshot description (bsc#1092757)
- 4.1.14

-------------------------------------------------------------------
Tue Sep  4 13:34:17 UTC 2018 - dgonzalez@suse.com

- Use /media.1/media instead the /media.1/build (bsc#1062297)
- 4.1.13

-------------------------------------------------------------------
Mon Sep  3 08:38:32 UTC 2018 - dgonzalez@suse.com

- Add missing help for disks activation dialog (bsc#1098563)
- 4.1.12

-------------------------------------------------------------------
Fri Aug 24 14:42:15 UTC 2018 - jreidinger@suse.com

- Improve help text for system roles (bsc#1046619)
- 4.1.11

-------------------------------------------------------------------
Thu Aug 23 07:24:18 UTC 2018 - dgonzalez@suse.com

- Update calls to YaST2 systemd classes (related to fate#319428)
- 4.1.10

-------------------------------------------------------------------
Fri Aug 22 16:35:47 CEST 2018 - hellcp@opensuse.org

- Add an option to have a sidebar (boo#1088785)
- 4.1.9

-------------------------------------------------------------------
Mon Aug 20 15:18:28 CEST 2018 - schubi@suse.de

- Switched license in spec file from SPDX2 to SPDX3 format.
- Changed dir of COPYING file.

-------------------------------------------------------------------
Thu Aug  2 09:05:07 UTC 2018 - schubi@suse.de

- Disable display of status messages on the console (bsc#1099505).
- 4.1.8

-------------------------------------------------------------------
Thu Aug  2 08:05:07 UTC 2018 - knut.anderssen@suse.com

- Don not print errors if plymouth is not installed (bsc#1101879)

-------------------------------------------------------------------
Thu Jul 26 15:45:03 UTC 2018 - knut.anderssen@suse.com

- Do not crash if /etc/os-release is a directory (bsc#1097661)
- 4.1.7

-------------------------------------------------------------------
Thu Jul 26 14:34:27 CEST 2018 - schubi@suse.de

- Delete unneeded content of /mnt/run after installation/update.
  (bsc#1071745)
- 4.1.6

-------------------------------------------------------------------
Wed Jul  4 12:16:04 UTC 2018 - knut.anderssen@suse.com

- Fixed returned value calling copy_files_finish when
  some ssh file exist (bsc#1099104).
- 4.1.5

-------------------------------------------------------------------
Thu Jun 28 14:40:00 CEST 2018 - schubi@suse.de

- Added additional searchkeys to desktop file (fate#321043).
- 4.1.4

-------------------------------------------------------------------
Wed Jun 27 13:14:47 CEST 2018 - aschnell@suse.com

- adapted testsuite to change in yast2-storage-ng (bsc#1073633)
- 4.1.3

-------------------------------------------------------------------
Mon Jun 11 11:30:44 UTC 2018 - knut.anderssen@suse.com

- Firstboot.service: Shutdown on failure preventing the service to
  hang because of a systemd dependency when trying to call halt
  directly from the firsboot clients (bsc#1095253)
- 4.1.2

-------------------------------------------------------------------
Wed Jun  6 14:21:02 UTC 2018 - lslezak@suse.cz

- Fixed possibly broken system after aborting upgrade running
  over SSH (caused by a partially finished rollback) (bsc#1089643)

-------------------------------------------------------------------
Thu May 31 15:31:34 UTC 2018 - jreidinger@suse.com

- fix calling copy_files_finish to not crash
  (related to bsc#1095323)
- 4.1.1

-------------------------------------------------------------------
Thu May 31 10:17:19 UTC 2018 - jreidinger@suse.com

- Fix crash caused by previous fix when multipath is not available
  (bsc#1095323)
- Copy active_devices.txt for s390 to prevent blocking of
  important devices when cio_ignore is active (bsc#1095033)
- 4.1.0

-------------------------------------------------------------------
Fri May 18 13:16:30 UTC 2018 - igonzalezsosa@suse.com

- Fix installation mode detection (related to bsc#1089547).
- 4.0.61

-------------------------------------------------------------------
Wed May 16 12:50:36 UTC 2018 - jlopez@suse.com

- Do not try to set read-only property to default BTRFS subvolume
  if the filesystem already existed on disk (needed for
  bsc#1091047).
- 4.0.60

-------------------------------------------------------------------
Thu May 10 13:10:41 UTC 2018 - igonzalezsosa@suse.com

- Log a warning when umounting a filesystem fails after
  installation/upgrade (related to bsc#1090018).
- 4.0.59

-------------------------------------------------------------------
Tue May 08 12:04:00 CEST 2018 - aschnell@suse.com

- disable mdadm auto assembly for installation (bsc#1090690)
- 4.0.58

-------------------------------------------------------------------
Thu May  3 07:34:57 UTC 2018 - lslezak@suse.cz

- Keep the selected product in the desktop selection dialog
  (bsc#1088660)
- 4.0.57

-------------------------------------------------------------------
Wed May  2 15:44:18 UTC 2018 - shundhammer@suse.com

- Copy new /var/log/YaST2/storage-inst/ subdir to target at the
  end of the installation (part of fate #318196)
- 4.0.56

-------------------------------------------------------------------
Fri Apr 27 15:07:15 UTC 2018 - igonzalezsosa@suse.com

- Do not warn too soon about missing disks during autoinstallation
  (bsc#1091033)
- 4.0.55

-------------------------------------------------------------------
Fri Apr 27 13:22:53 UTC 2018 - lslezak@suse.cz

- Better handle the restore scripts when YaST is aborted or
  crashes (bsc#1089643)
- Delete the .repo files accidentally saved into inst-sys
  (fixes problems when restarting YaST after abort or crash)
- 4.0.54

-------------------------------------------------------------------
Wed Apr 25 10:43:58 UTC 2018 - jreidinger@suse.com

- fix regression to show again iscsi configuration for disk-less
  setup  (bsc#1090753)
- 4.0.53

-------------------------------------------------------------------
Wed Apr 25 06:03:53 UTC 2018 - igonzalezsosa@suse.com

- Fix text direction for RTL languages in the installer settings
  screen (bsc#1089846).
- 4.0.52

-------------------------------------------------------------------
Tue Apr 24 11:41:26 UTC 2018 - mvidner@suse.com

- Fixed "vnc.sh: /root/.profile: No such file or directory"
  (bsc#1089623).
- 4.0.51

-------------------------------------------------------------------
Thu Apr 19 13:05:23 UTC 2018 - lslezak@suse.cz

- Log more details when unmounting the target partition fails
  (to debug bsc#1090018)
- 4.0.50

-------------------------------------------------------------------
Tue Apr 17 12:37:12 UTC 2018 - igonzalezsosa@suse.com

- Installer Updates does not overwrite Driver Updates
  (bsc#1088685).
- 4.0.49

-------------------------------------------------------------------
Mon Apr 16 12:50:00 UTC 2018 - mvidner@suse.com

- Don't hard-code the role text color (bsc#1087399).
- 4.0.48

-------------------------------------------------------------------
Mon Apr 16 11:08:57 UTC 2018 - jreidinger@suse.com

- Ensure proper patterns are selected when going back to system
  role and switch to different role (bsc#1088883)
- 4.0.47

-------------------------------------------------------------------
Tue Apr 10 16:37:15 CEST 2018 - schubi@suse.de

- Set Add-On products for installation again after the base
  product has been selected (bnc#1086846).
- 4.0.46

-------------------------------------------------------------------
Fri Apr  6 17:25:51 UTC 2018 - jlopez@suse.com

- Use AbortException when user aborts (part of fate#318196).
- 4.0.45

-------------------------------------------------------------------
Fri Apr  6 12:26:45 UTC 2018 - mvidner@suse.com

- Start web VNC for the installation process (bsc#1078785)
- 4.0.44

-------------------------------------------------------------------
Tue Apr  3 10:54:42 UTC 2018 - jlopez@suse.com

- Fix tests to use correct storage instance (part of fate#318196).
- 4.0.43

-------------------------------------------------------------------
Fri Mar 23 09:57:56 UTC 2018 - mvidner@suse.com

- System roles: make the radio buttons match other dialogs,
  using images (bsc#1084674)
- 4.0.42

-------------------------------------------------------------------
Tue Mar 20 16:10:24 UTC 2018 - mvidner@suse.com

- Make many system roles fit in the dialog (using a RichText
  widget, bsc#1084674)
- 4.0.41

-------------------------------------------------------------------
Mon Mar 19 22:53:57 UTC 2018 - knut.anderssen@suse.com

- Self-Update report errors when the self_update is enabled
  explicitly by linuxrc or using an AutoYaST profile.
  (bsc#1084820)
- 4.0.40

-------------------------------------------------------------------
Tue Mar 13 16:37:23 UTC 2018 - igonzalezsosa@suse.com

- Set the 'ro' property on Btrfs filesystem when using an AutoYaST
  profile which sets the 'ro' option explicitly (related to
  bsc#1079000).
- 4.0.39

-------------------------------------------------------------------
Tue Mar 13 12:09:45 CET 2018 - schubi@suse.de

- complex_welcome: Translate license text if the language has been
  changed (bnc#1077733).
- 4.0.38

-------------------------------------------------------------------
Mon Mar 12 15:34:38 UTC 2018 - igonzalezsosa@suse.com

- Set Btrfs 'ro' property at the end of the installation
  when needed (bsc#1079000)
- 4.0.37

-------------------------------------------------------------------
Thu Mar  1 14:48:45 UTC 2018 - shundhammer@suse.com

- Pass args to parent class constructor (bsc#1083500)
- 4.0.36

-------------------------------------------------------------------
Tue Feb 27 12:23:03 UTC 2018 - jreidinger@suse.com

- fix marking texts for translation (bsc#1081361, bsc#1083015)
- 4.0.35

-------------------------------------------------------------------
Tue Feb 27 01:41:17 UTC 2018 - ancor@suse.com

- More gentle handling of aborts caused by hardware probing errors
  (bsc#1079228, bsc#1079817, bsc#1063059, bsc#1080554, bsc#1076776,
  bsc#1070459 and some others).
- Re-enable the old fix for bsc#298049 (abort button during ongoing
  hardware probing).
- Cleanup of dead code
- 4.0.34

-------------------------------------------------------------------
Tue Feb 13 12:53:44 UTC 2018 - jreidinger@suse.com

- Ensure previous role selection is cleared when doing desktop
  selection (bsc#1078961)
- 4.0.33

-------------------------------------------------------------------
Thu Feb  8 13:55:21 UTC 2018 - knut.anderssen@suse.com

- Startup scripts: Replaced xinetd by xvnc.socket (fate#323373)
- Revert changes added in 4.0.29 bringing back the enablement of
  the xvnc.socket during the first stage if Linuxrc.vnc is set.
  (bnc#1077236)
- 4.0.32

-------------------------------------------------------------------
Tue Feb  6 12:24:34 CET 2018 - schubi@suse.de

- Added requirement iproute2 to spec file. This is needed by
  the VNC AutoYaST installation in the second stage.
  (Follow up of bnc#1077236)
- 4.0.31

-------------------------------------------------------------------
Fri Feb  2 15:26:05 UTC 2018 - jreidinger@suse.com

- do not crash if no role is selected (bsc#1078809)
- 4.0.30

-------------------------------------------------------------------
Fri Feb  2 12:49:34 UTC 2018 - igonzalezsosa@suse.com

- Provides the current language when asking for the product's
  release notes to the yast2.rpm API (related to bsc#1079045).
- 4.0.29

-------------------------------------------------------------------
Wed Jan 31 13:09:51 CET 2018 - schubi@suse.de

- Do not enable xvnc.socket for second installation stage.
  Xvnc will be started by a direct call in vnc.sh. (bnc#1077236)
- 4.0.28

-------------------------------------------------------------------
Tue Jan 30 09:30:26 UTC 2018 - lslezak@suse.cz

- Reimplemented finding package upgrades to require less memory
  (related to bsc#1076768)
- 4.0.27

-------------------------------------------------------------------
Fri Jan 26 11:19:05 UTC 2018 - jreidinger@suse.com

- Start performing real installation with as much memory as
  possible  (bsc#1076768)
- 4.0.26

-------------------------------------------------------------------
Mon Jan 22 17:25:35 UTC 2018 - ancor@suse.com

- Read the root_subvolume_read_only setting from its new location
  (moved by libstorage-ng) in the control file (boo#1077047).
- 4.0.25

-------------------------------------------------------------------
Fri Jan 19 14:27:55 UTC 2018 - jsrain@suse.cz

- save keyboard settings before console settings (bsc#1076798)
- 4.0.24

-------------------------------------------------------------------
Thu Jan 18 12:48:55 UTC 2018 - qzhao@suse.com

- Update YaST2-Firstboot.service: Depreciate plymouth --wait, add
  conflict to plymouth start service.
- Update YaST2-Second-Stage.service: Depreciate plymouth deactivate
  command and add conflict to plymouth start service. For that will
  block TTY device activation(bsc#1042554).
- 4.0.23

-------------------------------------------------------------------
Wed Jan 10 14:32:39 UTC 2018 - igonzalezsosa@suse.com

- Fix initialization to copy the profile to /tmp/profile again
  (bsc#1075334)
- 4.0.22

-------------------------------------------------------------------
Wed Dec 20 13:24:37 CET 2017 - schubi@suse.de

- Fixed popup layout for bnc#1061754.
- 4.0.21

-------------------------------------------------------------------
Mon Dec 18 15:58:10 CET 2017 - schubi@suse.de

- Warn the user if the infrastructure is not available for running 
  the second stage (bnc#1061754)
- 4.0.20

-------------------------------------------------------------------
Mon Dec 18 13:20:47 UTC 2017 - gsouza@suse.com

- Removal of SYSTEMCTL_OPTIONS environment variable (fate#323393)
- 4.0.19

-------------------------------------------------------------------
Wed Dec 13 16:07:47 UTC 2017 - jreidinger@suse.com

- drop copy_to_system support (FATE#320873)
- 4.0.18

-------------------------------------------------------------------
Tue Dec 12 08:21:36 UTC 2017 - lslezak@suse.cz

- Log the system name at start to see which system is running
  in the inst-sys (for easier debugging)

-------------------------------------------------------------------
Mon Dec 11 15:50:04 UTC 2017 - knut.anderssen@suse.com

- Replaced Remote module by the new y2remote/remote class
  (bsc#1070582)
- Updated yast2-network dependency.
- 4.0.17

-------------------------------------------------------------------
Fri Dec  8 14:17:28 UTC 2017 - gsouza@suse.com

- Filter out modules extensions based on product, using white list
  approach (fate#324198)
- 4.0.16

-------------------------------------------------------------------
Mon Dec  4 12:32:49 UTC 2017 - igonzalezsosa@suse.com

- Break autoyast2 and yast2-installation dependency cycle
  (bsc#1070996) 
- 4.0.15

-------------------------------------------------------------------
Thu Nov 30 14:33:07 UTC 2017 - igonzalezsosa@suse.com

- Do not ignore start_multipath setting (bsc#1070343).
- 4.0.14

-------------------------------------------------------------------
Thu Nov 30 06:38:15 UTC 2017 - rbrown@suse.com

- Replace references to /var/adm/fillup-templates with new
  %_fillupdir macro (boo#1069468).

-------------------------------------------------------------------
Thu Nov  2 15:36:38 UTC 2017 - knut.anderssen@suse.com

- Unify firewall proposals and finish clients replacing
  firewall_stage1_finish by firewall_finish. (fate#323460)
- 4.0.13

-------------------------------------------------------------------
Thu Nov  2 13:05:34 CET 2017 - locilka@suse.com

- Cleanup old registration attempts before starting Installer. This
  is needed for restarted installation after it has been aborted
  earlier (bsc#1065167).
- 4.0.12

-------------------------------------------------------------------
Mon Oct 30 15:09:06 UTC 2017 - igonzalezsosa@suse.com

- Always show the license agreement on single product media,
  even during upgrade (bsc#1065172)
- 4.0.11

-------------------------------------------------------------------
Tue Oct 24 10:05:38 UTC 2017 - lslezak@suse.cz

- Less eager inst-sys cleanup, libzypp actually needs some cached
  files during package installation, remove only the white listed
  known files (bsc#1063459)
- 4.0.10

-------------------------------------------------------------------
Fri Oct 20 12:59:37 UTC 2017 - jsrain@suse.cz

- umount efivars properly (bsc#1063063)
- 4.0.9

-------------------------------------------------------------------
Mon Oct 16 15:29:07 UTC 2017 - jreidinger@suse.com

- Write polkit settings even if no desktop is selected
  (bsc#1062788)
- 4.0.8

-------------------------------------------------------------------
Sun Oct 15 22:00:11 UTC 2017 - knut.anderssen@suse.com

- Adapted complex welcome client allowing to continue with the
  installation when there are no products available. (bsc#1059070)
- 4.0.7

-------------------------------------------------------------------
Tue Oct 10 08:34:44 UTC 2017 - jreidinger@suse.com

- Dropped call of dasd_reload which caused renumbering of disks and
  user got confused.(FATE#318138)
- 4.0.6

-------------------------------------------------------------------
Wed Oct  4 10:32:55 CEST 2017 - schubi@suse.de

- AY: Warn the user if an remote installation is not completely
  possible because there are not all needed packages availble in
  the installed system. (bnc#1055279, bnc#1058071)
- 4.0.5

-------------------------------------------------------------------
Tue Sep 26 13:37:17 UTC 2017 - igonzalezsosa@suse.com

- Add support to read release notes from an RPM in the
  repository (fate#323273)
- 4.0.4

-------------------------------------------------------------------
Tue Sep 26 13:35:36 UTC 2017 - jreidinger@suse.com

- Add support for system roles ordering (related to bsc#1049297)

-------------------------------------------------------------------
Tue Sep 26 08:50:31 UTC 2017 - igonzalezsosa@suse.com

- Do not allow changing the selected base product on an already
  registered system (bsc#1060252)

-------------------------------------------------------------------
Mon Sep 25 08:23:25 UTC 2017 - ancor@suse.com

- Re-activated the step to search for system files (users and SSH
  keys) in existing systems. It was temporarily disabled during the
  migration to storage-ng (part of fate#323837).
- 4.0.3

-------------------------------------------------------------------
Tue Sep 12 08:38:17 UTC 2017 - knut.anderssen@suse.com

- Removed obsolete inst_info client which is not used anymore.
  (bsc#1047060)
- 4.0.2

-------------------------------------------------------------------
Mon Sep 11 14:08:49 UTC 2017 - jreidinger@suse.com

- Adapt to new yast2-country changes (needed for FATE#323837)
- 4.0.1

-------------------------------------------------------------------
Tue Sep  5 11:41:50 UTC 2017 - lslezak@suse.cz

- Download release notes only for the selected products (if any
  product is already selected) (bsc#1056872)
- 4.0.0

-------------------------------------------------------------------
Tue Sep  5 10:20:43 UTC 2017 - igonzalezsosa@suse.com

- Fix license confirmation handling on single product medias
  (fate#322276)
- 3.3.13

-------------------------------------------------------------------
Mon Sep  4 12:18:45 UTC 2017 - ancor@suse.com

- Configure Snapper at the end of installation if requested
  (part of fate#318196).
- 3.3.12

-------------------------------------------------------------------
Fri Sep  1 12:43:42 UTC 2017 - igonzalezsosa@suse.com

- On multi-product installation medias, the product selection
  happens in the welcome screen (fate#322276)
- 3.3.11

-------------------------------------------------------------------
Thu Aug 31 12:26:51 UTC 2017 - gsouza@suse.com

- Skip complex welcome module in auto mode.
- 3.3.10

-------------------------------------------------------------------
Wed Aug 30 07:28:06 UTC 2017 - gsouza@suse.com

- Show README.BETA if it exists (bsc#1047060)
- 3.3.9

-------------------------------------------------------------------
Mon Aug 28 15:17:19 UTC 2017 - igonzalezsosa@suse.com

- Show the product's license from libzypp in the welcome screen
  (FATE#322276)
- 3.3.8

-------------------------------------------------------------------
Thu Aug 17 08:22:09 UTC 2017 - igonzalezsosa@suse.com

- Replace Installation::Product and Installation::ProductReader
  classes by Y2Packager::Product and Y2Packager::ProductReader
  (related to FATE#322276)
- 3.3.7

-------------------------------------------------------------------
Mon Aug 14 15:13:42 CEST 2017 - shundhammer@suse.de

- Merged storage-ng branch to master (fate#318196)
- Note: all changes below with this date belong to the merge.
- 3.3.6

-------------------------------------------------------------------
Mon Aug 14 15:13:42 CEST 2017 - ancor@suse.com

- storage-ng: adapted to the new Y2Storage::StorageManager API
  and improved probing and activation of storage devices.

-------------------------------------------------------------------
Mon Aug 14 15:13:42 CEST 2017 - aschnell@suse.com

- adapted inst_disks_activate.rb to storage-ng

-------------------------------------------------------------------
Mon Aug 14 15:13:42 CEST 2017 - schubi@suse.de

- storage-ng: Taking /usr/bin/findmnt in order to evaluate mount
  points. Floppy support removed.

-------------------------------------------------------------------
Mon Aug 14 15:13:42 CEST 2017 - ancor@suse.com

- storage-ng: use the new library for storage hardware probing
  (devicegraph) instead of the old one (targetmap)

-------------------------------------------------------------------
Mon Aug 14 15:13:42 CEST 2017 - ancor@suse.com

- storage-ng: removed dependency from (old) yast2-storage, even
  if it breaks some functionality.

-------------------------------------------------------------------
Mon Aug 14 15:13:42 CEST 2017 - ancor@suse.com

- storage-ng: commented installation-related code relying on the
  old yast2-storage

-------------------------------------------------------------------
Mon Aug  7 13:43:34 UTC 2017 - jreidinger@suse.com

- Fix crash when going back from product selection (FATE#323450)
- 3.3.5

-------------------------------------------------------------------
Fri Aug  4 06:26:43 UTC 2017 - lslezak@suse.com

- Allow using base products from additional repositories
  (FATE#323450)
- 3.3.4

-------------------------------------------------------------------
Mon Jul 31 08:16:23 UTC 2017 - jreidinger@suse.com

- New client for product selection (FATE#323450)
- 3.3.3

-------------------------------------------------------------------
Wed Jul 26 14:42:15 UTC 2017 - jreidinger@suse.com

- drop reading /content (FATE#322386)
- 3.3.2

-------------------------------------------------------------------
Thu Jun 29 11:51:55 UTC 2017 - jreidinger@suse.com

- openSUSE only: reword title of desktop selection dialog
  (boo#1045180)
- 3.3.1

-------------------------------------------------------------------
Thu Jun 29 08:40:43 UTC 2017 - jreidinger@suse.com

- when custom role is selected in desktop selection
  keep default value in /etc/sysconfig/windowmanager (bsc#1030873)
- 3.3.0

-------------------------------------------------------------------
Mon Jun 26 11:11:19 CEST 2017 - shundhammer@suse.de

- Allow different mount point for home partition (Fate#323532)
- 3.2.46

-------------------------------------------------------------------
Mon Jun 19 07:03:16 UTC 2017 - lslezak@suse.cz

- install the yast2-registration package only in SLE (bsc#1043122)
- 3.2.45

-------------------------------------------------------------------
Thu Jun  1 12:58:03 CEST 2017 - schubi@suse.de

- "custom" roles: Initialize pattern selection screen with settings
  defined in the control files. (bnc#1031295)
- 3.2.44

-------------------------------------------------------------------
Tue May 31 21:47:24 UTC 2017 - knut.anderssen@suse.com

- Do not lose the desktop selection when the online repositories is
  pressed. (bsc#1033594)
- Do not allow to continue without desktop selection. (bsc#1040884)
- 3.2.43

-------------------------------------------------------------------
Wed May 31 10:52:59 UTC 2017 - lslezak@suse.cz

- Fixed path to the "adddir" command (it is /sbin instead of /etc)
  (bsc#1041882)
- 3.2.42

-------------------------------------------------------------------
Mon May 29 08:37:19 UTC 2017 - knut.anderssen@suse.com

- Added requirement of 'cwm/widget' in hiding_place as consequence
  of changes made in CWM. (boo#1039901).
- 3.2.41

-------------------------------------------------------------------
Mon May 22 10:50:32 UTC 2017 - lslezak@suse.cz

- Fixed push button label ("Configure Online Repositories")
  (bsc#1039988)
- 3.2.40

-------------------------------------------------------------------
Mon May  8 13:17:17 UTC 2017 - knut.anderssen@suse.com

- Don't crash if the regurl provided by linuxrc is invalid using
  the one provided by the control file as fallback (bsc#1035908).
- 3.2.39

-------------------------------------------------------------------
Wed Apr 26 15:03:33 UTC 2017 - igonzalezsosa@suse.com

- Move CaaSP specific code to yast2-caasp package
  (bsc#1036838)
- 3.2.38

-------------------------------------------------------------------
Wed Apr 26 09:52:01 UTC 2017 - gsouza@suse.com

- bsc#1031840
  - changed CheckFreeSpaceNow to use LANG=en_US.UTF-8

-------------------------------------------------------------------
Thu Apr 20 14:00:08 UTC 2017 - igonzalezsosa@suse.com

- Add a NTP Servers settings to the overview dialog
  (FATE#323249)

-------------------------------------------------------------------
Wed Apr  5 11:31:12 CEST 2017 - jreidinger@suse.com

- Use y2start script instead of y2base (bsc#1027181)
- 3.2.37

-------------------------------------------------------------------
Wed Apr  5 10:31:12 CEST 2017 - schubi@suse.de

- Added configuration-management to inst_finish.
  (FATE#319830)
- 3.2.36

-------------------------------------------------------------------
Tue Apr  4 14:16:28 UTC 2017 - mvidner@suse.com

- Renamed Controller Node to Administration Node (bsc#1032057).
- 3.2.35

-------------------------------------------------------------------
Mon Mar 27 13:39:38 UTC 2017 - igonzalezsosa@suse.com

- Move CaaSP specific code to yast2-caasp (bsc#1030874)
- 3.2.34

-------------------------------------------------------------------
Mon Mar 27 06:50:29 UTC 2017 - lslezak@suse.cz

- Use the shared package download and extraction functionality
  from FATE#320772
- 3.2.33

-------------------------------------------------------------------
Tue Mar 21 11:59:26 UTC 2017 - ancor@suse.com

- Added some extra space to the openSUSE desktop/roles selection
  dialog (improvement on the fix for poo#14936, bsc#1025415).
- 3.2.32

-------------------------------------------------------------------
Thu Mar 16 13:07:44 UTC 2017 - mvidner@suse.com

- Allow proceeding with the installation after a blocking condition
  has been corrected in the overview dialog (bsc#1029291).
- 3.2.31

-------------------------------------------------------------------
Wed Mar 15 10:19:33 UTC 2017 - igonzalezsosa@suse.com

- Improve roles buttons distribution in textmode (related to
  FATE#320772)
- 3.2.30 

-------------------------------------------------------------------
Tue Mar 14 12:05:44 UTC 2017 - igonzalezsosa@suse.com

- Fix desktop selection during installation (bsc#1029312)
- 3.2.29

-------------------------------------------------------------------
Mon Mar 13 12:16:23 UTC 2017 - igonzalezsosa@suse.com

- Support to add roles through addons (FATE#320772)
- 3.2.28

-------------------------------------------------------------------
Thu Mar  9 17:48:25 UTC 2017 - jreidinger@suse.com

- fix crash when reading if desktop role should have default
  pre-selected (bsc#1025415)
- 3.2.27

-------------------------------------------------------------------
Wed Mar  8 16:11:59 CET 2017 - mvidner@suse.cz

- Really use the directory.yast file (fate#322372)
- 3.2.26

-------------------------------------------------------------------
Thu Mar  6 13:33:41 UTC 2017 - mfilka@suse.com

- fate#322328
  - adapted all-in-one dialog according to comments from UX
- 3.2.25

-------------------------------------------------------------------
Mon Mar  6 09:39:00 UTC 2017 - mfilka@suse.com

- CaaSP: do not crash when used a dashed url for the controller
  node location (bsc#1024965)
- CaaSP AY: Adapted requirements of yast2-services-manager.
  (FATE#321738)
- bnc#1022546
  - update all-in-one's subdialog (network/kdump/partitioning/...)
    overview when the dialog is closed and do not lose another
    content already entered by user.
- 3.2.24

-------------------------------------------------------------------
Wed Feb 15 17:58:16 UTC 2017 - jreidinger@suse.com

- Add new desktop selection client for opensuse based on roles
  (poo#14936, bsc#1025415)
- drop "inst_new_desktop" client which was replaced by new desktop
  selection one
- 3.2.23

-------------------------------------------------------------------
Tue Feb 14 14:55:08 UTC 2017 - igonzalezsosa@suse.com

- Self-Update only shows errors when a custom URL is used
  (bsc#1025251)
- 3.2.22

-------------------------------------------------------------------
Wed Feb  8 16:42:29 UTC 2017 - kanderssen@suse.com

- CaaSP all-in-one-dialog: added validation to the controller node
  location field, modified label and write it to the minion
  master.conf file at the end of the installation (FATE#321738)
- CaaSP: Display the Beta product warning at start when it is
  present (bsc#1016887)
- Enable CaaSP specific services on the installed system
  (FATE#321738)
- Do not crash if role contain own service to enable (bsc#1022762)
- 3.2.21

-------------------------------------------------------------------
Fri Feb  3 10:07:35 UTC 2017 - jsrain@suse.cz

- Downloading release notes: Do not download them at all during
  AutoYaST (bsc#1009276)
- Use the directory.yast file to check avilable
  translations (fate#322372)
- 3.2.20

-------------------------------------------------------------------
Wed Feb  1 17:07:23 CET 2017 - schubi@suse.de

- Downloading release notes: Do not try again if the host or the
  proxy cannot be resolved (bnc#1022784)
- 3.2.19

-------------------------------------------------------------------
Fri Jan 27 15:55:33 UTC 2017 - kanderssen@suse.com

- Ask for installation confirmation in all-in-one dialog before
  proceed with it. (Fate#322328)
- 3.2.18

-------------------------------------------------------------------
Fri Jan 27 09:11:32 UTC 2017 - jreidinger@suse.com

- Respect newly registered update repos in software proposal and
  do register. (FATE#322328)

-------------------------------------------------------------------
Thu Jan 26 14:16:43 UTC 2017 - jreidinger@suse.com

- handle proposal errors in all-in-one dialog (FATE#322328)

-------------------------------------------------------------------
Wed Jan 25 15:29:02 UTC 2017 - mvidner@suse.com

- Added an all-in-one installation overview for CaaSP (FATE#322328)

-------------------------------------------------------------------
Wed Jan 25 10:41:33 UTC 2017 - igonzalezsosa@suse.com

- Add an option to disable the self-update feature through the
  AutoYaST profile (FATE#319716)
- 3.2.17

-------------------------------------------------------------------
Fri Jan 20 08:44:28 UTC 2017 - mfilka@suse.com

- bnc#1017752
  - do not show language change warning in software proposal
    incorrectly when language was not changed.
- 3.2.16

-------------------------------------------------------------------
Tue Jan 17 15:34:22 UTC 2017 - igonzalezsosa@suse.com

- Do not retry to download release notes if a previous attempt
  failed (bsc#1015794)
- 3.2.15

-------------------------------------------------------------------
Mon Jan 16 12:42:52 UTC 2017 - jreidinger@suse.com

- add ability to roles to enable list of services when selected
  (FATE#321754)

-------------------------------------------------------------------
Mon Jan 16 12:17:38 UTC 2017 - mfilka@suse.com

- fate#321739
  - Made user's interaction possible in case of error in read-only
    proposal.
- 3.2.14

-------------------------------------------------------------------
Thu Jan  5 13:16:08 CET 2017 - schubi@suse.de

- AutoYaST after second stage: Initialize tty1 in order to remove
  old YaST output and to show the cursor again.
  (bnc#1018037)
- 3.2.13

-------------------------------------------------------------------
Wed Dec 14 15:47:02 UTC 2016 - jreidinger@suse.com

Port changes from CASP1.0:

- Change layout of new installation dialog according to UX team
  suggestion (FATE#321754)
- Set root subvolume read-only if configured (Fate##321755)
- Document new control.xml parameter root_subvolume_read_only
- Add new installation dialog with keyboard layout and root
  password (FATE#321754)
- Added worker role dialog (Fate#321754)
- implement support for running additional dialogs for specific
  roles (FATE#321754)
- Added description for readonly_timezone and
  clone_install_recommended_default flag in control-file
  documentation. (Fate#321754, Fate#321764)
- 3.2.12

-------------------------------------------------------------------
Wed Dec  7 14:00:53 UTC 2016 - igonzalezsosa@suse.com

- Do not crash when the proposal screen is configured through
  an AutoYaST profile and tabs are not being used (bsc#1013976)
- 3.2.11

-------------------------------------------------------------------
Tue Nov 22 12:27:17 UTC 2016 - jreidinger@suse.com

- fix missing icon next to SSH Key Import in autoyast
  (bsc#988377)

-------------------------------------------------------------------
Fri Nov 18 15:10:49 UTC 2016 - jreidinger@suse.com

- add missing file causing crash (introduced with generic fix of
  bsc#1003682)
  (invisible in master since autotools support is dropped there)
- 3.2.10

-------------------------------------------------------------------
Thu Nov 17 11:59:06 CET 2016 - shundhammer@suse.de

- Documentation for new storage related parameters in control.xml
  (Fate#321736)

-------------------------------------------------------------------
Mon Nov 14 14:30:12 UTC 2016 - jreidinger@suse.com

- The user has to confirm when the configuration proposal contains
  a non-blocking error (generic fix for bsc#1003682)
- 3.2.9

-------------------------------------------------------------------
Fri Nov 11 16:41:25 CET 2016 - schubi@suse.de

- Fixed bug: AutoYaST hangs while running second stage.
  Removed network.service in the Before section of
  YaST2-Firstboot.service. (bnc#1007752)
- 3.2.8

-------------------------------------------------------------------
Fri Nov 11 13:50:06 UTC 2016 - jreidinger@suse.com

- Do not crash if importing ssh config from system which
  /etc/os-release does not contain pretty name (bsc#1009492)
- 3.2.7

-------------------------------------------------------------------
Mon Oct 31 13:23:38 UTC 2016 - lslezak@suse.cz

- Added support for read-only proposal modules (fate#321739)
- 3.2.6

-------------------------------------------------------------------
Thu Oct 27 15:09:58 CEST 2016 - shundhammer@suse.de

- Documentation for subvolumes in control.xml (fate#321737)

-------------------------------------------------------------------
Thu Oct 20 09:52:00 UTC 2016 - jreidinger@suse.com

- more robust password filtering in y2start.log
  (bsc#798966)
- 3.2.5

-------------------------------------------------------------------
Thu Oct 13 14:15:23 UTC 2016 - igonzalezsosa@suse.com

- Set libyui-ncurses environment before starting the installer
  (related to bsc#780621)
- 3.2.4

-------------------------------------------------------------------
Thu Oct 13 13:55:33 UTC 2016 - igonzalezsosa@suse.com

- Bump version number to release fixes for bnc#999895,
  bsc#988700 and bnc#999953.
- 3.2.3

-------------------------------------------------------------------
Thu Oct  6 12:55:58 CEST 2016 - schubi@suse.de

- AutoYaST upgrade: Do not override the Report module settings in
  the AutoYaST upgrade mode, keep the previous settings
  (bnc#999895).

-------------------------------------------------------------------
Thu Sep 29 08:09:28 UTC 2016 - igonzalezsosa@suse.com

- Translate description of Snapper snapshots (bsc#988700)
- 3.2.2

-------------------------------------------------------------------
Wed Sep 21 11:00:27 CEST 2016 - schubi@suse.de

- Fixed crash if one defined proposal module has not been found on
  system while switching back from "Expert" proposal.
  (bnc#999953)
- 3.2.1

-------------------------------------------------------------------
Wed Sep 14 13:53:41 UTC 2016 - jreidinger@suse.com

- reduce time needed for building this package
- 3.2.0

-------------------------------------------------------------------
Tue Sep 13 12:37:57 UTC 2016 - jreidinger@suse.com

- fix skipping of proposal returning empty hash otherwise it
  creates non sense proposal entry in UI (bnc#994127)
- 3.1.215

-------------------------------------------------------------------
Tue Aug 30 06:55:13 UTC 2016 - lslezak@suse.cz

- Display a warning popup when the installer self-update uses
  the fallback URL instead of the selected SMT or the default SCC
  server (bsc#996179)
- Do not contact the registration server in self-update when
  network is not running, skip self-update completely
- 3.1.214

-------------------------------------------------------------------
Thu Aug 25 14:23:20 UTC 2016 - lslezak@suse.cz

- Move the installer self update step earlier in the workflow
  so the user entered values are not lost after restart and avoid
  repeating some steps again (bsc#985055)
- This also fixes losing some values due to restaring YaST (bsc#993690),
  (bsc#992608)
- Improved the self update URL handling - the boot parameter has
  the highest priority, always ask user when a SLP service is found,
  in AutoYaST mode SLP needs to be enabled in the profile
- Display progress when downloading and applying the updates
- 3.1.213

-------------------------------------------------------------------
Wed Aug 25 12:51:45 UTC 2016 - cwh@suse.com

- Replace unicode bullet char by asterisk for ncurses (bsc#995082)
- 3.1.212

-------------------------------------------------------------------
Thu Aug 25 07:33:10 UTC 2016 - jreidinger@suse.com

- fix writing proposals (bnc#994127)
- 3.1.211

-------------------------------------------------------------------
Wed Aug 17 15:02:02 UTC 2016 - jreidinger@suse.com

- filter out same repositories from extraurls if they differ only
  in trailing slash (bnc#970488)
- 3.1.210

-------------------------------------------------------------------
Tue Aug 16 15:34:43 UTC 2016 - kanderssen@suse.com

- SSH Importer: Width fix to avoid cut of CheckBoxFrame Label
  (fate##319624)
- 3.1.209

-------------------------------------------------------------------
Tue Aug 16 13:28:14 CEST 2016 - locilka@suse.com

- Fixed testsuite for inst_complex_welcome after implementing lazy
  loading in ProductLicense in yast2-packager (bsc#993285)
- 3.1.208

-------------------------------------------------------------------
Fri Aug  5 07:22:59 UTC 2016 - igonzalezsosa@suse.com

- Fix the registration screen initialization when SCC server
  is used during self-update (FATE#319716)
- 3.1.207

-------------------------------------------------------------------
Thu Aug  4 10:02:28 UTC 2016 - igonzalezsosa@suse.com

- Retrieve the self-update URL from the registration
  server (SCC/SMT) (FATE#319716)
- 3.1.206

-------------------------------------------------------------------
Wed Aug  3 17:06:46 CEST 2016 - locilka@suse.com

- UI, UX and internal handling for the Welcome screen optimized to
  prevent from not showing that the license needs to be accepted
  (bsc#980374).
- 3.1.205

-------------------------------------------------------------------
Fri Jul 29 07:32:46 UTC 2016 - ancor@suse.com

- If the user has skipped multipath activation, don't ask again
  after installer self-update (bsc#989770)
- 3.1.204

-------------------------------------------------------------------
Fri Jul 22 13:48:12 UTC 2016 - igonzalezsosa@suse.com

- Don't halt the installation if installer updates server
  cannot be reached when using AutoYaST (bsc#988949)
- 3.1.203

-------------------------------------------------------------------
Thu Jul 21 11:52:59 UTC 2016 - jreidinger@suse.com

- simplify and speed up inst_finish client (bnc#986649)
- add test suite for inst_finish client
- 3.1.202

-------------------------------------------------------------------
Mon Jul 18 13:13:05 UTC 2016 - lslezak@suse.cz

- Run extra inst-sys cleanup to free more memory on systems with
  low memory (bsc#974601)
- 3.1.201

-------------------------------------------------------------------
Thu Jul 14 08:10:16 UTC 2016 - lslezak@suse.cz

- Properly adjust the OOM killer (oom_score_adj has a different
  range than the original oom_adj) (bsc#974601)
- 3.1.200

-------------------------------------------------------------------
Tue Jul 12 16:14:28 CEST 2016 - schubi@suse.de

- Added AutoYaST schema file "ssh_import".
  (fate#319624)
- 3.1.199

-------------------------------------------------------------------
Mon Jun 27 13:00:24 UTC 2016 - jreidinger@suse.com

- Make writing of bootloader settings the last step so that other
  installation steps (kdump, cio-ignore) do not have to waste time
  repeating it
  (bnc#986649)
- 3.1.198

-------------------------------------------------------------------
Thu Jun 23 08:17:24 UTC 2016 - lslezak@suse.cz

- Display more information in the error popup when downloading
  the optional installer updates fails (bsc#986091)
- 3.1.197

-------------------------------------------------------------------
Thu Jun 16 13:31:16 UTC 2016 - igonzalezsosa@suse.com

- Avoid restarting YaST when self-update repository exists but
  is empty (bsc#985113)
- 3.1.196

-------------------------------------------------------------------
Wed Jun 15 15:15:15 CEST 2016 - snwint@suse.de

- call set_videomode to adjust video mode (bsc#974821)
- 3.1.195

-------------------------------------------------------------------
Tue Jun 14 14:17:53 UTC 2016 - igonzalezsosa@suse.com

- Fix architecture detection during self-update (bsc#984656)
- 3.1.194

-------------------------------------------------------------------
Thu Jun  2 11:09:33 UTC 2016 - schubi@suse.de

- Adapt AutoYaST to support import of SSH server keys/configuration
  (fate#319624)
- 3.1.193

-------------------------------------------------------------------
Thu Jun  2 10:09:33 UTC 2016 - igonzalezsosa@suse.com

- Drop yast2-installation-devel-doc package (fate#320356)
- 3.1.192

-------------------------------------------------------------------
Wed Jun  1 11:41:27 UTC 2016 - igonzalezsosa@suse.com

- When importing SSH keys/configuration, only regular files
  will be considered (bsc#982522)
- Force YaST2-Firstboot.service to run after
  YaST2-Second-Stage.service (bsc#980365)
- 3.1.191

-------------------------------------------------------------------
Mon May 30 14:35:05 UTC 2016 - lslezak@suse.cz

- Move the debugger invocation code to yast2-ruby-bindings package
  to use the same implementation at run time (FATE#318421)
- 3.1.190

-------------------------------------------------------------------
Thu May 26 13:17:42 UTC 2016 - kanderssen@suse.com

- System Role: centered dialog (ncurses).

-------------------------------------------------------------------
Wed May 25 15:49:41 UTC 2016 - kanderssen@suse.com

- More visual improvements in the SSH keys importing proposal
  summary based on blog entry feedback. (Fate#319624)
- 3.1.189

-------------------------------------------------------------------
Wed May 25 13:07:59 UTC 2016 - lslezak@suse.cz

- Start the Ruby debugger at the beginning of installation
  when Y2DEBUGGER is set (FATE#318421)
- 3.1.188

-------------------------------------------------------------------
Tue May 17 08:17:51 UTC 2016 - ancor@suse.com

- Visual improvement in the SSH keys importing proposal summary

-------------------------------------------------------------------
Mon May 16 16:39:34 UTC 2016 - ancor@suse.com

- The user is now informed about SSH keys to be reused (copied
  from a previous system) during system installation.
- The user can select a different partition (or none) to read the
  keys from and whether to also copy config files.
- SSH import functionality not longer depending from
  "copy_to_system" feature.
- Fate#319624
- 3.1.187

-------------------------------------------------------------------
Mon May 16 08:29:25 UTC 2016 - lslezak@suse.cz

- SSH installation: handle closing the initial installation screen
  by the window manager close button (bsc#979499)
- 3.1.186

-------------------------------------------------------------------
Mon May  9 15:14:22 CEST 2016 - schubi@suse.de

- Do not copy licenses from inst-sys to target system.
  Showing EULA location in the installed system.
  (fate#219341)
- 3.1.185

-------------------------------------------------------------------
Fri May  6 11:09:28 UTC 2016 - jsrain@suse.cz

- get more texts for roles dialog from control file, allow
  a general label (bsc#974625)
- 3.1.184

-------------------------------------------------------------------
Thu May  5 13:39:46 UTC 2016 - ancor@suse.com

- Always read the lists of local users in the previous system to
  have them available during user importing (part of fate#319624)
- 3.1.183

-------------------------------------------------------------------
Wed Apr 20 10:47:12 UTC 2016 - knut.anderssen@suse.com

- Disk Activation step will be skipped in case of installer update
  success (bsc#974409)
- License agreement will be remembered in case of going back after
  a installer update.
- 3.1.182

-------------------------------------------------------------------
Tue Apr 19 09:08:35 UTC 2016 - igonzalezsosa@suse.com

- Fix handling of license acceptance in welcome screen
  (bsc#975774)
- 3.1.181

-------------------------------------------------------------------
Fri Apr 15 12:51:00 UTC 2016 - lslezak@suse.cz

- Run the automatic installer self update also in the AutoYaST
  mode, read the optional custom URL from the profile ("general" ->
  "self_update_url" node) (FATE#319716)
- 3.1.180

-------------------------------------------------------------------
Wed Apr 13 07:14:09 UTC 2016 - mfilka@suse.com

- bsc#956473
  - improved formatting of network interfaces listing
- 3.1.179

-------------------------------------------------------------------
Tue Apr 12 15:09:15 UTC 2016 - jreidinger@suse.com

- do not install perl-Bootloader-YAML on target system as it is no
  longer needed (FATE#317701)
- 3.1.178

-------------------------------------------------------------------
Mon Apr  4 09:48:42 UTC 2016 - igonzalezsosa@suse.com

- Automatic update during installation will use Zypper repositories
  instead of Driver Update Disks (FATE#319716).
- 3.1.177

-------------------------------------------------------------------
Wed Mar 23 16:32:31 UTC 2016 - cwh@suse.com

- Moved proc_modules.scr to yast2.rpm to avoid that yast-sound
  depends on yast-installation (bsc#972310)
- 3.1.176

-------------------------------------------------------------------
Tue Mar 15 07:41:01 UTC 2016 - knut.anderssen@suse.com

- Added automatic update during installation (FATE#319716)
- 3.1.175

-------------------------------------------------------------------
Mon Mar 14 13:09:52 UTC 2016 - mvidner@suse.com

- System Role: align labels (FATE#317481).
- System Role: pop-up if changing the role to a different one.
- 3.1.174

-------------------------------------------------------------------
Mon Mar 14 09:39:50 UTC 2016 - igonzalezsosa@suse.com

- Moved Yast::Transfer::FileFromUrl here from yast2-update
  (FATE#319716).
- 3.1.173

-------------------------------------------------------------------
Fri Mar  4 14:24:49 UTC 2016 - mvidner@suse.com

- Added a System Role step in the installation (FATE#317481).
- 3.1.172

-------------------------------------------------------------------
Mon Feb 29 09:05:16 UTC 2016 - mfilka@suse.com

- bsc#956473
  - network interfaces listing shows all IPv4 / IPv6 addresses per
    device
- 3.1.171

-------------------------------------------------------------------
Fri Feb 26 08:36:55 UTC 2016 - ancor@suse.com

- Ensure plymouth does not interfere with X11 when executing
  yast2-firstboot (bsc#966874)
- 3.1.170

-------------------------------------------------------------------
Sun Feb 21 21:15:02 UTC 2016 - mfilka@suse.com

- bnc#960703
  - network service setup moved into yast2-network package.
- 3.1.169

-------------------------------------------------------------------
Wed Feb 17 16:03:56 UTC 2016 - cwh@suse.com

- Remove autoyast clone button (fate#317970) 
- 3.1.168

-------------------------------------------------------------------
Thu Dec 22 15:53:34 CET 2015 - schubi@suse.de

- Removing network dependencies in the service files in order to
  prevent booting cycles in Tumbleweed. (bnc#954908)
- 3.1.167

-------------------------------------------------------------------
Mon Dec 21 08:08:15 UTC 2015 - jsrain@suse.cz

- fixed function name to check zKVM hypervisor (bsc#956736)
- 3.1.166

-------------------------------------------------------------------
Fri Dec 11 09:17:16 UTC 2015 - jsrain@suse.cz

- don't enforce the disk activation dialog on zKVM (bsc#956736)
- 3.1.165

-------------------------------------------------------------------
Wed Dec  2 13:55:07 UTC 2015 - mvidner@suse.com

- Ensure second stage and YaST-Firstboot don't get killed by
  getty when running over 2nd or 3rd serial console (bsc#935965)
- 3.1.164

-------------------------------------------------------------------
Thu Nov 26 09:09:59 UTC 2015 - jreidinger@suse.com

- Do not crash in proposal client if zfcp proposal reports itself
  as unavailable (bnc#956745)

-------------------------------------------------------------------
Wed Nov 25 13:15:19 UTC 2015 - lslezak@suse.cz

- Save the software selection for using it later in AutoYaST
  when deploying installation images (bsc#956325, bsc#910728)
- 3.1.163

-------------------------------------------------------------------
Fri Nov  6 11:59:26 UTC 2015 - ancor@suse.com

- Ensure second stage and YaST-Firstboot don't get killed by
  getty when running over serial console (bsc#935965)
- 3.1.162

-------------------------------------------------------------------
Fri Oct  9 13:32:36 UTC 2015 - ancor@suse.com

- Language selection screen fixed to immediately apply the keyboard
  layout after changing it automatically (bsc#947969).
- 3.1.161

-------------------------------------------------------------------
Thu Oct  1 15:55:54 UTC 2015 - ancor@suse.com

- Simplified second stage systemd unit to avoid dependencies cycles
  (bnc#947521 and bnc#931643). Logic moved to YaST startup scripts.
- 3.1.160

-------------------------------------------------------------------
Fri Sep  4 07:07:33 UTC 2015 - jsrain@suse.cz

- fix bug preventing to finish proposal in some sutuations
  (bsc#944334)
- 3.1.159

-------------------------------------------------------------------
Thu Sep  3 14:41:07 CEST 2015 - locilka@suse.com

- Fixed setting language / languages in the installation welcome
  screen (bsc#943746, bsc#944035)
- 3.1.158

-------------------------------------------------------------------
Wed Sep  2 09:43:21 UTC 2015 - igonzalezsosa@suse.com

- Move #second_stage_required? method to InstFunctions module
  to be used by AutoYaST (bnc#892091)
- 3.1.157

-------------------------------------------------------------------
Tue Aug 25 10:17:24 CEST 2015 - schubi@suse.de

- fixed cio_ignore testcase
  This testcase is for bnc#941406
- 3.1.156

-------------------------------------------------------------------
Thu Aug 13 13:26:56 CEST 2015 - schubi@suse.de

- AutoYaST S390: handling cio_ignore
  Entry <general><cio_ignore> in order to set it
  (values: true/false). If it is not set cio_ignore is true.
  So it is backward compatible.
  (bnc#941406)
- cio_ignore does not make sense for KVM or z/VM. So checking
  for KVM and z/VM and evtl. disabling cio_ignore (fate#317861).
- 3.1.155

-------------------------------------------------------------------
Tue Aug 11 15:50:49 CEST 2015 - schubi@suse.de

- AutoYaST second stage: YaST2-Second-Stage.service
  Continue installation even if plymouth has returned an error.
  (bnc#940878)
- 3.1.154

-------------------------------------------------------------------
Fri Aug  7 12:53:08 UTC 2015 - igonzalezsosa@suse.com

- Fix release notes loading when network is not working (bsc#940648)
- 3.1.153

-------------------------------------------------------------------
Wed Aug  5 11:45:25 UTC 2015 - jsrain@suse.cz

- store cio_ignore settings before installing bootloader
  (bsc#933177)
- 3.1.152

-------------------------------------------------------------------
Fri Jul 24 13:01:22 UTC 2015 - jsrain@suse.cz

- avoid duplicating release notes for products (bsc#935599)
- 3.1.151

-------------------------------------------------------------------
Tue Jul 21 09:16:03 UTC 2015 - mvidner@suse.com

- Moved client code to lib/installation/clients to enable test
  coverage measurements.
- 3.1.150

-------------------------------------------------------------------
Wed Jul  1 13:50:55 CEST 2015 - shundhammer@suse.de

- Cleanup for snapshots made during installation (bnc#935923)
- 3.1.149 

-------------------------------------------------------------------
Wed Jul  1 10:46:50 CEST 2015 - locilka@suse.com

- Fixed handling user request to change an installation proposal
  (bsc#936448)
- 3.1.148

-------------------------------------------------------------------
Mon Jun 29 13:11:57 UTC 2015 - lslezak@suse.cz

- fixed menu button label in the proposal (bsc#936427)
- 3.1.147

-------------------------------------------------------------------
Mon Jun 29 08:41:17 UTC 2015 - jreidinger@suse.com

- add ability to hide export button (fate#315161)
- 3.1.146

-------------------------------------------------------------------
Wed Jun 17 09:29:09 CEST 2015 - locilka@suse.com

- Implemented triggers for installation proposal (FATE#317488).
  Any *_proposal client can define 'trigger' in 'MakeProposal'
  that defines in which circumstances it should be called again
  after all proposals have been called, e.g., if partitioning or
  software selection changes.
- 3.1.145

-------------------------------------------------------------------
Tue Jun  2 08:41:03 UTC 2015 - jreidinger@suse.com

- fix crash in Upgrade when creating post upgrade snapshot
  (fate#317973)
- 3.1.144

-------------------------------------------------------------------
Thu May 28 12:41:49 UTC 2015 - igonzalezsosa@suse.com

- add a client to create a snapshot after installation/upgrade
  (fate#317973)
- 3.1.143

-------------------------------------------------------------------
Wed May 20 19:29:48 UTC 2015 - lslezak@suse.cz

- set Xvnc server resolution to 96 dpi to fix broken layout in VNC
  installations (defaults to 75 dpi) (bsc#919456)
- 3.1.142

-------------------------------------------------------------------
Fri Apr 24 06:01:14 UTC 2015 - ancor@suse.com

- Fixed an error preventing the VNC connection during second
  installation stage of AutoYaST when using VNC=1 (bnc#923901)
- 3.1.141

-------------------------------------------------------------------
Wed Apr 20 13:11:40 CEST 2015 - schubi@suse.de

- Fixed differnt bugs in proposal overview with multiple tabs.
- Checking if plymouth is available while starting second
  installation stage for AutoYaST.
- 3.1.140

-------------------------------------------------------------------
Thu Apr 16 13:02:23 CEST 2015 - locilka@suse.com

- Always enable systemd startup services for Second Stage and
  Firstboot (bsc#924278)
- 3.1.139

-------------------------------------------------------------------
Thu Apr  2 09:27:55 UTC 2015 - jreidinger@suse.com

- avoid endless loop when confirm update in proposal runner
  (FATE#315161)
- 3.1.138

-------------------------------------------------------------------
Wed Apr  1 18:54:34 UTC 2015 - jreidinger@suse.com

- fix method missing error in proposal_runner (FATE#315161)
- 3.1.137

-------------------------------------------------------------------
Wed Apr  1 11:39:32 UTC 2015 - jreidinger@suse.com

- fix dependencies in proposal_store (FATE#315161)
- 3.1.136

-------------------------------------------------------------------
Fri Mar 27 13:14:22 UTC 2015 - jreidinger@suse.com

- allow proposal runner dialog to use different proposal store
  (FATE#315161)
- 3.1.135

-------------------------------------------------------------------
Tue Feb 17 14:24:19 CET 2015 - aschnell@suse.de

- get list of mounts from /proc/mounts in umount_finish (for
  fate#318392)
- 3.1.134

-------------------------------------------------------------------
Mon Feb 16 12:44:16 UTC 2015 - cwh@suse.com

- Delete or copy install.inf as applicable (bnc#897066)
- 3.1.133

-------------------------------------------------------------------
Wed Feb 11 09:03:38 UTC 2015 - lslezak@suse.cz

- removed redundant initialization label (bnc#878538)
- 3.1.132

-------------------------------------------------------------------
Fri Feb  6 12:56:53 UTC 2015 - ancor@suse.com

- The unit tests are now compatible with RSpec 3 (bnc#916364)
- 3.1.131

-------------------------------------------------------------------
Wed Feb  4 13:15:43 UTC 2015 - lslezak@suse.cz

- support custom display number in "display_ip" boot option
  (bnc#913888)
- 3.1.130

-------------------------------------------------------------------
Tue Feb  3 11:11:49 CET 2015 - schubi@suse.de

- AutoYaST: If the system starts in multi-user mode plymouth will
  be quit while installation in order to ensure that installation
  will be finished on console 1 and the login prompt will be
  shown.
  (bnc#903682,889757,897956)

-------------------------------------------------------------------
Thu Jan 29 17:10:44 UTC 2015 - jsrain@suse.cz

- allow keyboard layout testing in language dialog (bsc#889549)
- 3.1.129

-------------------------------------------------------------------
Tue Jan 27 13:39:57 CET 2015 - jsuchome@suse.cz

- explicitely set language packages for installation during the
  live install (bnc#904103)
- 3.1.128

-------------------------------------------------------------------
Mon Jan 26 16:09:01 UTC 2015 - jreidinger@suse.com

- fix typo causing error in installation ( catched by openQA ) 

-------------------------------------------------------------------
Mon Jan 26 10:21:19 UTC 2015 - jreidinger@suse.com

- Properly install new Proposal* libs to fix installation

-------------------------------------------------------------------
Tue Jan 13 12:27:52 UTC 2015 - jreidinger@suse.com

- Refactored inst_proposal into Installation::ProposalRunner and
  Installation::ProposalStore.
- 3.1.127

-------------------------------------------------------------------
Tue Jan 13 12:27:40 UTC 2015 - jsrain@suse.cz

- fixed progress bar during (live) image installation (bsc#854378)

-------------------------------------------------------------------
Wed Jan  7 14:27:28 UTC 2015 - jreidinger@suse.com

- do not stuck during copy of logs files (bnc#897091)
- 3.1.126

-------------------------------------------------------------------
Thu Dec 18 20:12:47 UTC 2014 - lslezak@suse.cz

- Fix bashisms and shebangs in scripts (by "Ledest")
- 3.1.125

-------------------------------------------------------------------
Wed Dec 10 15:57:59 CET 2014 - aschnell@suse.de

- drop check for Gtk since Gtk UI of YaST is no longer supported
  (bsc#908607)
- 3.1.124

-------------------------------------------------------------------
Thu Dec  4 09:50:16 UTC 2014 - jreidinger@suse.com

- remove X-KDE-Library from desktop file (bnc#899104)

-------------------------------------------------------------------
Wed Nov 26 16:53:17 UTC 2014 - ancor@suse.com

- Added more debug information in order to track bnc#897091
- 3.1.122

-------------------------------------------------------------------
Fri Nov 14 09:51:04 UTC 2014 - ancor@suse.com

- Merging changes from 3.1.116.1 (SLE12 maintenance branch)
- Fixed the "previously used repositories" step to work properly
  when reached using the back button (bnc#889791)
- 3.1.121

-------------------------------------------------------------------
Tue Nov  4 08:32:27 UTC 2014 - jreidinger@suse.com

- Improve dialog asking if system should be cloned (bnc#900028)
- 3.1.120

-------------------------------------------------------------------
Mon Nov  3 16:19:30 CET 2014 - schubi@suse.de

- AutoYaST Second Stage: Fixed a crash in package management when
  running in Qt UI with libproxy1-config-kde4 package installed.
  (bnc#866692)
- 3.1.119

-------------------------------------------------------------------
Fri Oct 31 07:41:09 UTC 2014 - jreidinger@suse.com

- do not write obsolete /etc/syconfig/boot RUN_PARALLEL key
  (bnc#896207)
- 3.1.118

-------------------------------------------------------------------
Thu Oct 30 07:35:52 UTC 2014 - lslezak@suse.cz

- properly setup locale in installation start script to display
  texts and labels correctly in a texmode installation and also
  to translate all buttons in graphical mode (removed "testutf8"
  calls, it has been dropped, always set UTF-8 locale) (bnc#902411)
- 3.1.117

-------------------------------------------------------------------
Wed Sep 17 16:04:11 UTC 2014 - lslezak@suse.cz

- additionaly return file system type in ".run.df" agent result,
  (to use it in the disk usage calculation bnc#896176)
- 3.1.116

-------------------------------------------------------------------
Thu Sep  4 12:21:25 UTC 2014 - mvidner@suse.com

- Use a more flexible rubygem requirement syntax (bnc#895069)
- 3.1.115

-------------------------------------------------------------------
Wed Aug 28 15:31:55 UTC 2014 - ancor@suse.com

- Enabled remote access on systems installed using VNC (bnc#893501)
- 3.1.114

-------------------------------------------------------------------
Thu Aug 28 15:04:59 CEST 2014 - locilka@suse.com

- Setting data for &product; macro (used in helps) as soon as
  the base-product repository is initialized (bnc#886608)
- 3.1.113

-------------------------------------------------------------------
Wed Aug 27 15:39:52 CEST 2014 - locilka@suse.com

- Fixed [Abort] button handling in Disks Activation dialog
  (bnc#893281)
- 3.1.112

-------------------------------------------------------------------
Wed Aug 27 10:33:03 CEST 2014 - schubi@suse.de

- Autoyast: Second stage will not be called at all. This bug has
  been generated due the fix in bnc#886464.
- 3.1.111

-------------------------------------------------------------------
Mon Aug 25 09:15:13 CEST 2014 - schubi@suse.de

- Autoyast
  -- Disabling second installation stage via autoyast
     configuration "second_stage".
  -- Centralized minimal configuration and disabling more
     configuration steps like X11, user, default_desktop,...
  -- bnc#886464 and bnc#892091
- 3.1.110

-------------------------------------------------------------------
Mon Aug 18 12:30:53 UTC 2014 - jreidinger@suse.com

- workaround problem with missing capabilities in image deployment
  (bnc#889489)
- 3.1.109

-------------------------------------------------------------------
Thu Aug  7 11:50:28 CEST 2014 - snwint@suse.de

- use oom_score_adj instead of oom_adj (bnc #890432)
- 3.1.108

-------------------------------------------------------------------
Thu Aug  7 08:20:36 UTC 2014 - jreidinger@suse.com

- update ca certificates after upgrade (bnc#889616)
- 3.1.107

-------------------------------------------------------------------
Mon Jul 28 11:52:43 UTC 2014 - lslezak@suse.cz

- use short product name for the default base product release notes
  (read from the installation medium) (bnc#885247)
- display at least an empty dialog when downloading release notes
  to hide the previous dialog in the installation workflow
  (bnc#889196)
- 3.1.106

-------------------------------------------------------------------
Thu Jul 24 14:42:59 UTC 2014 - lslezak@suse.cz

- do not repeat release notes downloading on network time out
  (bnc#885486)
- 3.1.105

-------------------------------------------------------------------
Thu Jul 24 11:52:43 CEST 2014 - aschnell@suse.de

- do not log sensitive information in y2start.log (bnc#888645)
- 3.1.104

-------------------------------------------------------------------
Tue Jul 22 08:13:41 CEST 2014 - snwint@suse.de

- linuxrc already provides proxy settings in URL form - so use it
- 3.1.103

-------------------------------------------------------------------
Mon Jul 21 12:10:43 CEST 2014 - schubi@suse.de

- taking display-manager.service instead of xdm.service in the
  second boot stage (bnc#886654, 884447)
- Workaround of bug in plymouth --> using deactivate option
  in second boot stage in order to start ncurses yast correctly
  (bnc#886488)
- 3.1.102

-------------------------------------------------------------------
Wed Jul 16 09:15:10 UTC 2014 - jsrain@suse.cz

- retranslate release notes button when going back in workflow
  (bnc#886660)
- 3.1.101

-------------------------------------------------------------------
Tue Jul 15 15:44:41 CEST 2014 - locilka@suse.com

- Asking user for confirmation while aborting the installation in
  disk activation dialog (bnc#886662)
- 3.1.100

-------------------------------------------------------------------
Fri Jul  4 08:48:03 UTC 2014 - jreidinger@suse.com

- Copy multipath blacklist to target system (bnc#885628)
- 3.1.99

-------------------------------------------------------------------
Thu Jul  3 09:14:53 UTC 2014 - jreidinger@suse.com

- remove useless steps from system analysis because it confuses
  users (bnc#885609)
- 3.1.98

-------------------------------------------------------------------
Mon Jun 30 14:34:59 UTC 2014 - jreidinger@suse.cz

- restore: use restore script instead of manual unpacking tarball
  to also remove newly generated content when rollbacking
  (bnc#882039)
- 3.1.97

-------------------------------------------------------------------
Mon Jun 23 16:09:32 CEST 2014 - locilka@suse.com

- Changed /bin/rm path to /usr/bin/rm path (bnc#882453)
- 3.1.96

-------------------------------------------------------------------
Mon Jun 23 13:02:27 UTC 2014 - jreidinger@suse.com

- directly export autoyast profile to target file (bnc#881108)
- 3.1.95

-------------------------------------------------------------------
Thu Jun 19 19:05:10 UTC 2014 - lslezak@suse.cz

- removed random_finish client, haveged service is by default
  enabled, no need for explicit enabling by Yast
  (gh#yast/yast-installation#214)
- 3.1.94

-------------------------------------------------------------------
Wed Jun 18 11:47:26 UTC 2014 - lslezak@suse.cz

- make sure the CIO ignore config file ends with a new line
  (bnc#883198)
- 3.1.93

-------------------------------------------------------------------
Tue Jun 17 12:34:33 UTC 2014 - lslezak@suse.cz

- inst_upgrade_urls.rb: set the future target distribution to not
  ignore the SCC online repositories in libzypp (bnc#881320)
- 3.1.92

-------------------------------------------------------------------
Mon Jun 16 12:33:18 UTC 2014 - jreidinger@suse.com

- write list of active devices for cio_ignore ( partially written
  by Ihno )
- 3.1.91

-------------------------------------------------------------------
Thu Jun 12 15:20:04 UTC 2014 - jreidinger@suse.com

- restore backup if yast failed during installation/upgrade
  (bnc#882039)
- 3.1.90

-------------------------------------------------------------------
Thu Jun 12 08:27:01 UTC 2014 - lslezak@suse.cz

- properly enable the add-on module in the installation workflow
- 3.1.89

-------------------------------------------------------------------
Tue Jun  3 13:53:15 UTC 2014 - lslezak@suse.cz

- inst_upgrade_urls.rb client:
  - remove old repositories (repo files) to avoid loading old
    SLE11 repositories when refreshing a registered service
    (bnc#880971)
  - remove old services to get rid of the old NCC service
  (Note: everything is backed up into /var/adm/backup/upgrade/zypp
  directory)
- 3.1.88

-------------------------------------------------------------------
Thu May 29 08:23:21 UTC 2014 - lslezak@suse.cz

- better error message for accepting the license (bnc#875183)
- 3.1.87

-------------------------------------------------------------------
Wed May 28 11:00:51 CEST 2014 - aschnell@suse.de

- close port 6000 during installation (bnc#879262)
- 3.1.86

-------------------------------------------------------------------
Wed May 21 10:32:51 UTC 2014 - jreidinger@suse.com

- do not call reipl multiple times (patch by Ihno)
- 3.1.85

-------------------------------------------------------------------
Fri May 16 12:19:30 UTC 2014 - jsrain@suse.cz

- reduced time-out for downloading release notes when behind
  firewall (bnc#878265)
- 3.1.84

-------------------------------------------------------------------
Fri May 16 08:37:23 UTC 2014 - mvidner@suse.com

- Fixed "undefined method" if an add-on has empty release notes URL
  (bnc#877705)
- 3.1.83

-------------------------------------------------------------------
Fri May 16 07:11:52 UTC 2014 - jsrain@suse.cz

- adjusted wording when deploying image to disk (bnc#877666)
- 3.1.82

-------------------------------------------------------------------
Wed May 14 11:10:05 UTC 2014 - jreidinger@suse.com

- Use new bootloader API to set kernel parameters (bnc#869608)
- 3.1.81

-------------------------------------------------------------------
Tue May 13 13:51:52 UTC 2014 - jreidinger@suse.com

- Fix haveged path to kill it properly (patch by Ihno) (bnc#876876)
- 3.1.80

-------------------------------------------------------------------
Tue May 13 10:09:55 CEST 2014 - gs@suse.de

- enable services for FCoE by calling fcoe-client finish script
  (bnc#877352)
- 3.1.79

-------------------------------------------------------------------
Fri May  9 10:44:11 UTC 2014 - jreidinger@suse.com

- ensure maximum size of prep partition for ppc64 (bnc#867345)
  ( part of patch made by dinaar@suse.com )
- 3.1.78

-------------------------------------------------------------------
Fri May  9 10:15:34 UTC 2014 - jsrain@suse.cz

- adjusted downloading release notes to work also for extensions
  (bnc#876700)
- 3.1.77

-------------------------------------------------------------------
Wed Apr 30 11:01:12 UTC 2014 - jreidinger@suse.com

- use correct keywords for cio ignore kernel params (bnc#874902)
- move cio_ignore step after bootloader step to have sections 
  generated (bnc#873996)
- 3.1.76

-------------------------------------------------------------------
Fri Apr 25 13:21:52 UTC 2014 - mfilka@suse.com

- bnc#872086
  - always copy network configuration. Even if network is not
    running during installation
- 3.1.75

-------------------------------------------------------------------
Fri Apr 25 08:22:06 UTC 2014 - jsrain@suse.cz

- enhanced handling of release notes from media (contrary to those
  downloaded on-line) (bnc#874996)
- 3.1.74

-------------------------------------------------------------------
Thu Apr 24 16:02:13 CEST 2014 - locilka@suse.com

- Changed inst_system_analysis to read Product information
  (that uses libzypp) after initializing libzypp (bnc#873877)
- 3.1.73

-------------------------------------------------------------------
Wed Apr 23 08:48:13 UTC 2014 - jsrain@suse.cz

- enable top bar with logo during installation (bnc#868722)
- 3.1.72

-------------------------------------------------------------------
Tue Apr 15 16:51:58 CEST 2014 - locilka@suse.com

- Switched from the old to the new network setup client for remote
  repositories (bnc#869640)
- 3.1.71

-------------------------------------------------------------------
Tue Apr 15 07:02:35 UTC 2014 - jreidinger@suse.com

- fix crash from last fix and adapt it to cooperate nice with
  autoinstallation (bnc#873458)
- 3.1.70

-------------------------------------------------------------------
Mon Apr 14 14:38:22 UTC 2014 - jreidinger@suse.com

- return error message if base product not found and continue in
  installation(bnc#873458)
- 3.1.69

-------------------------------------------------------------------
Mon Apr 14 10:11:52 CEST 2014 - locilka@suse.com

- removed loading 'pciehp' Kernel module (added for SLE 11 by FATE
  #311991) - it is now built-in Kernel (bnc#865834)
- 3.1.68

-------------------------------------------------------------------
Fri Apr 11 08:44:10 UTC 2014 - jsrain@suse.cz

- added missing files to package (bnc#872925)
- 3.1.67

-------------------------------------------------------------------
Thu Apr 10 09:34:30 UTC 2014 - mvidner@suse.com

- Put wizard title on the left instead of on top (bnc#868859)
- 3.1.66

-------------------------------------------------------------------
Thu Apr 10 09:15:56 UTC 2014 - jsrain@suse.cz

- added handling of release notes for slide show (bnc#871158)
- 3.1.65

-------------------------------------------------------------------
Wed Apr  9 10:07:02 CEST 2014 - snwint@suse.de

- save a copy of pbl.log
- 3.1.64

-------------------------------------------------------------------
Fri Apr  4 15:33:40 CEST 2014 - snwint@suse.de

- remove LIBGL_ALWAYS_INDIRECT (bnc #869172)
- 3.1.63

-------------------------------------------------------------------
Thu Apr  3 12:15:49 UTC 2014 - jreidinger@suse.com

- do not write network configuration from upgrade to system
  (bnc#871178)
- 3.1.62

-------------------------------------------------------------------
Wed Apr  2 09:25:38 UTC 2014 - jreidinger@suse.com

- remove ssh_service_finish as it is handle in
  firewall_stage1_finish due to split of ssh port open and sshd
  enablement (bnc#865056)
- 3.1.61

-------------------------------------------------------------------
Sun Mar 30 17:15:03 UTC 2014 - mfilka@suse.com

- bnc#869719
  - fixed parameters forcing manual network configuration on user's
    request at disks activation screen
- 3.1.60 

-------------------------------------------------------------------
Mon Mar 24 14:48:36 UTC 2014 - jreidinger@suse.com

- change cio_ignore kernel parameter according to kernel changes
  (bnc#869463)
- 3.1.59

-------------------------------------------------------------------
Mon Mar 24 12:33:47 UTC 2014 - jreidinger@suse.com

- avoid constant redefinition warning(BNC#869202)
- 3.1.58

-------------------------------------------------------------------
Wed Mar 19 12:45:27 UTC 2014 - lslezak@suse.cz

- skip "Installation Options" dialog when online repository option
  should not be displayed (part of bnc#868942)
- 3.1.57

-------------------------------------------------------------------
Fri Mar 14 14:43:06 CET 2014 - snwint@suse.de

- set LIBGL_ALWAYS_INDIRECT in ssh mode (bnc #868175)
- enable yast theme in ssh mode
- 3.1.56

-------------------------------------------------------------------
Fri Mar 14 08:15:01 UTC 2014 - jsrain@suse.cz

- download on-line version of release notes (fate#314695)
- 3.1.55

-------------------------------------------------------------------
Thu Mar 13 09:46:18 UTC 2014 - jreidinger@suse.com

- add kernel parameters for s390 when cio_ignore enabled to never
  blacklist console or ipl devices (fate#315318)
- 3.1.54

-------------------------------------------------------------------
Wed Mar 12 12:00:40 UTC 2014 - mfilka@suse.com

- bnc#858523
  - dropped disabling network configuration code. yast2-network is
    in charge of it now.
- 3.1.53 

-------------------------------------------------------------------
Mon Mar 10 13:01:48 UTC 2014 - jsrain@suse.cz

- don't hide ReleaseNotes button going back fron inst proposal
  (bnc#867389)
- 3.1.52

-------------------------------------------------------------------
Fri Mar  7 16:00:42 UTC 2014 - lslezak@suse.cz

- run scc_finish client if present (FATE#312012)
- 3.1.51

-------------------------------------------------------------------
Thu Mar  6 09:15:24 UTC 2014 - jreidinger@suse.com

- fix malformed string exception if cio ignore is disabled
  (bnc#866995)
- 3.1.50

-------------------------------------------------------------------
Tue Mar  4 09:13:41 UTC 2014 - jreidinger@suse.com

- call proper bash agent otherwise cio ignore feature do not work
  (bnc#866614)
- 3.1.49

-------------------------------------------------------------------
Mon Mar  3 12:57:24 UTC 2014 - jreidinger@suse.com

- do not crash if there is no general section in autoyast profile
  (BNC#866529)
- 3.1.48

-------------------------------------------------------------------
Thu Feb 27 15:08:12 CET 2014 - aschnell@suse.de

- reset proposal after rescanning storage (bnc#865579)
- 3.1.47

-------------------------------------------------------------------
Thu Feb 27 13:55:16 UTC 2014 - jreidinger@suse.com

- revert back complete skip of probing due to disks with activation
  (BNC#865579)
- 3.1.46

-------------------------------------------------------------------
Thu Feb 27 12:54:37 UTC 2014 - jreidinger@suse.com

- Do not rerun system probing as it is already done (BNC#865579)
- 3.1.45

-------------------------------------------------------------------
Wed Feb 26 09:15:50 UTC 2014 - jreidinger@suse.com

- implement cio ignore feature during installation for s390x
  (FATE#315586)
- 3.1.44

-------------------------------------------------------------------
Tue Feb 25 16:11:08 CET 2014 - locilka@suse.com

- Removed an icon from License Agreement dialog (bnc#865575)
- 3.1.43

-------------------------------------------------------------------
Tue Feb 25 14:14:59 CET 2014 - locilka@suse.com

- Adapted ignored_features to handle possibly missing Cmdline entry
  from Linuxrc (bnc#861465)
- 3.1.42

-------------------------------------------------------------------
Tue Feb 25 13:27:34 CET 2014 - locilka@suse.cz

- Removed hard-coded color and RichText formatting from
  installation confirmation dialog (#bnc#865371)
- 3.1.41

-------------------------------------------------------------------
Fri Feb 21 14:54:01 CET 2014 - snwint@suse.de

- Make vnc use real yast theme (bnc #855246) and make vnc screen size configurable.
- 3.1.40

-------------------------------------------------------------------
Fri Feb 21 09:16:18 UTC 2014 - mvidner@suse.com

- ssh installation: fix network start after reboot (bnc#850446)
- 3.1.39

-------------------------------------------------------------------
Wed Feb 19 15:22:00 CET 2014 - locilka@suse.com

- Prevent from re-defining CopyFilesFinishClient class (bnc#864631)
- 3.1.38

-------------------------------------------------------------------
Wed Feb 19 14:51:24 CET 2014 - locilka@suse.com

- Writing bootloader as late as possible, several configs need to
  be written and coppied to the installed system first (bnc#860089)
- 3.1.37

-------------------------------------------------------------------
Tue Feb 18 17:09:08 CET 2014 - locilka@suse.com

- Copying all udev rules from inst-sys to installed system
  (bnc#860089)
- 3.1.36

-------------------------------------------------------------------
Mon Feb 17 13:45:08 UTC 2014 - jreidinger@suse.com

- fix detection if ssh daemon run otherwise ssh installation do not
  reboot after first stage(BNC#864260)
- 3.1.35

-------------------------------------------------------------------
Wed Feb 12 11:44:20 UTC 2014 - jreidinger@suse.com

- fix namespace collision that cause error in installation
- 3.1.34

-------------------------------------------------------------------
Mon Feb 11 15:26:47 UTC 2014 - jreidinger@suse.com

- keep proper installation mode after cloning(BNC#861520)
- 3.1.33

-------------------------------------------------------------------
Tue Feb 11 14:55:36 UTC 2014 - jreidinger@suse.com

- fix dependencies to properly require new ruby bindings
- 3.1.32

-------------------------------------------------------------------
Mon Feb 10 14:31:52 UTC 2014 - jsrain@suse.cz

- removed unused release_notes_popup.rb


- Remove initialisation of Report in autoinst mode from 
  inst_system_analysis. Not needed any more since autoyast Profile 
  is now processed before inst_system_analysis gets called
  (bnc#862829).
- 3.1.31

-------------------------------------------------------------------
Fri Feb  7 09:36:00 UTC 2014 - jreidinger@suse.com

- Implement minimal installation feature (FATE#313149)
- 3.1.30

-------------------------------------------------------------------
Mon Feb  3 14:36:34 UTC 2014 - jreidinger@suse.com

- fix false positive errors in log for easier debugging in future
- 3.1.29

-------------------------------------------------------------------
Fri Jan 31 12:04:52 UTC 2014 - lslezak@suse.cz

- inst_inc_all.rb - added missing import (bnc#860263)
- 3.1.28

-------------------------------------------------------------------
Thu Jan 30 15:43:05 UTC 2014 - jreidinger@suse.com

- Remove write to non-existing /etc/sysconfig/suseconfig
  (FATE#100011)
- 3.1.27

-------------------------------------------------------------------
Thu Jan 30 15:42:52 CET 2014 - aschnell@suse.de

- fixed DASD detection (bnc#860398)
- 3.1.26

-------------------------------------------------------------------
Tue Jan 28 15:37:15 UTC 2014 - jreidinger@suse.com

- Fix exporting configuration in first stage (FATE#308539)
- 3.1.25

-------------------------------------------------------------------
Mon Jan 27 09:56:26 UTC 2014 - mfilka@suse.com

- fate#316768, bnc#854500
  - enable network service according product feature
- 3.1.24

-------------------------------------------------------------------
Fri Jan 24 12:01:29 UTC 2014 - lslezak@suse.cz

- removed inst_scc.rb client (moved to yast2-registration)
- 3.1.23

-------------------------------------------------------------------
Tue Jan 21 14:18:08 UTC 2014 - jreidinger@suse.com

- Remove icons from system analysis according to Ken's comments
  (fate#314695)
- 3.1.22

-------------------------------------------------------------------
Tue Jan 21 12:15:21 UTC 2014 - jreidinger@suse.com

- Remove "Change..." button in non-textual installation
- Add "Export Configuration" button in non-textual installation
  (FATE#308539)
- Add "Export Configuration" menu item in textual installation
  (FATE#308539)
- 3.1.21

-------------------------------------------------------------------
Tue Jan 21 08:48:17 UTC 2014 - jsrain@suse.cz

- adjusted UI according to Ken's comments (fate#314695)
- 3.1.20

-------------------------------------------------------------------
Mon Jan 13 09:58:46 UTC 2014 - jreidinger@suse.com

- add clone proposal and finish client (FATE#308539)
- 3.1.19

-------------------------------------------------------------------
Wed Jan  8 12:46:34 UTC 2014 - jsrain@suse.cz

- added capability to install OEM images (fate#316326)
- added handling Release Notes button (fate#314695)

-------------------------------------------------------------------
Fri Dec 20 09:32:08 UTC 2013 - vmoravec@suse.com

- Add abort and fail hooks for installation
- 3.1.18

-------------------------------------------------------------------
Thu Dec 12 14:50:32 UTC 2013 - lslezak@suse.cz

- control files have been moved to a separate package/git repo
  (https://github.com/yast/yast-installation-control)
- 3.1.17

-------------------------------------------------------------------
Wed Dec 11 09:54:10 UTC 2013 - lslezak@suse.cz

- fixed Makefile.am (added missing inst_scc.rb)
- 3.1.16

-------------------------------------------------------------------
Tue Dec 10 08:46:11 UTC 2013 - vmoravec@suse.com

- Show hook summary only if some hooks failed
- 3.1.15

-------------------------------------------------------------------
Thu Dec  5 15:32:24 UTC 2013 - jreidinger@suse.com

- fix opening zfcp client in disk activation on s390
- 3.1.14

-------------------------------------------------------------------
Thu Dec  5 15:25:18 UTC 2013 - lslezak@suse.cz

- added a new client for SCC registration (first iteration, UI
  only, does not work yet)

-------------------------------------------------------------------
Wed Dec  4 16:11:37 UTC 2013 - jreidinger@suse.com

- fix failure in remote disks activation client
- 3.1.13

-------------------------------------------------------------------
Wed Dec  4 08:30:37 UTC 2013 - lslezak@suse.cz

- removed "trang" dependency (requires complete Java stack, convert
  the file directly in the source repository)
- 3.1.12

-------------------------------------------------------------------
Tue Dec  3 15:11:17 UTC 2013 - jreidinger@suse.com

- remove server base scenario and media check clients from SLE
  installation (FATE#314695)
- add storage proposal dialog to SLE installation (FATE#314695)
- 3.1.11

-------------------------------------------------------------------
Tue Dec  3 13:40:27 UTC 2013 - vmoravec@suse.com

- Show popup window with used hooks before installation finished
- 3.1.10

-------------------------------------------------------------------
Mon Dec  2 12:28:26 UTC 2013 - jreidinger@suse.com

- Add direct link to network communication from remote disks
  activation (FATE#314695, part of NI requirements)
- 3.1.9

-------------------------------------------------------------------
Thu Nov 28 13:01:44 UTC 2013 - vmoravec@suse.com

- Add hooks to main installation client
- 3.1.8

-------------------------------------------------------------------
Wed Nov 20 13:21:57 UTC 2013 - lslezak@suse.cz

- removed support for automatic 2nd stage (the 2nd stage has been
  dropped completely) (FATE#314695)
- 3.1.7

-------------------------------------------------------------------
Tue Nov 19 10:19:13 CET 2013 - locilka@suse.com

- Proposing separate /home partition on SLES and SLES for VMware
  (FATE#316624)

-------------------------------------------------------------------
Mon Nov 18 13:28:32 UTC 2013 - lslezak@suse.cz

- move some steps from removed 2nd stage to the 1st stage
- "inst_mode" client: removed installation/update switch,
  renamed to "inst_installation_options" 
- 3.1.6

-------------------------------------------------------------------
Tue Nov 12 09:24:25 UTC 2013 - lslezak@suse.cz

- control file cleanup:
  * remove the 2nd stage in installation (FATE#314695)
  * removed autoconfiguration support in the 2nd stage (the 2nd
    stage has been removed completely)
  * repair mode removed (not supported) (FATE#308679)

-------------------------------------------------------------------
Mon Nov 11 14:21:37 UTC 2013 - vmoravec@suse.com

- 3.1.5
- replace runlevel entries in control files with default_target
  entries
- replace dependency on yast2-runlevel with yast2-services-manager

-------------------------------------------------------------------
Thu Nov  7 11:45:45 UTC 2013 - mfilka@suse.com

- bnc#849391
  - removed explicit start of second phase of SuSEfirewall2 
    initialization. Not needed when systemd is in use.
- 3.1.4

-------------------------------------------------------------------
Thu Oct 31 11:32:01 UTC 2013 - lslezak@suse.cz

- install "perl-Bootloader-YAML" package
- removed "Use Automatic Configuration" option from the
  installation mode dialog (the 2nd stage has been removed)
- 3.1.3

-------------------------------------------------------------------
Tue Oct 29 13:17:59 UTC 2013 - lslezak@suse.cz

- install only "perl-YAML-LibYAML" and "perl-bootloader" packages
  to the target system
- updated scr_switch_debugger.rb client

-------------------------------------------------------------------
Fri Oct 26 11:39:17 UTC 2013 - jsrain@suse.cz

- show release notes button (fate#314695)

-------------------------------------------------------------------
Fri Oct 25 10:06:07 CEST 2013 - aschnell@suse.de

- removed long obsolete EVMS entries from control file (see
  fate#305007)

-------------------------------------------------------------------
Wed Oct 23 07:27:28 UTC 2013 - lslezak@suse.cz

- removed autorepeat workaround for bnc#346186, not needed anymore,
  xset might not be installed (bnc#846768)
- 3.1.2

-------------------------------------------------------------------
Tue Oct 22 16:46:18 CEST 2013 - locilka@suse.com

- Extended support for ignored_features: They can be also mentioned
  in PTOptions and thus not appended to Kernel command line
  (FATE#314982)

-------------------------------------------------------------------
Tue Oct 15 14:15:31 CEST 2013 - locilka@suse.com

- Added support for ignore[d][_]feature[s] (FATE#314982) allowing
  to skip some unwanted features of the installer
- 3.1.1

-------------------------------------------------------------------
Thu Oct 10 14:48:46 CEST 2013 - locilka@suse.com

- Dropped modem and DSL detection (and configuration) from
  installation proposal (FATE#316263, FATE#316264)

-------------------------------------------------------------------
Fri Sep 27 16:34:11 UTC 2013 - lslezak@suse.cz

- do not use *.spec.in template, use *.spec file with RPM macros
  instead
- 3.1.0

-------------------------------------------------------------------
Fri Sep 27 14:17:54 CEST 2013 - jsuchome@suse.cz

- yast2-mouse was dropped, do not call its components (bnc#841960)
- 3.0.7 

-------------------------------------------------------------------
Thu Sep 26 10:47:32 CEST 2013 - jsuchome@suse.cz

- fix console status after the installation (bnc#750326)
- 3.0.6 

-------------------------------------------------------------------
Tue Sep  3 11:55:45 CEST 2013 - jsuchome@suse.cz

- do not mention xorg-x11 in the control files (bnc#837450) 
- remove obsoleted part of X11 related code
- 3.0.5

-------------------------------------------------------------------
Fri Aug  9 06:36:31 UTC 2013 - mfilka@suse.com

- bnc#798620
    - removed proposed hotfix for the bug. The hotfix could block 
    starting firewall under some circunstances.
    - (re)starting firewall is handled in yast2.rpm since 3.0.2
- 3.0.4 

-------------------------------------------------------------------
Wed Aug  7 12:57:05 CEST 2013 - jsuchome@suse.cz

- use pure ruby solution when sorting proposal items

-------------------------------------------------------------------
Tue Aug  6 11:30:53 CEST 2013 - jsuchome@suse.cz

- use pure ruby solution when sorting destkop items, so major desktop
  (with same order number) won't get resorted
- 3.0.3

-------------------------------------------------------------------
Mon Aug  5 13:16:04 CEST 2013 - jsuchome@suse.cz

- check the product profiles during system analysis and
  copy them to installed system (backport of fate#310730)
- 3.0.2

-------------------------------------------------------------------
Sun Aug  4 11:48:21 UTC 2013 - lslezak@suse.cz

- removed empty agents/Makefile.am and unused testsuite/Makefile.am
- removed obsolete BuildRequires: doxygen perl-XML-Writer sgml-skel
  yast2-testsuite yast2-storage yast2-pkg-bindings yast2-packager

-------------------------------------------------------------------
Fri Aug  2 14:25:07 CEST 2013 - jsuchome@suse.cz

- remove trang from BuildRequires: rng can be created during
  packaging, not needed during build

-------------------------------------------------------------------
Thu Aug  1 11:21:35 CEST 2013 - jsuchome@suse.cz

- correctly write supporturl (port of bnc#520169) 
- limit the number of the searched disks to 8 of each kind to
  shorten time needed for finding SSH keys (port of fate#305873)
- 3.0.1

-------------------------------------------------------------------
Wed Jul 31 08:30:58 UTC 2013 - yast-devel@opensuse.org

- converted from YCP to Ruby by YCP Killer
  (https://github.com/yast/ycp-killer)
- version 3.0.0

-------------------------------------------------------------------
Mon Jul 29 13:43:13 CEST 2013 - fehr@suse.de

- ignore SIGHUP in YaST2.Second-Stage to make autoyast installs
  with serial console succeed again (bnc#825728, bnc#823224)

-------------------------------------------------------------------
Thu Jul 11 12:23:36 CEST 2013 - aschnell@suse.de

- fixed sshd check (bnc#825160)
- 2.24.10

-------------------------------------------------------------------
Thu Jul  4 13:56:19 CEST 2013 - jsuchome@suse.cz

- show release notes of newest product first (bnc#827590)
- 2.24.9

-------------------------------------------------------------------
Tue Jun 25 10:17:46 CEST 2013 - jsuchome@suse.cz

- adapt control.xml to offical Factory one:
  added e17 desktop, enabled online repositories
- 2.24.8

-------------------------------------------------------------------
Fri Jun 21 16:55:50 CEST 2013 - jsuchome@suse.cz

- only show desktops for which their defined patterns are known
  (needed when desktop defined in control file is only available
  via some optional installation source - fate#315061)
- 2.24.7

-------------------------------------------------------------------
Wed Jun 19 11:42:59 CEST 2013 - aschnell@suse.de

- make check for sshd more robust (bnc#825160)
- 2.24.6

-------------------------------------------------------------------
Thu Jun  6 08:29:44 UTC 2013 - mfilka@suse.com

- bnc#774301
    - fixed udev events handling in kernel_finish 
- 2.24.5

-------------------------------------------------------------------
Wed Jun  5 13:02:06 UTC 2013 - lslezak@suse.cz

- use WFM::ClientExists() call instead of checking *.ycp file
  presence (works also with non-YCP clients and checks also e.g.
  /y2update/clients path)

-------------------------------------------------------------------
Mon May 27 15:27:12 CEST 2013 - locilka@suse.com

- Using unique IDs while calling rpmcopy_secondstage to prevent
  from disabling this step in AutoYaST or Upgrade while it should
  be disabled only in Installation (bnc#813072).

-------------------------------------------------------------------
Mon May 13 09:40:15 CEST 2013 - jsuchome@suse.cz

- startup scripts: if RC_LANG is not set, use en_US as default
  (bnc#815265)
- 2.24.4

-------------------------------------------------------------------
Fri May 03 12:18:43 CEST 2013 - aschnell@suse.de

- call unicode_start/stop and initviocons only on consoles
  (bnc#800790)
- fixed check for missing initviocons
- 2.24.3

-------------------------------------------------------------------
Mon Apr 22 14:59:35 CEST 2013 - jsuchome@suse.cz

- show dialog for all available disk controlers (bnc#807026)
- 2.24.2 

-------------------------------------------------------------------
Wed Apr 17 14:50:48 CEST 2013 - jsuchome@suse.cz

- force disk activation when Storage reports no disk was found
  (bnc#810823) 
- 2.24.1

-------------------------------------------------------------------
Fri Mar 29 11:58:02 CET 2013 - jsuchome@suse.cz

- always return boolean from DeployTarImage (bnc#804293)
- make the "Check drivers" error message depend on control.xml
  variable (fate#312875, bnc#805251) 
- 2.24.0

-------------------------------------------------------------------
Wed Mar 13 12:35:54 UTC 2013 - mfilka@suse.com

- NetworkManager is enabled and active after second stage (bnc#808039)
- 2.23.13 

-------------------------------------------------------------------
Mon Mar 04 14:42:03 CET 2013 - aschnell@suse.de

- deactivate RAID before going back to "Disk Activation" during
  installation (bnc#806454)

-------------------------------------------------------------------
Thu Feb 14 17:06:53 CET 2013 - fehr@suse.de

- fix got_kernel_param in misc.sh to not match substrings (so far 
  kernel parameters like systemd.log_level=debug activated Y2DEBUG)
- 2.23.12
 
-------------------------------------------------------------------
Wed Jan 23 16:00:21 CET 2013 - jsuchome@suse.cz

- prevent systemctl hang in 2nd stage (from fcrozat@suse.com,
  bnc#798620)
- 2.23.11

-------------------------------------------------------------------
Sun Jan 20 15:27:33 UTC 2013 - lslezak@suse.cz

- start the add-on module also when "addon" boot parameter is
  present (fate#314318)
- 2.23.10

-------------------------------------------------------------------
Mon Jan 14 13:45:23 UTC 2013 - locilka@suse.com

- Adding repositories that cannot be (re)added as enabled in
  a disabled state (bnc#779396).
- 2.23.9

-------------------------------------------------------------------
Fri Jan 11 10:47:11 CET 2013 - jsuchome@suse.cz

- adapted to changes in Storage.ycp API (bnc#797245)
- 2.23.8

-------------------------------------------------------------------
Mon Jan  7 13:06:32 CET 2013 - jsuchome@suse.cz

- set new keyboard layout right after selecting (bnc#796589)
- added SYSTEMCTL_OPTIONS to Firstboot/Second Stage services
  (bnc#791076)
- 2.23.7

-------------------------------------------------------------------
Fri Dec 21 08:23:47 CET 2012 - jsuchome@suse.cz

- show the info about possibility to download drivers
  from drivers.suse.com (fate#312875) 
- added KVM installation scenario (bnc#795067)
- 2.23.6

-------------------------------------------------------------------
Fri Dec 14 15:16:52 CET 2012 - jsuchome@suse.cz

- disable USB sources after installation (bnc#793709) 
- 2.23.5

-------------------------------------------------------------------
Tue Dec  4 16:54:56 CET 2012 - jsuchome@suse.cz

- allow using local repositories during update (bnc#779397)
- 2.23.4

-------------------------------------------------------------------
Mon Nov  5 08:21:41 CET 2012 - jsuchome@suse.cz

- fixed installation of systemd units (crrodriguez)
- 2.23.3

-------------------------------------------------------------------
Wed Oct 31 08:16:46 CET 2012 - jsuchome@suse.cz

- removed fonts_finish, its only action was to call obsolete
  SuSEconfig script
- removed inst_suseconfig client (fate#100011)
- 2.23.2 

-------------------------------------------------------------------
Fri Oct 26 08:44:43 CEST 2012 - jsuchome@suse.cz

- do not allow to go next without desktop selected (bnc#786507)
- 2.23.1

-------------------------------------------------------------------
Wed Oct 24 11:12:55 CEST 2012 - jsuchome@suse.cz

- removed suseconfig step from installation sequence (fate#100011)
- 2.23.0

-------------------------------------------------------------------
Wed Jul 11 15:56:38 CEST 2012 - jsuchome@suse.cz

- create simpler and non translated aliases for update sources 
  (bnc#768624)
- 2.22.10

-------------------------------------------------------------------
Thu Jun 28 14:36:08 CEST 2012 - jsuchome@suse.cz

- set TERM=linux for 2nd stage services, to keep ncurses nice
  (bnc#768356)
- 2.22.9

-------------------------------------------------------------------
Mon Jun 25 15:43:43 CEST 2012 - jsuchome@suse.cz

- ensure Plymouth is hiddent before 2nd start, to prevent system
  freeze (bnc#768185)
- ensure 2nd stage is started before SuSEfirewall2_init (bnc#733361)
- 2.22.8

-------------------------------------------------------------------
Tue Jun 19 14:49:52 CEST 2012 - aschnell@suse.de

- kill console before reboot (bnc#759627)
  (otherwise systemd will not proceed with system shutdown)

-------------------------------------------------------------------
Wed Jun  6 11:27:02 CEST 2012 - jsuchome@suse.cz

- require yast2-proxy for 2nd stage (bnc#764951)
- show a message if network config has failed (bnc#765129)
- 2.22.7

-------------------------------------------------------------------
Tue Apr 17 16:03:55 CEST 2012 - jsuchome@suse.cz

- enhanced image installation help text (bnc#732914)

-------------------------------------------------------------------
Tue Apr 03 14:56:55 CEST 2012 - aschnell@suse.de

- adapted to move of testX (see bnc#749184)
- 2.22.6

-------------------------------------------------------------------
Wed Mar 14 15:42:19 CET 2012 - aschnell@suse.de

- create link yast.ssh for 2nd stage ssh installation (bnc#745340)
- 2.22.5

-------------------------------------------------------------------
Wed Feb 15 11:46:45 CET 2012 - gs@suse.de

- Improve layout of the release notes dialog (bnc #550610)
- 2.22.4 

-------------------------------------------------------------------
Thu Feb  9 10:53:01 CET 2012 - jsuchome@suse.cz

- adapt the style only for ssh installation, not vnc (bnc#742777)
- 2.22.3 

-------------------------------------------------------------------
Tue Feb  7 17:22:46 CET 2012 - tgoettlicher@suse.de

- Fixed bnc #742777: ssh installation needs to much bandwidth
- 2.22.2

-------------------------------------------------------------------
Fri Jan 13 11:02:40 CET 2012 - jsuchome@suse.cz

- confirmed license
- 2.22.1

-------------------------------------------------------------------
Mon Jan  9 14:29:34 CET 2012 - locilka@suse.cz

- save ecdsa keys as well (bnc#726468) (added where missing)

-------------------------------------------------------------------
Mon Jan  9 13:39:10 CET 2012 - locilka@suse.cz

- Added ntp-client into list of cloned modules in control file
  (bnc #738019).

-------------------------------------------------------------------
Wed Jan  4 15:21:30 CET 2012 - locilka@suse.cz

- Reading the current random/poolsize from /proc to store the exact
  number of bytes (bnc#692799).

-------------------------------------------------------------------
Tue Jan  3 16:21:42 CET 2012 - locilka@suse.cz

- Modified saving state of the current randomness (bnc#692799).

-------------------------------------------------------------------
Thu Dec  8 16:45:15 CET 2011 - locilka@suse.cz

- Fixed saving state of the current randomness (bnc#692799).

-------------------------------------------------------------------
Fri Nov 25 11:35:04 CET 2011 - jsuchome@suse.cz

- ask for Abort confirmation in Update URLs step (bnc#728907)

-------------------------------------------------------------------
Wed Nov 16 13:18:40 CET 2011 - jsuchome@suse.cz

- merged texts from proofreading
- 2.22.0 

-------------------------------------------------------------------
Thu Nov 10 14:27:55 UTC 2011 - fcrozat@suse.com

- Disable routing initscript commands through systemd, prevent
  lockups.

-------------------------------------------------------------------
Thu Nov 03 11:52:08 CET 2011 - aschnell@suse.de

- use same code to display ip addresses during vnc and ssh
  installation (bnc#727802)
- 2.21.28

-------------------------------------------------------------------
Wed Nov  2 17:14:51 CET 2011 - fcrozat@suse.com

- Ensure network is not started by systemd before Firstboot /
  SecondStage (bnc#726823)
- 2.21.27

-------------------------------------------------------------------
Mon Oct 31 09:18:46 CET 2011 - jsuchome@suse.cz

- control files: save ecdsa keys (bnc#726468)
- 2.21.26 

-------------------------------------------------------------------
Wed Oct 19 16:25:41 CEST 2011 - locilka@suse.cz

- Creating /etc/mtab linking to /proc/self/mounts in umount_finish
  (bnc#725166)
- 2.21.25

-------------------------------------------------------------------
Fri Oct 14 11:27:58 CEST 2011 - fcrozat@suse.com

- Fix text mode handled in systemd (bnc#724115)
- 2.21.24

-------------------------------------------------------------------
Tue Oct 11 08:52:43 CEST 2011 - jsuchome@suse.cz

- compress the log file from 1st stage of installation (bnc#716938)
- 2.21.23

-------------------------------------------------------------------
Fri Oct  7 11:38:39 UTC 2011 - fcrozat@suse.com

- Use latest macros for systemd
- Drop workaround for bnc#719221, systemd is fixed now.
- 2.21.22

-------------------------------------------------------------------
Fri Oct  7 11:30:21 UTC 2011 - jsrain@suse.cz

- change the URL for congratulation dialog (bnc#720481)

-------------------------------------------------------------------
Mon Sep 26 10:41:38 CEST 2011 - jsuchome@suse.cz

- control.openSUSE: use lightdm as default DM for Xfce 
- 2.21.21

-------------------------------------------------------------------
Fri Sep 23 15:36:11 CEST 2011 - jsuchome@suse.cz

- updated systemd service files (bnc#719221)
- 2.21.20 

-------------------------------------------------------------------
Fri Sep 23 14:27:36 CEST 2011 - jsuchome@suse.cz

- unmount previously mounted /run (bnc#717321)
- 2.21.19

-------------------------------------------------------------------
Thu Sep 15 12:16:49 UTC 2011 - lslezak@suse.cz

- improved package update check - display only the repositories
  with an update available, display package updates in details
- 2.21.18

-------------------------------------------------------------------
Tue Sep  6 10:05:00 CEST 2011 - jsuchome@suse.cz

- enable system cloning only when autoyast2 is installed
  (bnc#692790)
- 2.21.17

-------------------------------------------------------------------
Wed Aug 31 14:33:50 CEST 2011 - jsuchome@suse.cz

- fix build for older distributions
- 2.21.16 

-------------------------------------------------------------------
Mon Aug 29 12:12:55 CEST 2011 - jsuchome@suse.cz

- added systemd .service files for second stage and firstboot
  (from fcrozat@suse.com, bnc#713760)
- 2.21.15

-------------------------------------------------------------------
Fri Aug 12 13:58:01 CEST 2011 - jsuchome@suse.cz

- expect there might me extra checks for disk controllers with
  s390 (bnc#706911)
- adapted help text and label in installation mode selection
  (bnc#711160)
- 2.21.14 

-------------------------------------------------------------------
Fri Aug  5 12:13:13 UTC 2011 - lslezak@suse.cz

- upgrade_urls.ycp - do not display reading and writing progress,
  it is pretty quick and just causes screen flickering
  (the write progress is displayed only when there is an enabled
  repo to add, refreshing it can take long time) (bnc#692614)
- 2.21.13

-------------------------------------------------------------------
Fri Aug  5 12:32:16 CEST 2011 - tgoettlicher@suse.de

- fixed .desktop file (bnc #681249)

-------------------------------------------------------------------
Thu Aug  4 14:50:33 UTC 2011 - lslezak@suse.cz

- 2.21.12

-------------------------------------------------------------------
Thu Aug  4 14:07:38 CEST 2011 - mvidner@suse.cz

- Copy network interface naming rules early to get them to initrd (bnc#666079).

-------------------------------------------------------------------
Thu Aug  4 11:37:02 UTC 2011 - lslezak@suse.cz

- extraurls: check whether there is an update candidate in the
  added extra repositories - openSUSE DVD does not contain all
  packages, packages from OSS repository which are not on DVD
  medium were not upgraded and were left in the old version even
  after adding new OSS repository with updated version (bnc#693230)

-------------------------------------------------------------------
Wed Aug  3 13:19:50 UTC 2011 - lslezak@suse.cz

- cleanup: removed obsoleted SourceManager::SyncAddedAndDeleted()
  call (zmd sync has been removed)
- 2.21.11

-------------------------------------------------------------------
Wed Aug  3 08:53:14 UTC 2011 - lslezak@suse.cz

- use term "Software manager" instead of "Package manager"
  (bnc#585679)
- 2.21.10

-------------------------------------------------------------------
Tue Aug  2 13:37:03 CEST 2011 - locilka@suse.cz

- Preserving the /dev/urandom state from inst-sys after the
  installation (bnc#692799)
- Automatically enabling haveged service if installed (bnc#692799)
- 2.21.9

-------------------------------------------------------------------
Mon Aug  1 15:38:32 CEST 2011 - locilka@suse.cz

- Added control.SLES-for-VMware into the SVN

-------------------------------------------------------------------
Fri Jul 22 15:00:30 CEST 2011 - locilka@suse.cz

- Removed obsoleted X-KDE-SubstituteUID from deploy_image.desktop
  (bnc#540627)
- 2.21.8

-------------------------------------------------------------------
Tue Jul 12 15:34:38 CEST 2011 - jsuchome@suse.cz

- Show Xen Virtualization Host Server Installation scenario
  only for x86_64 architecture (bnc#702103)
- 2.21.7

-------------------------------------------------------------------
Thu Jun 30 14:09:17 CEST 2011 - jsuchome@suse.cz

- fixed typos (bnc#703119)
- 2.21.6 

-------------------------------------------------------------------
Wed Jun  1 17:24:25 CEST 2011 - locilka@suse.cz

- always loading 'pciehp' kernel module on Dell hardware
  (FATE #311991)
- fixed control file validation
- stricter btrfs_increase_percentage definition in all control
  files (only 'integer' is allowed)

-------------------------------------------------------------------
Wed Jun  1 11:56:08 CEST 2011 - fehr@suse.de

- add btrfs_increase_percentage to to category "partitioning" in
  config.xml files
- 2.21.5 

-------------------------------------------------------------------
Thu May 19 14:22:10 CEST 2011 - jsuchome@suse.cz

- enable YaST restart in the 1st stage (bnc#694299)
- 2.21.4 

-------------------------------------------------------------------
Wed Apr 27 15:08:04 CEST 2011 - jsuchome@suse.cz

- added option to configure FCoE Interfaces when started with
  WithFCoE=1 argument (fate#307445)
- 2.21.3 

-------------------------------------------------------------------
Wed Apr 27 11:19:50 CEST 2011 - jsuchome@suse.cz

- Copy /media.1/build to the installed system (fate#311377)
- 2.21.2 

-------------------------------------------------------------------
Fri Mar 25 10:26:44 CET 2011 - jsuchome@suse.cz

- show the 'before-reboot' message in RichText, so possible command
  can be copy-pasted (bnc#383519)
- 2.21.1

-------------------------------------------------------------------
Thu Mar 24 16:14:02 CET 2011 - jsuchome@suse.cz

- do not start automatic configuration for autoYaST (bnc#679435)
- 2.21.0

-------------------------------------------------------------------
Mon Feb 28 14:52:26 CET 2011 - locilka@suse.cz

- Handling disabled installation steps also in Live Installation
  mode (BNC #675516)
- 2.20.6

-------------------------------------------------------------------
Thu Feb 17 13:49:19 CET 2011 - aschnell@suse.de

- fixed braille support during installation (bnc #672086)
- 2.20.5

-------------------------------------------------------------------
Tue Feb  8 15:10:25 CET 2011 - locilka@suse.cz

- Adapted openSUSE control file to the current naming schema of
  desktops (BNC #667408)

-------------------------------------------------------------------
Thu Jan 20 14:18:41 CET 2011 - jsrain@suse.cz

- fix initialization of AutoUpgrade for 2nd stage
- 2.20.4

-------------------------------------------------------------------
Wed Jan 19 15:38:20 CET 2011 - jsrain@suse.cz

- adaptations for unattended migration (fate#310481)
- don't delete /etc/mtab if it is a symlink (bnc#665437)
- 2.20.3

-------------------------------------------------------------------
Wed Jan 19 12:53:00 CET 2011 - jsrain@suse.cz

- fixed progress during live installation (bnc#665413)
- 2.20.2

-------------------------------------------------------------------
Fri Jan  7 13:43:01 CET 2011 - jsrain@suse.cz

- update XFCE desktop definition

-------------------------------------------------------------------
Thu Jan  6 10:47:00 CET 2011 - locilka@suse.cz

- Using wider space for licence displayed in non-textual interface
  (BNC #607135).
- Fixed DUD deployment (BNC #626337)

-------------------------------------------------------------------
Thu Nov 16 16:13:48 UTC 2010 - jsrain@suse.cz

- fixed behavior of window closing in installation proposal
  (bnc#636980)
- use df for estimating partition size for live installer
  (bnc#555288)
- 2.20.1

-------------------------------------------------------------------
Thu Sep 30 17:33:48 UTC 2010 - lslezak@suse.cz

- don't use spaces in repo alias (bnc#596950)
- inst_addon_update_sources.ycp - removed obsoleted ZMD sync call
- 2.20.0

-------------------------------------------------------------------
Wed Jun  2 13:52:02 CEST 2010 - jsrain@suse.cz

- removed link to repairing the system
- 2.19.20

-------------------------------------------------------------------
Wed May 12 15:33:24 CEST 2010 - ug@suse.de

- fixed the cloning at the end of a manual
  installation (bnc#605132)
- 2.19.7

-------------------------------------------------------------------
Mon Apr 19 12:29:08 CEST 2010 - aschnell@suse.de

- allow btrfs as root fs
- 2.19.6

-------------------------------------------------------------------
Thu Apr 15 17:12:28 CEST 2010 - locilka@suse.cz

- Script copy_files_finish copies files with --dereference to
  prevent from copying symlinks instead of the files content
  (BNC #596938).

-------------------------------------------------------------------
Fri Apr 09 17:09:27 CEST 2010 - aschnell@suse.de

- disable Qt/Gtk frontend if testX is unavailable (bnc #585432)
- 2.19.5

-------------------------------------------------------------------
Tue Apr  6 17:44:25 CEST 2010 - locilka@suse.cz

- Searching for LiveCD license in /usr/share/doc/licenses and /
  directories (BNC #594042).

-------------------------------------------------------------------
Fri Mar 26 11:26:04 CET 2010 - ug@suse.de

- fixed a broken yast2-installation.spec.in
- fixed broken schema validation files for control.xml files
- 2.19.4

-------------------------------------------------------------------
Wed Mar 24 07:42:19 UTC 2010 - lslezak@suse.cz

- inst_suseconfig.ycp - do not reset UI product name
  (&product; macro) (bnc#539906)

-------------------------------------------------------------------
Thu Mar 18 14:55:20 CET 2010 - locilka@suse.cz

- Previously used repositories switched from enabled/disabled mode
  to removed/enabled/disabled mode (BNC #588659).

-------------------------------------------------------------------
Fri Mar 12 13:19:15 CET 2010 - kmachalkova@suse.cz

- Port from SLE11 SP1: process files in _datadir/autoinstall/modules 
  with %suse_update_desktop_file. This passes their strings into
  translation (bnc#549944)

-------------------------------------------------------------------
Fri Mar 12 10:53:55 CET 2010 - locilka@suse.cz

- Unique identification in inst_upgrade_urls switched from URL to
  ALIAS (BNC #587517).
- In case of re-adding CD/DVD media, user is asked to insert
  correct media before adding it (BNC #587517).
- Only upgrade packages if upgrading from SLES 11, otherwise use
  patterns for upgrade (BNC #587544).

-------------------------------------------------------------------
Tue Mar  9 15:35:48 CET 2010 - locilka@suse.cz

- Fixed calling update.post from DUD (BNC #586609).

-------------------------------------------------------------------
Tue Mar  2 14:30:31 CET 2010 - locilka@suse.cz

- CIM service is proposed as disabled by default (BNC #584524).

-------------------------------------------------------------------
Mon Feb 22 17:48:57 CET 2010 - locilka@suse.cz

- Documented YaST RELAX NG schema (FATE #305551).
- Correctly re-added unique_id to RNC - AC steps and proposals
  (BNC #582094).

-------------------------------------------------------------------
Wed Feb 17 11:05:12 CET 2010 - ug@suse.de

- clone checkbox at the end of the installation is always
  enabled now and can install the autoyast2 package if needed
  (bnc#547486)

-------------------------------------------------------------------
Mon Feb 15 15:48:51 CET 2010 - ug@suse.de

- UI for autoinstallation images added to deploy_image_auto

-------------------------------------------------------------------
Tue Feb  9 17:06:15 CET 2010 - locilka@suse.cz

- Steps 'user' and 'auth' enabled again in Live mode (BNC #547931).

-------------------------------------------------------------------
Tue Feb  9 14:49:33 CET 2010 - locilka@suse.cz

- Fixed license agreement check box visibility (BNC #571846).
- 2.19.3

-------------------------------------------------------------------
Tue Feb  2 11:03:04 CET 2010 - locilka@suse.cz

- Added LXDE to openSUSE control file (FATE #307729).

-------------------------------------------------------------------
Mon Feb  1 11:35:15 CET 2010 - locilka@suse.cz

- Fixed 'going back' from services proposal BNC #572734.

-------------------------------------------------------------------
Fri Jan 22 15:56:07 CET 2010 - aschnell@suse.de

- fixed message during ssh installation (bnc #518616)

-------------------------------------------------------------------
Fri Jan 15 17:29:45 CET 2010 - aschnell@suse.de

- updated control.rnc
- 2.19.2

-------------------------------------------------------------------
Thu Jan  7 15:29:13 CET 2010 - jsuchome@suse.cz

- inst_complex_welcome adapted to Language::SwitchToEnglishIfNeeded
  (bnc#479529)
- 2.19.1

-------------------------------------------------------------------
Fri Dec 11 16:48:58 CET 2009 - locilka@suse.cz

- Adapted for new API to ProductLicense (FATE #306295).

-------------------------------------------------------------------
Wed Dec  9 16:44:34 CET 2009 - locilka@suse.cz

- Package kde4-kdm has been renamed to kdm (SLES, SLED control
  files) (bnc #561627).

-------------------------------------------------------------------
Wed Dec  9 14:58:38 CET 2009 - kmachalkova@suse.cz

- Un-check automatic configuration box when user selects update
  (bnc#537625)  

-------------------------------------------------------------------
Wed Dec  9 14:12:21 CET 2009 - locilka@suse.cz

- Enabled CIM by default (SLES and SLED) (FATE #305583)
- Adapted RNC for control files

-------------------------------------------------------------------
Wed Dec  9 12:49:08 CET 2009 - jsrain@suse.cz

- dereference hardlinks when deploying live CD so that it can
  be also deployed on multiple separate partitions (bnc#549158)

-------------------------------------------------------------------
Mon Nov 30 14:38:26 CET 2009 - locilka@suse.cz

- Repositories added by inst_addon_update_sources use
  Pkg::RepositoryAdd that does not need access to network
  (bnc #557723)

-------------------------------------------------------------------
Tue Nov 24 16:13:31 CET 2009 - kmachalkova@suse.cz

Cumulative patch with SLE11 SP1 features:
- In TUI (ncurses), use plain text (.txt) file with release notes, 
  if found (FaTE#306167)
- Set /etc/sysconfig/boot:RUN_PARALLEL according to corresponding
  value in control file (FaTE#307555) 
- 2.19.0

-------------------------------------------------------------------
Thu Nov 19 16:51:55 CET 2009 - locilka@suse.cz

- Added control file configuration option require_registration
  (FATE #305578).

-------------------------------------------------------------------
Wed Nov  4 16:31:17 CET 2009 - mzugec@suse.cz

- lan module in 1st stage (FaTE#303069)
- 2.18.34 

-------------------------------------------------------------------
Fri Oct 23 07:40:56 CEST 2009 - jsuchome@suse.cz

- during update, do not save timezone and console settings
  (bnc#547587)
- 2.18.33 

-------------------------------------------------------------------
Fri Oct 16 14:36:11 CEST 2009 - locilka@suse.cz

- Fixed handling repositories during upgrade (bnc #543468).
- 2.18.32

-------------------------------------------------------------------
Wed Oct  7 15:36:44 CEST 2009 - jsuchome@suse.cz

- set the time after chroot (bnc#538357)
- 2.18.31 

-------------------------------------------------------------------
Wed Oct  7 12:17:52 CEST 2009 - jsuchome@suse.cz

- correctly set the keyboard layout in 2nd stage (bnc#542009)
- 2.18.30

-------------------------------------------------------------------
Thu Oct  1 13:27:16 CEST 2009 - locilka@suse.cz

- Adjusting understandable name for update URLs added during second
  stage of installation (bnc #542792).
- 2.18.29

-------------------------------------------------------------------
Tue Sep 29 16:41:32 CEST 2009 - kmachalkova@suse.cz

- Correct HTML format tags in helptext (bnc#540784)
- Set firewall status according to user's choice also in non-automatic 
  2nd stage (missing call for AdjustDisabledSubProposals) (bnc#534862)
- 2.18.28 

-------------------------------------------------------------------
Thu Sep 24 15:51:15 CEST 2009 - kmachalkova@suse.cz

- Enable SSH service after reboot if this is SSH or VNC installation 
  (new ssh_service_finish client) (bnc#535206)
- 2.18.27 

-------------------------------------------------------------------
Mon Sep 14 15:27:19 CEST 2009 - jsrain@suse.cz

- enhanced display of release notes (fate#306237)
- 2.18.26

-------------------------------------------------------------------
Wed Sep  9 14:33:14 CEST 2009 - jsrain@suse.cz

- better error handling for image installation (bnc#533601)
- 2.18.25

-------------------------------------------------------------------
Fri Sep  4 19:00:27 CEST 2009 - kmachalkova@suse.cz

- Introducing unique IDs to unambiguously identify AC steps and 
  sub-proposals
- Writing disabled AC steps and subproposals at the end of 1st 
  stage, reading them back at the end of 2nd stage
- Filtering out disabled AC steps from AC workflow (FaTE #303859 and 
  bnc#534862)
- Require new yast2 base 
- 2.18.24

-------------------------------------------------------------------
Fri Sep  4 09:07:42 CEST 2009 - locilka@suse.cz

- Dropped unnecessary fallback text from the fallback control file
  (BNC #536288).

-------------------------------------------------------------------
Wed Aug 26 15:33:51 CEST 2009 - locilka@suse.cz

- Do not copy xorg.conf to installed system anymore (bnc #441404).
- 2.18.23

-------------------------------------------------------------------
Fri Aug 21 12:38:42 CEST 2009 - aschnell@suse.de

- do not disable qt/gtk frontends if xorg.conf is missing (bnc
  #533159)
- 2.18.22

-------------------------------------------------------------------
Fri Aug 14 18:26:49 CEST 2009 - kmachalkova@suse.cz

- Simple network (firewall) configuration in 1st stage (FaTE #303859) 

-------------------------------------------------------------------
Mon Aug 10 14:18:11 CEST 2009 - locilka@suse.cz

- added calling bootloader client bootloader_preupdate to control
  file to fix multiple grub entries (bnc #414490, bnc #477778).

-------------------------------------------------------------------
Thu Jul 30 20:26:30 CEST 2009 - jdsn@suse.de

- disable yast2-x11 during installation (bnc#441404) 
- 2.18.21

-------------------------------------------------------------------
Thu Jul 30 15:32:37 CEST 2009 - jsuchome@suse.cz

- adapted to changes in yast2-country: no saving of xorg.conf
  (bnc#441404) 
- 2.18.20

-------------------------------------------------------------------
Wed Jun 24 10:02:20 CEST 2009 - locilka@suse.cz

- Fixed Welcome dialog layout to have more license content visible
  and to align language and keyboard widgets with it.
- Not offering installation images if there are none (bnc #492745).
- 2.18.19

-------------------------------------------------------------------
Mon Jun 22 20:20:18 CEST 2009 - coolo@novell.com

- fix build with automake 1.11
- 2.18.18

-------------------------------------------------------------------
Thu Jun 11 12:57:14 CEST 2009 - jsrain@suse.cz

- adapted for unified progress during live installation
  (bnc#435680)
- 2.18.17

-------------------------------------------------------------------
Mon Jun 08 14:03:30 CEST 2009 - aschnell@suse.de

- use minimalistic xorg.conf during installation (bnc #510015)
- 2.18.16

-------------------------------------------------------------------
Wed May 20 12:45:47 CEST 2009 - aschnell@suse.de

- moved .proc.mounts agent from yast2-installation to yast2 (bnc
  #504429)

-------------------------------------------------------------------
Mon May 18 16:46:03 CEST 2009 - juhliarik@suse.cz

- added kdump support for autoyast installation (FATE#305588) 

-------------------------------------------------------------------
Thu May 14 13:45:08 CEST 2009 - locilka@suse.cz

- Installation/Upgrade newly require some packages essential for
  them to succeed (bnc #469730).

-------------------------------------------------------------------
Mon Apr 27 10:22:24 CEST 2009 - locilka@suse.cz

- Using a new yast-spanner (old yast icon) for Repair.
- 2.18.14

-------------------------------------------------------------------
Mon Apr 20 13:59:31 CEST 2009 - locilka@suse.cz

- Fixed Vendor module to use zypp history file instead of using
  y2logRPM (bnc #456446).
- 2.18.13

-------------------------------------------------------------------
Thu Apr 16 16:58:07 CEST 2009 - locilka@suse.cz

- Added documentation for installation images.

-------------------------------------------------------------------
Fri Apr 10 14:11:46 CEST 2009 - locilka@suse.cz

- KDE 3.x dropped from openSUSE control file (bnc #493547).

-------------------------------------------------------------------
Tue Apr  7 13:02:39 CEST 2009 - ug@suse.de

- changed the error message of missing hard disks during
  autoinstallation. Might confuse s390/iSCSI users. (bnc#476147)

-------------------------------------------------------------------
Mon Mar 30 14:20:57 CEST 2009 - locilka@suse.cz

- Fixing reevaluation of packages to remove, install and/or upgrade
  after images are deployed during first stage (bnc #489448).
- 2.18.12

-------------------------------------------------------------------
Fri Mar 27 18:15:15 CET 2009 - locilka@suse.cz

- Added new globals->ac_redraw_and_ignore control file item
  (openSUSE and SLED) that ignores if AC UI is missing and just
  redraws it. An error is still reported in case of missing Wizard
  widget (bnc #487565).

-------------------------------------------------------------------
Thu Mar 19 14:14:34 CET 2009 - locilka@suse.cz

- Continuing on Repair integration.
- Handling missing FLAGS in the content file.
- 2.18.11

-------------------------------------------------------------------
Wed Mar 18 13:17:58 CET 2009 - locilka@suse.cz

- Location /etc/modprobe.d/blacklist has been renamed to
  /etc/modprobe.d/50-blacklist.conf (bnc #485980).
- Unified inst_mode handling, especially correct handling of
  Automatic Configuration together with switching to Update mode
  (originally reported as bnc #469273).
- Repair workflow unified with the rest of installation.
- 2.18.10

-------------------------------------------------------------------
Mon Mar 16 14:47:46 CET 2009 - locilka@suse.cz

- Fixed help for "License Translations..." button (bnc #481113).

-------------------------------------------------------------------
Tue Mar 10 10:26:02 CET 2009 - locilka@suse.cz

- Obsolete 'tar --preserve' replaced with
  'tar --preserve-permissions --preserve-order' (bnc #483791).
- Added recovery support for AC (dialogs) possibly called by AC
  scripts (bnc #483211).

-------------------------------------------------------------------
Thu Feb 26 16:00:44 CET 2009 - ug@suse.de

- RPMs via driverupdate were not possible

-------------------------------------------------------------------
Tue Feb 24 13:30:15 CET 2009 - locilka@suse.cz

- Added support for .xz images deployment (bnc #476079).
- Added support for `reboot_same_step (bnc #475650).
- 2.18.9

-------------------------------------------------------------------
Mon Feb 23 16:36:56 CET 2009 - locilka@suse.cz

- Offering to configure network if remote repositories are used
  during upgrade (inst_upgrade_urls). Setup can be safely skipped
  and comes from the Online Repositories (bnc #478024).
- 2.18.8

-------------------------------------------------------------------
Fri Feb 20 20:40:09 CET 2009 - locilka@suse.cz

- save network configuration also for IPv6 only (bnc#477917)
- 2.18.7

-------------------------------------------------------------------
Tue Feb 17 16:56:09 CET 2009 - locilka@suse.cz

- Writing additional-control-files index file after removing and
  recreating the directory where it is stored (bnc #475516).
- 2.18.6

-------------------------------------------------------------------
Mon Feb  9 13:21:50 CET 2009 - locilka@suse.cz

- Enabling online update in (SLED) Automatic Configuration
  (bnc #449128).

-------------------------------------------------------------------
Fri Feb  6 10:39:20 CET 2009 - locilka@suse.cz

- InstError has been moved to yast2-2.18.6
- 2.18.5

-------------------------------------------------------------------
Thu Feb  5 18:16:17 CET 2009 - locilka@suse.cz

- InstError extended and documented.

-------------------------------------------------------------------
Mon Feb  2 13:09:08 CET 2009 - locilka@suse.cz

- Erasing all old additional control files in the final step of
  upgrade before rebooting to the second stage (bnc #471454).
- InstError can now save YaST logs on user request.
- 2.18.4

-------------------------------------------------------------------
Wed Jan 28 14:33:09 CET 2009 - locilka@suse.cz

- Added new InstError module for unified reporting of errors
  during installation.
- Better SlideShow support in inst_finish.
- Reporting more errors in inst_finish.
- 2.18.3

-------------------------------------------------------------------
Tue Jan 27 17:13:57 CET 2009 - locilka@suse.cz

- Added test for checking free space when SCR switch fails
  (bnc #460477).

-------------------------------------------------------------------
Mon Jan 26 13:58:00 CET 2009 - locilka@suse.cz

- Disabling [Back] buttons in the very first interactive dialogs
  in second stage, SLES and SLED control files (bnc #468677).

-------------------------------------------------------------------
Thu Jan 22 12:50:38 CET 2009 - locilka@suse.cz

- Dropping mode_proposal client - not in use anymore.
- 2.18.2

-------------------------------------------------------------------
Wed Jan 21 13:09:33 CET 2009 - locilka@suse.cz

- Removing dependency on yast2-runlevel (duplicate code in runlevel
  proposal).
- Removing dependency on yast2-mouse by moving the mouse-related
  scripts to yast2-mouse-2.18.0.
- Removing dependency on yast2-bootloader.
- inst_finish script newly uses the SlideShow module.

-------------------------------------------------------------------
Tue Jan 20 13:37:03 CET 2009 - locilka@suse.cz

- Possibility to move the base installation window has been
  disabled (bnc #466827)
- 2.18.1

-------------------------------------------------------------------
Tue Jan 13 12:15:42 CET 2009 - locilka@suse.cz

- Adapted the inst_proposal to better reflect the current situation
  'analyzing...' vs. 'adapting the proposal...' (bnc #463567).

-------------------------------------------------------------------
Fri Dec 19 13:07:49 CET 2008 - locilka@suse.cz

- Pattern WBEM added into two server scenarios (bnc #458332).

-------------------------------------------------------------------
Thu Dec 18 18:04:47 CET 2008 - locilka@suse.cz

- Updated control file documentation (bnc #438678).

-------------------------------------------------------------------
Wed Dec 17 14:42:22 CET 2008 - locilka@suse.cz

- Added yet another xset call (bnc #455771 comment #40)

-------------------------------------------------------------------
Tue Dec 16 17:13:38 CET 2008 - aschnell@suse.de

- adapted to storage API changes
- 2.18.0

-------------------------------------------------------------------
Tue Dec 16 12:29:27 CET 2008 - locilka@suse.cz

- Removed SLED control file labels that should be hidden
  (bnc #459080).
- Using a better help text for inst_new_desktop (bnc #432912).

-------------------------------------------------------------------
Mon Dec 15 14:32:27 CET 2008 - locilka@suse.cz

- Removed all (inst_)do_rezise calls from all control files on
  aschnell's request.

-------------------------------------------------------------------
Fri Dec 12 16:36:28 CET 2008 - aschnell@suse.de

- require initviocons (bnc #173426)
- 2.17.47

-------------------------------------------------------------------
Tue Dec  9 16:40:35 CET 2008 - locilka@suse.cz

- Updated control.rnc
- 2.17.46

-------------------------------------------------------------------
Mon Dec  8 13:16:33 CET 2008 - locilka@suse.cz

- Updated control.rnc
- Added two more control-file examples.
- Checking all control files during build.
- Adjusted control-file examples (all bnc #438678).
- Checking the process exit status returned after deploying an
  image (bnc #456337).
- 2.17.45

-------------------------------------------------------------------
Fri Dec  5 10:38:41 CET 2008 - locilka@suse.cz

- New control.rnc/rng for control file validation (bnc #455994).
- Added build-time control file validation.
- 2.17.44

-------------------------------------------------------------------
Wed Dec  3 18:33:59 CET 2008 - locilka@suse.cz

- inst_extrasources moved before inst_ask_online_update to register
  the online update repository before checking for patches
  (bnc #450229).

-------------------------------------------------------------------
Mon Dec  1 16:59:14 CET 2008 - locilka@suse.cz

- Fixed proposing the online update depending on the fact whether
  network is running (bnc #450229).
- 2.17.43

-------------------------------------------------------------------
Fri Nov 28 15:05:02 CET 2008 - locilka@suse.cz

- Updated labels of Installation Scenarios for SLES (bnc #428202).

-------------------------------------------------------------------
Fri Nov 28 12:16:03 CET 2008 - locilka@suse.cz

- Fixed behavior of inst_new_desktop when user switched to another
  language later (bnc #449818).
- 2.17.42

-------------------------------------------------------------------
Thu Nov 27 16:49:11 CET 2008 - locilka@suse.cz

- Using yast-live-install-finish icon when finishing LiveCD
  installation/inst_finish (bnc #438154).
- Fixed ImageInstallation SlideShow - download progress is shown
  only when downloading the images, not the other helper files
  (bnc #449792).
- Adjusting ImageInstallation-related SlideShow only if
  ImageInstallation is in use (bnc #439104).

-------------------------------------------------------------------
Thu Nov 27 15:05:11 CET 2008 - ug@suse.de

- the real fix for bnc#442691
  deploy_image_auto doesn't use the boolean variable 
  image_installation
- 2.17.41

-------------------------------------------------------------------
Tue Nov 25 14:42:31 CET 2008 - locilka@suse.cz

- Handling new feature of licenses ProductLicense::AcceptanceNeeded
  (bnc #448598).
- 2.17.40

-------------------------------------------------------------------
Mon Nov 24 12:51:48 CET 2008 - locilka@suse.cz

- Completely initializing the target and sources before checking
  for available patches and offering online update (bnc #447080).
- 2.17.39

-------------------------------------------------------------------
Thu Nov 20 18:21:32 CET 2008 - locilka@suse.cz

- Pkg::SourceStartManager in inst_ask_online_update to replace
  obsolete Pkg::PkgEstablish (bnc #447080).
- Reading all supported desktops to define the order of desktops
  in desktop_finish (bnc #446640).
- Added shadow desktops to SLES and SLED desktop files to have
  a fallback if user selects some other desktop than the default
  one (bnc #446640).
- 2.17.38

-------------------------------------------------------------------
Wed Nov 19 16:01:53 CET 2008 - locilka@suse.cz

- Added pciutils to Requires, lspci was called but not required
  (bnc #446533).
- 2.17.37

-------------------------------------------------------------------
Wed Nov 19 13:23:10 CET 2008 - locilka@suse.cz

- Added inst_fallback_controlfile client reporting about using
  a fallback control file.
- Calling inst_fallback_controlfile in the fallback control file
  (both bnc #440982).
- 2.17.36

-------------------------------------------------------------------
Fri Nov 14 12:17:47 CET 2008 - aschnell@suse.de

- don't start iscsid in second stage start scripts (bnc #444976)
- 2.17.35

-------------------------------------------------------------------
Thu Nov 13 17:36:53 CET 2008 - locilka@suse.cz

- Flushing the cache before calling a set_polkit_default_privs that
  uses the written data (bnc #440182).
- 2.17.34

-------------------------------------------------------------------
Thu Nov 13 11:21:11 CET 2008 - locilka@suse.cz

- Handling errors while deploying images, installation will abort
  (bnc #444209).
- 2.17.33

-------------------------------------------------------------------
Thu Nov 13 10:21:13 CET 2008 - ug@suse.de

- checkboxes in the congratulations dialog did not work anymore
  (bnc#444214)

-------------------------------------------------------------------
Tue Nov 11 13:58:17 CET 2008 - ug@suse.de

- fix for image deployment during autoinstallation

-------------------------------------------------------------------
Tue Nov 11 12:20:00 CET 2008 - juhliarik@suse.cz

- changed order of yast modules in Expert tab for installation
  (bnc #441434) 

-------------------------------------------------------------------
Tue Nov 11 10:53:25 CET 2008 - jsrain@suse.cz

- fixed switching to a tab with an error in the proposal
  (bnc #441434)
- 2.17.32

-------------------------------------------------------------------
Tue Nov 11 10:48:03 CET 2008 - aschnell@suse.de

- use accelerated xserver during installation for certain Intel
  cards (bnc #442413)
- 2.17.31

-------------------------------------------------------------------
Fri Nov  7 16:32:28 CET 2008 - locilka@suse.cz

- Fixed deploy_image_auto to handle AutoYaST settings correctly
  (bnc #442691).
- Removing the congrats dialog content before cloning, storing
  the sources, finishing (bnc #441452).
- Using Pkg::SourceProvideDigestedFile function when deploying
  images and in release_notes_popup (bnc #409927).
- 2.17.30

-------------------------------------------------------------------
Thu Nov  6 16:35:10 CET 2008 - locilka@suse.cz

- Fixed progress (SlideShow) information about images being
  deployed (bnc #442286).
- Changing inst_deploy_images to use PackagesUI for opening a
  package selector while debugging mode is turned on (bnc #435479).

-------------------------------------------------------------------
Thu Nov  6 16:19:59 CET 2008 - jsuchome@suse.cz

- S09-cleanup: check for additional services requiring restart
  (bnc#395402)

-------------------------------------------------------------------
Wed Nov  5 17:25:01 CET 2008 - locilka@suse.cz

- Calling set_polkit_default_privs without checking for it using
  FileUtils, checking by 'test -x' instead (bnc #440182).
- 2.17.29

-------------------------------------------------------------------
Wed Nov  5 13:09:04 CET 2008 - locilka@suse.cz

- Added yast2-storage >= 2.17.47 because of the previous fix
  implementation.
- 2.17.28

-------------------------------------------------------------------
Tue Nov 04 13:14:10 CET 2008 - aschnell@suse.de

- improved warning about partitioning (fate #302857)
- 2.17.27

-------------------------------------------------------------------
Mon Nov  3 18:34:30 CET 2008 - locilka@suse.cz

- Writing 'SecondStageRequired' 0/1 to /etc/install.inf even while
  rebooting during second stage (bnc #432005).
- 2.17.26

-------------------------------------------------------------------
Mon Nov 03 14:28:14 CET 2008 - aschnell@suse.de

- better reboot message during ssh installation (bnc #439572 and
  bnc #432005)
- 2.17.25

-------------------------------------------------------------------
Fri Oct 31 16:28:23 CET 2008 - locilka@suse.cz

- Fixed checking whether running the second stage is required.
- Added writing 'SecondStageRequired' 0/1 to /etc/install.inf
  (both bnc #439572)
- 2.17.24

-------------------------------------------------------------------
Thu Oct 30 14:42:15 CET 2008 - locilka@suse.cz

- Saving sources at the end of inst_extrasources if some were
  added (bnc #440184).
- 2.17.23

-------------------------------------------------------------------
Mon Oct 27 10:18:47 CET 2008 - locilka@suse.cz

- Added lnussel's patch to run set_polkit_default_privs at
  desktop_finish script (bnc #438698).
- Bigger license window (bnc #438100).
- Calling inst_prepareprogress also during Upgrade, all control
  files changed (bnc #438848).
- Disabling users and auth in LiveCD second stage (bnc #435965).
- Removing label for user_non_interactive (bnc #401319).
- Desktop 'startkde4' replaced with 'startkde' (bnc #438212).
- Added 'kdump' to 'clone_modules' (SLES) (bnc #436365).
- 2.17.22

-------------------------------------------------------------------
Tue Oct 21 16:46:00 CEST 2008 - locilka@suse.cz

- Added handling for globals->debug_deploying (bnc #436842).

-------------------------------------------------------------------
Mon Oct 20 12:56:32 CEST 2008 - locilka@suse.cz

- Fixed a typo (bnc #436471).

-------------------------------------------------------------------
Fri Oct 17 10:51:05 CEST 2008 - locilka@suse.cz

- Adapted SLES and SLED control files to write default desktop
  settings (bnc #436094).
- Added software->display_support_status flag to SLES/SLED
  (bnc #435479).

-------------------------------------------------------------------
Tue Oct 14 14:15:11 CEST 2008 - locilka@suse.cz

- Changed YaST icons while probing the system (bnc #404809).
- Enhanced scr_switch_debugger - Sending USR1 signal to the new SCR
  (bnc #433057).
- 2.17.21

-------------------------------------------------------------------
Mon Oct 13 13:29:04 CEST 2008 - locilka@suse.cz

- Enabled going_back in Add-Ons during installation (bnc #434735).

-------------------------------------------------------------------
Mon Oct 13 13:10:58 CEST 2008 - mzugec@suse.de

- configure supportconfig in installation (fate#305180)
- 2.17.20

-------------------------------------------------------------------
Mon Oct 13 09:45:23 CEST 2008 - locilka@suse.cz

- Fixed install/update confirmation dialog (bnc #433249).
- Fixed text in openSUSE control file (bnc #432911).
- Fixed typo (bnc #433794).

-------------------------------------------------------------------
Fri Oct 10 14:49:58 CEST 2008 - locilka@suse.cz

- Enhanced scr_switch_debugger (bnc #433057).
- Enabling key-repeating if not running in XEN (bnc #433338).

-------------------------------------------------------------------
Thu Oct  9 21:00:01 CEST 2008 - locilka@suse.cz

- Loading the Target while initializing libzypp in
  inst_upgrade_urls (bnc #429080).
- Running a simple SCR Test after chrooting to the installed system
  in scr_switch_finish, full-test is called in case of simple test
  failure (bnc #433057).
- Added more checking around 'searching for files' (bnc #427879).

-------------------------------------------------------------------
Wed Oct 08 12:51:01 CEST 2008 - aschnell@suse.de

- removed cp of proc/mounts to /etc/mtab (bnc #425464)
- 2.17.19

-------------------------------------------------------------------
Mon Oct  6 15:30:53 CEST 2008 - locilka@suse.cz

- Do not display any system type for SLES/SLED in installation
  overview (bnc #431336).
- Clients inst_new_desktop and inst_scenarios converted to use
  PackagesProposal API instead of using Pkg calls directly (bnc
  #432572)
- Dropping obsolete inst_software_selection client instead of
  convwerting it - not in use anymore (bnc #432572).
- Always change initial proposal [Next] button to [Install],
  resp. [Update] (bnc #431567).
- Removing desktop definitions and default_desktop from SLED
  control file, the required patterns are selected by PATTERNS
  in content file already (bnc #431902).
- Adding lnussel's patch for desktop_finish to write
  POLKIT_DEFAULT_PRIVS if defined in globals->polkit_default_privs
  (bnc #431158).
- Adding polkit_default_privs="restrictive" for SLES (bnc #431158).
- 2.17.18

-------------------------------------------------------------------
Fri Oct  3 16:31:10 CEST 2008 - locilka@suse.cz

- Enabling some steps in second stage even if Automatic
  Configuration is in use.
- Feature added into openSUSE and SLED control files
  (both bnc #428190).

-------------------------------------------------------------------
Thu Oct  2 22:00:46 CEST 2008 - mzugec@suse.de

- changed Release Notes into Support group (bnc#430005)

-------------------------------------------------------------------
Thu Oct  2 19:13:07 CEST 2008 - locilka@suse.cz

- Adjusted presentation_order for SLES and SLED installation
  proposals - software has to be proposed as almost the last one
  (bnc #431580).

-------------------------------------------------------------------
Thu Oct  2 14:00:49 CEST 2008 - locilka@suse.cz

- Added 'default_ntp_setup' into control files (SLES/D: false,
  openSUSE: true) (bnc #431259).

-------------------------------------------------------------------
Thu Oct  2 11:39:48 CEST 2008 - locilka@suse.cz

- Using two default desktops, one for inst_scenarios, another
  one (default) while inst_scenarios not used (bnc #431251,
  bnc #431503).
- Switching scenario_virtual_machine and
  scenario_virtualization_host in SLES control file (bnc #431251).
- 2.17.17

-------------------------------------------------------------------
Wed Oct  1 16:03:32 CEST 2008 - mzugec@suse.de

- use rpcbind instead of portmap for nfs installation (bnc#423026)
- 2.17.16

-------------------------------------------------------------------
Wed Oct  1 15:41:12 CEST 2008 - jsuchome@suse.cz

- if nn_NO language is selected, use nb_NO in YaST (bnc#426124)

-------------------------------------------------------------------
Wed Oct  1 13:42:18 CEST 2008 - locilka@suse.cz

- Changing pattern "Documentation" to "documentation" (bnc #431218)

-------------------------------------------------------------------
Tue Sep 30 13:20:09 CEST 2008 - locilka@suse.cz

- Replacing "networkmanager" proposal call with "general"
  (bnc #430704).

-------------------------------------------------------------------
Mon Sep 29 15:11:33 CEST 2008 - locilka@suse.cz

- Server scenarios work for i386, x86_64 archs only (bnc #430612).

-------------------------------------------------------------------
Mon Sep 29 14:56:45 CEST 2008 - kukuk@suse.de

- Replaced Minimal+Xen with Dom0.
- Removed xen_server from virtualization machine (bnc #429061).
- Added "XEN" suffix to Virtualization Host.

-------------------------------------------------------------------
Mon Sep 29 13:38:13 CEST 2008 - locilka@suse.cz

- Adding inst_lilo_convert to the update workflow (bnc #430579).

-------------------------------------------------------------------
Fri Sep 26 12:27:55 CEST 2008 - locilka@suse.cz

- Optimizing server_selections dialog layout (bnc #429977).
- Better text for installation initialization (bnc #428103).
- Better protection from removing the initial repository
  (bnc #429920).
- 2.17.15

-------------------------------------------------------------------
Thu Sep 25 14:33:36 CEST 2008 - juhliarik@suse.cz

- added calling kdump_finish to inst_finish.ycp (bnc #427732)

-------------------------------------------------------------------
Tue Sep 23 16:17:27 CEST 2008 - locilka@suse.cz

- Buggy SCR Agent run.get.suseconfig.modules replaced with
  .target.dir (bnc #429146).
- Added functionality to recover from failed read of previously
  used repositories in inst_upgrade_urls (bnc #429059).
- 2.17.14

-------------------------------------------------------------------
Mon Sep 22 16:14:54 CEST 2008 - locilka@suse.cz

- Fixed checking whether directory is mounted already (bnc #428368)

-------------------------------------------------------------------
Mon Sep 22 13:59:50 CEST 2008 - locilka@suse.cz

- KDE 3.5 moved to 'Others', removed KDE 3.5 description text.
- GNOME 2.22 changed to 2.24.
- Fixed Installation Mode dialog to show icons again (bnc #427344).
- 2.17.13

-------------------------------------------------------------------
Mon Sep 22 10:45:44 CEST 2008 - locilka@suse.cz

- Changing /sbin/udevtrigger & /sbin/udevsettle to /sbin/udevadm
  trigger & settle (bnc #427705).
- 2.17.12

-------------------------------------------------------------------
Thu Sep 18 10:35:32 CEST 2008 - locilka@suse.cz

- Definition of supported desktops added into SLES and SLED control
  files, added also default_desktop definition (bnc #427061).
- Added control file documentation for supported_desktops section.

-------------------------------------------------------------------
Fri Sep 12 15:01:46 CEST 2008 - locilka@suse.cz

- Disabling inst_suse_register in openSUSE control file
  (FATE #303458).

-------------------------------------------------------------------
Fri Sep 12 10:32:11 CEST 2008 - locilka@suse.cz

- Do not remove installation repository with the same URL as URL
  just being removed by inst_upgrade_urls (bnc #400823).
- 2.17.11

-------------------------------------------------------------------
Thu Sep 11 14:52:25 CEST 2008 - ug@suse.de

- deploy_image.desktop added (Fate #301321)
- deploy_image.rnc added

-------------------------------------------------------------------
Thu Sep 11 13:40:10 CEST 2008 - locilka@suse.cz

- Calling new client reipl_finish from yast2_inf_finish on s390
  (FATE #304960).

-------------------------------------------------------------------
Wed Sep 10 17:15:22 CEST 2008 - locilka@suse.cz

- Fixing control files to call 'inst_proposal' instead of
  'proposal' (bnc #425198).

-------------------------------------------------------------------
Wed Sep 10 15:53:44 CEST 2008 - locilka@suse.cz

- Desktop selection dialog definitions have been moved to control
  file (bnc #424678).
- 2.17.10

-------------------------------------------------------------------
Tue Sep  9 16:02:03 CEST 2008 - locilka@suse.cz

- Replacing usage of barexml with anyxml SCR  agent (bnc #424263).

-------------------------------------------------------------------
Mon Sep  8 17:49:11 CEST 2008 - locilka@suse.cz

- merged texts from proofread

-------------------------------------------------------------------
Mon Sep  8 15:57:09 CEST 2008 - locilka@suse.cz

- Added new AutoYaST client deploy_images_auto to support
  installation from images also in AutoYaST (FATE #301321).
- 2.17.9

-------------------------------------------------------------------
Fri Sep  5 12:45:00 CEST 2008 - locilka@suse.cz

- Some inst_finish steps are called in live installer only.
- Client vm_finish called only if yast2-vm is installed.
- Using WFM::ClientExists (new in yast2-core-2.17.10).
- Adjusted RPM dependencies.
- 2.17.8

-------------------------------------------------------------------
Thu Sep  4 15:02:01 CEST 2008 - sschober@suse.de

- cloning section in control.xml changed.

-------------------------------------------------------------------
Wed Sep 03 14:49:19 CEST 2008 - aschnell@suse.de

- adapted size values in control files to stricter parser in
  storage

-------------------------------------------------------------------
Tue Sep  2 15:20:09 CEST 2008 - locilka@suse.cz

- Using new <execute/> tag in control file to explicitly define
  a client to be called instead of guessing it from <name/> tag
  (openSUSE, SLED control files) (bnc #401319).
- Updated control files to call inst_prepareprogress to
  "Provide consistent progress during installation" (FATE #303860).
- All 'inst_proposal' calls changed to use the new 'execute'
  feature to have unique 'name's (needed for merging add-on control
  files).
- Adjusted RPM dependencies (FATE #303860).
- 2.17.7

-------------------------------------------------------------------
Tue Sep  2 11:10:01 CEST 2008 - visnov@suse.cz

- Use unified progressbar during installation (FATE #303860)

-------------------------------------------------------------------
Thu Aug 28 15:19:57 CEST 2008 - locilka@suse.cz

- Using new ButtonBox widget.
- Adjusted RPM dependencies.

-------------------------------------------------------------------
Thu Aug 21 13:01:40 CEST 2008 - jsuchome@suse.cz

- check for command line mode in inst_suseconfig (bnc#419132)

-------------------------------------------------------------------
Tue Aug 19 15:45:07 CEST 2008 - jsrain@suse.cz

- properly detect firstboot and do not destroy xorg.conf
  (bnc#354738)
- 2.17.6

-------------------------------------------------------------------
Fri Aug 15 10:41:24 CEST 2008 - locilka@suse.cz

- Added new globals->write_hostname_to_hosts control file option
  to configure the default for 127.0.0.2 issue (FATE #303875).
- 2.17.5

-------------------------------------------------------------------
Thu Aug 14 14:28:33 CEST 2008 - locilka@suse.cz

- Added documentation for add_on_products and its new format
  add_on_products.xml (FATE #303675).
- Fixed SCR Switch Debugger to show "Report Error" only once.

-------------------------------------------------------------------
Wed Aug 13 18:23:57 CEST 2008 - locilka@suse.cz

- Dropped some obsolete documentation.
- Started installation-features documentation (FATE #303675).
- Fixed building documentation for proposal-API.

-------------------------------------------------------------------
Tue Aug 12 10:28:24 CEST 2008 - locilka@suse.cz

- Added documentation and example for list of files to be copied
  from the previous installation.
- 2.17.4

-------------------------------------------------------------------
Mon Aug 11 17:35:47 CEST 2008 - locilka@suse.cz

- List of files to be copied from the previous installation moved
  to control file, added new API to define own list (module
  SystemFilesCopy) (FATE #305019).
- Adapted control files.

-------------------------------------------------------------------
Mon Aug 11 10:06:02 CEST 2008 - locilka@suse.cz

- Fixed WFM::Execute to use .local instead of .target in
  copy_files_finish script.

-------------------------------------------------------------------
Thu Aug  7 16:40:32 CEST 2008 - locilka@suse.cz

- Added new client inst_scenarios to offer main scenarios of the
  newly installed system.
- Configuration for inst_scenarios is defined in control file (Only
  SLES so far), client added into SLES workflow.
- Extended control file documentation (All FATE #304373).
- 2.17.3

-------------------------------------------------------------------
Wed Aug  6 13:54:07 CEST 2008 - locilka@suse.cz

- New control file entry globals->enable_kdump (default value)
  (FATE #303893).
- Adjusted control file documentation.

-------------------------------------------------------------------
Tue Aug  5 11:48:44 CEST 2008 - locilka@suse.cz

- Calling reiplauto client in SLES control file before reboot
  (FATE #304940).
- Running SCR Switch Debugger unconditionally if switching to
  installed system fails (bnc #411832).

-------------------------------------------------------------------
Mon Aug 04 16:22:55 CEST 2008 - aschnell@suse.de

- improved text during ssh installation (bnc #411079)

-------------------------------------------------------------------
Mon Aug  4 10:39:41 CEST 2008 - locilka@suse.cz

- Added kdump proposal to SLES control file (FATE #303893).

-------------------------------------------------------------------
Thu Jul 24 13:21:14 CEST 2008 - locilka@suse.cz

- Using button label "License Translations..." in complex welcome
  dialog (bnc #400616).
- SLES and SLED control files adapted to features added in 11.0.
- Added Automatic Configuration support into SLED (FATE #303396).

-------------------------------------------------------------------
Tue Jul 15 16:59:38 CEST 2008 - aschnell@suse.de

- fixed vnc connect message during installation (bnc #395834)
- 2.17.2

-------------------------------------------------------------------
Tue Jul 15 09:54:48 CEST 2008 - locilka@suse.cz

- Not only DPMS->off, but also screen-saver->off (FATE #304395).
- Added new control file feature globals->rle_offer_rulevel_4
  plus control file documentation (FATE #303798).

-------------------------------------------------------------------
Mon Jul 14 15:15:15 CEST 2008 - locilka@suse.cz

- Base-product license directory moved to control file
  (base_product_license_directory) (FATE #304865).
- Copying licenses to the system in copy_files_finish.
- Reading the license directory in inst_license.
- Icons for AC steps defined in control file.
- Adjusting DPMS 'off' when installation starts, DPMS 'on' when
  finishes (FATE #304395).
- Icons for inst_finish.
- 2.17.1

-------------------------------------------------------------------
Fri Jul 11 11:11:11 CEST 2008 - locilka@suse.cz

- Added documentation for AC Setup and for texts in control file.

-------------------------------------------------------------------
Thu Jul 10 17:48:59 CEST 2008 - locilka@suse.cz

- Settings for Automatic Configuration moved to control file
  because of code reuse for different AC in first boot
  (FATE #303939).

-------------------------------------------------------------------
Thu Jul 10 13:31:00 CEST 2008 - locilka@suse.cz

- Only directories in release-notes directory are considered to be
  real release notes (bnc #407922).
- 2.17.0

-------------------------------------------------------------------
Wed Jul  9 17:09:15 CEST 2008 - mvidner@suse.cz

- Fixed building in a prefix (/etc).

-------------------------------------------------------------------
Wed Jul  9 15:12:53 CEST 2008 - locilka@suse.cz

- Initializing the 'use_automatic_configuration' in first-stage
  installation worker (bnc #404122).
- Adjusted dependency on autoyast2-installation bacause of new
  function AutoinstConfig::getProposalList().

-------------------------------------------------------------------
Thu Jun 26 16:43:32 CEST 2008 - locilka@suse.cz

- Fixed help text for deploying images (bnc #391086).
- Fixed 'Do not panic!' text (bnc #388251).

-------------------------------------------------------------------
Wed Jun 25 16:44:33 CEST 2008 - ug@suse.de

- proposal selection possible via autoyast profile (fate#302946)

-------------------------------------------------------------------
Tue Jun 17 14:23:04 CEST 2008 - lslezak@suse.cz

- use Pkg::SourceSaveAll() instead of Pkg::SourceFinishAll()
  (bnc#395738)

-------------------------------------------------------------------
Fri Jun 13 15:37:24 CEST 2008 - locilka@suse.cz

- Removing Pkg//Source and Target finish from inst_inc_all that
  had been saving sources also in case of aborting the installation
  and moving it to inst_congratulate and umount_finish
  (bnc #398315).
- Freeing internal variables in ImageInstallation module after
  images are deployed (bnc #395030).

-------------------------------------------------------------------
Thu Jun 12 16:33:24 CEST 2008 - locilka@suse.cz

- Special mounts (such as /proc) are never remounted read-only
  in umount_finish anymore (bnc #395034)
- Added progress for adding / removing repositories in
  inst_upgrade_urls client (bnc #399223)

-------------------------------------------------------------------
Wed Jun  4 11:57:07 CEST 2008 - locilka@suse.cz

- Copying /license.tar.gz to /etc/YaST2/license/ (bnc #396444).
- Initial mouse probing has been disabled (bnc #395426).

-------------------------------------------------------------------
Tue Jun  3 13:44:56 CEST 2008 - locilka@suse.cz

- Umounting temporary directory in inst_pre_install (if already
  mounted) before new mount is called.
- Always use --numeric-owner (always use numbers for user/group
  names) when deploying images (bnc #396689).

-------------------------------------------------------------------
Mon Jun  2 12:33:57 CEST 2008 - locilka@suse.cz

- Return `next when going back to the automatic configuration
  dialog instead of returning `auto that would finish YaST and
  never start it again (bnc #395098).
- 2.16.49

-------------------------------------------------------------------
Wed May 28 16:23:22 CEST 2008 - ug@suse.de

- timeout in case of hardware probing problems
  when autoyast is in use (especially for harddisk Reports)
  bnc#395099
- 2.16.48

-------------------------------------------------------------------
Mon May 19 09:29:15 CEST 2008 - locilka@suse.cz

- Creating SuSEConfig hook file at installation_settings_finish
  in case of update. The file has to be created to force the
  SuSEConfig run on first boot (bnc #390930).
- Workaround for as-big-dialog-as-possible in License Agreement
  dialog (bnc #385257).
- Adding FACTORY repositories with priority 120, update source with
  priority 20 (bnc #392039).
- 2.16.47

-------------------------------------------------------------------
Fri May 16 16:40:22 CEST 2008 - jsrain@suse.cz

- added categories Settings and System into desktop file
  (bnc #382778)

-------------------------------------------------------------------
Thu May 15 13:13:13 CEST 2008 - locilka@suse.cz

- Changed dialog content for starting the installation
  (bnc #390614).
- Fixed sorting of repositories offered during upgrade to sort by
  repository name (bnc #390612).
- 2.16.46

-------------------------------------------------------------------
Thu May 15 10:32:09 CEST 2008 - jsuchome@suse.cz

- sort keyboard list according to translated items (bnc #390610)

-------------------------------------------------------------------
Wed May 14 15:22:50 CEST 2008 - kmachalkova@suse.cz

- inst_hostname client added to automatic configuration scripts -
  needed to generate random hostname and 127.0.0.2 line in
  /etc/hosts (bnc #383336)

-------------------------------------------------------------------
Wed May 14 14:29:21 CEST 2008 - jsrain@suse.cz

- use process agent instead of background agent when installing
  live image (bnc #384960)
- 2.16.45

-------------------------------------------------------------------
Mon May 12 15:10:50 CEST 2008 - locilka@suse.cz

- Added help to "Image Deployment" (bnc #388665).

-------------------------------------------------------------------
Tue May  6 17:37:22 CEST 2008 - locilka@suse.cz

- When reusing the old repositories during upgrade, copying also
  'autorefresh' and 'alias' (bnc #387261).
- Added software->dropped_packages into the control file to replace
  'delete old packages' (bnc #300540).
- 2.16.44

-------------------------------------------------------------------
Mon May  5 13:26:27 CEST 2008 - locilka@suse.cz

- Typofix (bnc #386606).

-------------------------------------------------------------------
Fri May  2 22:27:21 CEST 2008 - mzugec@suse.cz

- Don't stop network (by killing dhcpcd) at the end of 1.st stage
  (bnc #386588)

-------------------------------------------------------------------
Wed Apr 30 12:07:45 CEST 2008 - locilka@suse.cz

- Adding name and alias tags to extrasources (irc #yast/today).
- 2.16.43

-------------------------------------------------------------------
Wed Apr 30 10:24:19 CEST 2008 - locilka@suse.cz

- Making automatic installation more robust (bnc #384972).
- 2.16.42

-------------------------------------------------------------------
Tue Apr 29 12:59:49 CEST 2008 - locilka@suse.cz

- Disabling Progress when calling inst_finish scripts.

-------------------------------------------------------------------
Mon Apr 28 11:42:21 CEST 2008 - locilka@suse.cz

- Handling KDE3 vs KDE4 in default logon and window managers
  (bnc #381821).
- Optional and extra URLs moved to control file as well as default
  update repository (bnc #381360).
- Added possibility to abort installation during image deployment
  (bnc #382326).
- Progress for inst_proposal.
- 2.16.41

-------------------------------------------------------------------
Fri Apr 25 18:15:09 CEST 2008 - locilka@suse.cz

- New desktop selection dialog (bnc #379157).
- 2.16.40

-------------------------------------------------------------------
Thu Apr 24 14:54:53 CEST 2008 - locilka@suse.cz

- New  better shiny unified progress for image deployment.
- Showing also the just-handled image name (bnc #381188).
- 2.16.39

-------------------------------------------------------------------
Wed Apr 23 15:10:24 CEST 2008 - locilka@suse.cz

- Enabling inst_suseconfig in Automatic configuration (bnc #381751)
- Fixed run_df agent to ignore read errors on rootfs (bnc #382733)

-------------------------------------------------------------------
Tue Apr 22 18:46:51 CEST 2008 - locilka@suse.cz

- Adjusting automatic configuration UI to use two progress bars
  instead of one.

-------------------------------------------------------------------
Tue Apr 22 12:26:52 CEST 2008 - locilka@suse.cz

- Fixed filtering-out already registered repos (bnc #379051).
- Client inst_prepare_image moved to installation proposal make
  disabling 'installation from images' easy (bnc #381234).
- 2.16.38

-------------------------------------------------------------------
Mon Apr 21 15:28:24 CEST 2008 - locilka@suse.cz

- Calling 'xset r off' & 'xset m 1' (bnc #376945).
- Better help for Automatic configuration (bnc #381904).

-------------------------------------------------------------------
Mon Apr 21 14:48:58 CEST 2008 - locilka@suse.cz

- Using new DefaultDesktop::SelectedDesktops for writing the
  display manager configuration.

-------------------------------------------------------------------
Fri Apr 18 16:17:54 CEST 2008 - locilka@suse.cz

- Calling 'xset -r off' at the beginning of installation (both
  first and second stage) in X on XEN (bnc #376945).

-------------------------------------------------------------------
Fri Apr 18 16:01:13 CEST 2008 - juhliarik@suse.cz

- Added text for using kexec (yast_inf_finish.ycp)

-------------------------------------------------------------------
Thu Apr 17 17:15:02 CEST 2008 - locilka@suse.cz

- Added more debugging messages into ImageInstallation module.

-------------------------------------------------------------------
Thu Apr 17 14:01:46 CEST 2008 - locilka@suse.cz

- Added image-downloading progress (reusing existent progress bar).
- 2.16.37

-------------------------------------------------------------------
Wed Apr 16 14:20:06 CEST 2008 - locilka@suse.cz

- Running runlevel proposal after software proposal (bnc #380141).
- Using new possibility to disable and then reenable package
  callbacks (system_analysis, deploy_images).

-------------------------------------------------------------------
Tue Apr 15 11:45:18 CEST 2008 - locilka@suse.cz

- ImageInstallation tries to find details-<arch>.xml, then
  details.xml to provide useful progress while deploying images.
- 2.16.36

-------------------------------------------------------------------
Tue Apr 15 10:22:04 CEST 2008 - mvidner@suse.cz

- Enable printing the last few debugging log messages in the crash
  handler, even if Y2DEBUG is not set (fate#302166).
- 2.16.35

-------------------------------------------------------------------
Mon Apr 14 16:44:09 CEST 2008 - locilka@suse.cz

- Fixed typo in inst_network_check (bnc #379491).
- Fixed help for inst_mode (bnc #374360).

-------------------------------------------------------------------
Mon Apr 14 13:54:42 CEST 2008 - locilka@suse.cz

- Modifying SystemFilesCopy::CopyFilesToSystem to newly accept
  a parameter which defines where to extract cached files
  (fate #302980).
- Caching system files in the System Analysis dialog.
- Some better texts (bnc #377959).
- Better text for Software Selection dialog (bnc #379157).
- 2.16.34

-------------------------------------------------------------------
Fri Apr 11 18:21:53 CEST 2008 - locilka@suse.cz

- Changing Accept buttons to Install, Update and OK (FATE #120373).

-------------------------------------------------------------------
Fri Apr 11 17:55:32 CEST 2008 - locilka@suse.cz

- Added another per-image progress into the Installation images
  deployment (it requires details.xml).
- 2.16.33

-------------------------------------------------------------------
Fri Apr 11 15:33:17 CEST 2008 - juhliarik@suse.cz

- Added loading kernel via kexec (fate #303395)

-------------------------------------------------------------------
Thu Apr 10 12:02:07 CEST 2008 - locilka@suse.cz

- Filtering installation imagesets using the default architecture.
- Installation from images sets the download area (SourceManager).
- Removing image after it is deployed.
- Preparing image installation dialog for two progress-bars.
- 2.16.32

-------------------------------------------------------------------
Wed Apr  9 16:39:36 CEST 2008 - jsrain@suse.cz

- handle compressed logs properly at the end of first stage
  installation (fate #300637)
- 2.16.31

-------------------------------------------------------------------
Tue Apr  8 19:40:58 CEST 2008 - locilka@suse.cz

- Adjusted control file to sort installation overview via
  presentation_order and propose it via the real appearance.
- Fixed selecting the right imageset - the rule is currently that
  all patterns in imageset must be selected for installation
  (bnc #378032).

-------------------------------------------------------------------
Mon Apr  7 15:20:14 CEST 2008 - locilka@suse.cz

- Added new control file entry kexec_reboot that defines whether
  kexec should be used instead of reboot at the end of the first
  stage installation (FATE #303395).

-------------------------------------------------------------------
Fri Apr  4 17:02:23 CEST 2008 - locilka@suse.cz

- Improved user-feedback during automatic configuration.
- 2.16.30

-------------------------------------------------------------------
Fri Apr  4 14:06:22 CEST 2008 - jsrain@suse.cz

- added restart handling for live installation

-------------------------------------------------------------------
Wed Apr  3 16:40:16 CEST 2008 - locilka@suse.cz

- Removed Winkeys support during installation (bnc 376248).
- Fixed the decision-making process which images fits the best.
- Added new control file entries to adjust the Community
  Repositories and Add-Ons during installation.
- Cosmetic changes when initializing the wizard steps according to
  control file.
- Fixed untarring bzip2 or gzip-based images.
- Changed instalation from images to count the best image-set
  from patterns (list of patterns in image-set) in images.xml.
- 2.16.29

-------------------------------------------------------------------
Tue Apr  1 13:12:00 CEST 2008 - locilka@suse.cz

- Automatic configuration can be newly defined by control file. Two
  new variables have been added enable_autoconfiguration and
  autoconfiguration_default.
- New functionality to select the best-matching image for image
  installation if more than one fit.
- 2.16.28

-------------------------------------------------------------------
Tue Apr  1 12:36:52 CEST 2008 - jsrain@suse.cz

- added live installation workflow to default control file
- updated inst_finish clients handling for live installation

-------------------------------------------------------------------
Tue Apr  1 10:15:34 CEST 2008 - jsrain@suse.cz

- merged texts from proofread

-------------------------------------------------------------------
Mon Mar 31 16:42:40 CEST 2008 - locilka@suse.cz

- There are currently two possible patterns/desktops that can use
  kdm: kde4-kdm and kdebase3-kdm (bnc #372506).

-------------------------------------------------------------------
Fri Mar 28 13:33:31 CET 2008 - locilka@suse.cz

- Automatic configuration has been moved from the end of the first
  stage to the second stage. It's non-interactive (FATE #303396).
- Fixed installation from images (FATE #303554).
- ImageInstallation can newly handle .lzma images.
- 2.16.27

-------------------------------------------------------------------
Thu Mar 27 13:37:02 CET 2008 - locilka@suse.cz

- Fixed ZMD service handling, the correct name is novell-zmd
  (bnc #356655).

-------------------------------------------------------------------
Wed Mar 26 11:21:18 CET 2008 - locilka@suse.cz

- Added new entry to control file root_password_as_first_user to
  make it configurable (bnc #359115 comment #14).
- Control file modified to call installation-from-images clients.

-------------------------------------------------------------------
Tue Mar 25 13:12:39 CET 2008 - locilka@suse.cz

- Using Image-Installation clients (done by jsrain).
- Store/Restore resolvable-state functions added into
  ImageInstallation module.

-------------------------------------------------------------------
Fri Mar 21 10:48:20 CET 2008 - locilka@suse.cz

- Dropping keep_installed_patches support from control file as it
  is currently handled by libzypp itself (bnc #349533).

-------------------------------------------------------------------
Thu Mar 20 10:27:09 CET 2008 - locilka@suse.cz

- Added system_settings_finish call to the inst_finish
  (bnc #340733).

-------------------------------------------------------------------
Wed Mar 19 17:27:30 CET 2008 - locilka@suse.cz

- Agent anyxml has been renamed to barexml as it can't really read
  all possible XML files (bnc #366867)

-------------------------------------------------------------------
Wed Mar 19 13:53:05 CET 2008 - locilka@suse.cz

- When checking whether to run the second stage, considering also
  autoinstallation, not only installation (bnc #372322).
- 2.16.26

-------------------------------------------------------------------
Tue Mar 18 18:19:00 CET 2008 - locilka@suse.cz

- Fixed writing disabled modules and proposals during the
  inst_finish run (bnc #364066).
- Calling pre_umount_finish also in AutoYaST (bnc #372322).
- 2.16.25

-------------------------------------------------------------------
Mon Mar 17 12:43:32 CET 2008 - jsrain@suse.cz

- added 'StartupNotify=true' to the desktop file (bnc #304964)

-------------------------------------------------------------------
Mon Mar 17 11:04:38 CET 2008 - locilka@suse.cz

- Automatic configuration is now disabled for mode update.
- The whole second stage in now disabled for mode update.
- Added help text for "Use Automatic Configuration" check-box.
- 2.16.24

-------------------------------------------------------------------
Fri Mar 14 15:02:27 CET 2008 - locilka@suse.cz

- Added possibility to run automatic configuration instead of the
  whole second stage installation (fate #303396).
- Adjusted RPM dependencies.
- Creating and removing the file runme_at_boot is currently handled
  by YaST (YCP) installation scripts.
- Added new client inst_rpmcopy_secondstage that calls inst_rpmcopy
  because of DisabledModules disabling both first and second stage
  occurency of that script.
- Changed control file to call the new script in second stage.
- 2.16.23

-------------------------------------------------------------------
Mon Mar 10 11:25:57 CET 2008 - locilka@suse.cz

- Disabling the window menu in IceWM preferences to make the
  inst-sys 600 kB smaller (*.mo files). Thanks to mmarek.

-------------------------------------------------------------------
Fri Mar  7 11:35:29 CET 2008 - jsuchome@suse.cz

- control.openSUSE.xml: country_simple is for keyboard and language,
  not for timezone
- added 1st stage step for root password dialog (fate#302980)
- 2.16.22

-------------------------------------------------------------------
Thu Mar 06 10:57:42 CET 2008 - aschnell@suse.de

- call rcnetwork with option onboot during start of second stage
  (bnc #363423)
- 2.16.21

-------------------------------------------------------------------
Wed Mar  5 18:52:30 CET 2008 - locilka@suse.cz

- Remember (first stage) and restore (second stage) DisabledModules
  (bnc #364066).
- 2.16.20

-------------------------------------------------------------------
Wed Mar  5 16:30:22 CET 2008 - locilka@suse.cz

- Using client country_simple instead of timezone and language in
  the installation overview (FATE #302980).
- Using new users client in that overview too (FATE #302980).
- Do not remove already registered installation repositories during
  upgrade if they match the old repositories on system
  (bnc #360109).

-------------------------------------------------------------------
Mon Mar  3 21:12:25 CET 2008 - coolo@suse.de

- trying to change defaults for running gdb (arvin's patch)

-------------------------------------------------------------------
Mon Mar  3 15:17:23 CET 2008 - locilka@suse.cz

- Requiring the latest Language::Set functionality by RPM deps.

-------------------------------------------------------------------
Tue Feb 26 12:39:37 CET 2008 - jsuchome@suse.cz

- functionality of integrate_translation_extension.ycp moved into
  Language::Set, inst_complex_welcome adapted (F#302955)

-------------------------------------------------------------------
Fri Feb 22 11:27:13 CET 2008 - locilka@suse.cz

- "iscsi-client" added into modules to clone (bnc #363229 c#1).
- Removing focus from release notes content to make the default
  button focussed instead (bnc #363976).

-------------------------------------------------------------------
Thu Feb 21 06:26:22 CET 2008 - coolo@suse.de

- don't repeat the header

-------------------------------------------------------------------
Wed Feb 20 10:35:04 CET 2008 - locilka@suse.cz

- Showing release notes in tabs only if more than one product is
  installed (bnc #359137).
- Added better text for the complex welcome dialog (bnc #359528).
- Adjusted RPM dependencies (new Language API, see below).
- 2.16.19

-------------------------------------------------------------------
Wed Feb 20 10:24:26 CET 2008 - jsuchome@suse.cz

- inst_complex_welcome: save keyboard settings (bnc #360559),
  use the API from Language.ycp for generating items

-------------------------------------------------------------------
Fri Feb 15 14:28:45 CET 2008 - jsrain@suse.cz

- updated image-based installatoin not to use any hardcoded
  image names

-------------------------------------------------------------------
Thu Feb 14 11:20:04 CET 2008 - locilka@suse.cz

- Function FileSystemCopy from live-installer has been moved
  to ImageInstallation module (installation).
- Adjusted RPM dependencies (Installation module in yast2).

-------------------------------------------------------------------
Wed Feb 13 14:18:16 CET 2008 - jsrain@suse.cz

- added handling of update initiated from running system

-------------------------------------------------------------------
Tue Feb 12 10:26:15 CET 2008 - locilka@suse.cz

- Added new update_wizard_steps YCP client for easy updating or
  redrawing installation wizard steps from other modules.

-------------------------------------------------------------------
Mon Feb 11 18:28:00 CET 2008 - locilka@suse.cz

- Installation clients 'auth', 'user', and 'root' have been
  disabled by default. First-stage users will enable them only
  if needed.

-------------------------------------------------------------------
Fri Feb 08 13:06:19 CET 2008 - aschnell@suse.de

- during installation allow yast to be started from gdb with
  Y2GDB=1 on kernel command line (fate #302346)

-------------------------------------------------------------------
Fri Feb  8 10:37:02 CET 2008 - locilka@suse.cz

- Umount(s) used with -l and -f params.

-------------------------------------------------------------------
Thu Feb  7 14:19:11 CET 2008 - locilka@suse.cz

- Functionality that integrates the just-selected language
  translation has been moved to integrate_translation_extension
  client to make it available for other modules.
- New label for "Show in Fullscreen" button to better match what
  it really does (bnc #359527).
- Module InstExtensionImage moved to yast2.
- Added new disintegrate_all_extensions client that is called at
  the end of the initial installation to umount and remove all
  integrated inst-sys extensions.
- 2.16.18

-------------------------------------------------------------------
Wed Feb  6 13:23:35 CET 2008 - locilka@suse.cz

- Better /lbin/wget handling in InstExtensionImage.
- Speed-up inst_complex_welcome optimalizations (e.g., skipping
  downloading extension already by Linuxrc)

-------------------------------------------------------------------
Tue Feb  5 16:04:15 CET 2008 - locilka@suse.cz

- Squashfs image needs to be mounted using '-o loop'.
- Displaying busy cursor when downloading the extension.
- 2.16.17

-------------------------------------------------------------------
Mon Feb  4 19:04:29 CET 2008 - locilka@suse.cz

- Modular inst-sys used for localizations (FATE #302955).
- Tabs have been removed from installation proposal.
- 2.16.16

-------------------------------------------------------------------
Fri Feb  1 16:08:26 CET 2008 - locilka@suse.cz

- Added new InstExtensionImage module for integration of modular
  inst-sys images on-the-fly (FATE #302955).

-------------------------------------------------------------------
Thu Jan 31 19:05:49 CET 2008 - aschnell@suse.de

- reflect init-script rename from suse-blinux to sbl
- 2.16.15

-------------------------------------------------------------------
Thu Jan 31 15:02:56 CET 2008 - jsuchome@suse.cz

- call users_finish.ycp from inst_finish.ycp (FATE #302980)

-------------------------------------------------------------------
Thu Jan 31 12:58:42 CET 2008 - locilka@suse.cz

- Fixed inst_restore_settings client: NetworkDevices are now
  NetworkInterfaces.
- 2.16.14

-------------------------------------------------------------------
Thu Jan 31 11:14:46 CET 2008 - locilka@suse.cz

- Added docu. for *_finish scripts (needed for FATE #302980).
- Welcome dialog can newly show the license according to the just
  selected language and also show other lozalizations if needed.
- 2.16.13

-------------------------------------------------------------------
Wed Jan 30 15:22:29 CET 2008 - aschnell@suse.de

- Use icewm instead of fvwm during installation (bnc #357240)
- 2.16.12

-------------------------------------------------------------------
Wed Jan 30 14:15:50 CET 2008 - fehr@suse.de

- Add installation step for disk partitioning between time zone
  and software selection
- put user config after disk partitioning

-------------------------------------------------------------------
Wed Jan 30 09:51:42 CET 2008 - locilka@suse.cz

- Added -noreset option to the VNC startup script (bnc #351338).
- Added inst_user_first.ycp call to the control file right before
  the installation proposal.
- Fixed visibility of ZMD Turnoff checkbox (bnc #356655).

-------------------------------------------------------------------
Tue Jan 29 17:34:03 CET 2008 - locilka@suse.cz

- New desktop selection dialog without system task combo-boxes.
  System selection with icons (bnc #356926).
- More UI checking in dialogs.
- Unified DefaultDesktop module and software/desktop selection
  dialog in installation.

-------------------------------------------------------------------
Mon Jan 28 13:00:19 CET 2008 - aschnell@suse.de

- support Qt and Gtk frontend in startup scripts
- hack for key-autorepeat during installation (bnc #346186)
- 2.16.11

-------------------------------------------------------------------
Fri Jan 25 13:35:13 CET 2008 - locilka@suse.cz

- Reduced Wizard redrawing in the installation workflow.

-------------------------------------------------------------------
Thu Jan 24 15:21:39 CET 2008 - aschnell@suse.de

- start service brld before suse-blinux (bug #354769)
- 2.16.10

-------------------------------------------------------------------
Mon Jan 21 11:05:16 CET 2008 - kmachalkova@suse.cz

- Re-enabled thread support for ncurses UI in YaST2.call
  (bug #164999, FaTE #301899)

-------------------------------------------------------------------
Mon Jan 21 10:53:50 CET 2008 - locilka@suse.cz

- Release Notes UI facelifting.
- Splitting Welcome script dialog single-loop into functions.

-------------------------------------------------------------------
Wed Jan 16 15:49:59 CET 2008 - locilka@suse.cz

- Calling SetPackageLocale and SetTextLocale in the initial
  installation dialog (selecting language) (#354133).

-------------------------------------------------------------------
Mon Jan 14 13:39:00 CET 2008 - locilka@suse.cz

- Added new Language/Keyboard/License dialog (FATE #302957).
- Updated control files.
- 2.16.9

-------------------------------------------------------------------
Thu Jan 10 14:08:17 CET 2008 - locilka@suse.cz

- Extended system type and software selection dialog. Added base
  pattern (selected desktop) description, helps, default status
  for secondary selections, ...
- Added possibility to control visibility of Online Repositories
  via the installation control file (hidden by default).
- Added more control-file documentation.

-------------------------------------------------------------------
Tue Dec 18 16:54:39 CET 2007 - locilka@suse.cz

- Added new desktop and software selection dialog.
- 2.16.8

-------------------------------------------------------------------
Mon Dec 17 11:08:42 CET 2007 - locilka@suse.cz

- Hidden Mouse-probing busy popup.
- New YCP module InstData stores the installation data that should
  be shared among the installation clients.
- Installation repository initialization moved to the unified
  progress when probing the system.
- System analysis has been split into two scripts: inst_mode and
  inst_system_analysis to make the maintenance easier (also in
  control file).
- 2.16.7

-------------------------------------------------------------------
Thu Dec 13 14:25:30 CET 2007 - locilka@suse.cz

- Added a possibility to stop and disable the ZMD service in the
  last (congratulate) dialog of installation (FATE #302495).
- Adjusted the SLES control file: module arguments
  'show_zmd_turnoff_checkbox' and 'zmd_turnoff_default_state'.

-------------------------------------------------------------------
Mon Dec 10 12:13:14 CET 2007 - locilka@suse.cz

- Removed dependency on yast2-country, added dependency on
  yast2-country-data.

-------------------------------------------------------------------
Wed Dec  5 11:13:05 CET 2007 - mzugec@suse.cz

- description says network cards are wireless (#346133)

-------------------------------------------------------------------
Mon Dec  3 16:49:46 CET 2007 - locilka@suse.cz

- Installation Mode dialog adapted to new bright and better mod_UI.
- Using informative icon in some inst_network_check script.
- 2.16.6

-------------------------------------------------------------------
Mon Dec  3 14:34:38 CET 2007 - locilka@suse.cz

- Installation Mode dialog adapted to new mod-UI and to new
  Image-Dimming support in UI.

-------------------------------------------------------------------
Thu Nov 29 16:27:59 CET 2007 - locilka@suse.cz

- Using Progress::NewProgressIcons to show icons during the network
  setup in first stage and during system probing.

-------------------------------------------------------------------
Tue Nov 27 19:14:15 CET 2007 - sh@suse.de

- Use string ID "contents" rather than YCPSymbol `contents
  for Wizard ReplacePoint
- 2.16.5

-------------------------------------------------------------------
Fri Nov 23 13:36:54 CET 2007 - locilka@suse.cz

- Using translations for inst_finish steps (#343783).
- 2.16.4

-------------------------------------------------------------------
Tue Nov 20 11:08:23 CET 2007 - locilka@suse.cz

- Shutting down all dhcpcd clients when reconfiguring network in
  the first stage and when finishing the installation (#308577).
- 'Copy 70-persistent-cd.rules' functionality has been moved here
  from yast2-network (#328126).

-------------------------------------------------------------------
Mon Nov 19 15:35:10 CET 2007 - locilka@suse.cz

- Fixed busy texts for restarting YaST vs. finishing the instal.
- Unified used terminology (repositories) (FATE #302970).

-------------------------------------------------------------------
Tue Nov 13 13:54:13 CET 2007 - locilka@suse.cz

- Script copy_files_finish.ycp cleaned up.

-------------------------------------------------------------------
Fri Nov  9 13:30:34 CET 2007 - locilka@suse.cz

- Boot Installed System option has been removed (#327505).
- Installation Mode dialog has been redesigned using
  self-descriptive icons for all options.
- Return value from inst_repair is evaluated, error is reported in
  case of failure.
- 2.16.3

-------------------------------------------------------------------
Fri Nov  2 16:31:06 CET 2007 - locilka@suse.cz

- Adjusted RPM dependencies (Internet module has been moved from
  yast2-network to yast2).

-------------------------------------------------------------------
Tue Oct 30 17:26:51 CET 2007 - locilka@suse.cz

- Modules Hotplug and HwStatus moved to yast2.rpm to remove
  dependency of storage on installation.
- 2.16.2

-------------------------------------------------------------------
Wed Oct 24 16:32:41 CEST 2007 - locilka@suse.cz

- Changes in StorageDevice module API (#335582).
- 2.16.1

-------------------------------------------------------------------
Mon Oct 15 16:00:06 CEST 2007 - locilka@suse.cz

- Abort the installation instead of halting the system in case of
  declining the license when installing from LiveCD (#330730).

-------------------------------------------------------------------
Thu Oct 11 15:00:03 CEST 2007 - jsrain@suse.cz

- show release notes properly in live installation (#332862)

-------------------------------------------------------------------
Wed Oct  3 17:50:11 CEST 2007 - locilka@suse.cz

- Added "Network Type" information to the First Stage Network Setup
- 2.16.0

-------------------------------------------------------------------
Wed Oct  3 09:53:55 CEST 2007 - mvidner@suse.cz

- Do not try to package COPYRIGHT.english, it is gone from
  devtools (#299144).

-------------------------------------------------------------------
Tue Oct  2 16:04:55 CEST 2007 - ug@suse.de

- typo fixed (#328172)

-------------------------------------------------------------------
Mon Sep 24 16:43:11 CEST 2007 - locilka@suse.cz

- Changed default delete_old_packages back to 'true' after finding
  and fixing all remaining issues with 'false' (changed by coolo)
- Added new option 'online_repos_preselected' into the control file
  to make default status of Online Repositories easily configurable
  (#327791).
- Initializing the default behavior of Online Repositories in
  inst_features according to the control file (#327791).
- 2.15.54

-------------------------------------------------------------------
Fri Sep 21 16:35:18 CEST 2007 - locilka@suse.cz

- Start dhcpcd using WFM instead of SCR (#326342).
- 2.15.53

-------------------------------------------------------------------
Fri Sep 21 09:53:37 CEST 2007 - locilka@suse.cz

- When normal umount at the end of the installation fails, try
  at least: sync, remount read-only, umount --force.
- Report all services running in the installation directory
  (both #326478).
- 2.15.52

-------------------------------------------------------------------
Thu Sep 20 12:23:01 CEST 2007 - locilka@suse.cz

- Changed inst_upgrade_urls to add sources not enabled during the
  upgrade in a disabled state instead of ignoring them (#326342).
- 2.15.51

-------------------------------------------------------------------
Tue Sep 18 19:50:52 CEST 2007 - locilka@suse.cz

- Fixed tar syntax: --ignore-failed-read param. position (#326055).
- 2.15.50

-------------------------------------------------------------------
Thu Sep 13 16:18:30 CEST 2007 - locilka@suse.cz

- Fixed inst_upgrade_urls to re-register sources with their
  repository names taken from the upgraded system (#310209).
- 2.15.49

-------------------------------------------------------------------
Tue Sep 11 20:03:02 CEST 2007 - aschnell@suse.de

- don't swapoff after 1st stage installation (bug #308121)
- 2.15.48

-------------------------------------------------------------------
Tue Sep 11 11:07:20 CEST 2007 - locilka@suse.cz

- Calling ntp-client_finish instead of ntp_client_finish in the
  inst_finish script (#309430).

-------------------------------------------------------------------
Wed Sep  5 14:48:33 CEST 2007 - locilka@suse.cz

- Reinitializing variable for skipping add-on-related clients with
  its default value in inst_system_analysis (#305554).
- 2.15.47

-------------------------------------------------------------------
Wed Sep  5 13:24:32 CEST 2007 - jsrain@suse.cz

- removed inst_fam.ycp (also from control files) (#307378)

-------------------------------------------------------------------
Mon Sep  3 12:45:41 CEST 2007 - locilka@suse.cz

- Creating symlinks to .curlrc and .wgetrc files from the root.
- Adjusting RPM dependencies (yast2-core, new builtin 'setenv').
- Adjusting ENV variables with proxy settings (all three #305163).
- Writing also proxy setting into Install.inf (#298001#c5).
- 2.15.46

-------------------------------------------------------------------
Fri Aug 31 16:26:07 CEST 2007 - locilka@suse.cz

- Calling ntp_client_finish client at the end of the installation
  (#299238#c9).
- 2.15.45

-------------------------------------------------------------------
Fri Aug 24 09:25:53 CEST 2007 - locilka@suse.cz

- Changing forgotten "catalogs" to "initializing..." (#302384).
- 2.15.44

-------------------------------------------------------------------
Tue Aug 21 16:10:16 CEST 2007 - locilka@suse.cz

- Fixed evaluating of "enabled" tag in map of repositories in
  inst_upgrade_urls (#300901).
- Added ssh_host_dsa_key ssh_host_dsa_key.pub ssh_host_rsa_key
  ssh_host_rsa_key.pub to be optionally copied as well as the SSH1
  keys (#298798).
- Allowing to abort the "System Probing" dialog (#298049).
- 2.15.43

-------------------------------------------------------------------
Wed Aug 15 17:30:06 CEST 2007 - mzugec@suse.cz

- mark string for translation (#300268)

-------------------------------------------------------------------
Fri Aug 10 11:19:36 CEST 2007 - locilka@suse.cz

- Using "Online Repositories" for Internet/Web-based/Additional/...
  repositories downloaded from web during the first stage
  installation (#296407).
- 2.15.42

-------------------------------------------------------------------
Wed Aug  8 12:35:28 CEST 2007 - jsrain@suse.cz

- show reboot message within live installation without timeout
  (#297691)
- 2.15.41

-------------------------------------------------------------------
Mon Aug  6 08:58:02 CEST 2007 - locilka@suse.cz

- Renamed product/default repositories check-box to "Add Internet
  Repositories Before Installation" (#297580).
- Added help for that check-box (#296810).
- First stage network setup dialog - changes in dialog alignment
  (#295043).
- Initialize mouse after installation steps are displayed (#296406)
- 2.15.40

-------------------------------------------------------------------
Thu Aug  2 08:53:56 CEST 2007 - jsrain@suse.cz

- do not show "Clone" check box in live installation
- 2.15.39

-------------------------------------------------------------------
Wed Aug  1 11:00:15 CEST 2007 - locilka@suse.cz

- Changing remote repositories link to http://download.opensuse.org
  (#297628)

-------------------------------------------------------------------
Wed Aug  1 10:33:45 CEST 2007 - mvidner@suse.cz

- Removed Provides/Obsoletes for ancient yast package names,
  with the devel-doc subpackage they broke yast2-schema build.
- 2.15.38

-------------------------------------------------------------------
Tue Jul 31 11:29:53 CEST 2007 - lslezak@suse.cz

- inst_extrasources - register the extra repositories in content
  file automatically without asking user (#290040), do not download
  metadata from the extra sources (offline registration) (#290040,
  #288640)

-------------------------------------------------------------------
Mon Jul 30 12:38:31 CEST 2007 - locilka@suse.cz

- Added inst_upgrade_urls client which offers URLs used on the
  system to be used during the upgrade as well (FATE #301785).
- Calling the client from control file.
- Adjusted RPM dependencies (.anyxml SCR agent).
- 2.15.37

-------------------------------------------------------------------
Sun Jul 29 22:39:31 CEST 2007 - locilka@suse.cz

- Fixed curl parameters for network test in first stage (#295484).

-------------------------------------------------------------------
Thu Jul 26 17:51:29 CEST 2007 - mzugec@suse.cz

- set variables VNC and USE_SSH in S07-medium (#294485)
- 2.15.36

-------------------------------------------------------------------
Wed Jul 25 12:48:50 CEST 2007 - mvidner@suse.cz

- startup scripts: Call initviocons only if it exists (#173426).
- 2.15.35

-------------------------------------------------------------------
Wed Jul 25 10:58:29 CEST 2007 - locilka@suse.cz

- Renamed yast2-installation-doc to yast2-installation-devel-doc
  (FATE #302461).
- Removed ping-based internet test from the First-stage network
  setup test.
- Sped up internet test by adding timeouts and by downloading only
  the page header.
- Added help texts to the network setup dialogs.

-------------------------------------------------------------------
Tue Jul 24 13:20:36 CEST 2007 - locilka@suse.cz

- Control file: Unified wizard step names with dialogs, removed
  Clean Up step part of the Online Update is now Registration
  (#293095).
- Call inst_network_check (and setup) only in Add-On products
  and/or Additional Product Sources were requested to be used
  (#293808).

-------------------------------------------------------------------
Tue Jul 24 10:48:02 CEST 2007 - locilka@suse.cz

- Splitting auto-generated documentation into separate package
  yast2-installation-doc (FATE #302461).
- 2.15.34

-------------------------------------------------------------------
Thu Jul 19 16:36:19 CEST 2007 - locilka@suse.cz

- If network setup in the first-stage installation is cancelled,
  return to the previous dialog (network check).
- Several minor updates of the network setup workflow (#292379).
- 2.15.33

-------------------------------------------------------------------
Wed Jul 18 10:54:26 CEST 2007 - locilka@suse.cz

- New progress and help messages when initializing the second
  stage (#292617).
- More debugging in switch_scr_finish.

-------------------------------------------------------------------
Thu Jul 12 12:59:32 CEST 2007 - locilka@suse.cz

- Client inst_productsources.ycp moved to yast2-packager.
- Changed link to list of servers in control file.
- Adjusted RPM dependencies.
- Installation sources are now Repositories.
- 2.15.32

-------------------------------------------------------------------
Wed Jul 11 09:09:58 CEST 2007 - locilka@suse.cz

- Changed default delete_old_packages to 'false'.

-------------------------------------------------------------------
Wed Jul  4 16:16:37 CEST 2007 - locilka@suse.cz

- Fixed workflow when user selects to Boot the installed system and
  then cancels that decision.
- 2.15.31

-------------------------------------------------------------------
Mon Jul  2 15:38:27 CEST 2007 - locilka@suse.cz

- Applied patch from sassmann@novell.com for PS3 support with
  576x384 resolution (#273147).

-------------------------------------------------------------------
Fri Jun 29 11:50:47 CEST 2007 - locilka@suse.cz

- Extended "Suggested Installation Sources" to support two levels
  of linking. First link contains list of links to be downloaded
  in order to get lists of suggested repositories.

-------------------------------------------------------------------
Thu Jun 28 21:34:19 CEST 2007 - jsrain@suse.cz

- updated for live CD installation

-------------------------------------------------------------------
Thu Jun 21 17:38:09 CEST 2007 - adrian@suse.de

- fix changelog entry order

-------------------------------------------------------------------
Thu Jun 21 10:34:10 CEST 2007 - locilka@suse.cz

- Added handling for "Suggested Installation Sources" during the
  first stage installation, initial evrsion (FATE #300898).
- Enhanced SCR-Switch installation-debugger.
- Added case-insensitive filter into the "Suggested Installation
  Sources" dialog.

-------------------------------------------------------------------
Wed Jun 20 13:12:10 CEST 2007 - locilka@suse.cz

- Fixed inst_license to really halt the system when license is
  declined (#282958).
- Fixed writing proxy settings during First-Stage Installation,
  Network Setup. Wrong Proxy::Import keys were used).
- Pre-selecting first connected network card in Network Card dialog
  in First-Stage Installation, Network Setup to avoid confusions.
- Fixed canceled Network Setup not to abort the entire
  installation.

-------------------------------------------------------------------
Fri Jun 15 14:34:01 CEST 2007 - locilka@suse.cz

- Fixing inst_addon_update_sources to initialize the target
  and sources before using Pkg:: builtins (#270899#c29).

-------------------------------------------------------------------
Thu Jun 14 11:28:26 CEST 2007 - locilka@suse.cz

- Enhanced network-test in the fist stage installation, three
  different servers are tested with 'ping' instead of only one.
- Current network settings are logged in case of failed network
  test (both #283841).
- Enhanced network-test in the fist stage installation, three
  different web-servers are tested with curl instead of only one.

-------------------------------------------------------------------
Wed Jun 13 15:44:05 CEST 2007 - locilka@suse.cz

- Implemented new feature that saves the content defined in control
  file from the installation system to the just installed system.
  Function, that does it, is SaveInstSysContent in SystemFilesCopy
  module (FATE #301937).
- Added new entry into the control file that defines what and where
  to save it, initially /root/ -> /root/inst-sys/.
- Adjusted control-file documentation.
- Fixed inst_restore_settings to start SuSEfirewall2_setup if it is
  enabled in the system init scripts to prevent from having
  half-started firewall after YOU kernel-update (#282871).

-------------------------------------------------------------------
Mon Jun 11 18:30:48 CEST 2007 - locilka@suse.cz

- Added lost fix from Andreas Schwab for startup scripts. The patch
  fixes evaluation of bash expressions.
- 2.15.30

-------------------------------------------------------------------
Mon Jun 11 17:55:23 CEST 2007 - locilka@suse.cz

- Adjusted SCR for install.inf to provide read/write access.
- Writing install.inf for save_network script at the end of
  the initial stage.
- Changed internal data structure for NetworkSetup in the initial
  stage.
- Added Internet test to the end of the NetworkSetup in the initial
  stage.
- 2.15.29

-------------------------------------------------------------------
Fri Jun  8 17:52:57 CEST 2007 - locilka@suse.cz

- Added initial implementation of possibility to setup network
  in the first stage installation. New YCP clients have beed added:
  inst_network_check and inst_network_setup. Scripts are called
  from inst_system_analysis before sources are initialized
  (FATE #301967).

-------------------------------------------------------------------
Thu Jun  7 15:08:08 CEST 2007 - locilka@suse.cz

- A new label "Writing YaST Configuration..." used in case of
  restarting system or installation.

-------------------------------------------------------------------
Fri Jun  1 12:41:10 CEST 2007 - mzugec@suse.cz

- use shared isNetworkRunning() function in network_finish
- 2.15.28

-------------------------------------------------------------------
Wed May 30 11:33:52 CEST 2007 - mzugec@suse.cz

- fixed spec requirements

-------------------------------------------------------------------
Mon May 28 16:02:38 CEST 2007 - mzugec@suse.cz

- removed netsetup item from control files

-------------------------------------------------------------------
Mon May 28 13:33:08 CEST 2007 - mzugec@suse.cz

- removed inst_netsetup item from control files

-------------------------------------------------------------------
Sun May 27 14:49:37 CEST 2007 - mzugec@suse.de

- installation network changes:
http://lists.opensuse.org/yast-devel/2007-05/msg00025.html
- 2.15.27

-------------------------------------------------------------------
Tue May 22 10:51:57 CEST 2007 - ug@suse.de

- reactivate hardware detection during autoinstall
- 2.15.26

-------------------------------------------------------------------
Mon May 21 10:40:20 CEST 2007 - locilka@suse.cz

- Fixed release-notes desktop file.
- 2.15.25

-------------------------------------------------------------------
Thu May 17 22:18:29 CEST 2007 - locilka@suse.cz

- Progress dialog for initializing installation sources.
- 2.15.24

-------------------------------------------------------------------
Tue May 15 14:14:13 CEST 2007 - locilka@suse.cz

- Changed control file in partitioning/evms_config section from
  'true' to 'false' (#274702).

-------------------------------------------------------------------
Fri May 11 16:30:06 CEST 2007 - locilka@suse.cz

- Removing directories '/var/lib/zypp/cache' and '/var/lib/zypp/db'
  if they exist at the beginning of the installation (#267763).
- 2.15.23

-------------------------------------------------------------------
Thu May 10 17:16:49 CEST 2007 - locilka@suse.cz

- Merged hardware probing (inst_startup) and system probing
  (inst_system_analysis) into one script to have only one progress
  dialog instead of two (#271291).
- openSUSE control file clean-up: The default value for enable_next
  and enable_back is 'yes'. Only few steps do not allow to go back
  (#270893).
- 2.15.22

-------------------------------------------------------------------
Wed May  9 10:25:37 CEST 2007 - locilka@suse.cz

- Safe qouting of bash command in desktop_finish.
- CommandLine for inst_release_notes (#269914).

-------------------------------------------------------------------
Mon May  7 13:43:54 CEST 2007 - ms@suse.de

- don't clobber existing /root/.vnc/passwd file (#271734)

-------------------------------------------------------------------
Wed Apr 18 09:13:10 CEST 2007 - locilka@suse.cz

- Root password dialog has been moved to be the first dialog of the
  second stage installation workflow (FATE #301924).
- "Root Password" step is now called "root Password" (#249706).
- Created new 'Check Installation' entry to the 'Configuration'
  part of the workflow. This section contains setting up network
  if needed, initializing target if needed, and installing
  remaining software (needed by FATE #301924).
- Added new client inst_initialization that creates initialization
  progress UI instead of blank screen.
- 2.15.20

-------------------------------------------------------------------
Tue Apr 17 11:11:37 CEST 2007 - locilka@suse.cz

- Fixed Add-On template to use generic 'control' textdomain
- 2.15.19

-------------------------------------------------------------------
Fri Apr 13 09:45:10 CEST 2007 - locilka@suse.cz

- Replacing networkmanager_proposal with general_proposal (network)
  that includes also IPv6 settings (#263337, #260261).

-------------------------------------------------------------------
Thu Apr 12 11:57:03 CEST 2007 - locilka@suse.cz

- Initialize the target and sources before adding extra sources.
  They needn't be initialized after YaST is restarted during the
  online update (#263289).

-------------------------------------------------------------------
Wed Apr 11 10:21:24 CEST 2007 - locilka@suse.cz

- Release Notes dialog is using a [Close] button if not running in
  installation (#262440).

-------------------------------------------------------------------
Fri Apr  6 16:48:58 CEST 2007 - locilka@suse.cz

- In case of reboot during installation, network services status
  is stored to a reboot_network_settings file and their status
  is restored again when starting the installation after reboot.
  Restoring the status uses Progress library for user feedback
  (#258742).
- Adjusted RPM dependencies.
- 2.15.18

-------------------------------------------------------------------
Thu Apr  5 13:34:48 CEST 2007 - locilka@suse.cz

- Using function PackagesUI::ConfirmLicenses() instead of
  maintaining own code with almost the same functionality (#256627)
- Adjusted RPM dependencies
- Unified inst_startup UI to use the Progress library instead of
  sequence of busy pop-ups.
- Unified inst_system_analysis UI to use the Progress library
  instead of empty dialog.
- 2.15.17

-------------------------------------------------------------------
Wed Apr  4 10:35:55 CEST 2007 - locilka@suse.cz

- Removed IPv6 proposal from installation control file. IPv6
  proposal has been merged into Network Mode proposal (#260261).

-------------------------------------------------------------------
Wed Mar 28 16:17:37 CEST 2007 - locilka@suse.cz

- Adjusted to use WorkflowManager instead AddOnProduct module
  in some cases to make Pattern-based installation and
  configuration workflow (FATE #129).
- Adjusted RPM dependencies and BuildRequires.
- 2.15.16

-------------------------------------------------------------------
Tue Mar 27 14:22:46 CEST 2007 - ms@suse.de

- fixed X11 preparation by checking /etc/reconfig_system (#252763)

-------------------------------------------------------------------
Wed Mar 21 16:47:14 CET 2007 - locilka@suse.cz

- Handling CloneSystem functionality when the client for cloning is
  not installed (checkbox is disabled).

-------------------------------------------------------------------
Mon Mar 19 13:09:57 CET 2007 - locilka@suse.cz

- Creating an empty /etc/sysconfig/displaymanager in desktop_finish
  if the sysconfing doesn't exist (minimal installation).
- Handling missing .proc.parport.devices agent (RPM recommends
  yast2-printer for that).

-------------------------------------------------------------------
Tue Mar 13 13:43:42 CET 2007 - locilka@suse.cz

- Reboot in case of the declined license during the initial
  installation (#252132).

-------------------------------------------------------------------
Mon Mar 12 08:44:19 CET 2007 - locilka@suse.cz

- Modules 'Product' and 'Installation' (installation settings) were
  moved from 'yast2-installation' to 'yast2' to minimize
  cross-package dependencies.
- Adjusted package dependencies.
- 2.15.15

-------------------------------------------------------------------
Fri Mar  9 10:05:20 CET 2007 - locilka@suse.cz

- Module InstShowInfo has been moved from yast2-installation to
  yast2-packager because this module is used by Add-Ons and
  installation sources only.
- Adjusted RPM Requires (yast2-packager >= 2.15.22).
- 2.15.14

-------------------------------------------------------------------
Thu Mar  8 16:59:35 CET 2007 - locilka@suse.cz

- Module GetInstArgs moved from yast2-installation to yast2, many
  clients required yast2-installation only because of this module.

-------------------------------------------------------------------
Thu Mar  8 14:45:39 CET 2007 - locilka@suse.cz

- Tag 'PATTERNS' in product content file is depracated by
  'REQUIRES' and/or 'RECOMMENDS' tag (#252122).

-------------------------------------------------------------------
Tue Mar  6 16:44:49 CET 2007 - kmachalkova@suse.cz

- Do not export LINES and COLUMNS variables, so that terminal
  resize event is handled correctly (#184179)

-------------------------------------------------------------------
Tue Mar  6 16:44:48 CET 2007 - locilka@suse.cz

- AddOnProduct and ProductLicense finally moved to yast2-packager
  from yast2-installation to avoid build cycles.
- 2.15.13

-------------------------------------------------------------------
Mon Mar  5 17:14:58 CET 2007 - locilka@suse.cz

- Moving AddOnProduct module back to yast2-installation because
  this module is needed in the second-stage installation.
- AddOnProduct-related testsuites moved back to yast2-installation.
- 2.15.12

-------------------------------------------------------------------
Mon Mar  5 12:58:21 CET 2007 - locilka@suse.cz

- Adding new installation client mouse_finish which is called
  before SCR is switched. This removes the dependency of
  yast2-installation on yast2-mouse.
- 2.15.11

-------------------------------------------------------------------
Fri Mar  2 15:27:14 CET 2007 - locilka@suse.cz

- Providing feedback (busy message) in inst_restore_settings.
  Starting network by calling 'network start' with timeout.
- Adding yast2-bootloader into required packages because it is
  needed after the SCR is switched into the installed system just
  before reboot (#249679).
- Added more logging into inst_system_analysis (booting installed
  system).
- 2.15.10

-------------------------------------------------------------------
Wed Feb 28 14:11:16 CET 2007 - jsrain@suse.cz

- added more logging to umount_finish (#247594)

-------------------------------------------------------------------
Mon Feb 26 16:03:42 CET 2007 - jsrain@suse.cz

- updated popup in case of license is not accepted (#162499)

-------------------------------------------------------------------
Thu Feb 22 13:52:12 CET 2007 - locilka@suse.cz

- Splitting installation_worker (main installation script) into
  inst_worker_initial and inst_worker_continue.
- Testsuites related to Add-Ons moved to yast2-add-on package.
- 2.15.9

-------------------------------------------------------------------
Wed Feb 21 17:24:30 CET 2007 - locilka@suse.cz

- Added documentation for silently_downgrade_packages and
  keep_installed_patches control file entries (plus their reverse
  lists) (FATE #301990, Bugzilla #238488).

-------------------------------------------------------------------
Mon Feb 19 16:00:23 CET 2007 - locilka@suse.cz

- More concrete fix of bug #160301: Displaying information about
  how to continue the second stage installation if SSH is the only
  installation method. This informational pop-up has disabled
  time-out (#245742).
- Moving parts of installation_worker script to includes based on
  in which installation stage they are used.

-------------------------------------------------------------------
Fri Feb 16 16:18:28 CET 2007 - locilka@suse.cz

- Add-Ons moved to a new package yast2-add-on-2.15.0 (#238673)

-------------------------------------------------------------------
Thu Feb 15 12:21:46 CET 2007 - locilka@suse.cz

- New entries silently_downgrade_packages, plus reverse list, and
  keep_installed_patches, plus reverse list, were added into SLES
  and SLED control files (FATE #301990, Bugzilla #238488).

-------------------------------------------------------------------
Mon Feb 12 13:40:41 CET 2007 - locilka@suse.cz

- Making release_notes modular.
- Rewriting RPM dependencies (#238679).
- Moving parts of installation_worker client into functions.
- Moving Mouse-init functions into inst_init_mouse client.
- Moving Storage-related functions (autoinstall) into
  inst_check_autoinst_mode client.
- Moving vendor client and desktop file to the yast2-update to
  minimize yast2-installation dependencies.
- Remove obsolete /proc/bus/usb mounting (#244950).

-------------------------------------------------------------------
Wed Feb  7 11:01:02 CET 2007 - locilka@suse.cz

- Correct Installation::destdir quoting in .local or .target bash
  commands.
- 2.15.8

-------------------------------------------------------------------
Tue Feb  6 16:29:55 CET 2007 - locilka@suse.cz

- Hide &product; in inst_suseconfig call to remove dependency on
  Product.ycp and not to be so ugly (#241553).

-------------------------------------------------------------------
Mon Feb  5 11:31:52 CET 2007 - locilka@suse.cz

- Store Add-Ons at the end of first stage installation and restore
  them before AutoYaST cloning at the end of the second stage
  installation (bugzilla #187558).
- Set license content before it is displayed for the first time,
  select license language before it is displayed (#220847).
- 2.15.7

-------------------------------------------------------------------
Fri Feb  2 15:25:04 CET 2007 - locilka@suse.cz

- Removing dependency on yast2-slp package.
- Moving all SLP-related functionality to yast2-packager-2.15.7.
- Handling not installed yast2-slp package in Add-Ons (#238680).

-------------------------------------------------------------------
Thu Feb  1 12:41:36 CET 2007 - locilka@suse.cz

- When an Add-On product is added and removed later, correctly
  remove also cached control file of that Add-On (#238307).
- 2.15.6

-------------------------------------------------------------------
Wed Jan 31 09:34:11 CET 2007 - locilka@suse.cz

- Rereading all SCR Agents in case of installation workflow changed
  by Add-On product (#239055).
- Calling PackageLock::Check before Pkg calls (#238556).

-------------------------------------------------------------------
Sun Jan 28 22:27:48 CET 2007 - locilka@suse.cz

- Removed tv and bluetooth hardware proposals from SLES control
  file. There are no such modules in that product (#238759).

-------------------------------------------------------------------
Mon Jan 22 13:46:20 CET 2007 - locilka@suse.cz

- Correct handling of CD/DVD Add-Ons in installation (#237264).
- Fixed switching between Installation Settings tabs in case of
  error in proposal. Every time, only the more-detailed tab is
  selected (#237291).
- Appropriate buttons for Add-Ons dialog for both dialog in
  installation workflow and installation proposal (#237297).
- 2.15.5

-------------------------------------------------------------------
Fri Jan 19 16:25:44 CET 2007 - locilka@suse.cz

- Fixed cancelling of entering a new Add-On (#236315).
- Added zFCP and DASD to installation/update proposal on S/390
  (jsrain) (#160399)
- 2.15.4

-------------------------------------------------------------------
Wed Jan 17 10:50:02 CET 2007 - locilka@suse.cz

- Changed control file documentation for Flexible Partitioning
  (bugzilla #229651 comment #15).
- Changed option <clone_module> "lan" to "networking" (#235457).

-------------------------------------------------------------------
Fri Jan 12 19:05:56 CET 2007 - ms@suse.de

- fixed TERM type setup in case of ssh based installations.
  if the installation is ssh based, TERM is not allowed to
  be overwritten by the value of install.inf. The TERM value
  of install.inf points to the console and not to the remote
  terminal type (#234032)

-------------------------------------------------------------------
Fri Jan 12 17:41:05 CET 2007 - locilka@suse.cz

- control file variable for monthly suse_register run (F#301822)
  (change made by jdsn)

-------------------------------------------------------------------
Thu Jan 11 10:59:40 CET 2007 - locilka@suse.cz

- Changed SLD and SLE control files to reflect demands described in
  bugzilla bug #233156:
  * Old packages are removed by default, only for upgrading from
    SLD 10 or SLE 10, packages are not removed by default.
  * New packages are selected for installation by default, only for
    upgrading from SLD 10 or SLE 10, packages are only updated.
  * Upgrading to new SLE 10 from is only supported from SLES9 and
    SLE 10, upgrading from another product will display warning.

-------------------------------------------------------------------
Sat Jan  6 19:32:23 CET 2007 - ms@suse.de

- fixed usage of fbiterm (#225229)

-------------------------------------------------------------------
Thu Jan  4 14:27:12 CET 2007 - locilka@suse.cz

- Added documentation for new features in control file:
  * boolean delete_old_packages and list of products for which this
    rule is inverted.
  * boolean only_update_selected and list of products for which
    this rule is inverted.
  * list of products supported for upgrade
  (All described in FATE #301844)

-------------------------------------------------------------------
Tue Jan  2 13:07:24 CET 2007 - locilka@suse.cz

- Allowing to add the very same product that has been already
  installed or selected for installation in case the url is
  different than any of the current urls. There can be more sources
  for the product because product urls can be removed and added
  also by inst_source module (#227605).
- Consistent spelling of "Add-On" and "add-on" (#229934).
- 2.15.3

-------------------------------------------------------------------
Tue Dec 12 10:57:21 CET 2006 - locilka@suse.cz

- Consistent spelling of 'AutoYaST' (#221275).

-------------------------------------------------------------------
Mon Dec 11 16:11:21 CET 2006 - locilka@suse.cz

- Handling new flag REGISTERPRODUCT from add-on product content
  file. This flag demands running the registration client after
  an add-on product is installed (on a running system) and demands
  running the registration client even if it is disabled in
  the base-product's control file (during installation)
  (FATE #301312).
- 2.15.2

-------------------------------------------------------------------
Thu Dec  7 18:28:21 CET 2006 - locilka@suse.cz

- Release Notes dialog in the second stage installation now offers
  to select a different language for release notes than the default
  one (#224875).

-------------------------------------------------------------------
Thu Dec  7 10:46:00 CET 2006 - locilka@suse.cz

- Reworked adding and removing Add-Ons during the first stage
  installation. If some Add-Ons are added or removed, the entire
  workflow is created from scratch (#221377).
- Using a separate temporary directory for Add-On licenses not to
  be confused by the previous Add-On.
- Fixed Second Stage Installation script to handle rebooting
  after kernel-patch correctly (#224251).
- Fixed Add-On handling when cancelling adding an Add-On product,
  before that return value from the previous adding was evaluated.
- Fixing some texts (#223880)
- 2.15.1

-------------------------------------------------------------------
Mon Dec  4 16:27:21 CET 2006 - locilka@suse.cz

- Adding support for own help texts for particular submodules in
  installation proposal (FATE #301151). Use key "help" in
  "MakeProposal"'s function result.
- Adding root_password_ca_check item into the globals of control
  file set to true for SLES and false otherwise (FATE #300438).
- A better fix for disabling [Back] button in License Agreement
  dialog when the previous (Language) dialog has been skipped
  (223258).
- 2.15.0

-------------------------------------------------------------------
Mon Dec  4 08:34:02 CET 2006 - lslezak@suse.cz

- "en_EN" -> "en_GB" in list of the preferred languages for EULA

-------------------------------------------------------------------
Thu Nov 23 11:10:14 CET 2006 - locilka@suse.cz

- Disabling [Back] button in License Agreement dialog when the
  previous (Language) dialog has been skipped (223258).
- 2.14.15

-------------------------------------------------------------------
Wed Nov 22 18:51:10 CET 2006 - ms@suse.de

- added hostname/IP information to Xvnc setup (#223266)
- fixed call of initvicons, deactivate s390 exception (#192052)
- 2.14.14

-------------------------------------------------------------------
Tue Nov 21 14:42:50 CET 2006 - locilka@suse.cz

- Reporting the failed or aborted installation only when it has
  been really aborted or when it really failed. YaST or system
  restarts on purpose (online update) are now handled correctly -
  there is no question whether user wants to continue with
  the installation (#222896).
- 2.14.13

-------------------------------------------------------------------
Mon Nov 20 15:25:11 CET 2006 - locilka@suse.cz

- Wider list of extra-sources 56->76 characters (#221984).
- Adding modules listed in Linuxrc entry brokenmodules into the
  /etc/modprobe.d/blacklist file (#221815).
- 2.14.12

-------------------------------------------------------------------
Mon Nov 20 11:49:53 CET 2006 - ms@suse.de

- fixed framebuffer color depth setup (#221139)
- 2.14.11

-------------------------------------------------------------------
Mon Nov 20 08:55:16 CET 2006 - locilka@suse.cz

- Show update-confirmation dialog in Mode::update() only (#221571).
- Pressing [Abort] button in the Add-On dialog during installation
  now opens-up a correct pop-up dialog with correct text (#218677).

-------------------------------------------------------------------
Wed Nov 15 15:30:03 CET 2006 - ms@suse.de

- fixed i810 based installation (#220403)
- 2.14.10

-------------------------------------------------------------------
Wed Nov 15 14:38:21 CET 2006 - locilka@suse.cz

- Defining the minimal size for release_notes pop-up to have the
  minimal size 76x22 or 3/4x2/3 in text mode and 100x30 in graphic
  mode (#221222).

-------------------------------------------------------------------
Wed Nov 15 11:40:48 CET 2006 - locilka@suse.cz

- Restoring the [ Next ] button in the inst_congratlate client when
  the [ Back ] button is pressed (#221190).

-------------------------------------------------------------------
Tue Nov 14 13:20:24 CET 2006 - locilka@suse.cz

- Changes in openSUSE control file (#219878):
  * limit_try_home: 5 GB -> 7 GB
  * root_base_size: 3 GB -> 5 GB

-------------------------------------------------------------------
Thu Nov  9 15:21:14 CET 2006 - locilka@suse.cz

- Always run the fonts_finish's Write() function. Skip running
  "SuSEconfig --module fonts" if script SuSEconfig.fonts does not
  exist (#216079).
- 2.14.9

-------------------------------------------------------------------
Thu Nov  9 10:22:00 CET 2006 - locilka@suse.cz

- Added confirmation dialog into the update workflow on the running
  system before the update really proceeds (#219097).
- confirmInstallation function moved from inst_doit to misc to make
  confirmation dialog possible (#219097).
- Set Product Name only when any Product Name found (#218720).
- 2.14.8

-------------------------------------------------------------------
Fri Nov  3 14:39:53 CET 2006 - locilka@suse.cz

- Preselecting already installed languages in the Language Add-On
  script (FATE #301239) (#217052).
- 2.14.7

-------------------------------------------------------------------
Fri Nov  3 10:17:37 CET 2006 - locilka@suse.cz

- Changed text of question asking whether the second stage
  installation should start again (FATE #300422) in case of
  previous failure or user-abort (#215697).

-------------------------------------------------------------------
Wed Nov  1 17:43:41 CET 2006 - locilka@suse.cz

- "Installation->Other->Boot Installed System->Cancel" now doesn't
  abort the installation but returns to the Installation Mode
  dialog (#216887).
- Correct handling of pressing Cancel or Abort buttons in pop-up
  windows in Add-On installation (#216910).

-------------------------------------------------------------------
Mon Oct 30 15:10:07 CET 2006 - lslezak@suse.cz

- updated inst_extrasources client to not download files from the
  installation sources (#213031)
- requires yast2-pkg-bindings >= 2.13.101
- 2.14.6

-------------------------------------------------------------------
Mon Oct 30 12:59:31 CET 2006 - locilka@suse.cz

- Moving ProductFeatures::Save() from inst_kickoff client to
  save_config_finish - client that is called after the SCR is
  switched to the running system (#209119).
- Calling Storage::RemoveDmMapsTo (device) in after the disks are
  probed in inst_system_analysis (#208222).
- Fixed including packager.

-------------------------------------------------------------------
Thu Oct 26 14:51:12 CEST 2006 - locilka@suse.cz

- Enabling back button in the License Agreement dialog (#215236).
- Adding add-on.rnc for AutoYaST profile validation (#215248).
- Providing an easier switch to disable IPv6 by a new ipv6 client
  in the network proposal (FATE #300604) (mzugec).
- 2.14.5

-------------------------------------------------------------------
Wed Oct 25 16:28:14 CEST 2006 - locilka@suse.cz

- Adding more debugging messages in order to fix random crashing
  of the second stage installation (#214886).

-------------------------------------------------------------------
Tue Oct 24 13:57:57 CEST 2006 - locilka@suse.cz

- Renamed control file control.PROF.xml to control.openSUSE.xml

-------------------------------------------------------------------
Tue Oct 24 10:58:18 CEST 2006 - ms@suse.de

- fixed nic detection (#213870)

-------------------------------------------------------------------
Mon Oct 23 16:04:30 CEST 2006 - locilka@suse.cz

- Added special installation client for Language Add-Ons
  inst_language_add-on and it's XML workflow
  add-on-template_installation.xml for calling this client after
  the Add-On Product is added by the add-on client (FATE #301239).
- Adding add-on client to list of clients that are enabled for
  AutoYaST cloning (bugzilla #198927).
- Added summary of the Release Notes client for the Control Center
  (bugzilla #213878).
- 2.14.4

-------------------------------------------------------------------
Wed Oct 18 16:13:12 CEST 2006 - locilka@suse.cz

- Added a life-belt into the second stage installation. It can be
  restarted under these circumstances:

  1.) User aborts the installation
  2.) Installation process is killed during the installation
  3.) Computer is restarted during the installation (reset)

  The very next time the system is restarted. YaST starts and
  informs user that the previous installation was aborted/failed.
  Then users are asked whether they want to rerun the second stage
  installation (FATE #300422).

- Fixed setting own Y2MAXLOGSIZE up in order to save memory
  requirements during the first stage installation.
- 2.14.3

-------------------------------------------------------------------
Mon Oct 16 13:18:43 CEST 2006 - locilka@suse.cz

- Timeout license in AutoYaST after 2 seconds (#206706).
  This solution doesn't break ncurses.
- 2.14.2

-------------------------------------------------------------------
Mon Oct 16 12:24:10 CEST 2006 - fehr@suse.de

- added new configurable values for LVM/EVMS based proposals
  (feature 300169)
- change evms_config to true

-------------------------------------------------------------------
Mon Oct 16 11:12:51 CEST 2006 - ms@suse.de

- disable oom-killing for X-Server process (#211860)

-------------------------------------------------------------------
Thu Oct 12 16:28:07 CEST 2006 - locilka@suse.cz

- Handle Installation::destdir in *.bash properly (#211576).
- 2.14.1

-------------------------------------------------------------------
Mon Oct  9 16:52:14 CEST 2006 - locilka@suse.cz

- Merged SLES10 SP1 branch to openSUSE 10.2.
- 2.14.0

-------------------------------------------------------------------
Mon Oct  9 09:33:31 CEST 2006 - locilka@suse.cz

- Remove old eula.txt and then copy new one if exists (#208908).
- Using the fullscreen mode again, background images temporarily
  removed from the RPM build (#208307).
- The default "Other Option" is Repair, not Boot (#208841).
- Removed some unneeded imports from inst_clients.
- 2.13.159

-------------------------------------------------------------------
Mon Oct  2 16:44:25 CEST 2006 - locilka@suse.cz

- Merged proofread texts
- 2.13.158

-------------------------------------------------------------------
Mon Oct  2 11:06:29 CEST 2006 - lslezak@suse.cz

- inst_extrasources.ycp - fixed name of the text domain
- 2.13.157

-------------------------------------------------------------------
Wed Sep 27 15:22:15 CEST 2006 - lslezak@suse.cz

- new inst_extrasources.ycp client - add extra installation sources
  during installation (in 2nd stage, after online update)
  (fate #100168, #300910)
- 2.13.156

-------------------------------------------------------------------
Wed Sep 27 09:58:53 CEST 2006 - locilka@suse.cz

- YCP modules that originated at yast2-packager were moved back.
- Usage of dgettext replaced with standard gettext strings.
- Removed yast2-slp and yast2-firewall from build-requirements.
- 2.13.155

-------------------------------------------------------------------
Mon Sep 25 17:45:54 CEST 2006 - locilka@suse.cz

- New icon for Hardware Proposal.
- Root Password dialog moved before Hostname and Domain Name
  (#208032).

-------------------------------------------------------------------
Mon Sep 25 13:21:35 CEST 2006 - locilka@suse.cz

- A bit rewritten code for language selected for second stage of
  update (FATE #300572). Mode::Set is now called before Mode::Get.
- New installation images from jimmac (#203510).
- Timeout and accept the license dialog when installing using
  AutoYaST. By defualt, it's 8 seconds (#206706).
- New busy message when finishing the installation (closing
  sources, etc.).
- 2.13.154

-------------------------------------------------------------------
Mon Sep 25 10:59:16 CEST 2006 - jsrain@suse.cz

- check properly for existing files in /proc (#205408)

-------------------------------------------------------------------
Fri Sep 22 16:01:25 CEST 2006 - jsuchome@suse.cz

- Remember the selected language for update and use it also in the
  second stage (FATE #300572).
- 2.13.153

-------------------------------------------------------------------
Fri Sep 22 14:14:44 CEST 2006 - lslezak@suse.cz

- x11_finish.ycp - removed workaround for #201121

-------------------------------------------------------------------
Fri Sep 22 09:35:36 CEST 2006 - locilka@suse.cz

- Fixed starting Installation in window: Exception for PPC, 832x624
  still runs in fullscreen. Fixed using a fallback image when
  the current resolution is not supported (#207321).
- Fixed counting offset for installation in window. Exceptions are
  now handled correctly (#207310).
- Changed fallback background image - a pure black suits better.
- Visual speeding-up initializing the installation - adding
  a wrapper installation.ycp around installation_worker.ycp client
  to provide UI ASAP.

-------------------------------------------------------------------
Thu Sep 21 16:36:42 CEST 2006 - ms@suse.de

- added patch from Olaf Hering to remove the DefaultColorDepth
  for special fb devices which are not VESA VGA (#207338)

-------------------------------------------------------------------
Tue Sep 19 17:14:28 CEST 2006 - locilka@suse.cz

- Removed Installation background 1600x800 px.
- Added installation background 1280x800 px.

-------------------------------------------------------------------
Mon Sep 18 09:53:18 CEST 2006 - locilka@suse.cz

- Icon for release notes (inst_release_notes).
- List of available SLP sources based on Product Name (SLP label),
  also with filter when more than 15 sources are listed
  (FATE #300619).
- Added background images for installation (thanks to jimmac)
  [1024x768, 1280x1024, 1400x1050, 1600x800, 1600x1200] (Bugzilla
  #203510).
- Replacing "Product %1" with "%1" for list of selected Add-On
  products - the column is already called "Product".
- 2.13.152

-------------------------------------------------------------------
Thu Sep 14 14:45:54 CEST 2006 - locilka@suse.cz

- Finally! Corrected path for importing user-related data to the
  just installed system (FATE #120103, comments #17, #18).

-------------------------------------------------------------------
Thu Sep 14 00:46:19 CEST 2006 - ro@suse.de

- added yast2-core-devel to BuildRequires

-------------------------------------------------------------------
Wed Sep 13 09:27:51 CEST 2006 - locilka@suse.cz

- Calling languages.ycp client has been changed to a function call
  Language::GetLanguagesMap (#204791).
- Added new Requirement: yast2-country >= 2.13.35
- Calling copy_systemfiles_finish from inst_finish (FATE #300421).
- New icon for Finishing Basic Installation dialog.
- Calling new pre_umount_finish client before umount_finish,
  umount_finish closes SCR (#205389).
- Correctly quote files that are added into the temporary archive
  (FATE #300421).
- Removing the leading slashes from filenames when archiving them.
- Reporting error (into log) if save_hw_status_finish.ycp goes
  wrong (partly fixed #205408).
- 2.13.151

-------------------------------------------------------------------
Tue Sep 12 18:40:34 CEST 2006 - locilka@suse.cz

- Found a better place for calling 'inst_pre_install' client, by
  now it is really called...
- Enhanced logging.
- Disabling the License Language combo-box in case of less than
  two languages in it (#203543).

-------------------------------------------------------------------
Tue Sep 12 17:07:19 CEST 2006 - locilka@suse.cz

- Fixed displaying license: Language name should always be either
  shown or the license is disabled as invalid; If there are both
  license.en.txt and license.txt, one of them is hidden because
  they have the very same content; An installation language is also
  pre-selected as a language for a license (if such exists).
- Fixed initializing the known languages via WFM::call("languages")
  (#204791).
- Another icon for Installation Mode dialog, it was the same as for
  Initialization and Analyzing the Computer dialogs.
- 2.13.150

-------------------------------------------------------------------
Mon Sep 11 09:59:15 CEST 2006 - locilka@suse.cz

- Added 'inst_pre_install' and 'copy_systemfiles_finish' clients,
  and module 'SystemFilesCopy' as a solution for FATE requests
  #300421 and #120103, which means that SSH keys are, by now,
  copied from another already installed system (if such exists).
  If there are more installed systems, the best ones are selected
  considering the newest access-time.
- More verbose dialog when initializing the installation (+icon).

-------------------------------------------------------------------
Thu Sep  7 15:13:54 CEST 2006 - locilka@suse.cz

- Added dialog content and help into the initial dialog of add-on
  client. Progress will be even better.
- Temporarily disabled buttons that don't work there.
- Added more "busy messages" into the add-on dialogs.
- Added new functionality for filtering services in SLP services
  table. Allowed characters are "a-zA-Z0-9 .*-".

-------------------------------------------------------------------
Wed Sep  6 17:41:07 CEST 2006 - mvidner@suse.cz

- To allow adding unsigned sources, temporarily "rug set-pref
  security-level none" when syncing in inst_source (#190403).
- 2.13.149

-------------------------------------------------------------------
Wed Sep  6 12:47:51 CEST 2006 - locilka@suse.cz

- No such headline "Mode" in the Installation Settings dialog.
  Help fixed (#203811).
- Added help into the Add-On Product Installation dialog.
- Add and Delete buttons in the same dialog were moved to the left
  side according the YaST style guide.
- Disabling Delete button in case of no Products listed
  (all filed as bug #203809).
- Used a correct (another) icon in License Agreement dialog
  (#203808).

-------------------------------------------------------------------
Mon Sep  4 15:59:47 CEST 2006 - locilka@suse.cz

- Running Installation in Wizard Window (#203510).
- Needed binaries in inst-sys: xquery and fvwm-root.
- Initially, a plain colored image is used as a background.
- 2.13.148

-------------------------------------------------------------------
Mon Sep  4 15:49:40 CEST 2006 - ms@suse.de

- fixed -fp setup of Xvnc (#203531)

-------------------------------------------------------------------
Fri Sep  1 08:48:50 CEST 2006 - locilka@suse.cz

- Fixed Installation Mode dialog to redraw itself only when needed.

-------------------------------------------------------------------
Wed Aug 23 16:59:03 CEST 2006 - locilka@suse.cz

- Added a new debugger tool scr_switch_debugger.ycp that is called
  when switching to the installed system in switch_scr_finish.ycp
  fails (#201058).
- Additionally, YaST logs from installed system are stored under
  the /var/log/YaST2/InstalledSystemLogs/ directory.
- 2.13.147

-------------------------------------------------------------------
Wed Aug 23 16:44:18 CEST 2006 - jsrain@suse.cz

- use version specific Xvnc parameters
- 2.13.146

-------------------------------------------------------------------
Wed Aug 23 13:05:35 CEST 2006 - jsrain@suse.cz

- temporary fix to copy /etc/X11/xorg.conf to the system during
  installation (#201121)
- 2.13.145

-------------------------------------------------------------------
Tue Aug 22 19:26:28 CEST 2006 - mvidner@suse.cz

- test_proposal and test_inst_client: also call
  Mode::SetMode ("installation");

-------------------------------------------------------------------
Tue Aug 22 14:27:53 CEST 2006 - locilka@suse.cz

- New Installation Mode dialog (#156529)
- 2.13.144

-------------------------------------------------------------------
Tue Aug 22 13:41:54 CEST 2006 - jsrain@suse.cz

- weaken dependency on suseRegister (#183656)

-------------------------------------------------------------------
Fri Aug 18 09:49:41 CEST 2006 - jsrain@suse.cz

- fixed building documentation
- 2.13.143

-------------------------------------------------------------------
Thu Aug 10 11:18:24 CEST 2006 - jsrain@suse.cz

- fixed congratulation text for openSUSE (#198252)
- 2.13.142

-------------------------------------------------------------------
Wed Aug  9 15:30:57 CEST 2006 - jsrain@suse.cz

- read info about products from package manager without parsing all
  metadata and reading RPM database (#66046)
- added unzip to Requires (#195911)

-------------------------------------------------------------------
Tue Aug  8 09:54:38 CEST 2006 - jsrain@suse.cz

- fixed 'Requires'
- 2.13.141

-------------------------------------------------------------------
Fri Aug  4 16:33:11 CEST 2006 - jsrain@suse.cz

- updated for X.Org 7
- 2.13.140

-------------------------------------------------------------------
Fri Aug  4 09:21:28 CEST 2006 - jsrain@suse.cz

- moved SLP source scanning to SourceManager.ycp

-------------------------------------------------------------------
Wed Aug  2 14:10:41 CEST 2006 - mvidner@suse.cz

- Added a configure-time check for fvwm directory

-------------------------------------------------------------------
Fri Jul 28 09:42:00 CEST 2006 - jsrain@suse.cz

- offer to eject the CD drive when asking for add-on CD (#181992)

-------------------------------------------------------------------
Thu Jul 27 14:18:01 CEST 2006 - jsrain@suse.cz

- added support for merging multiple proposal items as one proposal
  item (eg. to group langage and keyboard)
- 2.13.139

-------------------------------------------------------------------
Wed Jul 26 09:18:36 CEST 2006 - jsrain@suse.cz

- get version from installed product proper way (#157924)

-------------------------------------------------------------------
Tue Jul 25 14:32:18 CEST 2006 - jsrain@suse.cz

- beep before rebooting the machine during installation (#144614)

-------------------------------------------------------------------
Mon Jul 24 13:56:22 CEST 2006 - jsrain@suse.cz

- fixed error reporting when creating a source (#159695)
- abort installation if package manager initialization fails
  (#167674)
- report proper message if no catalog found via SLP and firewall
  is running (#156444)

-------------------------------------------------------------------
Tue Jul 18 16:57:08 CEST 2006 - jsrain@suse.cz

- fixed displaying catalog selection dialog if multiple catalogs
  found on add-on media (#192761)

-------------------------------------------------------------------
Tue Jul 18 16:14:17 CEST 2006 - jsrain@suse.cz

- fixed vendor URL in congratulate dialog (#187358)
- 2.13.138

-------------------------------------------------------------------
Mon Jul 17 10:12:58 CEST 2006 - jsrain@suse.cz

- check if there are any patches available before offering online
  update (jsuchome)
- merged inst_default_desktop.ycp to desktop_finish.ycp

-------------------------------------------------------------------
Sun Jul 16 08:54:55 CEST 2006 - olh@suse.de

- introduce a Linuxrc::display_ip and use it instead of Arch::s390
- 2.13.137

-------------------------------------------------------------------
Fri Jul 14 15:16:00 CEST 2006 - jsrain@suse.cz

- adapted to changes in yast2-packager
- use only one implementation of product license handling (#191523)
- 2.13.136

-------------------------------------------------------------------
Fri Jul 14 14:51:37 CEST 2006 - olh@suse.de

- move /tmp/vncserver.log to /var/log/YaST2/vncserver.log

-------------------------------------------------------------------
Mon Jul 10 10:47:57 CEST 2006 - jsrain@suse.cz

- correctly import add-on product control file even if no
  additional YaST modules are present on the media (#185768)
- 2.13.135

-------------------------------------------------------------------
Mon Jul 10 09:23:29 CEST 2006 - mvidner@suse.cz

- When running Novell Customer Center Configuration the second time,
  do not add duplicate update sources for graphic card drivers
  (#188572).
- 2.13.134

-------------------------------------------------------------------
Fri Jun 30 11:42:11 CEST 2006 - ug@suse.de

- during autoinstall, timeout early warning popups

-------------------------------------------------------------------
Tue Jun 27 14:02:45 CEST 2006 - mvidner@suse.cz

- Don't show the URL passwords in registration success popup (#186978).
- Include the password in URLs passed to ZMD (#186842).
- Don't log the URL passwords.
- 2.13.133

-------------------------------------------------------------------
Mon Jun 26 08:54:43 CEST 2006 - jsrain@suse.cz

- preselect patterns according to selected desktop (#183944)

-------------------------------------------------------------------
Wed Jun 21 11:03:58 CEST 2006 - jsrain@suse.cz

- display the source URL dialog if adding add-on product update
  source fails in order to allow to enter password (#186804)

-------------------------------------------------------------------
Tue Jun 20 14:50:48 CEST 2006 - mvidner@suse.cz

- When registration succeeds, display only the actually added sources
(#180820#c26).

-------------------------------------------------------------------
Tue Jun 20 14:35:15 CEST 2006 - jsrain@suse.cz

- translate the congratulate string (#186567)

-------------------------------------------------------------------
Mon Jun 19 14:05:21 CEST 2006 - jsrain@suse.cz

- report an error when failed to register the update source for
  an add-on product (#185846)
- 2.13.132

-------------------------------------------------------------------
Mon Jun 19 12:54:36 CEST 2006 - jsrain@suse.cz

- ask about accepting license of add-on product added via the
  /add_on_product file (#186148)
- 2.13.131

-------------------------------------------------------------------
Thu Jun 15 18:47:05 CEST 2006 - mvidner@suse.cz

- Do not complain if ZMD cannot be stopped (#166900).
- When syncing the _original_ installation sources to ZMD,
  temporarily turn off signature checking because the user has
  already decided to trust the sources (#182747).
- SourceManager: factored out the rug pathname.
- 2.13.130

-------------------------------------------------------------------
Thu Jun 15 12:45:27 CEST 2006 - jsrain@suse.cz

- set installation server as host name (not IP address) if it is
  defined as host name during installation (#178933)
- 2.13.129

-------------------------------------------------------------------
Thu Jun 15 10:20:39 CEST 2006 - visnov@suse.cz

- fix the please-wait string

-------------------------------------------------------------------
Wed Jun 14 15:07:04 CEST 2006 - jdsn@suse.de

- added a please-wait string in registration (already translated)
- 2.13.128

-------------------------------------------------------------------
Mon Jun 12 16:07:52 CEST 2006 - mvidner@suse.cz

- Fillup /etc/sysconfig/security:CHECK_SIGNATURES and initialize it
  based on an install time kernel parameter.
- 2.13.127

-------------------------------------------------------------------
Mon Jun 12 13:22:08 CEST 2006 - jdsn@suse.de

- run pango module creation as root (#165891)
- fixed SLE desktop file of suse_register for autoyast (mc, ug)
- 2.13.126

-------------------------------------------------------------------
Fri Jun  9 11:02:57 CEST 2006 - locilka@suse.cz

- Identify the downloaded release notes by the product name during
  the internet test. Changes were made in the module Product
  (#180581).
- 2.13.125

-------------------------------------------------------------------
Thu Jun  8 11:49:04 CEST 2006 - jdsn@suse.de

- create pango modules for registration browser (#165891)
- sync zypp update sources in autoyast mode as well (#181183)
- 2.13.124

-------------------------------------------------------------------
Wed Jun  7 16:15:36 CEST 2006 - jsrain@suse.cz

- avoid adding update source of an add-on product twice during
  installation (#182434)
- 2.13.123

-------------------------------------------------------------------
Tue Jun  6 18:56:57 CEST 2006 - mvidner@suse.cz

- Moved SourceManager + deps from yast2-packager to yast2-installation
  to avoid circular BuildRequires.
- 2.13.122

-------------------------------------------------------------------
Tue Jun  6 18:32:04 CEST 2006 - mvidner@suse.cz

- Call suse_register with --nozypp meaning that we will tell rug
  ourselves which zypp/yum sources it should add. This enables
  rejecting broken or untrusted sources (#180820).
- Moved the major part of Register::add_update_sources to
  SourceManager::AddUpdateSources.
- 2.13.121

-------------------------------------------------------------------
Tue Jun  6 09:53:16 CEST 2006 - jsrain@suse.cz

- sync add-on product source to ZMD (#181743)
- 2.13.120

-------------------------------------------------------------------
Thu Jun  1 17:57:23 CEST 2006 - mvidner@suse.cz

- Do log Report::{Message,Warning,Error} messages by default (#180862).
- 2.13.119

-------------------------------------------------------------------
Thu Jun  1 14:55:44 CEST 2006 - jsrain@suse.cz

- honor UPDATEURLS if installing add-on product in running system
  (#180417)
- 2.13.118

-------------------------------------------------------------------
Wed May 31 12:58:33 CEST 2006 - jsrain@suse.cz

- avoid calling Pkg::SourceStartCache during 1st stage of the
  installation (#178007)
- 2.13.117

-------------------------------------------------------------------
Tue May 30 18:02:54 CEST 2006 - jdsn@suse.de

- set correct title of installation step Customer Center (#179921)
- 2.13.116

-------------------------------------------------------------------
Fri May 26 14:27:56 CEST 2006 - jsrain@suse.cz

- fixed behavior if SLP source detection fails (#179036)
- 2.13.115

-------------------------------------------------------------------
Thu May 25 08:46:56 CEST 2006 - jsrain@suse.cz

- added possibility to specify add-on product URL as command-line
  parameter of add-on.ycp (to run add-on product workflow via
  autorun.sh)
- 2.13.114

-------------------------------------------------------------------
Wed May 24 12:52:21 CEST 2006 - jsrain@suse.cz

- properly integrate YCP code for add-on product installation in
  running system (if YCP code present) (#178311)
- 2.13.113

-------------------------------------------------------------------
Tue May 23 18:58:20 CEST 2006 - jdsn@suse.de

- gray out checkboxes in inst_suse_register when skipping (#178042)
- 2.13.112

-------------------------------------------------------------------
Tue May 23 15:07:42 CEST 2006 - jsrain@suse.cz

- added different desktop files for SLE and BOX/openSUSE
- 2.13.111

-------------------------------------------------------------------
Tue May 23 13:20:03 CEST 2006 - jdsn@suse.de

- fixed layouting in inst_ask_online_update (#177559)

-------------------------------------------------------------------
Fri May 19 17:57:10 CEST 2006 - jdsn@suse.de

- let inst_suse_register ask to install mozilla-xulrunner if
  missing (#175166)
- prevent non-root user to run inst_suse_register (#170736)
- 2.13.110

-------------------------------------------------------------------
Fri May 19 15:36:36 CEST 2006 - jsrain@suse.cz

- more verbose logging of storing hardware status (#170188)
- 2.13.109

-------------------------------------------------------------------
Thu May 18 17:07:13 CEST 2006 - hare@suse.de

- start iscsid if root is on iSCSI (#176804)

-------------------------------------------------------------------
Wed May 17 13:08:52 CEST 2006 - jsrain@suse.cz

- set DISPLAYMANAGER_SHUTDOWN according to control file (#169639)
- 2.13.108

-------------------------------------------------------------------
Tue May 16 13:29:38 CEST 2006 - jsrain@suse.cz

- marked missed text for translation (#175930)
- 2.13.107

-------------------------------------------------------------------
Mon May 15 12:59:58 CEST 2006 - jsrain@suse.cz

- handle additional data for installation restart (#167561)

-------------------------------------------------------------------
Fri May 12 14:11:18 CEST 2006 - jsrain@suse.cz

- initialize callbacks before adding an add-on product, properly
  handle installation sources of add-on products (both if preparing
  AutoYaST configuration (#172837)
- 2.13.106

-------------------------------------------------------------------
Thu May 11 13:50:29 CEST 2006 - jsrain@suse.cz

- do not disable automatic modprobe before adding add-on products
  (#172149)
- 2.13.105

-------------------------------------------------------------------
Thu May 11 12:02:13 CEST 2006 - ms@suse.de

- fixed message text (#172766)

-------------------------------------------------------------------
Thu May 11 09:55:08 CEST 2006 - ms@suse.de

- prevent ssh message from being displayed if vnc+ssh has
  been specified as installation method (#173486)

-------------------------------------------------------------------
Wed May 10 13:40:16 CEST 2006 - jdsn@suse.de

- removed search bar from registration browser (#169092)
- 2.13.104

-------------------------------------------------------------------
Tue May  9 19:35:47 CEST 2006 - jdsl@suse.de

- switched to Enterprise wording for inst_suse_register (#173970)
- 2.13.103

-------------------------------------------------------------------
Tue May  9 19:30:47 CEST 2006 - mvidner@suse.cz

- Save the update sources if registration is done later after the
  installation (#172665).
- When adding upate sources, do not add duplicates (check by the alias
  passed by suse_register on SLE), delete the duplicate beforehand
  (#168740#c3).
- 2.13.102

-------------------------------------------------------------------
Tue May  9 11:32:20 CEST 2006 - mvidner@suse.cz

- Start the network also when doing a remote X11 installation (#165458,
  hare).
- 2.13.101

-------------------------------------------------------------------
Mon May  8 17:32:59 CEST 2006 - jdsl@suse.de

- added hard require from y2-installation to suseRegister (hmuelle)
- added new w3m-jail for registration (#167225)
- fixed passing of url to browser(s) for registration (#167225)
- switched to Enterprise strings for inst_suse_register (shorn)
- 2.13.100

-------------------------------------------------------------------
Thu May  4 14:31:29 CEST 2006 - jsrain@suse.cz

- added congratulate text to the control file (#170881)
- 2.13.99

-------------------------------------------------------------------
Thu May  4 13:10:48 CEST 2006 - jsrain@suse.cz

- disable timeout in popup before installation reboot in case
  of SSH installation (#160301)

-------------------------------------------------------------------
Thu May  4 11:21:32 CEST 2006 - locilka@suse.cz

- include proofread message texts

-------------------------------------------------------------------
Wed May  3 10:26:29 CEST 2006 - locilka@suse.cz

- Busy cursor when "Contacting server" in suse_register (#171061).
- 2.13.97

-------------------------------------------------------------------
Tue May  2 15:25:35 CEST 2006 - locilka@suse.cz

- Display KDE-related help in the Congratulations dialog only
  in case of KDE as the default windowmanager (#170880).
- 2.13.96

-------------------------------------------------------------------
Fri Apr 28 14:10:50 CEST 2006 - locilka@suse.cz

- Proper checking for available network when adding an Add-On
  product. Network-related options are disabled in case of missing
  network both in installation and running system (#170147).
- 2.13.95

-------------------------------------------------------------------
Fri Apr 28 11:32:03 CEST 2006 - jsuchome@suse.cz

- initialize package callbacks for add on product workflow (#170317)
- 2.13.94

-------------------------------------------------------------------
Thu Apr 27 16:50:50 CEST 2006 - mvidner@suse.cz

- Tell libzypp-zmd-backend not to write sources to zypp db,
  we are going to do it ourselves (#170113).
- 2.13.93

-------------------------------------------------------------------
Thu Apr 27 16:03:39 CEST 2006 - jsrain@suse.de

- handle missing SHORTLABEL in content file (#170129)
- 2.13.92

-------------------------------------------------------------------
Thu Apr 27 14:57:23 CEST 2006 - fehr@suse.de

- set limit for separate /home to 14G for SLED (#169232)

-------------------------------------------------------------------
Thu Apr 27 11:16:56 CEST 2006 - ms@suse.de

- removed update_xf86config call, checking for /dev/psaux was
  broken and is no longer needed because the default mouse device
  is /dev/input/mice since many versions now (#168816)

-------------------------------------------------------------------
Thu Apr 27 10:52:08 CEST 2006 - mvidner@suse.cz

- When asking for update URLs, go trough products, not patterns (#169836).
- 2.13.91

-------------------------------------------------------------------
Thu Apr 27 08:34:33 CEST 2006 - locilka@suse.cz

- Making "SLP Catalog" selection bigger (maximum ncurses size)
  (#168718)
- 2.13.90

-------------------------------------------------------------------
Tue Apr 25 22:58:52 CEST 2006 - jsrain@suse.de

- fixed service proposal in SLES control file (#159771)

-------------------------------------------------------------------
Tue Apr 25 16:19:11 CEST 2006 - locilka@suse.cz

- Return `next instead of `ok in case of SLP Add-On Source (#165989)
- 2.13.89

-------------------------------------------------------------------
Mon Apr 24 16:22:14 CEST 2006 - jsrain@suse.de

- GDM is default if both KDE and GNOME installed (#155095)
- 2.13.88

-------------------------------------------------------------------
Mon Apr 24 13:30:50 CEST 2006 - sh@suse.de

- V 2.13.87
- Removed "Disagree with all" button (bug #163001)

-------------------------------------------------------------------
Mon Apr 24 12:35:52 CEST 2006 - ug@suse.de

- 2.13.86

-------------------------------------------------------------------
Mon Apr 24 11:52:47 CEST 2006 - ug@suse.de

- X-SuSE-YaST-AutoInstRequires=lan
  added to desktop file of suse register.
  Otherwise the registration fails.

-------------------------------------------------------------------
Mon Apr 24 09:37:57 CEST 2006 - lnussel@suse.de

- run rcSuSEfirewall2 reload when installing via vnc or ssh (#153467)
- 2.13.85

-------------------------------------------------------------------
Fri Apr 21 23:26:26 CEST 2006 - jsrain@suse.de

- determine base product accordign to flag (#160585)
- 2.13.84

-------------------------------------------------------------------
Fri Apr 21 17:26:15 CEST 2006 - jdsn@suse.de

- added proxy support for registration browser (#165891)
- 2.13.83

-------------------------------------------------------------------
Thu Apr 20 22:22:59 CEST 2006 - jsrain@suse.de

- handle installation restart with repeating last step (#167561)
- 2.13.82

-------------------------------------------------------------------
Thu Apr 20 18:51:55 CEST 2006 - jdsn@suse.de

- proxy support for registration process (#165891)
- disable w3m registration by control variable (aj)
- 2.13.81

-------------------------------------------------------------------
Thu Apr 20 16:09:23 CEST 2006 - mvidner@suse.cz

- When cloning, save installation sources beforehand (#165860).
- 2.13.80

-------------------------------------------------------------------
Wed Apr 19 19:55:47 CEST 2006 - jsrain@suse.de

- restore buttons after calling DASD or zFCP module (#160399)
- 2.13.79

-------------------------------------------------------------------
Wed Apr 19 15:04:03 CEST 2006 - locilka@suse.cz

- Added more debugging messages to the inst_proposal (#162831)
- 2.13.78

-------------------------------------------------------------------
Tue Apr 18 22:58:41 CEST 2006 - jsrain@suse.de

- display proper popup when aborting add-on product installation
  (#159689)

-------------------------------------------------------------------
Tue Apr 18 22:22:02 CEST 2006 - jdsn@suse.de

- in inst_suse_register:
- busy/waiting popups (#163366, #164794)
- text changes (#165509)
- autodisable checkbox "Registration Code" (# 165841)
- error handling in case no browser is available
- cleanup
- 2.13.77

-------------------------------------------------------------------
Tue Apr 18 21:44:45 CEST 2006 - jsrain@suse.de

- do not initialize catalogs before booting installed system (#162899)
- 2.13.76

-------------------------------------------------------------------
Tue Apr 18 18:08:18 CEST 2006 - mvidner@suse.cz

- Do not try to add empty URL as an update source (#165860#c12).

-------------------------------------------------------------------
Tue Apr 18 17:02:05 CEST 2006 - mvidner@suse.cz

- Fixed a typo in the previous change.
- 2.13.75

-------------------------------------------------------------------
Tue Apr 18 14:06:21 CEST 2006 - locilka@suse.cz

- Add-On SLP source was allways returning `back also in case
  of `ok (`next) (#165989)
- 2.13.74

-------------------------------------------------------------------
Tue Apr 18 10:12:19 CEST 2006 - mvidner@suse.cz

- Skip popup and unnecessary work if there are no online update
  sources for add-ons (#167233).
- 2.13.73

-------------------------------------------------------------------
Fri Apr 14 22:25:11 CEST 2006 - jsrain@suse.de

- prevent from changing installation mode and system for update once
  it is selected (#165832)
- added add-on products to installation/update proposal for SLES/SLED
- 2.13.72

-------------------------------------------------------------------
Fri Apr 14 13:19:52 CEST 2006 - lslezak@suse.cz

- call vm_finish client at the end of installation - disable
  some services in Xen domU (#161720, #161721, #161756)
- 2.13.71

-------------------------------------------------------------------
Thu Apr 13 18:17:52 CEST 2006 - jdsn@suse.de

- changed control files according to (#165509)

-------------------------------------------------------------------
Thu Apr 13 10:35:42 CEST 2006 - mvidner@suse.cz

- Do not display errors if language specific release notes are missing
  on the installation source (#165767).
- 2.13.70

-------------------------------------------------------------------
Wed Apr 12 16:24:48 CEST 2006 - jdsn@suse.de

- added missing autoyast entries in suse_register.desktop
- 2.13.69

-------------------------------------------------------------------
Wed Apr 12 12:57:53 CEST 2006 - jsuchome@suse.cz

- control files updated for manual online update run (#165503)
- 2.13.68

-------------------------------------------------------------------
Wed Apr 12 11:39:08 CEST 2006 - ms@suse.de

- fixed displaying ftp password in plaintext in y2start.log (#164824)

-------------------------------------------------------------------
Wed Apr 12 11:05:34 CEST 2006 - mvidner@suse.cz

- Do not mangle the URL obtained from suse_register (#165499).
- 2.13.67

-------------------------------------------------------------------
Wed Apr 12 09:15:48 CEST 2006 - locilka@suse.cz

- fixed Product.ycp - relnotes_url might be defined as an empty
  string (#165314).
- 2.13.66

-------------------------------------------------------------------
Tue Apr 11 22:19:03 CEST 2006 - jsrain@suse.de

- fixed boot if root is on LVM (initialize udev symlinks) (#163073)
- 2.13.65

-------------------------------------------------------------------
Tue Apr 11 16:01:40 CEST 2006 - jdsn@suse.de

- in inst_suse_register:
  - resized popups (hmuelle)
  - new info pupop showing new update server (aj)
  - removed cancel button (#164801, shorn)
- 2.13.64

-------------------------------------------------------------------
Tue Apr 11 11:28:23 CEST 2006 - fehr@suse.de

- flag for evms in control.SLES.xml needs to be true

-------------------------------------------------------------------
Mon Apr 10 17:08:10 CEST 2006 - mvidner@suse.cz

- Add installation sources for online update (#163192).
- 2.13.63

-------------------------------------------------------------------
Fri Apr  7 23:01:33 CEST 2006 - jsrain@suse.de

- provide Product::short_name (#163702)
- 2.13.62

-------------------------------------------------------------------
Fri Apr  7 15:14:01 CEST 2006 - jdsn@suse.de

- fixed evaluation of control file variables (#162988)
- 2.13.61

-------------------------------------------------------------------
Fri Apr  7 09:39:20 CEST 2006 - jsuchome@suse.cz

- 2.13.60

-------------------------------------------------------------------
Thu Apr  6 17:10:07 CEST 2006 - ms@suse.de

- allow huge memory allocations (#151515)

-------------------------------------------------------------------
Thu Apr  6 15:19:13 CEST 2006 - jsuchome@suse.cz

- Product.ycp: read SHORTLABEL value from content file (#163702)

-------------------------------------------------------------------
Wed Apr  5 18:13:11 CEST 2006 - mvidner@suse.cz

- Call SourceManager::SyncYaSTInstSourceWithZMD () in
  inst_rpmcopy(continue) because inst_suse_register does not run
  without a network connection (#156030#c30).

-------------------------------------------------------------------
Wed Apr  5 17:05:27 CEST 2006 - jsrain@suse.de

- do not rewrite log from SCR running in chroot during installation
- fix checking for duplicate sources (#159662)
- 2.13.59

-------------------------------------------------------------------
Tue Apr  4 18:11:34 CEST 2006 - jdsn@suse.de

- fixed w3m registration again (#162462)
- changed Requires to Recommends for suseRegister (hmuelle, aj)
- 2.13.58

-------------------------------------------------------------------
Mon Apr  3 18:27:15 CEST 2006 - jdsn@suse.de

- fixed w3m in ncuses registration (#162462)
- changes in suse_register to test new server side business logic
- 2.13.57

-------------------------------------------------------------------
Mon Apr  3 14:33:44 CEST 2006 - locilka@suse.cz

- Using yast-addon icon in the .desktop file and also in the source
  code (#154930).
- 2.13.56

-------------------------------------------------------------------
Mon Apr  3 14:32:08 CEST 2006 - ug@suse.de

- by default, enable clone box on SLD

-------------------------------------------------------------------
Mon Apr  3 14:22:22 CEST 2006 - ug@suse.de

- uncheck clone checkbox if cloning is greyed out (#162457)

-------------------------------------------------------------------
Fri Mar 31 17:32:03 CEST 2006 - mvidner@suse.cz

- Tell ZMD to get the inst source (#156030)
- No unlocking after all (#160319)
  - Don't reset zypp
  - Reenable Back
  - Fetch update source from suse_resigster and add it
- 2.13.55

-------------------------------------------------------------------
Thu Mar 30 13:42:35 CEST 2006 - mvidner@suse.cz

- Reset zypp and release its lock before suse_register (#160319).
  Therefore disabled the Back button.
- Don't run add-on.ycp if another process has the zypp lock (#160319).
- 2.13.53

-------------------------------------------------------------------
Thu Mar 30 12:31:49 CEST 2006 - jdsn@suse.de

- included new desktop file in Makefile (162112)

-------------------------------------------------------------------
Wed Mar 29 17:57:35 CEST 2006 - jsrain@suse.de

- prevent from installing one product multiple times (#159662)
- 2.13.54

-------------------------------------------------------------------
Wed Mar 29 16:43:02 CEST 2006 - locilka@suse.cz

- Fixed adding SLP-based Add-On product (#161270)
- SLP-based Add-On product handling moved to separate function
- Add-On MediaSelect dialog creation moved to separate function
- Changed icon for License
- 2.13.52

-------------------------------------------------------------------
Tue Mar 29 16:06:23 CEST 2006 - jdsn@suse.de

- late feature "force registration" for suse_register (aj, shorn)

-------------------------------------------------------------------
Tue Mar 28 21:29:07 CEST 2006 - jdsn@suse.de

- added 'rm -f /var/lib/zypp/zmd_updated_the_sources'
  flag file to be deleted if suse_register runs during installation
  file checked by online update - deletion requested by mvidner
- 2.13.51

-------------------------------------------------------------------
Tue Mar 28 20:53:13 CEST 2006 - jdsn@suse.de

- added autoyast part of suse_register
- icon for product registration (#160293)
- fixes for inst_suse_register
- 2.13.50

-------------------------------------------------------------------
Mon Mar 27 23:47:38 CEST 2006 - jsrain@suse.de

- removed desktop selection from NLD workflow (#160650)

-------------------------------------------------------------------
Fri Mar 24 15:15:30 CET 2006 - locilka@suse.cz

- Filling up list of release_notes urls for all installed products
  in the Product.ycp. Needed for internet_test (#160563).
- 2.13.49

-------------------------------------------------------------------
Fri Mar 24 11:00:06 CET 2006 - ms@suse.de

- added initvicons call in second stage S05-config (#160299)

-------------------------------------------------------------------
Thu Mar 23 18:34:18 CET 2006 - jdsn@suse.de

- fixed security issue: suse-ncc dummy user got his own group

-------------------------------------------------------------------
Thu Mar 23 18:33:25 CET 2006 - jdsn@suse.de

- added controlfile configured default settings for suse_register
- 2.13.47

-------------------------------------------------------------------
Thu Mar 23 16:23:37 CET 2006 - locilka@suse.cz

- Display license immediately after the Add-On product is scanned
  and added. Handle user interaction.
- 2.13.46

-------------------------------------------------------------------
Thu Mar 23 14:16:46 CET 2006 - jdsn@suse.de

- final texts for suse_register
- nonroot - warning for suse_register
- 2.13.45

-------------------------------------------------------------------
Thu Mar 23 13:19:03 CET 2006 - locilka@suse.cz

- Displaying license of the Add-On product if exists. Trying the
  localized version first. Waiting for user interaction if needed.
- Displaying info.txt if exists (#160017)
- Adjusting testsuites
- 2.13.44

-------------------------------------------------------------------
Mon Mar 22 19:04:55 CET 2006 - jdsn@suse.de

- fixed missing module in makefile
- 2.13.43

-------------------------------------------------------------------
Wed Mar 22 19:03:57 CET 2006 - locilka@suse.cz

- Added fallback for adding add-on products without file
  installation.xml. In this case, the product is added as a normal
  installation source and sw_single is called.
- 2.13.42

-------------------------------------------------------------------
Mon Mar 22 18:45:17 CET 2006 - jdsn@suse.de

- fixed ssh bug in suse_register
- suse_register reads and writes configuration to sysconfig
- final texts in suse_register
- 2.13.41

-------------------------------------------------------------------
Wed Mar 22 13:43:12 CET 2006 - mvidner@suse.cz

- Fixed release notes download (by Product::FindBaseProducts), #159490.

-------------------------------------------------------------------
Wed Mar 22 11:40:18 CET 2006 - jdsn@suse.de

- changed help text in suse_register
- patch to make the ComboBox appear longer in release_notes

-------------------------------------------------------------------
Tue Mar 21 16:33:32 CET 2006 - locilka@suse.cz

- adding "Local Directory" option for Add-On Products when no
  network is available (#159779).
- avoid from adding "Unknown" Add-On Product when Cancel button
  pressed in the Add New Add-On popup (#159784).

-------------------------------------------------------------------
Tue Mar 21 08:57:51 CET 2006 - jsuchome@suse.cz

- returned dependency on yast2-online-update

-------------------------------------------------------------------
Tue Mar 21 07:57:37 CET 2006 - visnov@suse.cz

- try to get add-on product control files only optionally (#159116)
- 2.13.40

-------------------------------------------------------------------
Mon Mar 20 10:08:13 CET 2006 - locilka@suse.cz

- disabled skipping the 'Installation Mode' dialog when no other
  installed Linux found. Just disabling 'Update' and 'Other'
  options in that case (#157695).
- removed calling uml_finish, client doesn't has been dropped.

-------------------------------------------------------------------
Fri Mar 17 22:50:06 CET 2006 - jsrain@suse.de

- added AytoYaST support for add-on products
- 2.13.39

-------------------------------------------------------------------
Fri Mar 17 09:30:02 CET 2006 - locilka@suse.cz

- fixed .desktop file for Add-On Products, now it starts add-on
  instead of sw_single when launched from YaST Control Center
  (#158869).

-------------------------------------------------------------------
Thu Mar 16 23:24:11 CET 2006 - jsrain@suse.de

- added zFCP and DASD modules to list of modules to be cloned after
  SLES installation (#153378)
- 2.13.38

-------------------------------------------------------------------
Thu Mar 16 23:10:06 CET 2006 - jsrain@suse.de

- fixed product handling (&product; macro) (#151050)
- allow multiple installation sources (#151755)

-------------------------------------------------------------------
Thu Mar 16 15:51:42 CET 2006 - jdsn@suse.de

- fixed blocker bug (#158628), suse_register call in all products

-------------------------------------------------------------------
Thu Mar 16 14:56:36 CET 2006 - fehr@suse.de

- increase maximal size of root fs to 20 Gig (#158608)
- 2.13.37

-------------------------------------------------------------------
Wed Mar 15 18:21:54 CET 2006 - jsrain@suse.de

- do not overwrite language settings during update (#156562)
- do not offer network sources for Add-On products if no network is
  configured (#156467)
- 2.13.36

-------------------------------------------------------------------
Tue Mar 14 18:16:32 CET 2006 - jdsn@suse.de

- corrected titles in control file
- 2.13.35

-------------------------------------------------------------------
Tue Mar 14 18:11:53 CET 2006 - jdsn@suse.de

- 2.13.34

-------------------------------------------------------------------
Tue Mar 14 18:09:58 CET 2006 - jdsn@suse.de

- new browser for registration
- new texts for registration module

-------------------------------------------------------------------
Mon Mar 13 16:26:00 CET 2006 - jsrain@suse.de

- report an error if creating catalog for add-on product fails
  (#157566)
- 2.13.33

-------------------------------------------------------------------
Fri Mar 10 19:02:04 CET 2006 - jsrain@suse.de

- disable add-on products if inst-sys is mounted from CD
- 2.13.32

-------------------------------------------------------------------
Fri Mar 10 18:33:55 CET 2006 - jdsn@suse.de

- fixed security bug (#157008)
- added link to browser for Novell privacy statement

-------------------------------------------------------------------
Fri Mar 10 17:55:11 CET 2006 - mvidner@suse.cz

- Start ncurses UI in non-threaded mode to enable spawning of
  interactive processes (like w3m for suseRegister, #150799).
- 2.13.31

-------------------------------------------------------------------
Fri Mar 10 12:17:56 CET 2006 - ms@suse.de

- forcing using xim for Qt Input (#156962)

-------------------------------------------------------------------
Thu Mar  9 17:36:39 CET 2006 - mvidner@suse.cz

- Control files: added network/startmode, being ifplugd for SL and
  SLED, auto for SLES (#156388).
- 2.13.30

-------------------------------------------------------------------
Thu Mar  9 17:35:30 CET 2006 - jsrain@suse.de

- fixed asking for add-on product CD (#156469)

-------------------------------------------------------------------
Thu Mar  9 12:01:07 CET 2006 - ms@suse.de

- include proofread message texts

-------------------------------------------------------------------
Wed Mar  8 17:00:41 CET 2006 - jdsn@suse.de

- fixed launch of yastbrowser (during installation)
- 2.13.29

-------------------------------------------------------------------
Wed Mar  8 15:25:57 CET 2006 - ms@suse.de

- fixed createStageList() function to be more restrictive on checking
  for stage files. Adapt startup documentation according to this
  change (#144783)

-------------------------------------------------------------------
Wed Mar  8 14:25:02 CET 2006 - lrupp@suse.de

- added suseRegister to Requires

-------------------------------------------------------------------
Tue Mar  7 22:27:45 CET 2006 - jdsn@suse.de

- added functionality to skip suse register and/or online update
- 2.13.28

-------------------------------------------------------------------
Tue Mar  7 20:07:43 CET 2006 - jsrain@suse.de

- added yastbrowser

-------------------------------------------------------------------
Tue Mar  7 00:26:26 CET 2006 - jsrain@suse.de

- fixed back button behavior in installation mode dialog (#155044)

-------------------------------------------------------------------
Mon Mar  6 10:47:31 CET 2006 - visnov@suse.cz

- enable media callbacks in the add-on product handling

-------------------------------------------------------------------
Fri Mar  3 23:30:36 CET 2006 - jsrain@suse.de

- added .desktop file for add-on product installation (#154930)
- properly initialize source for add-on product (#154980)
- 2.13.27

-------------------------------------------------------------------
Fri Mar  3 10:43:12 CET 2006 - visnov@suse.cz

- reset package manager before installing patches

-------------------------------------------------------------------
Wed Mar  1 23:19:47 CET 2006 - jsrain@suse.de

- release all medias before registering add-on product CD or DVD
  (#154348)
- check whether files are on the add-on product media before using
  them (#154314)
- 2.13.26

-------------------------------------------------------------------
Mon Feb 27 18:32:05 CET 2006 - jsrain@suse.de

- fixed setting default desktop according to destop dialog (#152709)
- 2.13.25

-------------------------------------------------------------------
Fri Feb 24 19:40:37 CET 2006 - jsrain@suse.de

- select base product before runing add-on products dialog
- 2.13.24

-------------------------------------------------------------------
Fri Feb 24 16:57:03 CET 2006 - ms@suse.de

- added qt plugin check to check_network function (#149025)

-------------------------------------------------------------------
Thu Feb 23 16:15:50 CET 2006 - jsrain@suse.de

- changed the name of the add-on product control file (#152770)
- 2.13.23

-------------------------------------------------------------------
Wed Feb 22 23:05:28 CET 2006 - jsrain@suse.de

- using correct icon (#151630)
- 2.13.22

-------------------------------------------------------------------
Wed Feb 22 12:45:54 CET 2006 - ms@suse.de

- added console startup message when y2base is called (#148165)

-------------------------------------------------------------------
Wed Feb 22 10:28:42 CET 2006 - visnov@suse.cz

- adapt BuildRequires
- 2.13.21

-------------------------------------------------------------------
Wed Feb 22 01:20:18 CET 2006 - jsrain@suse.de

- do not offer creating AutoYaST profile in first boot mode
  (#152285)
- 2.13.20

-------------------------------------------------------------------
Sun Feb 19 17:48:17 CET 2006 - jsrain@suse.de

- made inst_proposal more resistent to incorrect data returned from
  client modules (#148271)

-------------------------------------------------------------------
Fri Feb 17 23:58:34 CET 2006 - jsrain@suse.de

- removed dependency on yast2-online-update
- integrated add-on product selection to installation workflow
- 2.13.19

-------------------------------------------------------------------
Fri Feb 17 14:19:46 CET 2006 - mvidner@suse.cz

- inst_release_notes: Let the combo box have a label.
- inst_disks_activate: fixed the textdomain (s390 -> installation)

-------------------------------------------------------------------
Thu Feb 16 23:29:18 CET 2006 - jsrain@suse.de

- several fixes of add-on product installation
- 2.13.18

-------------------------------------------------------------------
Tue Feb 14 23:40:31 CET 2006 - jsrain@suse.de

- added possibility to use standalone-installation proposals when
  installing with base product
- added support for replacing 2nd stage workflow
- added support for disabling individual proposal
- added support for inserting steps to inst_finish for add-on
  products
- added copying merged control files to installed system, merging
  them for 2nd stage workflow
- 2.13.17

-------------------------------------------------------------------
Tue Feb 14 18:32:18 CET 2006 - jdsn@suse.de

- new release notes module (multiple release notes) FATE: 120129
- 2.13.16

-------------------------------------------------------------------
Tue Feb 14 01:22:52 CET 2006 - jsrain@suse.de

- fixed add-on product workflow and proposal merging

-------------------------------------------------------------------
Mon Feb 13 22:33:37 CET 2006 - jsrain@suse.de

- updated patchs on add-on product CD according to spec
- 2.13.15

-------------------------------------------------------------------
Mon Feb 13 10:09:58 CET 2006 - visnov@suse.cz

- save zypp.log from instsys

-------------------------------------------------------------------
Sun Feb 12 20:41:09 CET 2006 - olh@suse.de

- umount /dev and /sys unconditionally in umount_finish.ycp

-------------------------------------------------------------------
Sun Feb 12 19:41:28 CET 2006 - olh@suse.de

- remove obsolete comment from umount_finish.ycp

-------------------------------------------------------------------
Sun Feb 12 18:35:41 CET 2006 - visnov@suse.cz

- revert redirect

-------------------------------------------------------------------
Sun Feb 12 16:45:43 CET 2006 - kkaempf@suse.de

- redirect stderr to /var/log/YaST2/zypp.log when running
  1st or 2nd stage installation. (#149001)

-------------------------------------------------------------------
Thu Feb  9 21:27:28 CET 2006 - jsrain@suse.de

- added add-on product installation in running system

-------------------------------------------------------------------
Thu Feb  9 00:56:18 CET 2006 - jsrain@suse.de

- added control file merging functionality

-------------------------------------------------------------------
Tue Feb  7 17:57:40 CET 2006 - mvidner@suse.cz

- control files: Configure the hostname in the main installation
  workflow also in SuSE Linux (#142758) and SLED (#137340).
- 2.13.13

-------------------------------------------------------------------
Mon Feb  6 10:43:59 CET 2006 - olh@suse.de

- remove the /usr/share/locale/br symlink creation, there is
  no user of /usr/share/locale files inside the inst-sys
- remove the hostname linux, domainname local calls
  the hostname is already set in inst_setup.
  yast can not be restarted with ssh installs

-------------------------------------------------------------------
Tue Jan 31 14:30:07 CET 2006 - fehr@suse.de

- disable proposal with separate /home for SLES

-------------------------------------------------------------------
Mon Jan 30 18:19:31 CET 2006 - ms@suse.de

- fixed PCI bus ID setup (#145938)

-------------------------------------------------------------------
Fri Jan 27 14:37:30 CET 2006 - ms@suse.de

- adding truetype font path to the vnc font path (#139351)

-------------------------------------------------------------------
Thu Jan 26 12:51:17 CET 2006 - fehr@suse.de

- remove loading of dm modules, if needed this is done in libstorage

-------------------------------------------------------------------
Tue Jan 24 13:00:43 CET 2006 - ms@suse.de

- added check for testutf8 binary (#144699)

-------------------------------------------------------------------
Tue Jan 24 08:29:29 CET 2006 - jsrain@suse.cz

- enable iSCSI dialog during installation
- 2.13.12

-------------------------------------------------------------------
Mon Jan 23 13:21:46 CET 2006 - mvidner@suse.cz

- Added networkmanager_proposal to the network proposal.
- 2.13.11

-------------------------------------------------------------------
Mon Jan 23 13:03:09 CET 2006 - ms@suse.de

- added y2start.log message if YaST exits abnormally (#141016)
- fixed repatching of xorg.conf file (#144538)

-------------------------------------------------------------------
Mon Jan 23 09:30:07 CET 2006 - jsrain@suse.cz

- added "enable_clone" option (#144101)

-------------------------------------------------------------------
Mon Jan 16 17:07:17 CET 2006 - mvidner@suse.cz

- Prefer the string product feature network/network_manager (always,
  laptop, never) over boolean network/network_manager_is_default.

-------------------------------------------------------------------
Fri Jan 13 14:12:31 CET 2006 - jsrain@suse.cz

- run the desktop dialog also on SLES (#142771)
- added iscsi installation to the installatino workflow
- 2.13.10

-------------------------------------------------------------------
Wed Jan 11 14:50:18 CET 2006 - jsrain@suse.cz

- call installation clients for DASD/zFCP configuration instead of
  the run-time ones

-------------------------------------------------------------------
Mon Jan  9 16:47:46 CET 2006 - jsrain@suse.cz

- write mouse information on PPC (#116406)
- UI mode set to expert for SLES
- reset storage after (de)activating any disk (#140936)
- 2.13.9

-------------------------------------------------------------------
Fri Jan  6 16:20:23 CET 2006 - ms@suse.de

- fixed HVC_CONSOLE_HINT text (#140386)

-------------------------------------------------------------------
Thu Jan  5 16:49:24 CET 2006 - jsrain@suse.cz

- Removed unneeded stuff from proposals on some architectures for
  SLES (#140999, #140991)
- Added iSCSI to installation workflow (real call still missing)
- moved DASD/zFCP disk activation prior installation mode selection
  (#140936)
- 2.13.8

-------------------------------------------------------------------
Thu Jan  5 14:29:12 CET 2006 - sh@suse.de

- V 2.13.7
- Fixed bugs #79289, #114037: trouble with y2cc at end of installation
  Dropped y2cc at end of installation (OK from aj + gp)

-------------------------------------------------------------------
Thu Jan  5 13:52:48 CET 2006 - mvidner@suse.cz

- control file: for SLES, ask for the host name in the main workflow (F4126)

-------------------------------------------------------------------
Thu Jan  5 13:04:46 CET 2006 - jsuchome@suse.cz

- control file: for NLD, do not enable autologin by default (#140990)

-------------------------------------------------------------------
Tue Jan  3 12:11:15 CET 2006 - ms@suse.de

- don't call initvicons on s390/s390x architectures (#140383)

-------------------------------------------------------------------
Thu Dec 22 12:25:26 CET 2005 - fehr@suse.de

- added try_separate_home to partitioning section of control.xml

-------------------------------------------------------------------
Wed Dec 21 11:30:11 CET 2005 - ms@suse.de

- fixed startup Makefile.am

-------------------------------------------------------------------
Wed Dec 21 10:36:13 CET 2005 - visnov@suse.cz

- merged proofread texts

-------------------------------------------------------------------
Tue Dec 20 13:14:02 CET 2005 - ms@suse.de

- added support for graphical installation on ia64 archs (#140142)

-------------------------------------------------------------------
Mon Dec 19 18:10:00 CET 2005 - sh@suse.de

- Implemented feature #300359: Show Beta notice during installation
  Now showing /info.txt in a popup (with a simple "OK" button)
  over the license agreement
- V 2.13.6

-------------------------------------------------------------------
Fri Dec 16 16:15:24 CET 2005 - jsrain@suse.cz

- do not call obsolete gnome-postinstall script
- added list of modules to offer clone at the end of installation
  to control files
- 2.13.5

-------------------------------------------------------------------
Wed Dec 14 12:07:13 CET 2005 - ms@suse.de

- make service startup more robust (#138433)

-------------------------------------------------------------------
Fri Dec  2 16:19:15 CET 2005 - mvidner@suse.cz

- Added control file variables network_manager_is_default,
  force_static_ip.
- 2.13.4

-------------------------------------------------------------------
Fri Dec  2 09:57:48 CET 2005 - jsrain@suse.cz

- mark missing texts for translation (#136021)

-------------------------------------------------------------------
Wed Nov 30 08:07:25 CET 2005 - lslezak@suse.cz

- removed Xen and UML sections from control files
  (moved to yast2-vm package)
- 2.13.4

-------------------------------------------------------------------
Tue Nov 29 14:19:05 CET 2005 - sh@suse.de

- Implemented feature #110081: License translations
- V 2.13.3

-------------------------------------------------------------------
Mon Nov 28 12:50:08 CET 2005 - jsrain@suse.cz

- adjusted default desktop in control files (#132491)

-------------------------------------------------------------------
Tue Nov 22 12:58:19 CET 2005 - jsrain@suse.cz

- added default desktop to control files

-------------------------------------------------------------------
Fri Nov 11 08:20:27 CET 2005 - jsrain@suse.cz

- write hwcfg-static-printer only if parallel port is present
  (#116406)
- 2.13.2

-------------------------------------------------------------------
Tue Nov  1 13:02:58 CET 2005 - jsrain@suse.cz

- adapted to inst_desktop_new.ycp -> inst_desktop.ycp rename

-------------------------------------------------------------------
Tue Oct 18 12:35:16 CEST 2005 - ms@suse.de

- added update check: update_xf86config to be called in case of
  update. The script will fix the mouse configuration if the device
  /dev/mouse or /dev/psaux is in use (#118755)

-------------------------------------------------------------------
Mon Oct 17 16:28:11 CEST 2005 - ms@suse.de

- added testX binary check

-------------------------------------------------------------------
Thu Oct 13 16:21:53 CEST 2005 - ms@suse.de

- fixed startup scripts because Stefan changed the X11 module
  naming from drv.o to drv.so :-(

-------------------------------------------------------------------
Fri Sep 30 14:22:28 CEST 2005 - jsrain@suse.cz

- remove checking whether to run language selection (language
  module knows better whether it is needed)

-------------------------------------------------------------------
Mon Sep 26 17:48:58 CEST 2005 - jsrain@suse.cz

- do close target before switching from update to bare metal
  installation (#115075)
- do not set default window manager in sysconfig if neither KDE
  nor GNOME are installed (#115412)
- 2.13.0

-------------------------------------------------------------------
Fri Sep  9 14:14:24 CEST 2005 - ms@suse.de

- fixed service startup sequence of HAL and DBUS (#115815)

-------------------------------------------------------------------
Wed Sep  7 16:00:24 CEST 2005 - jsrain@suse.cz

- fixed typo in the cursor scheme name for GNOME (#74309)
- 2.12.28

-------------------------------------------------------------------
Wed Sep  7 09:16:44 CEST 2005 - jsuchome@suse.cz

- 2.12.27

-------------------------------------------------------------------
Tue Sep  6 17:01:51 CEST 2005 - jsrain@suse.cz

- fixed freezing installation while saving configured hardware
 (#115387)

-------------------------------------------------------------------
Tue Sep  6 13:28:06 CEST 2005 - jsrain@suse.cz

- use correct icons for license agreement and installation mode
  dialogs (#105158)
- 2.12.26

-------------------------------------------------------------------
Mon Sep  5 17:30:18 CEST 2005 - ms@suse.de

- fixed braille setup (#115278)

-------------------------------------------------------------------
Mon Sep  5 16:25:44 CEST 2005 - ms@suse.de

- start dbus in Second-Stage/S06-services (#114667)

-------------------------------------------------------------------
Mon Sep  5 12:46:43 CEST 2005 - jsrain@suse.cz

- save all configured hardware at the end of installation (#104676)
- 2.12.25

-------------------------------------------------------------------
Thu Sep  1 13:45:29 CEST 2005 - ms@suse.de

- start hald in Second-Stage/S06-services (#114667)

-------------------------------------------------------------------
Mon Aug 29 09:56:30 CEST 2005 - jsrain@suse.cz

- reset package manager when switched installation mode (#105857)
- 2.12.24

-------------------------------------------------------------------
Fri Aug 26 10:23:24 CEST 2005 - jsrain@suse.cz

- set default cursor theme according to default desktop (#74309)
- 2.12.23

-------------------------------------------------------------------
Wed Aug 24 10:39:48 CEST 2005 - ms@suse.de

- fixed umount_result setting in /etc/install.inf. A space is
  needed between the colon and the value (#112620)

-------------------------------------------------------------------
Tue Aug 23 15:02:53 CEST 2005 - ms@suse.de

- fixed umount call in First-Stage setup -> added F03-umount (#103800)

-------------------------------------------------------------------
Tue Aug 23 12:46:16 CEST 2005 - jsrain@suse.cz

- mark correct tab selected after language is changed (#105995)
- reset target map when switching between installation and upgrade
  (#106627)

-------------------------------------------------------------------
Mon Aug 22 12:18:08 CEST 2005 - jsrain@suse.cz

- fixed title icons for proposal dialogs (#105165)
- 2.12.22

-------------------------------------------------------------------
Fri Aug 19 15:39:31 CEST 2005 - jsrain@suse.cz

- reverted forcing language dialog in NCurses (#102958)
- 2.12.21

-------------------------------------------------------------------
Fri Aug 19 15:33:08 CEST 2005 - ms@suse.de

- fixed mouse probing call, was never called in initial stage (#100665)

-------------------------------------------------------------------
Fri Aug 19 11:32:09 CEST 2005 - arvin@suse.de

- improved initialisation of libstorage callbacks (bug #105562)

-------------------------------------------------------------------
Wed Aug 17 17:37:02 CEST 2005 - ms@suse.de

- added umount_result key to /etc/install.inf containing the exit
  code from trying to umount the inst-sys (#103800)
- 2.12.19

-------------------------------------------------------------------
Wed Aug 17 15:45:40 CEST 2005 - jsrain@suse.cz

- handle correctly if _proposal client returns nil as warning level
  (#105154)

-------------------------------------------------------------------
Wed Aug 17 15:09:44 CEST 2005 - arvin@suse.de

- check if /sbin/splash exists (bug #105159)
- 2.12.18

-------------------------------------------------------------------
Tue Aug 16 08:51:16 CEST 2005 - jsrain@suse.cz

- build relation between old keys and new UDIs (#104676)

-------------------------------------------------------------------
Mon Aug 15 16:49:22 CEST 2005 - jsrain@suse.cz

- merged texts from proofread
- 2.12.17

-------------------------------------------------------------------
Mon Aug 15 14:45:43 CEST 2005 - ms@suse.de

- fixed vncpassword handling (#104377)

-------------------------------------------------------------------
Mon Aug 15 13:02:07 CEST 2005 - jsrain@suse.cz

- make the OK button in other installatino options popup default
  button (#104589)

-------------------------------------------------------------------
Fri Aug 12 14:35:19 CEST 2005 - jsrain@suse.cz

- force language selection in NCurses (#102958)
- 2.12.16

-------------------------------------------------------------------
Fri Aug 12 12:32:42 CEST 2005 - ms@suse.de

- fixed use of graphical installer within SSH session (#53767)

-------------------------------------------------------------------
Fri Aug 12 10:15:26 CEST 2005 - ms@suse.de

- fixed set_splash function to work with SuSE 10.0

-------------------------------------------------------------------
Tue Aug  9 15:22:24 CEST 2005 - ms@suse.de

- fixed shell warning (#100729)

-------------------------------------------------------------------
Mon Aug  8 14:06:10 CEST 2005 - jsrain@suse.cz

- show URL of product vendor in congratulation dialog (#102542)

-------------------------------------------------------------------
Fri Aug  5 13:00:16 CEST 2005 - lslezak@suse.cz

- added virtual machine proposal into contol file
- 2.12.15

-------------------------------------------------------------------
Wed Aug  3 13:01:20 CEST 2005 - jsrain@suse.cz

- fixed behavior in proposal with tabs if one of the submodules
  returned an error (#100203)
- 2.12.14

-------------------------------------------------------------------
Tue Aug  2 15:24:14 CEST 2005 - jsrain@suse.cz

- do not allow going back after 2nd stage installation is
  interrupted by reboot
- restore settings after reboot during 2nd stage installation

-------------------------------------------------------------------
Thu Jul 28 11:31:15 CEST 2005 - jsrain@suse.cz

- updated the installation confirmation popup (#98841)
- changed label of push button to access boot and repair (#98836),
  added help text
- 2.12.13

-------------------------------------------------------------------
Mon Jul 25 14:56:54 CEST 2005 - ms@suse.de

- include functions start_yast_and_reboot() and start_yast_again()
  according to a feature request for Jiri.

-------------------------------------------------------------------
Fri Jul 22 13:09:38 CEST 2005 - jsrain@suse.cz

- fixed dialog captions of proposals

-------------------------------------------------------------------
Thu Jul 21 17:01:57 CEST 2005 - fehr@suse.de

- replace obsolete SCR agent calls by call to Storage::ActivateHld()

-------------------------------------------------------------------
Thu Jul 21 11:54:19 CEST 2005 - ms@suse.de

- fixed YaST2.call::wait_for_x11() to set an initial value
  for server_running (#97381)
- 2.12.12

-------------------------------------------------------------------
Tue Jul 19 17:25:15 CEST 2005 - jsrain@suse.cz

- fixed switch from installation to update and vice versa
- added support for reboot and restart of YaST during 2nd stage
  installation
- updated control file to show 3 installation stages

-------------------------------------------------------------------
Mon Jul 18 13:38:50 CEST 2005 - jsrain@suse.cz

- updated control file
- minor inst_proposal clean-up
- 2.12.11

-------------------------------------------------------------------
Fri Jul 15 15:35:03 CEST 2005 - jsrain@suse.cz

- fixed behavior of several dialogs
- 2.12.10

-------------------------------------------------------------------
Thu Jul 14 18:18:42 CEST 2005 - jsrain@suse.cz

- added installation workflow
- added support for tabs in proposals
- adapted to new partitioner using storage-lib (arvin)
- moved inst_desktop.ycp to yast2-packager
- 2.12.9

-------------------------------------------------------------------
Mon Jul 11 16:21:58 CEST 2005 - jsrain@suse.cz

- removed dependency on vanished Display.ycp to fix build
- 2.12.8

-------------------------------------------------------------------
Mon Jul 11 11:14:18 CEST 2005 - ms@suse.de

- fixed race condition in checking servers exit code (#91342)
- fixed testX and xupdate paths

-------------------------------------------------------------------
Thu Jun  2 16:57:14 CEST 2005 - jsrain@suse.cz

- put focus on the release notes to allow scrolling without pushing
  Tab many times to move the focus (#80215)

-------------------------------------------------------------------
Wed Jun  1 14:12:06 CEST 2005 - mvidner@suse.cz

- Added a scr file for .etc.install_inf_options (#75720).
- 2.12.7

-------------------------------------------------------------------
Tue May 31 11:39:56 CEST 2005 - ms@suse.de

- implement check for driver update mode (#84155)

-------------------------------------------------------------------
Tue May 31 11:04:04 CEST 2005 - ms@suse.de

- applied patch from Olaf to avoid some time consuming calls (#86178)
- allow "vnc=1 usessh=1" as install and debug method (#45127)

-------------------------------------------------------------------
Mon May 30 15:55:55 CEST 2005 - jsrain@suse.cz

- display message when fallen into text mode installation (#53748)

-------------------------------------------------------------------
Mon May 16 10:53:27 CEST 2005 - jsrain@suse.cz

- renamed 'default' variable
- 2.12.6

-------------------------------------------------------------------
Tue May 10 14:05:01 CEST 2005 - jsrain@suse.cz

- copy /etc/X11/xorg.conf instead of XF86Config to the target
  system
- 2.12.5

-------------------------------------------------------------------
Mon May  9 18:27:54 CEST 2005 - ms@suse.de

- removed sed update of BusID (#78950)

-------------------------------------------------------------------
Wed Apr 27 12:56:15 CEST 2005 - jsrain@suse.cz

- modularized inst_finish.ycp
- 2.12.4

-------------------------------------------------------------------
Thu Apr 21 11:14:04 CEST 2005 - ms@suse.de

- fixed X11 config patching code, related to (#66989)

-------------------------------------------------------------------
Mon Apr 18 17:10:55 CEST 2005 - jsrain@suse.cz

- one more fix for new ProductFeatures.ycp interface
- 2.12.3

-------------------------------------------------------------------
Mon Apr 18 15:19:44 CEST 2005 - jsrain@suse.cz

- adapted to new interface of ProductFeatures.ycp
- 2.12.2

-------------------------------------------------------------------
Thu Apr 14 17:19:30 CEST 2005 - visnov@suse.cz

- 2.12.1

-------------------------------------------------------------------
Wed Apr  6 15:39:25 CEST 2005 - ms@suse.de

- inst-sys move XF86Config to xorg.conf (#66989)

-------------------------------------------------------------------
Tue Mar 29 14:23:17 CET 2005 - jsrain@suse.cz

- updated the layout of the source files in the repository
- 2.12.0

-------------------------------------------------------------------
Wed Mar 23 15:04:17 CET 2005 - ms@suse.de

- fixed vnc server arguments (#70896)

-------------------------------------------------------------------
Sat Mar 19 10:15:14 CET 2005 - ms@suse.de

- fixed second stage locale setup for textbased installation (#73631)

-------------------------------------------------------------------
Tue Mar 15 16:59:19 CET 2005 - ms@suse.de

- IMPORTANT: fixed locale setup (#72145)

-------------------------------------------------------------------
Tue Mar 15 09:44:32 CET 2005 - jsrain@suse.cz

- enable netdaemon if GNOME is default desktop (#72018)

-------------------------------------------------------------------
Mon Mar 14 15:23:17 CET 2005 - jsrain@suse.cz

- enable FAM daemon when GNOME is installed

-------------------------------------------------------------------
Mon Mar 14 14:15:34 CET 2005 - ms@suse.de

- fixed missing reboot on SSH installation (#67043)

-------------------------------------------------------------------
Fri Mar 11 16:50:14 CET 2005 - ms@suse.de

- added option --auto-fonts to Y2_QT_ARGS (#72174)

-------------------------------------------------------------------
Fri Mar 11 12:57:37 CET 2005 - ms@suse.de

- fixed setting TERM variable (#71771)

-------------------------------------------------------------------
Mon Mar  7 08:27:03 CET 2005 - jsrain@suse.cz

- initialize &product; macro in inst_suseconfig (#70899)
- set hwcfg file for parallel printer (#64412)

-------------------------------------------------------------------
Thu Mar  3 17:36:56 CET 2005 - ms@suse.de

- fixed LANG setting in F03-language (#66498)

-------------------------------------------------------------------
Thu Mar  3 12:53:00 CET 2005 - ms@suse.de

- fixed startup scripts for pcmcia/usb network installations (#65164)

-------------------------------------------------------------------
Wed Mar  2 10:53:37 CET 2005 - jsrain@suse.cz

- merged texts from proofread

-------------------------------------------------------------------
Wed Mar  2 06:42:11 CET 2005 - nashif@suse.de

- url in last dialog is set to www.novell.com/linux

-------------------------------------------------------------------
Tue Mar  1 12:13:09 CET 2005 - jsrain@suse.cz

- removed obsolete symlink juggling (#66016)

-------------------------------------------------------------------
Thu Feb 24 16:10:03 CET 2005 - ms@suse.de

- added logsize check to FirstStage/F07-logging

-------------------------------------------------------------------
Wed Feb 23 11:35:18 CET 2005 - jsrain@suse.cz

- fixed comments for translators

-------------------------------------------------------------------
Tue Feb 22 18:30:15 CET 2005 - ms@suse.de

- fixed check for X11 configuration in continue mode (#66224)

-------------------------------------------------------------------
Tue Feb 22 13:11:41 CET 2005 - sh@suse.de

- V 2.11.17

-------------------------------------------------------------------
Tue Feb 22 13:05:23 CET 2005 - ms@suse.de

- fixed Y2MAXLOGSIZE setting, which was set to 0 because df within
  inst-sys is not an option for checking the filesystem space

-------------------------------------------------------------------
Mon Feb 21 18:10:26 CET 2005 - sh@suse.de

- Proper log-rotating in inst_finish
- V 2.11.16

-------------------------------------------------------------------
Fri Feb 18 10:55:09 CET 2005 - jsrain@suse.cz

- added "Initializing..." title to installation before something
  else is shown (#51039)

-------------------------------------------------------------------
Thu Feb 17 12:41:33 CET 2005 - ms@suse.de

- fixed inst-sys copy process of XF86Config to take care
  about the new name xorg.conf

-------------------------------------------------------------------
Wed Feb 16 14:53:57 CET 2005 - jsrain@suse.cz

- fix displaying release notes if the localized version is not
  available (#50911)

-------------------------------------------------------------------
Thu Feb 10 13:13:50 CET 2005 - jsrain@suse.cz

- reduced forced minimal size of the release notes popup (#50637)
- fixed the order of proposal creation (and thus firewall
  is enabled again) (#50622)
- 2.11.15

-------------------------------------------------------------------
Wed Feb  9 19:16:22 CET 2005 - nashif@suse.de

- Save files control.xml and info.txt from installation into
  /etc/YaST2.

-------------------------------------------------------------------
Wed Feb  9 15:05:33 CET 2005 - jsrain@suse.cz

- additional kernel parameters in control file Prof moved to
  the new variable (#50369)

-------------------------------------------------------------------
Tue Feb  8 16:14:44 CET 2005 - nashif@suse.de

- Moved ProductControl to yast2 package

-------------------------------------------------------------------
Mon Feb  7 13:46:48 CET 2005 - jsrain@suse.cz

- fixed order of items in the "Change" button in proposals (#50204)
- merged texts from proofread
- added label informing about release notes from media
- fixed translating empty string in the installation steps
- 2.11.12

-------------------------------------------------------------------
Fri Feb  4 13:14:54 CET 2005 - jsrain@suse.cz

- display release notes from installation proposal

-------------------------------------------------------------------
Wed Feb  2 18:21:48 CET 2005 - ms@suse.de

- fixed control center call (#50389)

-------------------------------------------------------------------
Tue Feb  1 17:02:20 CET 2005 - nashif@suse.de

- Fixed left "steps" display problems (#50388)

-------------------------------------------------------------------
Wed Jan 26 16:12:23 CET 2005 - nashif@suse.de

- install inst_default_desktop.ycp (#49838)

-------------------------------------------------------------------
Tue Jan 25 07:21:53 CET 2005 - nashif@suse.de

- Fixed arguments in control file
- Fixed deleting completed steps
- 2.11.10

-------------------------------------------------------------------
Mon Jan 24 16:29:32 CET 2005 - nashif@suse.de

- Moved installation workflow routines out of installation.ycp
- Adapted arguments of installation clients
- Enhanced control file and made it more readable (arguments of clients
  are clearer now)

-------------------------------------------------------------------
Mon Jan 24 11:27:55 CET 2005 - ms@suse.de

- fixed language environment (#49811)

-------------------------------------------------------------------
Thu Jan 13 11:35:45 CET 2005 - jsrain@suse.cz

- changed the "System will boot now..." message at the end of
  isnt_finish.ycp (#41592)
- 2.11.8

-------------------------------------------------------------------
Wed Jan 12 12:44:29 CET 2005 - ms@suse.de

- removed xmset calls to disable/enable the mouse pointer.
- prevent patching X11 configuration in continue mode

-------------------------------------------------------------------
Wed Jan 12 11:39:31 CET 2005 - ms@suse.de

- fixed yast startup in continue mode. The evaluation of the
  variables USE_SSH and VNC was wrong in S08-start and
  S09-cleanup

-------------------------------------------------------------------
Tue Jan 11 16:16:38 CET 2005 - jsrain@suse.cz

- prevent disabling the Next button in the proposal (#46708)

-------------------------------------------------------------------
Wed Jan  5 17:30:11 CET 2005 - jsrain@suse.cz

- removed unneeded imports and variables from installation.ycp
- adapted to changed interface of Kernel.ycp
- 2.11.7

-------------------------------------------------------------------
Tue Jan  4 09:45:17 CET 2005 - jsrain@suse.cz

- on SGI Altix add fetchop and mmtimer to MODULES_LOADED_ON_BOOT
  (was disabled due to problems in Kernel.ycp) (bug #46971)
- disable Back/Accept buttons in inst_finish.ycp (#37025)

-------------------------------------------------------------------
Thu Dec 16 15:13:23 CET 2004 - sh@suse.de

- Applied patch from bug #49275: Enable user to skip proposal
  even if there is a blocker error in it

-------------------------------------------------------------------
Thu Dec 09 10:52:54 CET 2004 - arvin@suse.de

- disable inclusion of fetchop and mmtimer in
  MODULES_LOADED_ON_BOOT on SGI Altix (bug #46971)

-------------------------------------------------------------------
Fri Dec  3 15:05:57 CET 2004 - ms@suse.de

- include some patches from old startup code which has been
  changed while developing the new startup concept. Please note
  all architecture dependant code has to be part of the startup/arch
  directories and must be included in a clean way to the new scripts.
  I will not include any arch changes made in the last weeks because
  this will lead to the same horrible situation we had in the past.
  if there is anything which has to be handled differntly on another
  architecture this must be done separately to be able to maintain
  that code longer than two days

-------------------------------------------------------------------
Wed Dec  1 12:04:13 CET 2004 - sh@suse.de

- Fixed bug #48722: Inconsistent lower/upper case in mode dialog

-------------------------------------------------------------------
Mon Nov 29 12:32:36 CET 2004 - ms@suse.de

- startup scripts ready now. reports can be send using bug: (#46886)

-------------------------------------------------------------------
Thu Nov 11 18:11:38 CET 2004 - arvin@suse.de

- always use Directory::logdir

-------------------------------------------------------------------
Thu Nov 11 17:47:45 CET 2004 - sh@suse.de

- Record macros during installation:
  /var/log/YaST2/macro_inst_initial.ycp for initial stage,
  /var/log/YaST2/macro_inst_cont.ycp  for "continue" mode

-------------------------------------------------------------------
Tue Nov 02 08:45:57 CET 2004 - arvin@suse.de

- allow to select repair/boot in installation mode selection even
  when no update is possible (bug #39874)

-------------------------------------------------------------------
Mon Nov  1 14:32:25 CET 2004 - visnov@suse.cz

- set product name in wizard (#46247)

-------------------------------------------------------------------
Wed Oct 27 11:20:44 CEST 2004 - arvin@suse.de

- on SGI Altix add fetchop and mmtimer to MODULES_LOADED_ON_BOOT
  (bug #46971)

-------------------------------------------------------------------
Tue Oct 26 12:36:26 CEST 2004 - jsrain@suse.cz

- moved parts of Mode.ycp to Installation.ycp
- adapted to Mode.ycp clean-up
- 2.11.2

-------------------------------------------------------------------
Tue Oct 19 10:46:15 CEST 2004 - lslezak@suse.cz

- UML mode: copy /etc/mtab file to host system (#42859)
- version 2.11.1

-------------------------------------------------------------------
Mon Oct 11 15:04:26 CEST 2004 - jsrain@suse.cz

- adapted to functional interface of Arch.ycp

-------------------------------------------------------------------
Mon Oct 11 10:43:25 CEST 2004 - jsrain@suse.cz

- moved default logon/window manager setting to extra client,
  setting it according to the base package selection (#46619)
- 2.11.0

-------------------------------------------------------------------
Thu Sep 30 15:12:09 CEST 2004 - sh@suse.de

- V 2.10.30
- Made final confirmation popup higher to accomodate all text
  without scrolling even in more verbose languages (de, fr)

-------------------------------------------------------------------
Wed Sep 29 14:13:35 CEST 2004 - mls@suse.de

- stop splash animation before starting yast
- go to verbose mode if X didn't start

-------------------------------------------------------------------
Mon Sep 27 15:37:03 CEST 2004 - arvin@suse.de

- don't create top-level "media" convenience links (bug #46152)

-------------------------------------------------------------------
Wed Sep 22 16:48:43 CEST 2004 - sh@suse.de

- Made final installation confirmation dialog wider and higher
  to avoid scrolling even for more verbose languages (de, fr)
- V 2.10.27

-------------------------------------------------------------------
Wed Sep 22 09:30:45 CEST 2004 - visnov@suse.cz

- reinitialize dialog after mode chosen (#45784)

-------------------------------------------------------------------
Tue Sep 21 14:48:15 CEST 2004 - arvin@suse.de

- use suse marble in congratulation screen (bug #45712)

-------------------------------------------------------------------
Mon Sep 20 13:52:35 CEST 2004 - sh@suse.de

- V 2.10.24
- Merged accidentially split translatable messages

-------------------------------------------------------------------
Fri Sep 17 16:12:53 CEST 2004 - sh@suse.de

- V 2.10.23
- Changed final installation confirmation dialog according to
  bug #45279

-------------------------------------------------------------------
Fri Sep 17 12:12:12 CEST 2004 - arvin@suse.de

- moved popup with boot message further to the end (bug #45432)

-------------------------------------------------------------------
Thu Sep 16 17:00:17 CEST 2004 - snwint@suse.de

- use language info from linuxrc to set LANG in YaST.start; this is
  just to run ncurses yast in fbiterm for exotic languages

-------------------------------------------------------------------
Wed Sep 15 15:16:41 CEST 2004 - arvin@suse.de

- fixed back button in internet test dialog (bug #45319)

-------------------------------------------------------------------
Wed Sep 15 14:48:09 CEST 2004 - visnov@suse.cz

- initialize proposal heading before creating dialog (#45340)

-------------------------------------------------------------------
Tue Sep 14 18:22:06 CEST 2004 - sh@suse.de

- V 2.10.20
- Fixed bug #45271: Mixture of en_UK / en_US: "licence" / "license"

-------------------------------------------------------------------
Tue Sep 14 17:05:15 CEST 2004 - mvidner@suse.cz

- Copy the DHCP cache to the right place (#45150).

-------------------------------------------------------------------
Tue Sep 14 12:46:53 CEST 2004 - arvin@suse.de

- fixed help text in main proposal (bug #45093)

-------------------------------------------------------------------
Tue Sep 14 10:53:02 CEST 2004 - jsrain@suse.cz

- added enable_firewall and firewall_ssh_enable to control file
  for PROF
- added related handlinng to ProductControl

-------------------------------------------------------------------
Mon Sep 13 12:57:41 CEST 2004 - jsrain@suse.cz

- set FAM_ONLY_LOCAL and start fam according to default windowmanager
- 2.10.18

-------------------------------------------------------------------
Mon Sep 13 11:28:33 CEST 2004 - arvin@suse.de

- added system info entry to update proposal (bug #45096)

-------------------------------------------------------------------
Fri Sep 10 13:03:30 CEST 2004 - snwint@suse.de

- use vesa driver as fallback, not vga (see #38253, comment #11)

-------------------------------------------------------------------
Thu Sep  9 15:49:46 CEST 2004 - mvidner@suse.cz

- Added a client to test the network and hardware proposals (#44677).
- 2.10.16

-------------------------------------------------------------------
Wed Sep  8 15:47:16 CEST 2004 - visnov@suse.cz

- implemented reordering of proposal items
- implemented support for hyperlinks in proposal summaries

-------------------------------------------------------------------
Tue Sep 07 14:18:56 CEST 2004 - arvin@suse.de

- added proposal step to initialize sources during update before
  mounting filesystems (needed to solve bug #44724)

-------------------------------------------------------------------
Mon Sep  6 13:33:34 CEST 2004 - mvidner@suse.cz

- Copy the DHCP client cache so that we can request the same IP
  (#43974).
- 2.10.14

-------------------------------------------------------------------
Mon Sep  6 09:50:37 CEST 2004 - jsrain@suse.cz

- avoid asking to confirm one license multiple times (#44145)

-------------------------------------------------------------------
Fri Sep 03 14:33:07 CEST 2004 - arvin@suse.de

- call Bootloader::Update instead of Bootloader::Write during
  update (bug #44286)

-------------------------------------------------------------------
Mon Aug 30 17:23:29 CEST 2004 - jsrain@suse.cz

- ask to confirm licenses of packages before installing/updating
  (#44145)
- 2.10.12

-------------------------------------------------------------------
Fri Aug 27 16:59:56 CEST 2004 - mvidner@suse.cz

- When showing the address for a VNC installation, don't rely on
  install.inf, print the current IP (#43974).
- 2.10.11

-------------------------------------------------------------------
Fri Aug 27 15:09:13 CEST 2004 - arvin@suse.de

- merged proof read messages

-------------------------------------------------------------------
Wed Aug 25 11:56:57 CEST 2004 - arvin@suse.de

- avoid tmp file in /tmp (bug #39444)

-------------------------------------------------------------------
Wed Aug 18 09:10:38 CEST 2004 - arvin@suse.de

- updated fvwmrc.yast2 (see bug #43796)

-------------------------------------------------------------------
Tue Aug 17 15:27:40 CEST 2004 - nashif@suse.de

- XFree86 -> xorg-x11 (#43832)

-------------------------------------------------------------------
Fri Aug 13 22:12:31 CEST 2004 - nashif@suse.de

- Fixed update (#43795)

-------------------------------------------------------------------
Wed Aug 11 18:03:11 CEST 2004 - nashif@suse.de

- Copy EULA to installed system for later use in firstboot module

-------------------------------------------------------------------
Wed Aug 11 16:09:43 CEST 2004 - nashif@suse.de

- Added firewall to network proposal (#43718)

-------------------------------------------------------------------
Tue Aug 10 15:21:56 CEST 2004 - nashif@suse.de

- Add default label for proposals

-------------------------------------------------------------------
Tue Aug 10 14:31:34 CEST 2004 - mvidner@suse.cz

- Fixed arguments for proposals (`initial)

-------------------------------------------------------------------
Mon Aug  9 19:37:28 CEST 2004 - nashif@suse.de

- Enable locking of proposals in control file
- Updated DTD for control file

-------------------------------------------------------------------
Thu Jul 29 10:10:04 CEST 2004 - nashif@suse.de

- New variables for ui and language handling added to control file
- Use Linuxrc module for install.inf and yast.inf handling

-------------------------------------------------------------------
Tue Jul 20 11:18:33 CEST 2004 - arvin@suse.de

- use capitalized SUSE in congratulation screen (bug #38853)

-------------------------------------------------------------------
Tue Jun 15 19:16:26 CEST 2004 - sh@suse.de

- Fixed typo in ssh install script (#42058)

-------------------------------------------------------------------
Tue Jun 15 14:11:06 CEST 2004 - sh@suse.de

- Fixed bug #41597: EULA must be scrolled in both dimensions

-------------------------------------------------------------------
Tue Jun 15 12:23:23 CEST 2004 - arvin@suse.de

- added Requires for yast2-update (bug #42013)

-------------------------------------------------------------------
Fri Jun 11 00:58:40 CEST 2004 - nashif@suse.de

- Added variable software_proposal to control file (NLD)

-------------------------------------------------------------------
Thu Jun 10 03:53:14 CEST 2004 - nashif@suse.de

- Added control for NLD

-------------------------------------------------------------------
Tue Jun  8 04:55:22 CEST 2004 - nashif@suse.de

- Also install control file for SLES to avoid lots of possible
  confusion when control file is not found on installation media
  and fallback file is used.
  (#41696)

-------------------------------------------------------------------
Tue Jun  8 04:37:03 CEST 2004 - nashif@suse.de

- Fixed bug #41696: yast uses elevator=anticipatory instead of
  elevator=as

-------------------------------------------------------------------
Sun May 30 00:38:55 CEST 2004 - nashif@suse.de

- Added Services to main control file for translation (#41367)
- 2.9.83

-------------------------------------------------------------------
Thu May 27 14:40:46 CEST 2004 - mvidner@suse.cz

- Added variables to ProductFeatures
  so that yast2-nis-client testsuite passes (~#41038).
- 2.9.82

-------------------------------------------------------------------
Thu May 27 12:21:19 CEST 2004 - arvin@suse.de

- added special console handling for iSeries (bug #39025)

-------------------------------------------------------------------
Wed May 26 11:12:56 CEST 2004 - arvin@suse.de

- set LD_LIBRARY_PATH in 1st stage installation start script
  (bug #40833)

-------------------------------------------------------------------
Tue May 25 14:10:33 CEST 2004 - jsrain@suse.cz

- set the I/O scheduler in ProductFeatures (#41038)
- 2.9.79

-------------------------------------------------------------------
Mon May 24 14:58:50 CEST 2004 - arvin@suse.de

- again ask for TERM variable if it's set to "vt100" (bug #40991)

-------------------------------------------------------------------
Tue May 18 15:32:30 CEST 2004 - arvin@suse.de

- moved fvwmrc.notitle from sax2 here (bug #37480)

-------------------------------------------------------------------
Tue May 11 13:54:26 CEST 2004 - lslezak@suse.cz

- don't ask for TERM variable if it's already set to "xterm"
  or "vt100" from linuxrc (don't ask in UML installation) (#39947)
- version 2.9.76

-------------------------------------------------------------------
Tue May 04 11:13:53 CEST 2004 - arvin@suse.de

- merged proofread messages

-------------------------------------------------------------------
Fri Apr 30 16:30:13 CEST 2004 - arvin@suse.de

- readded vnc remote proposal to SLES workflow (bug #31023)

-------------------------------------------------------------------
Wed Apr 28 15:38:45 CEST 2004 - arvin@suse.de

- quick implementation of execution of update.post2 scripts
  (bug #38677)

-------------------------------------------------------------------
Wed Apr 28 15:26:30 CEST 2004 - lslezak@suse.cz

- set Ctrl+Alt+Del handler in /etc/inittab to halt (instead of
  reboot) in UML system (safe shutdown from host system using
  uml_mconsole)
- version 2.9.73

-------------------------------------------------------------------
Tue Apr 27 18:25:25 CEST 2004 - gs@suse.de

- write Console: entry for p690 hvc console before reading
  /etc/install.inf (bug #39527)

-------------------------------------------------------------------
Tue Apr 27 10:34:06 CEST 2004 - arvin@suse.de

- call Pkg::SetAdditionalLocales after language change from
  proposal (bug #38366)

-------------------------------------------------------------------
Mon Apr 26 12:34:02 CEST 2004 - arvin@suse.de

- activate lvm and md before booting into a installed system
  (bug #39423)

-------------------------------------------------------------------
Thu Apr 22 18:12:43 CEST 2004 - arvin@suse.de

- removed support of starting yast2 installation without keyboard
  (linuxrc always reports a keyboard now) (bug #39235)

-------------------------------------------------------------------
Thu Apr 22 11:08:53 CEST 2004 - arvin@suse.de

- run unicode_{start,stop} only if they are present (bug #35714)

-------------------------------------------------------------------
Wed Apr 21 13:23:17 CEST 2004 - arvin@suse.de

- uses special sles screen for user authentication on sles

-------------------------------------------------------------------
Mon Apr 19 08:44:01 CEST 2004 - lslezak@suse.cz

- UML mode fixes: don't copy mtab to the host (it's not needed),
  find kernel and initrd even when symlinks are missing
  (workaround for bug #39063)
- added help text in UML installation proposal
- version 2.9.64

-------------------------------------------------------------------
Fri Apr 16 17:58:43 CEST 2004 - nashif@suse.de

- store variables needed in run-time in a sysconfig like file
- first try to load saved control file before fallback to packaged one.

-------------------------------------------------------------------
Fri Apr 16 14:57:44 CEST 2004 - arvin@suse.de

- fixed network start for remote x11 installation (bug #38832)

-------------------------------------------------------------------
Fri Apr 16 14:26:09 CEST 2004 - lslezak@suse.cz

- UML mode fixes: don't copy mtab to the host (it's not needed),
  find kernel and initrd even when symlinks are missing
  (workaround for bug #39063)
- added help text in UML installation proposal

-------------------------------------------------------------------
Fri Apr 16 11:08:42 CEST 2004 - arvin@suse.de

- removed keyboard proposal from update proposal for the update
  in the running system (bug #37817)

-------------------------------------------------------------------
Fri Apr 16 10:57:57 CEST 2004 - arvin@suse.de

- don't run on serial console in case of vnc or ssh installation
  (bug #37325)

-------------------------------------------------------------------
Thu Apr 15 18:26:04 CEST 2004 - arvin@suse.de

- add "service" proposal to SLES installation

-------------------------------------------------------------------
Thu Apr 15 12:03:00 CEST 2004 - arvin@suse.de

- log fvwm output for vnc installation (bug #30061)

-------------------------------------------------------------------
Wed Apr 07 12:37:53 CEST 2004 - arvin@suse.de

- avoid tmp file creation in check.boot script (bug #38572)

-------------------------------------------------------------------
Tue Apr 06 19:04:33 CEST 2004 - arvin@suse.de

- use fbiterm for CJK locales if appropriate (bug #37823)

-------------------------------------------------------------------
Tue Apr  6 18:55:20 CEST 2004 - nashif@suse.de

- only_update_selected option added to product feature set
- V 2.9.56

-------------------------------------------------------------------
Tue Apr  6 16:26:14 CEST 2004 - sh@suse.de

- V 2.9.55
- Fixed bug #36908: Use dynamic fonts based on resolution

-------------------------------------------------------------------
Mon Apr  5 14:38:22 CEST 2004 - fehr@suse.de

- load module dm-snapshort at to prevent hangs if LVM contains
  snapshot LVs (#36422)

-------------------------------------------------------------------
Mon Apr 05 11:32:21 CEST 2004 - arvin@suse.de

- show correct warning in second stage installation when xserver
  can't be started (bug #38298)

-------------------------------------------------------------------
Mon Apr 05 11:04:34 CEST 2004 - arvin@suse.de

- adjusted decision of frontend depending on memory size to memory
  requirements of new interpreter (bug #38298)
- fixed memory value in warning popup

-------------------------------------------------------------------
Sat Apr 03 17:44:03 CEST 2004 - arvin@suse.de

- use fbiterm for CJK locales if appropriate (bug #37823)

-------------------------------------------------------------------
Fri Apr 02 15:59:59 CEST 2004 - arvin@suse.de

- finally changed license to GPL for good

-------------------------------------------------------------------
Thu Apr 01 11:34:10 CEST 2004 - arvin@suse.de

- symmetricalized calls to inst_netsetup (bug #37763)

-------------------------------------------------------------------
Thu Apr 01 11:03:37 CEST 2004 - arvin@suse.de

- removed step label for inst_netsetup (bug #37546)

-------------------------------------------------------------------
Wed Mar 31 19:41:34 CEST 2004 - nashif@suse.de

- Added 2 options to control file:
   inform_about_suboptimal_distribution
   use_desktop_scheduler

-------------------------------------------------------------------
Wed Mar 31 17:19:12 CEST 2004 - lslezak@suse.cz

- inst_finish.ycp - copy kernel image, initrd and /etc/mtab to
  the host system in UML installation mode

-------------------------------------------------------------------
Tue Mar 30 11:25:44 CEST 2004 - arvin@suse.de

- disable virtual desktops in fvwm during vnc installation
  (bug #37480)

-------------------------------------------------------------------
Mon Mar 29 14:48:56 CEST 2004 - fehr@suse.de

- call Storage::FinishInstall() at end of installation

-------------------------------------------------------------------
Mon Mar 29 14:46:51 CEST 2004 - sh@suse.de

- Fixed bug #36713 (relies on yast2-core with fix for bug #36711):
  textdomain for wizard steps should come from control.xml

-------------------------------------------------------------------
Mon Mar 29 05:22:12 CEST 2004 - nashif@suse.de

- fixed copying of hook script logs into installed system

-------------------------------------------------------------------
Sun Mar 28 16:05:19 CEST 2004 - nashif@suse.de

- fixed hook scrips, now using WFM::Read(.local...) (#36831 )
- Not executing any scripting after last client
- Detecting mode before installation steps are sets (#37070 )
- logging hook output to /var/log/YaST2 and copying those
file to installed system.

-------------------------------------------------------------------
Thu Mar 25 16:49:04 CET 2004 - sh@suse.de

- Fixed bug #34618: Don't use full-screen if started remotely

-------------------------------------------------------------------
Thu Mar 25 14:50:07 CET 2004 - ms@suse.de

- fixed driver to use on ia64 systems. there is no framebuffer
  available but the vesa driver is working now (#34909)
- fixed possible loop at installation. handle different exit codes
  from testX in scripts/YaST2. The needed changes to testX have
  been made within the sax2 package (#36794)

-------------------------------------------------------------------
Thu Mar 25 12:12:44 CET 2004 - arvin@suse.de

- removed network proposal from update work flow

-------------------------------------------------------------------
Wed Mar 24 16:10:31 CET 2004 - arvin@suse.de

- renamed usbdevfs to usbfs (bug #31869)

-------------------------------------------------------------------
Wed Mar 24 15:07:03 CET 2004 - sh@suse.de

- Fixed bug #36850: Strange texts in y2qt wizard side bar
- V 2.9.42

-------------------------------------------------------------------
Wed Mar 24 11:13:46 CET 2004 - gs@suse.de

- workaround beta3 pre bug: deactivate Hooks::Run
  (causes crash after inst_finish)
- V 2.9.41

-------------------------------------------------------------------
Mon Mar 22 20:32:41 CET 2004 - nashif@suse.de

- Execute features client if variables are set in control file
- V 2.9.40

-------------------------------------------------------------------
Mon Mar 22 15:58:33 CET 2004 - sh@suse.de

- V 2.9.39
- Fixed bug #36292: Wizard steps not translated
- Preliminary fix for bug #36713: Use textdomain from XML file

-------------------------------------------------------------------
Mon Mar 22 11:14:07 CET 2004 - arvin@suse.de

- introduced and handle new variable Installation::scr_destdir
  to be used by Storage (bug #34996)

-------------------------------------------------------------------
Sun Mar 21 19:48:42 CET 2004 - nashif@suse.de

- read/set language/keyboard/timezone
- added client to set product variables before entering proposal

-------------------------------------------------------------------
Fri Mar 19 15:47:08 CET 2004 - arvin@suse.de

- omit skip/don't skip buttons in uml proposal

-------------------------------------------------------------------
Thu Mar 18 16:18:30 CET 2004 - arvin@suse.de

- fixed update work flow setting (bug #36429 and #35007)

-------------------------------------------------------------------
Thu Mar 18 09:59:01 CET 2004 - mvidner@suse.cz

- Fall back to runlevel 3 if we accidentally don't set it
  in the installation proposal. It would be 0 (#35662).

-------------------------------------------------------------------
Wed Mar 17 22:56:12 CET 2004 - nashif@suse.de

- Add runlevel to s390 proposal
- remove x11 from autoinst workflow (handled differently)

-------------------------------------------------------------------
Wed Mar 17 05:46:03 CET 2004 - nashif@suse.de

- update wizard steps at the right spot to enable switching back
  to installation mode

-------------------------------------------------------------------
Tue Mar 16 21:18:06 CET 2004 - kkaempf@suse.de

- run cleanup script for GNOME (#36196)

-------------------------------------------------------------------
Tue Mar 16 16:02:52 CET 2004 - msvec@suse.cz

- added icons to network and hardware proposals

-------------------------------------------------------------------
Tue Mar 16 14:26:03 CET 2004 - fehr@suse.de

- fix typo devmap_mkmod.sh -> devmap_mknod.sh
- 2.9.32

-------------------------------------------------------------------
Tue Mar 16 01:53:54 CET 2004 - nashif@suse.de

- Enabled evms_config in control file

-------------------------------------------------------------------
Tue Mar 16 01:31:55 CET 2004 - nashif@suse.de

- Update steps when switching modes (#35590)

-------------------------------------------------------------------
Mon Mar 15 12:00:07 CET 2004 - arvin@suse.de

- don't ask for terminal type during vnc installation (bug #33534)

-------------------------------------------------------------------
Fri Mar 12 06:45:02 CET 2004 - nashif@suse.de

- Update control file for autoinst
- Enable swittching of steps upon mode change
- Added possibility to disable a workflow step in runtime

-------------------------------------------------------------------
Thu Mar 11 18:50:55 CET 2004 - sh@suse.de

- Fixed bug #34618: Don't use full screen in remote installation

-------------------------------------------------------------------
Wed Mar 10 14:40:11 CET 2004 - arvin@suse.de

- don't warn if only no disk controller can be found (bug #35546)

-------------------------------------------------------------------
Wed Mar 10 09:51:29 CET 2004 - arvin@suse.de

- extended uml installation work flow

-------------------------------------------------------------------
Wed Mar 10 07:08:09 CET 2004 - nashif@suse.de

- Set wizard steps depending on installation mode

-------------------------------------------------------------------
Wed Mar 10 03:04:53 CET 2004 - nashif@suse.de

- removed include dir from spec

-------------------------------------------------------------------
Wed Mar 10 01:07:58 CET 2004 - sh@suse.de

- V 2.9.24
- Migration to new wizard

-------------------------------------------------------------------
Tue Mar  9 13:08:25 CET 2004 - msvec@suse.cz

- replaced X11 version detection code with (simpler) YCP
- package could be noarch currently (reduced NFB a lot)

-------------------------------------------------------------------
Mon Mar 08 11:54:40 CET 2004 - arvin@suse.de

- call more generalized storage function during update

-------------------------------------------------------------------
Fri Mar 05 12:07:50 CET 2004 - arvin@suse.de

- load correct device mapper module and create nodes

-------------------------------------------------------------------
Thu Mar  4 16:40:36 CET 2004 - visnov@suse.cz

- added type info
- 2.9.20

-------------------------------------------------------------------
Wed Mar  3 17:48:49 CET 2004 - nashif@suse.de

- Moved product features to new feature module

-------------------------------------------------------------------
Wed Mar  3 17:43:45 CET 2004 - sh@suse.de

- Applied rw's patch for bug #34531

-------------------------------------------------------------------
Wed Mar 03 15:45:45 CET 2004 - arvin@suse.de

- call storage function to update fstab (bug #34996)

-------------------------------------------------------------------
Tue Mar  2 17:47:11 CET 2004 - sh@suse.de

- Added user-visible workflow step descriptions for new wizard
  layout

-------------------------------------------------------------------
Mon Mar 01 16:53:44 CET 2004 - arvin@suse.de

- work on UML installation

-------------------------------------------------------------------
Fri Feb 27 03:31:46 CET 2004 - nashif@suse.de

- New control file based installation merged

-------------------------------------------------------------------
Fri Feb 20 19:53:00 CET 2004 - arvin@suse.de

- handle abort button in inst_finish (bug #30303)

-------------------------------------------------------------------
Fri Feb 20 11:28:26 CET 2004 - arvin@suse.de

- removed obsolete code from start scripts (bug #31805)

-------------------------------------------------------------------
Mon Feb 16 16:52:00 CET 2004 - mvidner@suse.cz

- set the runlevel according to the proposal
- 2.9.15

-------------------------------------------------------------------
Mon Feb 16 16:01:35 CET 2004 - arvin@suse.de

- added more flexible package handling for products

-------------------------------------------------------------------
Mon Feb 16 13:49:50 CET 2004 - mvidner@suse.cz

- added runlevel_proposal to installation_proposals (#30028)
- 2.9.14

-------------------------------------------------------------------
Mon Feb 16 11:20:01 CET 2004 - arvin@suse.de

- removed obsolete Mode::hardBoot

-------------------------------------------------------------------
Fri Feb 13 15:16:41 CET 2004 - sh@suse.de

- Applied patch from bug #34531: Kernel 2.6 hotplug handling

-------------------------------------------------------------------
Wed Feb 11 16:11:02 CET 2004 - arvin@suse.de

- more control over base selection handling

-------------------------------------------------------------------
Tue Feb 10 17:59:40 CET 2004 - arvin@suse.de

- added type specification in inst_proposal.ycp

-------------------------------------------------------------------
Tue Feb 10 16:02:19 CET 2004 - nashif@suse.de

- remove x11 from workflow for autoyast

-------------------------------------------------------------------
Tue Feb 10 10:32:08 CET 2004 - arvin@suse.de

- fixed building on s390

-------------------------------------------------------------------
Sat Feb  7 09:33:56 CET 2004 - nashif@suse.de

- remove vendor.y2cc file

-------------------------------------------------------------------
Fri Feb 06 16:13:58 CET 2004 - arvin@suse.de

- set default runlevel to 3 or 5 during installation depending
  on the presents of X11 (see bug #32366)

-------------------------------------------------------------------
Fri Feb 06 11:46:47 CET 2004 - arvin@suse.de

- fixed copying of temporary X11 config

-------------------------------------------------------------------
Mon Feb  2 15:49:46 CET 2004 - lslezak@suse.cz

- InitHWinfo module enabled in installation proposal
- version 2.9.4

-------------------------------------------------------------------
Sat Jan 31 21:07:11 CET 2004 - arvin@suse.de

- removed useless 'global'

-------------------------------------------------------------------
Mon Jan 26 17:28:06 CET 2004 - jsrain@suse.de

- removed cfg_susecnfig.scr from file list (was moved to yast2.rpm)
- 2.9.2

-------------------------------------------------------------------
Fri Dec 12 14:23:14 CET 2003 - jsrain@suse.de

- don't check if module is present in initrd before loading it

-------------------------------------------------------------------
Fri Oct 24 15:58:50 CEST 2003 - ms@suse.de

- added stuff from yast2/library/x11 to installation package

-------------------------------------------------------------------
Fri Oct 24 13:09:25 CEST 2003 - arvin@suse.de

- added help text for "Repair Installed System" (bug #30402)

-------------------------------------------------------------------
Fri Oct 17 11:37:46 CEST 2003 - ms@suse.de

- inst_finish: (#32366)
  removed runlevel setup code which is handled within the X11
  module now (XProposal.ycp). The update code for initdefault
  is still present because during update the X11 configuration
  is not started

- inst_x11: (#32366)
  removed dead code which sets the default runlevel to 3 if there
  is no XF86Config file present. This task is done if the X11
  configuration is finished and if there is no X11 configuration
  the default initdefault with aaa_base is set to 3 already

-------------------------------------------------------------------
Wed Sep 24 12:25:08 CEST 2003 - snwint@suse.de

- look for x11 drivers in lib64 dir on x86_64 (#31649)

-------------------------------------------------------------------
Thu Sep 18 11:38:50 CEST 2003 - arvin@suse.de

- shut down temporary network before online test during update
  (bug #31030)

-------------------------------------------------------------------
Thu Sep 18 10:55:43 CEST 2003 - arvin@suse.de

- don't use external pcmcia during firstboot (bug #31252)

-------------------------------------------------------------------
Mon Sep 15 19:26:33 CEST 2003 - msvec@suse.cz

- 2.8.34

-------------------------------------------------------------------
Mon Sep 15 15:15:25 CEST 2003 - gs@suse.de

- YaST2.start: set default value for LANGUAGE

-------------------------------------------------------------------
Mon Sep 15 11:03:04 CEST 2003 - arvin@suse.de

- skip network probing during update (bug #30545)

-------------------------------------------------------------------
Sun Sep 14 15:07:36 CEST 2003 - arvin@suse.de

- reset packagemanager when changing installation mode (bug #27970)

-------------------------------------------------------------------
Sun Sep 14 14:27:12 CEST 2003 - snwint@suse.de

- added test for utf8 serial console to YaST2.{start,firstboot}

-------------------------------------------------------------------
Sat Sep 13 18:39:23 CEST 2003 - nashif@suse.de

- remove inst_startup from autoinst workflow, add it autoinst_init
  (bug #30678)

-------------------------------------------------------------------
Fri Sep 12 17:25:56 CEST 2003 - ms@suse.de

- added milestone texts for X11 config update/inject (#30612)
- fixed lookup path for XFree86 3.x config (#30612)

-------------------------------------------------------------------
Fri Sep 12 14:06:05 CEST 2003 - arvin@suse.de

- fixed permissions of /var/lib/YaST2/install.inf (bug #30630)

-------------------------------------------------------------------
Thu Sep 11 17:32:40 CEST 2003 - kkaempf@suse.de

- use kernel k_smp4G on SMP-systems with
  memory <= 4GB or without PAE support

-------------------------------------------------------------------
Thu Sep 11 11:12:36 CEST 2003 - arvin@suse.de

- check for /proc/splash (bug #30472)

-------------------------------------------------------------------
Wed Sep 10 11:34:10 CEST 2003 - sh@suse.de

- Fixed max log file size calculation:
  Set LANG only in subshell,
  don't rely on /dev in 'df' output - use last line instead

-------------------------------------------------------------------
Tue Sep  9 12:48:47 CEST 2003 - kkaempf@suse.de

- use kernel k_psmp on smp-systems with
  less than 4GB memory or without PAE support

-------------------------------------------------------------------
Tue Sep 09 12:42:20 CEST 2003 - arvin@suse.de

- added kernel option desktop

-------------------------------------------------------------------
Mon Sep  8 18:01:53 CEST 2003 - sh@suse.de

- V 2.8.24
- Fixed bug #29927: Logfile setting too restrictive
  Now checking free space on RAM disk with 'df' and using
  max 10% of that per log file (max 5000)

-------------------------------------------------------------------
Mon Sep  8 11:53:17 CEST 2003 - snwint@suse.de

- advance splash progress bar in YaST2{,.start}
- driver updates are applied in inst_setup (used to be in YaST2.start)
- don't clear screen in YaST2.start

-------------------------------------------------------------------
Thu Sep 04 17:45:53 CEST 2003 - arvin@suse.de

- proof-read messages

-------------------------------------------------------------------
Wed Sep  3 17:27:51 CEST 2003 - gs@suse.de

- installation.ycp: call UI::SetKeyboard in continue mode
  (enable unicode for ncurses in UTF-8 locale)

-------------------------------------------------------------------
Wed Sep  3 10:15:44 CEST 2003 - kkaempf@suse.de

- copy XF86Config from inst-sys to XF86Config.install in
  the system (#29910)

-------------------------------------------------------------------
Tue Sep  2 13:54:53 CEST 2003 - kkaempf@suse.de

- make repair system accessible

-------------------------------------------------------------------
Mon Sep 01 17:42:20 CEST 2003 - arvin@suse.de

- removed obsolete inst_hw_config.ycp and inst_confirm_abort.ycp

-------------------------------------------------------------------
Sun Aug 31 14:56:10 CEST 2003 - arvin@suse.de

- use Popup::ConfirmAbort

-------------------------------------------------------------------
Sat Aug 30 22:27:57 CEST 2003 - arvin@suse.de

- moved reactivation of network to yast2-network (bug #29561)
- moved display of into.txt into separate file

-------------------------------------------------------------------
Thu Aug 28 16:55:51 CEST 2003 - ms@suse.de

- fixed xmigrate call (#29535)

-------------------------------------------------------------------
Thu Aug 28 16:04:41 CEST 2003 - kkaempf@suse.de

- Install default kernel on SMP systems without 'PAE'
  (i.e. Pentium1-SMP)
- Drop check for unsupported Cyrix-CPUs without 'TSC'

-------------------------------------------------------------------
Tue Aug 26 11:49:21 CEST 2003 - arvin@suse.de

- don't gray out next button in proposal in case of blockers
  (bug #29320)

-------------------------------------------------------------------
Fri Aug 22 18:11:20 CEST 2003 - arvin@suse.de

- fixed reading of memory info (bug #29017)

-------------------------------------------------------------------
Fri Aug 22 11:27:23 CEST 2003 - arvin@suse.de

- fixed update workflow

-------------------------------------------------------------------
Thu Aug 21 14:42:12 CEST 2003 - arvin@suse.de

- removed obsolete installation_ui.ycp

-------------------------------------------------------------------
Thu Aug 21 10:04:25 CEST 2003 - kkaempf@suse.de

- copy badlist (if existing) to installed system (#29092)

-------------------------------------------------------------------
Tue Aug 19 08:13:17 CEST 2003 - arvin@suse.de

- better way for mouse probing in text mode (bug #29005)

-------------------------------------------------------------------
Mon Aug 18 11:22:04 CEST 2003 - arvin@suse.de

- don't probe mouse in text mode (bug #29005)

-------------------------------------------------------------------
Fri Aug 15 15:20:38 CEST 2003 - arvin@suse.de

- removed obsolete showlog_defines.ycp

-------------------------------------------------------------------
Tue Aug 12 20:31:12 CEST 2003 - arvin@suse.de

- added remote administration proposal to network proposal

-------------------------------------------------------------------
Tue Aug 12 14:38:03 CEST 2003 - gs@suse.de

- YaST2.start: don't run in UTF-8 mode on a console which is
  connected to a serial port

-------------------------------------------------------------------
Mon Aug 11 15:51:52 CEST 2003 - arvin@suse.de

- use ycp based ncurses menu at end of installation

-------------------------------------------------------------------
Fri Aug 08 10:54:34 CEST 2003 - arvin@suse.de

- variable handling of release notes url

-------------------------------------------------------------------
Wed Aug 06 09:37:19 CEST 2003 - arvin@suse.de

- don't copy kernel config from to /usr/src/linux (bug #28496)

-------------------------------------------------------------------
Fri Aug 01 20:10:11 CEST 2003 - arvin@suse.de

- call inst_netprobe during install
- added desktop files

-------------------------------------------------------------------
Wed Jul 30 11:42:24 CEST 2003 - arvin@suse.de

- don't complain when no storage controllers can be found
  (bug #23686)

-------------------------------------------------------------------
Wed Jul 30 10:23:01 CEST 2003 - arvin@suse.de

- always let YaST run in an UTF-8 environment during installation
  (bug #14751)

-------------------------------------------------------------------
Fri Jul 25 15:13:04 CEST 2003 - arvin@suse.de

- removed handling of XFree86 Version 3 from YaST2.start

-------------------------------------------------------------------
Fri Jul 25 15:12:25 CEST 2003 - gs@suse.de

- YaST2.firstboot: read RC_LANG from /etc/sysconfig/language and
                   export LANG accordingly;
		   call unicode_start/unicode_stop (if required)

-------------------------------------------------------------------
Thu Jul 24 13:39:36 CEST 2003 - gs@suse.de

- YaST2.start: call unicode_start/unicode_stop;
               export YAST_DOES_ACS removed

-------------------------------------------------------------------
Fri Jul 04 13:21:20 CEST 2003 - arvin@suse.de

- convert update workflow into a proposal

-------------------------------------------------------------------
Fri May 23 15:20:32 CEST 2003 - arvin@suse.de

- take kernel command line from install.inf (bug #25745)

-------------------------------------------------------------------
Mon Apr 28 17:25:45 CEST 2003 - arvin@suse.de

- fixes for live eval (bug #26457)

-------------------------------------------------------------------
Wed Apr 23 12:09:20 CEST 2003 - ms@suse.de

- add config migration from 3x to 4x if possible
- ensure XF86Config is available if someone performs an update
  within a XFree86 3.x environment

-------------------------------------------------------------------
Tue Apr 15 17:18:13 CEST 2003 - arvin@suse.de

- removed call of SuSEconfig.3ddiag and switch2mesasoft after
  reboot during installation since they don't exist anymore

-------------------------------------------------------------------
Thu Apr 10 15:49:20 CEST 2003 - ms@suse.de

- fixed conditions of xmset calls (#26214)

-------------------------------------------------------------------
Tue Apr  8 12:51:55 CEST 2003 - jsrain@suse.de

- fixed parsing of kernel parameters containing blank space
  (#26147)

-------------------------------------------------------------------
Tue Apr  1 15:44:12 CEST 2003 - jsrain@suse.de

- added init= kernel parameter to discard list (#25478)

-------------------------------------------------------------------
Tue Mar 18 13:37:15 CET 2003 - kkaempf@suse.de

- drop "insserv apache" again, opens port 80
- 2.7.43

-------------------------------------------------------------------
Mon Mar 17 18:11:40 CET 2003 - kkaempf@suse.de

- "insserv apache" if it's DOC_SERVER (#25436)
- 2.7.42

-------------------------------------------------------------------
Mon Mar 17 16:36:24 CET 2003 - arvin@suse.de

- start fvwm2 for vnc installation (bug #25405)

-------------------------------------------------------------------
Mon Mar 17 15:30:26 CET 2003 - arvin@suse.de

- turn of silent splash mode before displaying messages during
  vnc and ssh installation (bug #25407)

-------------------------------------------------------------------
Mon Mar 17 09:21:22 CET 2003 - kkaempf@suse.de

- start apache as doc_server if suse_help_viewer isn't provided
  by kdebase3-SuSE (25436)
- 2.7.39

-------------------------------------------------------------------
Sat Mar 15 22:54:09 CET 2003 - kkaempf@suse.de

- gdm2 might not be installed yet but earmarked for installation
  (#25410)
- 2.7.38

-------------------------------------------------------------------
Fri Mar 14 17:41:40 CET 2003 - sh@suse.de

- The final and super-great ultimate path for release notes:
  /usr/share/doc/release-notes/RELEASE-NOTES.*.rtf

-------------------------------------------------------------------
Fri Mar 14 17:38:44 CET 2003 - sh@suse.de

- Moved RTF version of release notes from /usr/share/doc to
  /usr/share/doc/release_notes

-------------------------------------------------------------------
Fri Mar 14 17:32:20 CET 2003 - sh@suse.de

- Using file name RELEASE_NOTES.rtf to allow coexistence with
  RELEASE_NOTES.html for Konqueror

-------------------------------------------------------------------
Fri Mar 14 11:14:01 CET 2003 - fehr@suse.de

- remove handling of IDE recorders from inst_finish.ycp
  this is now done much sooner in StorageDevices.ycp (bug #25293)

-------------------------------------------------------------------
Wed Mar 12 15:12:54 CET 2003 - arvin@suse.de

- fixed focus in last installation dialog (bug #25171)

-------------------------------------------------------------------
Wed Mar 12 10:19:51 CET 2003 - ms@suse.de

- fixed broken mouse bug in continue mode (#24914)

-------------------------------------------------------------------
Tue Mar 11 17:16:03 CET 2003 - kkaempf@suse.de

- also set /etc/sysconfig/displaymanager:DISPLAYMANAGER (#25087)

-------------------------------------------------------------------
Mon Mar 10 19:03:34 CET 2003 - kkaempf@suse.de

- check for existance of /usr/src/linux/include/linux before
  copying kernel config.
- 2.7.32

-------------------------------------------------------------------
Mon Mar 10 18:34:58 CET 2003 - mvidner@suse.de

- Added .etc.install_inf_alias to work around an ini-agent
  limitation (#24836).
- 2.7.31

-------------------------------------------------------------------
Mon Mar 10 16:10:27 CET 2003 - arvin@suse.de

- fixed compose characters for certain locales (bug #14751)

-------------------------------------------------------------------
Fri Mar  7 17:21:06 CET 2003 - nashif@suse.de

- Dont read product data from installed system if in config mode
  (#24772 )

-------------------------------------------------------------------
Fri Mar  7 14:04:21 CET 2003 - kkaempf@suse.de

- copy kernel config to /usr/src/linux/... (#24835)

-------------------------------------------------------------------
Thu Mar  6 13:33:40 CET 2003 - fehr@suse.de

- umount fs based on crypto loop files before all other umounts
  (#24751)

-------------------------------------------------------------------
Thu Mar  6 12:58:31 CET 2003 - ms@suse.de

- removed mouse probing code from inst_startup.ycp and put
  that code into installation.ycp. Changed the mouse probing
  code to disconnect the device in front of the probing and
  re-connect it after the probing is done to avoid any
  jumping mouse cursors (#24355)

-------------------------------------------------------------------
Tue Mar 04 21:13:02 CET 2003 - arvin@suse.de

- handle flags from content file in Product module (bug #21561)

-------------------------------------------------------------------
Tue Mar  4 13:07:02 CET 2003 - sh@suse.de

- Fixed bug #24542: Bad license agreement button text

-------------------------------------------------------------------
Mon Mar  3 16:47:07 CET 2003 - sh@suse.de

- Fixed bug #10990: Boot installed system does not unmount

-------------------------------------------------------------------
Mon Mar  3 11:06:28 CET 2003 - fehr@suse.de

- call win resize module not only on i386 but also on x86_64 and ia64

-------------------------------------------------------------------
Thu Feb 27 12:36:16 CET 2003 - arvin@suse.de

- kill (with SIGKILL) shell on tty2 after installation (bug #24404)

-------------------------------------------------------------------
Wed Feb 26 17:17:43 CET 2003 - kkaempf@suse.de

- pass language to packagemanager (#23828)

-------------------------------------------------------------------
Wed Feb 26 12:31:27 CET 2003 - arvin@suse.de

- disable all sources if user aborts installation (bug #24292)

-------------------------------------------------------------------
Tue Feb 25 11:19:26 CET 2003 - arvin@suse.de

- make Hardware Configuration Dialog unconfuseable (bug #24020)

-------------------------------------------------------------------
Mon Feb 24 19:55:43 CET 2003 - kkaempf@suse.de

- add debug hooks (#23787)

-------------------------------------------------------------------
Mon Feb 24 18:25:31 CET 2003 - sh@suse.de

- V 2.7.20
- Fixed bug #24038: Installation language re-selection does not work

-------------------------------------------------------------------
Mon Feb 24 18:00:37 CET 2003 - gs@suse.de

- don't add .UTF-8 to LANG variable (causes problems with ncurses)
  bug #23348

-------------------------------------------------------------------
Mon Feb 24 17:23:55 CET 2003 - mvidner@suse.de

- Added proxy to the network configuration proposal (#24204).

-------------------------------------------------------------------
Fri Feb 21 15:21:41 CET 2003 - arvin@suse.de

- better text for "abort installation" popup (bug #24019)

-------------------------------------------------------------------
Fri Feb 21 12:40:55 CET 2003 - arvin@suse.de

- fixed button labels and help texts (bug #23912)

-------------------------------------------------------------------
Fri Feb 21 12:00:14 CET 2003 - sh@suse.de

- Fixed bug #24027: Root exploit in inst_suseconfig

-------------------------------------------------------------------
Fri Feb 21 11:30:37 CET 2003 - arvin@suse.de

- always do hard reboot (bug #23903)

-------------------------------------------------------------------
Thu Feb 20 15:49:44 CET 2003 - kkaempf@suse.de

- drop /etc/XF86Config (#23965)

-------------------------------------------------------------------
Thu Feb 20 11:39:23 CET 2003 - arvin@suse.de

- use title-style capitalization for menu names (bug #23848)

-------------------------------------------------------------------
Thu Feb 20 09:51:29 CET 2003 - ms@suse.de

- add support for mouse wheel during installation (#21660)

-------------------------------------------------------------------
Wed Feb 19 16:42:22 CET 2003 - arvin@suse.de

- disable all sources if user aborts installation (bug #23776)

-------------------------------------------------------------------
Wed Feb 19 16:07:29 CET 2003 - fehr@suse.de

- fix wrong variable of keyboard module in inst_finish.ycp (#23782)

-------------------------------------------------------------------
Wed Feb 19 08:35:05 CET 2003 - arvin@suse.de

- run SuSEconfig fonts during inst_finish for anti aliased fonts
  (bug #23768)

-------------------------------------------------------------------
Tue Feb 18 20:47:55 CET 2003 - arvin@suse.de

- fixed reading of content file if FLAGS line is missing

-------------------------------------------------------------------
Sat Feb 15 16:26:26 CET 2003 - nashif@suse.de

- call inst_x11 in autoinst mode

-------------------------------------------------------------------
Wed Feb 12 15:23:00 CET 2003 - kkaempf@suse.de

- remove call to mkinfodir (#23588)

-------------------------------------------------------------------
Wed Feb 12 12:03:24 CET 2003 - fehr@suse.de

- Write keytable info to yast.inf again in inst_finish.ycp

-------------------------------------------------------------------
Tue Feb 11 21:39:29 CET 2003 - arvin@suse.de

- handle update flag from content file (bug #21561)

-------------------------------------------------------------------
Mon Feb 10 20:53:53 CET 2003 - arvin@suse.de

- setup complete environment for qt during installation

-------------------------------------------------------------------
Mon Feb 10 18:24:12 CET 2003 - arvin@suse.de

- skip proposal dialog if it's empty (bug #23520)

-------------------------------------------------------------------
Fri Feb  7 16:12:49 CET 2003 - jsuchome@suse.de

- adapted inst_confirm_abort for the use from yast2-repair

-------------------------------------------------------------------
Thu Feb  6 16:16:29 CET 2003 - jsrain@suse.de

- removed missleading help text about starting of network during
  hardware proposal, when network has already been started (#20912)

-------------------------------------------------------------------
Wed Feb 05 17:05:43 CET 2003 - arvin@suse.de

- merged proofread messages

-------------------------------------------------------------------
Mon Feb  3 18:18:08 CET 2003 - sh@suse.de

- V 2.7.7
- Added default function key handling

-------------------------------------------------------------------
Thu Jan 30 16:08:44 CET 2003 - kkaempf@suse.de

- call /usr/bin/mkinfodir in inst_suseconfig
  (replaces SuSEconfig.man_info)

-------------------------------------------------------------------
Wed Jan 29 14:42:42 CET 2003 - arvin@suse.de

- added dialog to ask for preferred method of user authentication

-------------------------------------------------------------------
Tue Jan 28 18:47:16 CET 2003 - arvin@suse.de

- added final congratulations dialog
- added dialog with release notes

-------------------------------------------------------------------
Mon Jan 27 17:47:38 CET 2003 - sh@suse.de

- V 2.7.5
- Use new y2base/qt command line options for better WM cooperation
- Don't start a WM any more in YaST2 start script
  (testX does that now)

-------------------------------------------------------------------
Wed Jan 22 17:11:20 CET 2003 - arvin@suse.de

- use newer interface to modules agent (bug #22995)

-------------------------------------------------------------------
Wed Jan 22 11:36:10 CET 2003 - jsrain@suse.de

- returned accidentally removed call of Bootloader::Write ()
  function (bug #23018)
- 2.7.3

-------------------------------------------------------------------
Fri Dec 20 17:25:00 CET 2002 - arvin@suse.de

- changed label of second button of popup with info.txt (EULA)
  from "Cancel" to "Do Not Accept" (bug #21874)

-------------------------------------------------------------------
Fri Dec 20 17:04:37 CET 2002 - arvin@suse.de

- merged from 8.1 branch:
  - only set hostname during vnc installation if necessary
    (bug #21454)
  - popup with info.txt (EULA) now has a timeout during
    autoinstallation (bug #21413)
  - remove /root/.vnc/passwd after installation (bug #21360)
  - popup with info.txt now has two buttons (accept and cancel)
  - start portmapper if instmode==nfs also on s390 (#21094)

-------------------------------------------------------------------
Thu Dec 12 12:40:22 CET 2002 - jsrain@suse.de

- added handling of modules required to be loaded early after
  mounting root
- not adding ide-scsi to initrd, but scheduling relevant modules
  to be loaded after boot (#19376)

-------------------------------------------------------------------
Wed Dec 11 16:51:45 CET 2002 - lslezak@suse.cz

- .proc.cpuinfo agent rewritten to INI-agent (now supports
  multiple CPU, all keys from /proc/cpuinfo can be read)

-------------------------------------------------------------------
Mon Dec 09 12:49:20 CET 2002 - arvin@suse.de

- add modules ide-cd and cdrom before ide-scsi to INITRD_MODULES
  when an ide cdwriter is found (bug #22343)

-------------------------------------------------------------------
Wed Dec  4 15:29:17 CET 2002 - jsrain@suse.cz

- adapted to new bootloader module interface
- 2.7.1

-------------------------------------------------------------------
Tue Oct 22 16:53:21 CEST 2002 - ms@suse.de

- removed inst_x11 to be part of the installation workflow
- add x11_proposal to:
  hw-config-proposals-home-pc.ycp
  hw-config-proposals-networked-pc.ycp

-------------------------------------------------------------------
Wed Oct 16 14:03:27 CEST 2002 - arvin@suse.de

- correctly handle quotes in /etc/install.inf (bug #20986)

-------------------------------------------------------------------
Wed Oct 16 11:10:07 CEST 2002 - kkaempf@suse.de

- use proper tmpdir for vendor-supplied script when loading
  vendor driver disk (#20967)
- 2.6.87

-------------------------------------------------------------------
Tue Oct 15 16:29:21 CEST 2002 - choeger@suse.de

- renamed product id text from "Open Team Server" to "Openexchange Server",
  because this text is shown into the installation window and the name of
  the cd is associated with this name

-------------------------------------------------------------------
Mon Oct 14 18:21:52 CEST 2002 - sh@suse.de

- V 2.6.85
- Fixed bug #19214: Return to proposal after update

-------------------------------------------------------------------
Mon Oct 14 15:57:34 CEST 2002 - kkaempf@suse.de

- use "UpdateDir" from install.inf when checking vendor
  update media (#19442)
- set /sysconfig/suseconfig/CWD_IN_USER_PATH="no" on non-box
  products (#17464)
- 2.6.84

-------------------------------------------------------------------
Mon Oct 14 15:41:33 CEST 2002 - sh@suse.de

- V 2.6.83
- Fixed bug #19628: Obsolete MediaUI::ChangeMedium() call

-------------------------------------------------------------------
Thu Oct 10 15:26:07 CEST 2002 - arvin@suse.de

- make info text (aka beta warning) scroll-able (bug #20063)

-------------------------------------------------------------------
Wed Oct  9 09:23:53 CEST 2002 - jsrain@suse.cz

- now not enabling 2 gettys on same serial line on p690 (#19788)

-------------------------------------------------------------------
Tue Oct  8 15:37:59 CEST 2002 - kkaempf@suse.de

- disable update for non-box products (#20695)
- 2.6.80

-------------------------------------------------------------------
Mon Oct  7 17:09:46 CEST 2002 - kkaempf@suse.de

- display media.1/info.txt if exists before starting installation
  (#18504)

-------------------------------------------------------------------
Tue Oct  1 17:01:15 CEST 2002 - kkaempf@suse.de

- runlevel 5 only where applicable (#20369)

-------------------------------------------------------------------
Thu Sep 26 18:17:35 CEST 2002 - arvin@suse.de

- remove console kernel option if it's autodectected like
  pseries can do (bug #20177)

-------------------------------------------------------------------
Thu Sep 26 12:56:01 CEST 2002 - choeger@suse.de

- call product specific YaST2 modules before finishing the
  installation

-------------------------------------------------------------------
Tue Sep 24 11:48:17 CEST 2002 - arvin@suse.de

- run depmod after network setup for ssh and vnc installation
  (bug #20040)

-------------------------------------------------------------------
Mon Sep 23 15:31:25 CEST 2002 - arvin@suse.de

- again fix for qt background color (bug #18926)

-------------------------------------------------------------------
Fri Sep 20 17:02:45 CEST 2002 - arvin@suse.de

- in final proposal screen hide button to start control center if
  the control center is not available (bug #19926)

-------------------------------------------------------------------
Fri Sep 20 16:58:14 CEST 2002 - kkaempf@suse.de

- re-init Product module in running system from cached
  product data properly
- 2.6.72

-------------------------------------------------------------------
Fri Sep 20 13:30:40 CEST 2002 - kkaempf@suse.de

- initialize Product module from content data
- 2.6.71

-------------------------------------------------------------------
Fri Sep 20 13:08:08 CEST 2002 - kkaempf@suse.de

- add agent to read "/content" file
- 2.6.69

-------------------------------------------------------------------
Fri Sep 20 11:47:05 CEST 2002 - kkaempf@suse.de

- linuxrc provides 'content' at / now, no need to mount the source.
- 2.6.70

-------------------------------------------------------------------
Fri Sep 20 11:32:26 CEST 2002 - kkaempf@suse.de

- force reboot on s390 after installation
- 2.6.69

-------------------------------------------------------------------
Thu Sep 19 21:17:17 CEST 2002 - kkaempf@suse.de

- umount /var/adm/mount after retrieving content file
- 2.6.68

-------------------------------------------------------------------
Wed Sep 18 17:49:20 CEST 2002 - kkaempf@suse.de

- added product hooks to installation workflow
- 2.6.67

-------------------------------------------------------------------
Wed Sep 18 16:28:57 CEST 2002 - arvin@suse.de

- removed all code regarding zilo (bug #19821)
- fixed qt background color (bug #18926)

-------------------------------------------------------------------
Wed Sep 18 16:00:39 CEST 2002 - arvin@suse.de

- provides/obsoletes the old yast

-------------------------------------------------------------------
Mon Sep 16 12:37:32 CEST 2002 - kkaempf@suse.de

- remove unneeded Save() functions (#19591)

-------------------------------------------------------------------
Thu Sep 12 22:14:45 CEST 2002 - fehr@suse.de

- remove obsolete LVM and MD initialisation in inst_mode.ycp
- 2.6.63

-------------------------------------------------------------------
Thu Sep 12 17:15:52 CEST 2002 - kkaempf@suse.de

- remove control files (#19564)
- 2.6.62

-------------------------------------------------------------------
Thu Sep 12 15:26:35 CEST 2002 - kkaempf@suse.de

- fix vendor path for UnitedLinux (#19442)
- 2.6.61

-------------------------------------------------------------------
Thu Sep 12 14:38:52 CEST 2002 - kkaempf@suse.de

- dont warn about kernel if not in update mode.
- 2.6.60

-------------------------------------------------------------------
Thu Sep 12 13:10:40 CEST 2002 - kkaempf@suse.de

- symlink *.shipped to *.suse on update for LILO compatibility
- 2.6.59

-------------------------------------------------------------------
Wed Sep 11 13:40:41 CEST 2002 - kkaempf@suse.de

- properly unmount sources also on abort and end of update
- move package log to yast2-packager
- handle run-time kernel switch extra
- 2.6.58

-------------------------------------------------------------------
Wed Sep 11 00:42:12 CEST 2002 - kkaempf@suse.de

- remove obsolete package data after update
- release source (CD) and target (rpmdb)
- 2.6.57

-------------------------------------------------------------------
Tue Sep 10 16:15:09 CEST 2002 - arvin@suse.de

- added more provides/obsoletes (bug #19325)

-------------------------------------------------------------------
Tue Sep 10 14:34:13 CEST 2002 - arvin@suse.de

- again fix initial language

-------------------------------------------------------------------
Mon Sep  9 15:46:39 CEST 2002 - kkaempf@suse.de

- fix initial language
- 2.6.54

-------------------------------------------------------------------
Mon Sep 09 15:41:19 CEST 2002 - arvin@suse.de

- run ncurses control center after installation (instead of ycp
  based one) (bug #19246)

-------------------------------------------------------------------
Mon Sep  9 12:48:38 CEST 2002 - kkaempf@suse.de

- drop "noarch"
- 2.6.53

-------------------------------------------------------------------
Mon Sep 09 12:24:03 CEST 2002 - arvin@suse.de

- setup proxy configuration for installation (bug #19189)

-------------------------------------------------------------------
Mon Sep  9 12:20:13 CEST 2002 - kkaempf@suse.de

- remove runme_at_boot at end
- 2.6.51

-------------------------------------------------------------------
Fri Sep  6 12:56:08 CEST 2002 - kkaempf@suse.de

- s390'ers want it different -> k_deflt on smp systems (#18990)
- 2.6.50

-------------------------------------------------------------------
Fri Sep  6 12:48:51 CEST 2002 - kkaempf@suse.de

- properly detect update_mode after restart
- 2.6.49

-------------------------------------------------------------------
Thu Sep  5 20:47:47 CEST 2002 - kkaempf@suse.de

- continue with inst_rpmcopy after update
- 2.6.48

-------------------------------------------------------------------
Thu Sep 05 19:10:43 CEST 2002 - arvin@suse.de

- more old trans-package fun

-------------------------------------------------------------------
Thu Sep 05 15:01:29 CEST 2002 - arvin@suse.de

- always run depmod after installation (bug #18382)
- set HOME=/root during installation (bug #18882)

-------------------------------------------------------------------
Wed Sep  4 16:12:19 CEST 2002 - kkaempf@suse.de

- move update branch to yast2-update (#18876)
- 2.6.45

-------------------------------------------------------------------
Wed Sep 04 12:48:03 CEST 2002 - arvin@suse.de

- fixed provide/obsolete of trans packages (bug #18691)

-------------------------------------------------------------------
Tue Sep  3 22:34:44 CEST 2002 - kkaempf@suse.de

- adapt update workflow to package manager
- 2.6.41

-------------------------------------------------------------------
Mon Sep 02 14:14:15 CEST 2002 - arvin@suse.de

- set default runlevel back to 3 if X11 is not configured
  (bug #18705)

-------------------------------------------------------------------
Mon Sep 02 11:04:17 CEST 2002 - arvin@suse.de

- set HOME=/tmp during installation so qt doesn't pollute root
  filesystem (bug #18663)

-------------------------------------------------------------------
Fri Aug 30 11:18:15 CEST 2002 - arvin@suse.de

- hide output of kill in YaST2.firstboot (bug #18585)
- moved X11Version.ycp to yast2 package

-------------------------------------------------------------------
Thu Aug 29 10:43:43 CEST 2002 - arvin@suse.de

- fixed network start for ssh installation (bug #18506)
- fixed password saving for ssh installation (bug #18507)
- start in textmode for ssh installation (bug #18571)

-------------------------------------------------------------------
Thu Aug 29 10:41:00 CEST 2002 - kkaempf@suse.de

- close source in inst_finish (#18508)

-------------------------------------------------------------------
Wed Aug 28 22:34:37 CEST 2002 - kkaempf@suse.de

- trigger cache copying at end
- 2.6.35

-------------------------------------------------------------------
Tue Aug 27 23:16:31 CEST 2002 - kkaempf@suse.de

- init packagemanager properly
- drop all references to old data (suse/setup/descr/info)

-------------------------------------------------------------------
Tue Aug 27 12:10:15 CEST 2002 - arvin@suse.de

- load firewire support during installation (bug #18379)
- create_interfaces has moved from / to /sbin

-------------------------------------------------------------------
Tue Aug 27 10:43:05 CEST 2002 - arvin@suse.de

- fixes for ssh installation

-------------------------------------------------------------------
Mon Aug 26 12:43:26 CEST 2002 - arvin@suse.de

- don't run x11 configuration if x11 is missing (bug #18208)

-------------------------------------------------------------------
Mon Aug 26 10:18:44 CEST 2002 - kkaempf@suse.de

- ignore even more boot options (#18154)

-------------------------------------------------------------------
Thu Aug 22 20:18:17 CEST 2002 - fehr@suse.de

- call /sbin/vgscan if root filesystem is on LVM before calling
  Boot::Save() (#18180)

-------------------------------------------------------------------
Thu Aug 22 14:43:26 CEST 2002 - arvin@suse.de

- use the same workflow on s390 as on other architectures

-------------------------------------------------------------------
Thu Aug 22 12:31:17 CEST 2002 - kkaempf@suse.de

- drop "ht" flag probing, done in libhd now (#13532).

-------------------------------------------------------------------
Thu Aug 22 10:45:21 CEST 2002 - kkaempf@suse.de

- run "SuSEconfig --module bootsplash" before bootloader
  V 2.6.29

-------------------------------------------------------------------
Thu Aug 22 09:46:46 CEST 2002 - kkaempf@suse.de

- selected packages are also provided after installation
  V 2.6.28

-------------------------------------------------------------------
Thu Aug 22 09:22:28 CEST 2002 - kkaempf@suse.de

- dont use .package agent in inst_finish
  V 2.6.27

-------------------------------------------------------------------
Wed Aug 21 18:01:05 CEST 2002 - kkaempf@suse.de

- fix for build
  V 2.6.26

-------------------------------------------------------------------
Wed Aug 21 16:31:59 CEST 2002 - kkaempf@suse.de

- adaptions to new packager
- V 2.6.25

-------------------------------------------------------------------
Tue Aug 20 19:08:14 CEST 2002 - arvin@suse.de

- use new Mode::x11_setup_needed and Arch::x11_setup_needed

-------------------------------------------------------------------
Tue Aug 20 12:00:23 CEST 2002 - arvin@suse.de

- don't probe for mouse, floppy and usb devices on iseries

-------------------------------------------------------------------
Mon Aug 19 17:58:45 CEST 2002 - olh@suse.de

- implemented starting of ssh in installed system (needed for
  some kinds of remote installation)

-------------------------------------------------------------------
Mon Aug 19 17:53:40 CEST 2002 - arvin@suse.de

- don't probe for mouse, floppy and usb devices on s390

-------------------------------------------------------------------
Mon Aug 19 16:24:31 CEST 2002 - arvin@suse.de

- don't run X11 configuration on S390 (bug #17371)

-------------------------------------------------------------------
Mon Aug 19 09:32:04 CEST 2002 - kkaempf@suse.de

- Moving target by ppc team. One bit more entered to #17739.

-------------------------------------------------------------------
Fri Aug 16 15:21:48 CEST 2002 - kkaempf@suse.de

- drop BOOT_IMAGE=apic evaluation. enableapic is passed
  as normal kernel parameter to k_deflt now.
- add "SuSE" to list of kernel parameters to discard.

-------------------------------------------------------------------
Thu Aug 15 13:53:54 CEST 2002 - kkaempf@suse.de

- linuxrc doesn't reboot on PCMCIA systems any more (#17739)

-------------------------------------------------------------------
Wed Aug 14 17:12:01 CEST 2002 - arvin@suse.de

- added special hardware configuration list for ppc64 and s390
  (bug #17742)

-------------------------------------------------------------------
Wed Aug 14 11:32:07 CEST 2002 - kkaempf@suse.de

- fix NoShell: check (#17714)

-------------------------------------------------------------------
Mon Aug 12 17:01:52 CEST 2002 - kkaempf@suse.de

- fix network parameters passing from /etc/install.inf
- install k_athlon if vendor_id == "AuthenticAMD"  && cpu family >= 6
- drop "acpismp=force" for hyperthreading SMP

-------------------------------------------------------------------
Mon Aug 12 15:48:57 CEST 2002 - kkaempf@suse.de

- read /etc/install.inf:InstMode correctly

-------------------------------------------------------------------
Thu Aug  8 16:23:00 CEST 2002 - kkaempf@suse.de

- honor "/etc/install.inf:NoShell" to suppress extra shell on tty2.

-------------------------------------------------------------------
Wed Aug  7 12:16:33 CEST 2002 - kkaempf@suse.de

- allow for multiple foreign primary partitions (#17458)

-------------------------------------------------------------------
Wed Aug 07 10:47:45 CEST 2002 - arvin@suse.de

- removed access to variable DEFAULT_LANGUAGE in YaST2 start
  script (now only RC_LANG is unsed)

-------------------------------------------------------------------
Tue Aug 06 12:51:33 CEST 2002 - arvin@suse.de

- don't start vnc server twice after reboot during installation
  (bug #17415)

-------------------------------------------------------------------
Mon Aug 05 18:56:15 CEST 2002 - arvin@suse.de

- even more changed for new /etc/install.inf agent

-------------------------------------------------------------------
Mon Aug  5 16:57:21 CEST 2002 - ms@suse.de

- do not call module x11 if serial_console or vnc session
  is active: (#17233)

-------------------------------------------------------------------
Mon Aug  5 15:17:53 CEST 2002 - kkaempf@suse.de

- call "/create_interface <destdir>" on S/390 in order to get network
  setup data to installed system.

-------------------------------------------------------------------
Mon Aug 05 12:10:21 CEST 2002 - arvin@suse.de

- further changed for new /etc/install.inf agent

-------------------------------------------------------------------
Sat Aug 03 15:33:51 CEST 2002 - arvin@suse.de

- removed option -noxim for qt frontend since bug #17161 is now
  solved by changes to yast2-qt

-------------------------------------------------------------------
Fri Aug 02 15:02:54 CEST 2002 - arvin@suse.de

- run qt frontend with option -noxim (bug #17161)
- configure only network card on iSeries

-------------------------------------------------------------------
Fri Aug  2 14:31:49 CEST 2002 - olh@suse.de

- export Y2DEBUG and increase logsize in YaST2.firstboot when
  booted with 'debug'

-------------------------------------------------------------------
Wed Jul 31 16:21:07 CEST 2002 - msvec@suse.cz

- remove MakeCDLinks from inst_finish.ycp (#17309)

-------------------------------------------------------------------
Wed Jul 31 16:21:07 CEST 2002 - msvec@suse.cz

- new agent for /etc/install.inf

-------------------------------------------------------------------
Mon Jul 29 18:15:45 CEST 2002 - arvin@suse.de

- fixed return value in inst_x11.ycp

-------------------------------------------------------------------
Fri Jul 26 13:35:24 CEST 2002 - ms@suse.de

- add subdirectory x11 and include the base modules
  X11Version and inst_x11 to be present at any time

-------------------------------------------------------------------
Tue Jul 23 15:29:46 CEST 2002 - olh@suse.de

- new kernel names and binaries for ppc.

-------------------------------------------------------------------
Tue Jul 23 12:17:48 CEST 2002 - olh@suse.de

- add -httpd /usr/share/vnc/classes to inst_setup_vnc

-------------------------------------------------------------------
Sat Jul 20 11:35:06 CEST 2002 - olh@suse.de

- use WFM::Execute (.local to copy vnc data to target directory

-------------------------------------------------------------------
Fri Jul 19 18:05:51 CEST 2002 - fehr@suse.de

- removed writing of /etc/fstab from inst_finish it is now in
  inst_prepdisk
- version 2.6.5

-------------------------------------------------------------------
Thu Jul 18 13:37:59 CEST 2002 - fehr@suse.de

- moved variable immediate_prepdisk from module Installation to
  module Storage.

-------------------------------------------------------------------
Wed Jul 17 16:29:25 CEST 2002 - arvin@suse.de

- fixed S390 reboot message (bug #17049)

-------------------------------------------------------------------
Tue Jul 16 17:25:31 CEST 2002 - sh@suse.de

- provide/obsolete yast2-trans-inst-proposal and
  yast2-trans-inst-general

-------------------------------------------------------------------
Wed Jul 10 15:51:00 CEST 2002 - arvin@suse.de

- omit keyboard, mouse and bootloader in initial proposal on s390
- fixed location of ycp data files

-------------------------------------------------------------------
Thu Jul 04 16:10:45 CEST 2002 - arvin@suse.de

- moved non binary files to /usr/share/YaST2

-------------------------------------------------------------------
Mon Jun 24 15:24:43 CEST 2002 - kkaempf@suse.de

- New package: split off purely installation related code
  from yast2.rpm<|MERGE_RESOLUTION|>--- conflicted
+++ resolved
@@ -1,5 +1,10 @@
 -------------------------------------------------------------------
-<<<<<<< HEAD
+Thu Mar 11 10:54:41 UTC 2021 - Imobach Gonzalez Sosa <igonzalezsosa@suse.com>
+
+- Clean-up the unneeded installer updates (bsc#1182928).
+- 4.1.53
+
+-------------------------------------------------------------------
 Wed Feb 24 16:59:53 UTC 2021 - Ladislav Slezák <lslezak@suse.cz>
 
 - Do not cleanup the libzypp cache when the system has low memory,
@@ -21,22 +26,6 @@
 - 4.1.50
 
 -------------------------------------------------------------------
-=======
-Thu Mar 11 10:54:41 UTC 2021 - Imobach Gonzalez Sosa <igonzalezsosa@suse.com>
-
-- Clean-up the unneeded installer updates (bsc#1182928).
-- 4.0.78
-
--------------------------------------------------------------------
-Mon Dec  7 09:27:38 UTC 2020 - Ladislav Slezák <lslezak@suse.cz>
-
-- Do not cleanup the libzypp cache when the system has low memory,
-  incomplete cache confuses libzypp later (bsc#1179415)
-- 4.0.77
-
--------------------------------------------------------------------
-
->>>>>>> 2432eaa3
 Mon Apr 20 12:10:19 UTC 2020 - Knut Anderssen <kanderssen@suse.com>
 
 - Force the use of en_US.UTF-8 when running firstboot or the
