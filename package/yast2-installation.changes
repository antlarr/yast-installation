--- conflicted
+++ resolved
@@ -1,15 +1,11 @@
 -------------------------------------------------------------------
-<<<<<<< HEAD
+Mon Aug  2 14:31:22 UTC 2021 - José Iván López González <jlopez@suse.com>
+
+- Activate devices before probing (bsc#1187220).
+- 4.3.41
+
+-------------------------------------------------------------------
 Tue Jun  8 08:28:28 UTC 2021 - Knut Anderssen <kanderssen@suse.com>
-=======
-Mon Aug  2 14:31:22 UTC 2021 - José Iván López González <jlopez@suse.com>
-
-- Activate devices before probing (bsc#1187220).
-- 4.2.53
-
--------------------------------------------------------------------
-Thu May 13 13:05:08 UTC 2021 - Imobach Gonzalez Sosa <igonzalezsosa@suse.com>
->>>>>>> f5334231
 
 - Export also the https_proxy environment variable when a proxy
   config is given through linuxrc (bsc#1185016)
