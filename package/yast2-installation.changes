--- conflicted
+++ resolved
@@ -1,24 +1,19 @@
 -------------------------------------------------------------------
-<<<<<<< HEAD
-Thu May 31 15:31:34 UTC 2018 - jreidinger@suse.com
-=======
 Mon Jun 11 11:30:44 UTC 2018 - knut.anderssen@suse.com
 
 - Firstboot.service: Shutdown on failure preventing the service to
   hang because of a systemd dependency when trying to call halt
   directly from the firsboot clients (bsc#1095253)
-- 4.0.65
+- 4.1.2
 
 -------------------------------------------------------------------
 Wed Jun  6 14:21:02 UTC 2018 - lslezak@suse.cz
 
 - Fixed possibly broken system after aborting upgrade running
   over SSH (caused by a partially finished rollback) (bsc#1089643)
-- 4.0.64
-
--------------------------------------------------------------------
-Thu May 31 10:17:19 UTC 2018 - jreidinger@suse.com
->>>>>>> 480803e2
+
+-------------------------------------------------------------------
+Thu May 31 15:31:34 UTC 2018 - jreidinger@suse.com
 
 - fix calling copy_files_finish to not crash
   (related to bsc#1095323)
