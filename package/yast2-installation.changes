-------------------------------------------------------------------
<<<<<<< HEAD
Mon Dec 12 13:09:56 UTC 2016 - jreidinger@suse.com

- implement support for running additional dialogs for specific
  roles (FATE#321754)
- 3.1.217.2

-------------------------------------------------------------------
=======
Fri Dec  9 15:12:30 CET 2016 - schubi@suse.de

- Added description for readonly_timezone and
  clone_install_recommended_default flag in control-file
  documentation. (Fate#321754, Fate#321764)
- 3.1.217.3

-------------------------------------------------------------------
Wed Dec  7 14:00:53 UTC 2016 - igonzalezsosa@suse.com

- Do not crash when the proposal screen is configured through
  an AutoYaST profile and tabs are not being used (bsc#1013976)
- 3.1.217.2

-------------------------------------------------------------------
Tue Nov 22 12:27:17 UTC 2016 - jreidinger@suse.com

- fix missing icon next to SSH Key Import in autoyast
  (bsc#988377)

-------------------------------------------------------------------
>>>>>>> e67bc64c
Fri Nov 18 15:10:49 UTC 2016 - jreidinger@suse.com

- add missing file causing crash (introduced with generic fix of
  bsc#1003682)
- 3.1.217.1.1

-------------------------------------------------------------------
Thu Nov 17 11:59:06 CET 2016 - shundhammer@suse.de

- Documentation for new storage related parameters in control.xml
  (Fate#321736)
- 3.1.217.1

-------------------------------------------------------------------
Mon Nov 14 14:30:12 UTC 2016 - jreidinger@suse.com

- The user has to confirm when the configuration proposal contains
  a non-blocking error (generic fix for bsc#1003682)
- 3.1.216.1.3

-------------------------------------------------------------------
Mon Oct 31 13:23:38 UTC 2016 - lslezak@suse.cz

- Added support for read-only proposal modules (FATE#321739)
- 3.1.216.1.2

-------------------------------------------------------------------
Thu Oct 27 15:09:58 CEST 2016 - shundhammer@suse.de

- Documentation for subvolumes in control.xml (fate#321737)
- 3.1.216.1.1

-------------------------------------------------------------------
Thu Oct  6 12:55:58 CEST 2016 - schubi@suse.de

- AutoYaST upgrade: Setting timeout for errors, messages, ...
  popup correctly (bnc#999895).

-------------------------------------------------------------------
Thu Sep 29 08:09:28 UTC 2016 - igonzalezsosa@suse.com

- Translate description of Snapper snapshots (bsc#988700)
- 3.1.216.1

-------------------------------------------------------------------
Wed Sep 21 11:00:27 CEST 2016 - schubi@suse.de

- Fixed crash if one defined proposal module has not been found on
  system while switching back from "Expert" proposal.
  (bnc#999953)
- 3.1.216

-------------------------------------------------------------------
Tue Sep 13 12:37:57 UTC 2016 - jreidinger@suse.com

- fix skipping of proposal returning empty hash otherwise it
  creates non sense proposal entry in UI (bnc#994127)
- 3.1.215

-------------------------------------------------------------------
Tue Aug 30 06:55:13 UTC 2016 - lslezak@suse.cz

- Display a warning popup when the installer self-update uses
  the fallback URL instead of the selected SMT or the default SCC
  server (bsc#996179)
- Do not contact the registration server in self-update when
  network is not running, skip self-update completely
- 3.1.214

-------------------------------------------------------------------
Thu Aug 25 14:23:20 UTC 2016 - lslezak@suse.cz

- Move the installer self update step earlier in the workflow
  so the user entered values are not lost after restart and avoid
  repeating some steps again (bsc#985055)
- This also fixes losing some values due to restaring YaST (bsc#993690),
  (bsc#992608)
- Improved the self update URL handling - the boot parameter has
  the highest priority, always ask user when a SLP service is found,
  in AutoYaST mode SLP needs to be enabled in the profile
- Display progress when downloading and applying the updates
- 3.1.213

-------------------------------------------------------------------
Wed Aug 25 12:51:45 UTC 2016 - cwh@suse.com

- Replace unicode bullet char by asterisk for ncurses (bsc#995082)
- 3.1.212

-------------------------------------------------------------------
Thu Aug 25 07:33:10 UTC 2016 - jreidinger@suse.com

- fix writing proposals (bnc#994127)
- 3.1.211

-------------------------------------------------------------------
Wed Aug 17 15:02:02 UTC 2016 - jreidinger@suse.com

- filter out same repositories from extraurls if they differ only
  in trailing slash (bnc#970488)
- 3.1.210

-------------------------------------------------------------------
Tue Aug 16 15:34:43 UTC 2016 - kanderssen@suse.com

- SSH Importer: Width fix to avoid cut of CheckBoxFrame Label
  (fate##319624)
- 3.1.209

-------------------------------------------------------------------
Tue Aug 16 13:28:14 CEST 2016 - locilka@suse.com

- Fixed testsuite for inst_complex_welcome after implementing lazy
  loading in ProductLicense in yast2-packager (bsc#993285)
- 3.1.208

-------------------------------------------------------------------
Fri Aug  5 07:22:59 UTC 2016 - igonzalezsosa@suse.com

- Fix the registration screen initialization when SCC server
  is used during self-update (FATE#319716)
- 3.1.207

-------------------------------------------------------------------
Thu Aug  4 10:02:28 UTC 2016 - igonzalezsosa@suse.com

- Retrieve the self-update URL from the registration
  server (SCC/SMT) (FATE#319716)
- 3.1.206

-------------------------------------------------------------------
Wed Aug  3 17:06:46 CEST 2016 - locilka@suse.com

- UI, UX and internal handling for the Welcome screen optimized to
  prevent from not showing that the license needs to be accepted
  (bsc#980374).
- 3.1.205

-------------------------------------------------------------------
Fri Jul 29 07:32:46 UTC 2016 - ancor@suse.com

- If the user has skipped multipath activation, don't ask again
  after installer self-update (bsc#989770)
- 3.1.204

-------------------------------------------------------------------
Fri Jul 22 13:48:12 UTC 2016 - igonzalezsosa@suse.com

- Don't halt the installation if installer updates server
  cannot be reached when using AutoYaST (bsc#988949)
- 3.1.203

-------------------------------------------------------------------
Thu Jul 21 11:52:59 UTC 2016 - jreidinger@suse.com

- simplify and speed up inst_finish client (bnc#986649)
- add test suite for inst_finish client
- 3.1.202

-------------------------------------------------------------------
Mon Jul 18 13:13:05 UTC 2016 - lslezak@suse.cz

- Run extra inst-sys cleanup to free more memory on systems with
  low memory (bsc#974601)
- 3.1.201

-------------------------------------------------------------------
Thu Jul 14 08:10:16 UTC 2016 - lslezak@suse.cz

- Properly adjust the OOM killer (oom_score_adj has a different
  range than the original oom_adj) (bsc#974601)
- 3.1.200

-------------------------------------------------------------------
Tue Jul 12 16:14:28 CEST 2016 - schubi@suse.de

- Added AutoYaST schema file "ssh_import".
  (fate#319624)
- 3.1.199

-------------------------------------------------------------------
Mon Jun 27 13:00:24 UTC 2016 - jreidinger@suse.com

- Make writing of bootloader settings the last step so that other
  installation steps (kdump, cio-ignore) do not have to waste time
  repeating it
  (bnc#986649)
- 3.1.198

-------------------------------------------------------------------
Thu Jun 23 08:17:24 UTC 2016 - lslezak@suse.cz

- Display more information in the error popup when downloading
  the optional installer updates fails (bsc#986091)
- 3.1.197

-------------------------------------------------------------------
Thu Jun 16 13:31:16 UTC 2016 - igonzalezsosa@suse.com

- Avoid restarting YaST when self-update repository exists but
  is empty (bsc#985113)
- 3.1.196

-------------------------------------------------------------------
Wed Jun 15 15:15:15 CEST 2016 - snwint@suse.de

- call set_videomode to adjust video mode (bsc#974821)
- 3.1.195

-------------------------------------------------------------------
Tue Jun 14 14:17:53 UTC 2016 - igonzalezsosa@suse.com

- Fix architecture detection during self-update (bsc#984656)
- 3.1.194

-------------------------------------------------------------------
Thu Jun  2 11:09:33 UTC 2016 - schubi@suse.de

- Adapt AutoYaST to support import of SSH server keys/configuration
  (fate#319624)
- 3.1.193

-------------------------------------------------------------------
Thu Jun  2 10:09:33 UTC 2016 - igonzalezsosa@suse.com

- Drop yast2-installation-devel-doc package (fate#320356)
- 3.1.192

-------------------------------------------------------------------
Wed Jun  1 11:41:27 UTC 2016 - igonzalezsosa@suse.com

- When importing SSH keys/configuration, only regular files
  will be considered (bsc#982522)
- Force YaST2-Firstboot.service to run after
  YaST2-Second-Stage.service (bsc#980365)
- 3.1.191

-------------------------------------------------------------------
Mon May 30 14:35:05 UTC 2016 - lslezak@suse.cz

- Move the debugger invocation code to yast2-ruby-bindings package
  to use the same implementation at run time (FATE#318421)
- 3.1.190

-------------------------------------------------------------------
Thu May 26 13:17:42 UTC 2016 - kanderssen@suse.com

- System Role: centered dialog (ncurses).

-------------------------------------------------------------------
Wed May 25 15:49:41 UTC 2016 - kanderssen@suse.com

- More visual improvements in the SSH keys importing proposal
  summary based on blog entry feedback. (Fate#319624)
- 3.1.189

-------------------------------------------------------------------
Wed May 25 13:07:59 UTC 2016 - lslezak@suse.cz

- Start the Ruby debugger at the beginning of installation
  when Y2DEBUGGER is set (FATE#318421)
- 3.1.188

-------------------------------------------------------------------
Tue May 17 08:17:51 UTC 2016 - ancor@suse.com

- Visual improvement in the SSH keys importing proposal summary

-------------------------------------------------------------------
Mon May 16 16:39:34 UTC 2016 - ancor@suse.com

- The user is now informed about SSH keys to be reused (copied
  from a previous system) during system installation.
- The user can select a different partition (or none) to read the
  keys from and whether to also copy config files.
- SSH import functionality not longer depending from
  "copy_to_system" feature.
- Fate#319624
- 3.1.187

-------------------------------------------------------------------
Mon May 16 08:29:25 UTC 2016 - lslezak@suse.cz

- SSH installation: handle closing the initial installation screen
  by the window manager close button (bsc#979499)
- 3.1.186

-------------------------------------------------------------------
Mon May  9 15:14:22 CEST 2016 - schubi@suse.de

- Do not copy licenses from inst-sys to target system.
  Showing EULA location in the installed system.
  (fate#219341)
- 3.1.185

-------------------------------------------------------------------
Fri May  6 11:09:28 UTC 2016 - jsrain@suse.cz

- get more texts for roles dialog from control file, allow
  a general label (bsc#974625)
- 3.1.184

-------------------------------------------------------------------
Thu May  5 13:39:46 UTC 2016 - ancor@suse.com

- Always read the lists of local users in the previous system to
  have them available during user importing (part of fate#319624)
- 3.1.183

-------------------------------------------------------------------
Wed Apr 20 10:47:12 UTC 2016 - knut.anderssen@suse.com

- Disk Activation step will be skipped in case of installer update
  success (bsc#974409)
- License agreement will be remembered in case of going back after
  a installer update.
- 3.1.182

-------------------------------------------------------------------
Tue Apr 19 09:08:35 UTC 2016 - igonzalezsosa@suse.com

- Fix handling of license acceptance in welcome screen
  (bsc#975774)
- 3.1.181

-------------------------------------------------------------------
Fri Apr 15 12:51:00 UTC 2016 - lslezak@suse.cz

- Run the automatic installer self update also in the AutoYaST
  mode, read the optional custom URL from the profile ("general" ->
  "self_update_url" node) (FATE#319716)
- 3.1.180

-------------------------------------------------------------------
Wed Apr 13 07:14:09 UTC 2016 - mfilka@suse.com

- bsc#956473
  - improved formatting of network interfaces listing
- 3.1.179

-------------------------------------------------------------------
Tue Apr 12 15:09:15 UTC 2016 - jreidinger@suse.com

- do not install perl-Bootloader-YAML on target system as it is no
  longer needed (FATE#317701)
- 3.1.178

-------------------------------------------------------------------
Mon Apr  4 09:48:42 UTC 2016 - igonzalezsosa@suse.com

- Automatic update during installation will use Zypper repositories
  instead of Driver Update Disks (FATE#319716).
- 3.1.177

-------------------------------------------------------------------
Wed Mar 23 16:32:31 UTC 2016 - cwh@suse.com

- Moved proc_modules.scr to yast2.rpm to avoid that yast-sound
  depends on yast-installation (bsc#972310)
- 3.1.176

-------------------------------------------------------------------
Tue Mar 15 07:41:01 UTC 2016 - knut.anderssen@suse.com

- Added automatic update during installation (FATE#319716)
- 3.1.175

-------------------------------------------------------------------
Mon Mar 14 13:09:52 UTC 2016 - mvidner@suse.com

- System Role: align labels (FATE#317481).
- System Role: pop-up if changing the role to a different one.
- 3.1.174

-------------------------------------------------------------------
Mon Mar 14 09:39:50 UTC 2016 - igonzalezsosa@suse.com

- Moved Yast::Transfer::FileFromUrl here from yast2-update
  (FATE#319716).
- 3.1.173

-------------------------------------------------------------------
Fri Mar  4 14:24:49 UTC 2016 - mvidner@suse.com

- Added a System Role step in the installation (FATE#317481).
- 3.1.172

-------------------------------------------------------------------
Mon Feb 29 09:05:16 UTC 2016 - mfilka@suse.com

- bsc#956473
  - network interfaces listing shows all IPv4 / IPv6 addresses per
    device
- 3.1.171

-------------------------------------------------------------------
Fri Feb 26 08:36:55 UTC 2016 - ancor@suse.com

- Ensure plymouth does not interfere with X11 when executing
  yast2-firstboot (bsc#966874)
- 3.1.170

-------------------------------------------------------------------
Sun Feb 21 21:15:02 UTC 2016 - mfilka@suse.com

- bnc#960703
  - network service setup moved into yast2-network package.
- 3.1.169

-------------------------------------------------------------------
Wed Feb 17 16:03:56 UTC 2016 - cwh@suse.com

- Remove autoyast clone button (fate#317970) 
- 3.1.168

-------------------------------------------------------------------
Thu Dec 22 15:53:34 CET 2015 - schubi@suse.de

- Removing network dependencies in the service files in order to
  prevent booting cycles in Tumbleweed. (bnc#954908)
- 3.1.167

-------------------------------------------------------------------
Mon Dec 21 08:08:15 UTC 2015 - jsrain@suse.cz

- fixed function name to check zKVM hypervisor (bsc#956736)
- 3.1.166

-------------------------------------------------------------------
Fri Dec 11 09:17:16 UTC 2015 - jsrain@suse.cz

- don't enforce the disk activation dialog on zKVM (bsc#956736)
- 3.1.165

-------------------------------------------------------------------
Wed Dec  2 13:55:07 UTC 2015 - mvidner@suse.com

- Ensure second stage and YaST-Firstboot don't get killed by
  getty when running over 2nd or 3rd serial console (bsc#935965)
- 3.1.164

-------------------------------------------------------------------
Thu Nov 26 09:09:59 UTC 2015 - jreidinger@suse.com

- Do not crash in proposal client if zfcp proposal reports itself
  as unavailable (bnc#956745)

-------------------------------------------------------------------
Wed Nov 25 13:15:19 UTC 2015 - lslezak@suse.cz

- Save the software selection for using it later in AutoYaST
  when deploying installation images (bsc#956325, bsc#910728)
- 3.1.163

-------------------------------------------------------------------
Fri Nov  6 11:59:26 UTC 2015 - ancor@suse.com

- Ensure second stage and YaST-Firstboot don't get killed by
  getty when running over serial console (bsc#935965)
- 3.1.162

-------------------------------------------------------------------
Fri Oct  9 13:32:36 UTC 2015 - ancor@suse.com

- Language selection screen fixed to immediately apply the keyboard
  layout after changing it automatically (bsc#947969).
- 3.1.161

-------------------------------------------------------------------
Thu Oct  1 15:55:54 UTC 2015 - ancor@suse.com

- Simplified second stage systemd unit to avoid dependencies cycles
  (bnc#947521 and bnc#931643). Logic moved to YaST startup scripts.
- 3.1.160

-------------------------------------------------------------------
Fri Sep  4 07:07:33 UTC 2015 - jsrain@suse.cz

- fix bug preventing to finish proposal in some sutuations
  (bsc#944334)
- 3.1.159

-------------------------------------------------------------------
Thu Sep  3 14:41:07 CEST 2015 - locilka@suse.com

- Fixed setting language / languages in the installation welcome
  screen (bsc#943746, bsc#944035)
- 3.1.158

-------------------------------------------------------------------
Wed Sep  2 09:43:21 UTC 2015 - igonzalezsosa@suse.com

- Move #second_stage_required? method to InstFunctions module
  to be used by AutoYaST (bnc#892091)
- 3.1.157

-------------------------------------------------------------------
Tue Aug 25 10:17:24 CEST 2015 - schubi@suse.de

- fixed cio_ignore testcase
  This testcase is for bnc#941406
- 3.1.156

-------------------------------------------------------------------
Thu Aug 13 13:26:56 CEST 2015 - schubi@suse.de

- AutoYaST S390: handling cio_ignore
  Entry <general><cio_ignore> in order to set it
  (values: true/false). If it is not set cio_ignore is true.
  So it is backward compatible.
  (bnc#941406)
- cio_ignore does not make sense for KVM or z/VM. So checking
  for KVM and z/VM and evtl. disabling cio_ignore (fate#317861).
- 3.1.155

-------------------------------------------------------------------
Tue Aug 11 15:50:49 CEST 2015 - schubi@suse.de

- AutoYaST second stage: YaST2-Second-Stage.service
  Continue installation even if plymouth has returned an error.
  (bnc#940878)
- 3.1.154

-------------------------------------------------------------------
Fri Aug  7 12:53:08 UTC 2015 - igonzalezsosa@suse.com

- Fix release notes loading when network is not working (bsc#940648)
- 3.1.153

-------------------------------------------------------------------
Wed Aug  5 11:45:25 UTC 2015 - jsrain@suse.cz

- store cio_ignore settings before installing bootloader
  (bsc#933177)
- 3.1.152

-------------------------------------------------------------------
Fri Jul 24 13:01:22 UTC 2015 - jsrain@suse.cz

- avoid duplicating release notes for products (bsc#935599)
- 3.1.151

-------------------------------------------------------------------
Tue Jul 21 09:16:03 UTC 2015 - mvidner@suse.com

- Moved client code to lib/installation/clients to enable test
  coverage measurements.
- 3.1.150

-------------------------------------------------------------------
Wed Jul  1 13:50:55 CEST 2015 - shundhammer@suse.de

- Cleanup for snapshots made during installation (bnc#935923)
- 3.1.149 

-------------------------------------------------------------------
Wed Jul  1 10:46:50 CEST 2015 - locilka@suse.com

- Fixed handling user request to change an installation proposal
  (bsc#936448)
- 3.1.148

-------------------------------------------------------------------
Mon Jun 29 13:11:57 UTC 2015 - lslezak@suse.cz

- fixed menu button label in the proposal (bsc#936427)
- 3.1.147

-------------------------------------------------------------------
Mon Jun 29 08:41:17 UTC 2015 - jreidinger@suse.com

- add ability to hide export button (fate#315161)
- 3.1.146

-------------------------------------------------------------------
Wed Jun 17 09:29:09 CEST 2015 - locilka@suse.com

- Implemented triggers for installation proposal (FATE#317488).
  Any *_proposal client can define 'trigger' in 'MakeProposal'
  that defines in which circumstances it should be called again
  after all proposals have been called, e.g., if partitioning or
  software selection changes.
- 3.1.145

-------------------------------------------------------------------
Tue Jun  2 08:41:03 UTC 2015 - jreidinger@suse.com

- fix crash in Upgrade when creating post upgrade snapshot
  (fate#317973)
- 3.1.144

-------------------------------------------------------------------
Thu May 28 12:41:49 UTC 2015 - igonzalezsosa@suse.com

- add a client to create a snapshot after installation/upgrade
  (fate#317973)
- 3.1.143

-------------------------------------------------------------------
Wed May 20 19:29:48 UTC 2015 - lslezak@suse.cz

- set Xvnc server resolution to 96 dpi to fix broken layout in VNC
  installations (defaults to 75 dpi) (bsc#919456)
- 3.1.142

-------------------------------------------------------------------
Fri Apr 24 06:01:14 UTC 2015 - ancor@suse.com

- Fixed an error preventing the VNC connection during second
  installation stage of AutoYaST when using VNC=1 (bnc#923901)
- 3.1.141

-------------------------------------------------------------------
Wed Apr 20 13:11:40 CEST 2015 - schubi@suse.de

- Fixed differnt bugs in proposal overview with multiple tabs.
- Checking if plymouth is available while starting second
  installation stage for AutoYaST.
- 3.1.140

-------------------------------------------------------------------
Thu Apr 16 13:02:23 CEST 2015 - locilka@suse.com

- Always enable systemd startup services for Second Stage and
  Firstboot (bsc#924278)
- 3.1.139

-------------------------------------------------------------------
Thu Apr  2 09:27:55 UTC 2015 - jreidinger@suse.com

- avoid endless loop when confirm update in proposal runner
  (FATE#315161)
- 3.1.138

-------------------------------------------------------------------
Wed Apr  1 18:54:34 UTC 2015 - jreidinger@suse.com

- fix method missing error in proposal_runner (FATE#315161)
- 3.1.137

-------------------------------------------------------------------
Wed Apr  1 11:39:32 UTC 2015 - jreidinger@suse.com

- fix dependencies in proposal_store (FATE#315161)
- 3.1.136

-------------------------------------------------------------------
Fri Mar 27 13:14:22 UTC 2015 - jreidinger@suse.com

- allow proposal runner dialog to use different proposal store
  (FATE#315161)
- 3.1.135

-------------------------------------------------------------------
Tue Feb 17 14:24:19 CET 2015 - aschnell@suse.de

- get list of mounts from /proc/mounts in umount_finish (for
  fate#318392)
- 3.1.134

-------------------------------------------------------------------
Mon Feb 16 12:44:16 UTC 2015 - cwh@suse.com

- Delete or copy install.inf as applicable (bnc#897066)
- 3.1.133

-------------------------------------------------------------------
Wed Feb 11 09:03:38 UTC 2015 - lslezak@suse.cz

- removed redundant initialization label (bnc#878538)
- 3.1.132

-------------------------------------------------------------------
Fri Feb  6 12:56:53 UTC 2015 - ancor@suse.com

- The unit tests are now compatible with RSpec 3 (bnc#916364)
- 3.1.131

-------------------------------------------------------------------
Wed Feb  4 13:15:43 UTC 2015 - lslezak@suse.cz

- support custom display number in "display_ip" boot option
  (bnc#913888)
- 3.1.130

-------------------------------------------------------------------
Tue Feb  3 11:11:49 CET 2015 - schubi@suse.de

- AutoYaST: If the system starts in multi-user mode plymouth will
  be quit while installation in order to ensure that installation
  will be finished on console 1 and the login prompt will be
  shown.
  (bnc#903682,889757,897956)

-------------------------------------------------------------------
Thu Jan 29 17:10:44 UTC 2015 - jsrain@suse.cz

- allow keyboard layout testing in language dialog (bsc#889549)
- 3.1.129

-------------------------------------------------------------------
Tue Jan 27 13:39:57 CET 2015 - jsuchome@suse.cz

- explicitely set language packages for installation during the
  live install (bnc#904103)
- 3.1.128

-------------------------------------------------------------------
Mon Jan 26 16:09:01 UTC 2015 - jreidinger@suse.com

- fix typo causing error in installation ( catched by openQA ) 

-------------------------------------------------------------------
Mon Jan 26 10:21:19 UTC 2015 - jreidinger@suse.com

- Properly install new Proposal* libs to fix installation

-------------------------------------------------------------------
Tue Jan 13 12:27:52 UTC 2015 - jreidinger@suse.com

- Refactored inst_proposal into Installation::ProposalRunner and
  Installation::ProposalStore.
- 3.1.127

-------------------------------------------------------------------
Tue Jan 13 12:27:40 UTC 2015 - jsrain@suse.cz

- fixed progress bar during (live) image installation (bsc#854378)

-------------------------------------------------------------------
Wed Jan  7 14:27:28 UTC 2015 - jreidinger@suse.com

- do not stuck during copy of logs files (bnc#897091)
- 3.1.126

-------------------------------------------------------------------
Thu Dec 18 20:12:47 UTC 2014 - lslezak@suse.cz

- Fix bashisms and shebangs in scripts (by "Ledest")
- 3.1.125

-------------------------------------------------------------------
Wed Dec 10 15:57:59 CET 2014 - aschnell@suse.de

- drop check for Gtk since Gtk UI of YaST is no longer supported
  (bsc#908607)
- 3.1.124

-------------------------------------------------------------------
Thu Dec  4 09:50:16 UTC 2014 - jreidinger@suse.com

- remove X-KDE-Library from desktop file (bnc#899104)

-------------------------------------------------------------------
Wed Nov 26 16:53:17 UTC 2014 - ancor@suse.com

- Added more debug information in order to track bnc#897091
- 3.1.122

-------------------------------------------------------------------
Fri Nov 14 09:51:04 UTC 2014 - ancor@suse.com

- Merging changes from 3.1.116.1 (SLE12 maintenance branch)
- Fixed the "previously used repositories" step to work properly
  when reached using the back button (bnc#889791)
- 3.1.121

-------------------------------------------------------------------
Tue Nov  4 08:32:27 UTC 2014 - jreidinger@suse.com

- Improve dialog asking if system should be cloned (bnc#900028)
- 3.1.120

-------------------------------------------------------------------
Mon Nov  3 16:19:30 CET 2014 - schubi@suse.de

- AutoYaST Second Stage: Fixed a crash in package management when
  running in Qt UI with libproxy1-config-kde4 package installed.
  (bnc#866692)
- 3.1.119

-------------------------------------------------------------------
Fri Oct 31 07:41:09 UTC 2014 - jreidinger@suse.com

- do not write obsolete /etc/syconfig/boot RUN_PARALLEL key
  (bnc#896207)
- 3.1.118

-------------------------------------------------------------------
Thu Oct 30 07:35:52 UTC 2014 - lslezak@suse.cz

- properly setup locale in installation start script to display
  texts and labels correctly in a texmode installation and also
  to translate all buttons in graphical mode (removed "testutf8"
  calls, it has been dropped, always set UTF-8 locale) (bnc#902411)
- 3.1.117

-------------------------------------------------------------------
Wed Sep 17 16:04:11 UTC 2014 - lslezak@suse.cz

- additionaly return file system type in ".run.df" agent result,
  (to use it in the disk usage calculation bnc#896176)
- 3.1.116

-------------------------------------------------------------------
Thu Sep  4 12:21:25 UTC 2014 - mvidner@suse.com

- Use a more flexible rubygem requirement syntax (bnc#895069)
- 3.1.115

-------------------------------------------------------------------
Wed Aug 28 15:31:55 UTC 2014 - ancor@suse.com

- Enabled remote access on systems installed using VNC (bnc#893501)
- 3.1.114

-------------------------------------------------------------------
Thu Aug 28 15:04:59 CEST 2014 - locilka@suse.com

- Setting data for &product; macro (used in helps) as soon as
  the base-product repository is initialized (bnc#886608)
- 3.1.113

-------------------------------------------------------------------
Wed Aug 27 15:39:52 CEST 2014 - locilka@suse.com

- Fixed [Abort] button handling in Disks Activation dialog
  (bnc#893281)
- 3.1.112

-------------------------------------------------------------------
Wed Aug 27 10:33:03 CEST 2014 - schubi@suse.de

- Autoyast: Second stage will not be called at all. This bug has
  been generated due the fix in bnc#886464.
- 3.1.111

-------------------------------------------------------------------
Mon Aug 25 09:15:13 CEST 2014 - schubi@suse.de

- Autoyast
  -- Disabling second installation stage via autoyast
     configuration "second_stage".
  -- Centralized minimal configuration and disabling more
     configuration steps like X11, user, default_desktop,...
  -- bnc#886464 and bnc#892091
- 3.1.110

-------------------------------------------------------------------
Mon Aug 18 12:30:53 UTC 2014 - jreidinger@suse.com

- workaround problem with missing capabilities in image deployment
  (bnc#889489)
- 3.1.109

-------------------------------------------------------------------
Thu Aug  7 11:50:28 CEST 2014 - snwint@suse.de

- use oom_score_adj instead of oom_adj (bnc #890432)
- 3.1.108

-------------------------------------------------------------------
Thu Aug  7 08:20:36 UTC 2014 - jreidinger@suse.com

- update ca certificates after upgrade (bnc#889616)
- 3.1.107

-------------------------------------------------------------------
Mon Jul 28 11:52:43 UTC 2014 - lslezak@suse.cz

- use short product name for the default base product release notes
  (read from the installation medium) (bnc#885247)
- display at least an empty dialog when downloading release notes
  to hide the previous dialog in the installation workflow
  (bnc#889196)
- 3.1.106

-------------------------------------------------------------------
Thu Jul 24 14:42:59 UTC 2014 - lslezak@suse.cz

- do not repeat release notes downloading on network time out
  (bnc#885486)
- 3.1.105

-------------------------------------------------------------------
Thu Jul 24 11:52:43 CEST 2014 - aschnell@suse.de

- do not log sensitive information in y2start.log (bnc#888645)
- 3.1.104

-------------------------------------------------------------------
Tue Jul 22 08:13:41 CEST 2014 - snwint@suse.de

- linuxrc already provides proxy settings in URL form - so use it
- 3.1.103

-------------------------------------------------------------------
Mon Jul 21 12:10:43 CEST 2014 - schubi@suse.de

- taking display-manager.service instead of xdm.service in the
  second boot stage (bnc#886654, 884447)
- Workaround of bug in plymouth --> using deactivate option
  in second boot stage in order to start ncurses yast correctly
  (bnc#886488)
- 3.1.102

-------------------------------------------------------------------
Wed Jul 16 09:15:10 UTC 2014 - jsrain@suse.cz

- retranslate release notes button when going back in workflow
  (bnc#886660)
- 3.1.101

-------------------------------------------------------------------
Tue Jul 15 15:44:41 CEST 2014 - locilka@suse.com

- Asking user for confirmation while aborting the installation in
  disk activation dialog (bnc#886662)
- 3.1.100

-------------------------------------------------------------------
Fri Jul  4 08:48:03 UTC 2014 - jreidinger@suse.com

- Copy multipath blacklist to target system (bnc#885628)
- 3.1.99

-------------------------------------------------------------------
Thu Jul  3 09:14:53 UTC 2014 - jreidinger@suse.com

- remove useless steps from system analysis because it confuses
  users (bnc#885609)
- 3.1.98

-------------------------------------------------------------------
Mon Jun 30 14:34:59 UTC 2014 - jreidinger@suse.cz

- restore: use restore script instead of manual unpacking tarball
  to also remove newly generated content when rollbacking
  (bnc#882039)
- 3.1.97

-------------------------------------------------------------------
Mon Jun 23 16:09:32 CEST 2014 - locilka@suse.com

- Changed /bin/rm path to /usr/bin/rm path (bnc#882453)
- 3.1.96

-------------------------------------------------------------------
Mon Jun 23 13:02:27 UTC 2014 - jreidinger@suse.com

- directly export autoyast profile to target file (bnc#881108)
- 3.1.95

-------------------------------------------------------------------
Thu Jun 19 19:05:10 UTC 2014 - lslezak@suse.cz

- removed random_finish client, haveged service is by default
  enabled, no need for explicit enabling by Yast
  (gh#yast/yast-installation#214)
- 3.1.94

-------------------------------------------------------------------
Wed Jun 18 11:47:26 UTC 2014 - lslezak@suse.cz

- make sure the CIO ignore config file ends with a new line
  (bnc#883198)
- 3.1.93

-------------------------------------------------------------------
Tue Jun 17 12:34:33 UTC 2014 - lslezak@suse.cz

- inst_upgrade_urls.rb: set the future target distribution to not
  ignore the SCC online repositories in libzypp (bnc#881320)
- 3.1.92

-------------------------------------------------------------------
Mon Jun 16 12:33:18 UTC 2014 - jreidinger@suse.com

- write list of active devices for cio_ignore ( partially written
  by Ihno )
- 3.1.91

-------------------------------------------------------------------
Thu Jun 12 15:20:04 UTC 2014 - jreidinger@suse.com

- restore backup if yast failed during installation/upgrade
  (bnc#882039)
- 3.1.90

-------------------------------------------------------------------
Thu Jun 12 08:27:01 UTC 2014 - lslezak@suse.cz

- properly enable the add-on module in the installation workflow
- 3.1.89

-------------------------------------------------------------------
Tue Jun  3 13:53:15 UTC 2014 - lslezak@suse.cz

- inst_upgrade_urls.rb client:
  - remove old repositories (repo files) to avoid loading old
    SLE11 repositories when refreshing a registered service
    (bnc#880971)
  - remove old services to get rid of the old NCC service
  (Note: everything is backed up into /var/adm/backup/upgrade/zypp
  directory)
- 3.1.88

-------------------------------------------------------------------
Thu May 29 08:23:21 UTC 2014 - lslezak@suse.cz

- better error message for accepting the license (bnc#875183)
- 3.1.87

-------------------------------------------------------------------
Wed May 28 11:00:51 CEST 2014 - aschnell@suse.de

- close port 6000 during installation (bnc#879262)
- 3.1.86

-------------------------------------------------------------------
Wed May 21 10:32:51 UTC 2014 - jreidinger@suse.com

- do not call reipl multiple times (patch by Ihno)
- 3.1.85

-------------------------------------------------------------------
Fri May 16 12:19:30 UTC 2014 - jsrain@suse.cz

- reduced time-out for downloading release notes when behind
  firewall (bnc#878265)
- 3.1.84

-------------------------------------------------------------------
Fri May 16 08:37:23 UTC 2014 - mvidner@suse.com

- Fixed "undefined method" if an add-on has empty release notes URL
  (bnc#877705)
- 3.1.83

-------------------------------------------------------------------
Fri May 16 07:11:52 UTC 2014 - jsrain@suse.cz

- adjusted wording when deploying image to disk (bnc#877666)
- 3.1.82

-------------------------------------------------------------------
Wed May 14 11:10:05 UTC 2014 - jreidinger@suse.com

- Use new bootloader API to set kernel parameters (bnc#869608)
- 3.1.81

-------------------------------------------------------------------
Tue May 13 13:51:52 UTC 2014 - jreidinger@suse.com

- Fix haveged path to kill it properly (patch by Ihno) (bnc#876876)
- 3.1.80

-------------------------------------------------------------------
Tue May 13 10:09:55 CEST 2014 - gs@suse.de

- enable services for FCoE by calling fcoe-client finish script
  (bnc#877352)
- 3.1.79

-------------------------------------------------------------------
Fri May  9 10:44:11 UTC 2014 - jreidinger@suse.com

- ensure maximum size of prep partition for ppc64 (bnc#867345)
  ( part of patch made by dinaar@suse.com )
- 3.1.78

-------------------------------------------------------------------
Fri May  9 10:15:34 UTC 2014 - jsrain@suse.cz

- adjusted downloading release notes to work also for extensions
  (bnc#876700)
- 3.1.77

-------------------------------------------------------------------
Wed Apr 30 11:01:12 UTC 2014 - jreidinger@suse.com

- use correct keywords for cio ignore kernel params (bnc#874902)
- move cio_ignore step after bootloader step to have sections 
  generated (bnc#873996)
- 3.1.76

-------------------------------------------------------------------
Fri Apr 25 13:21:52 UTC 2014 - mfilka@suse.com

- bnc#872086
  - always copy network configuration. Even if network is not
    running during installation
- 3.1.75

-------------------------------------------------------------------
Fri Apr 25 08:22:06 UTC 2014 - jsrain@suse.cz

- enhanced handling of release notes from media (contrary to those
  downloaded on-line) (bnc#874996)
- 3.1.74

-------------------------------------------------------------------
Thu Apr 24 16:02:13 CEST 2014 - locilka@suse.com

- Changed inst_system_analysis to read Product information
  (that uses libzypp) after initializing libzypp (bnc#873877)
- 3.1.73

-------------------------------------------------------------------
Wed Apr 23 08:48:13 UTC 2014 - jsrain@suse.cz

- enable top bar with logo during installation (bnc#868722)
- 3.1.72

-------------------------------------------------------------------
Tue Apr 15 16:51:58 CEST 2014 - locilka@suse.com

- Switched from the old to the new network setup client for remote
  repositories (bnc#869640)
- 3.1.71

-------------------------------------------------------------------
Tue Apr 15 07:02:35 UTC 2014 - jreidinger@suse.com

- fix crash from last fix and adapt it to cooperate nice with
  autoinstallation (bnc#873458)
- 3.1.70

-------------------------------------------------------------------
Mon Apr 14 14:38:22 UTC 2014 - jreidinger@suse.com

- return error message if base product not found and continue in
  installation(bnc#873458)
- 3.1.69

-------------------------------------------------------------------
Mon Apr 14 10:11:52 CEST 2014 - locilka@suse.com

- removed loading 'pciehp' Kernel module (added for SLE 11 by FATE
  #311991) - it is now built-in Kernel (bnc#865834)
- 3.1.68

-------------------------------------------------------------------
Fri Apr 11 08:44:10 UTC 2014 - jsrain@suse.cz

- added missing files to package (bnc#872925)
- 3.1.67

-------------------------------------------------------------------
Thu Apr 10 09:34:30 UTC 2014 - mvidner@suse.com

- Put wizard title on the left instead of on top (bnc#868859)
- 3.1.66

-------------------------------------------------------------------
Thu Apr 10 09:15:56 UTC 2014 - jsrain@suse.cz

- added handling of release notes for slide show (bnc#871158)
- 3.1.65

-------------------------------------------------------------------
Wed Apr  9 10:07:02 CEST 2014 - snwint@suse.de

- save a copy of pbl.log
- 3.1.64

-------------------------------------------------------------------
Fri Apr  4 15:33:40 CEST 2014 - snwint@suse.de

- remove LIBGL_ALWAYS_INDIRECT (bnc #869172)
- 3.1.63

-------------------------------------------------------------------
Thu Apr  3 12:15:49 UTC 2014 - jreidinger@suse.com

- do not write network configuration from upgrade to system
  (bnc#871178)
- 3.1.62

-------------------------------------------------------------------
Wed Apr  2 09:25:38 UTC 2014 - jreidinger@suse.com

- remove ssh_service_finish as it is handle in
  firewall_stage1_finish due to split of ssh port open and sshd
  enablement (bnc#865056)
- 3.1.61

-------------------------------------------------------------------
Sun Mar 30 17:15:03 UTC 2014 - mfilka@suse.com

- bnc#869719
  - fixed parameters forcing manual network configuration on user's
    request at disks activation screen
- 3.1.60 

-------------------------------------------------------------------
Mon Mar 24 14:48:36 UTC 2014 - jreidinger@suse.com

- change cio_ignore kernel parameter according to kernel changes
  (bnc#869463)
- 3.1.59

-------------------------------------------------------------------
Mon Mar 24 12:33:47 UTC 2014 - jreidinger@suse.com

- avoid constant redefinition warning(BNC#869202)
- 3.1.58

-------------------------------------------------------------------
Wed Mar 19 12:45:27 UTC 2014 - lslezak@suse.cz

- skip "Installation Options" dialog when online repository option
  should not be displayed (part of bnc#868942)
- 3.1.57

-------------------------------------------------------------------
Fri Mar 14 14:43:06 CET 2014 - snwint@suse.de

- set LIBGL_ALWAYS_INDIRECT in ssh mode (bnc #868175)
- enable yast theme in ssh mode
- 3.1.56

-------------------------------------------------------------------
Fri Mar 14 08:15:01 UTC 2014 - jsrain@suse.cz

- download on-line version of release notes (fate#314695)
- 3.1.55

-------------------------------------------------------------------
Thu Mar 13 09:46:18 UTC 2014 - jreidinger@suse.com

- add kernel parameters for s390 when cio_ignore enabled to never
  blacklist console or ipl devices (fate#315318)
- 3.1.54

-------------------------------------------------------------------
Wed Mar 12 12:00:40 UTC 2014 - mfilka@suse.com

- bnc#858523
  - dropped disabling network configuration code. yast2-network is
    in charge of it now.
- 3.1.53 

-------------------------------------------------------------------
Mon Mar 10 13:01:48 UTC 2014 - jsrain@suse.cz

- don't hide ReleaseNotes button going back fron inst proposal
  (bnc#867389)
- 3.1.52

-------------------------------------------------------------------
Fri Mar  7 16:00:42 UTC 2014 - lslezak@suse.cz

- run scc_finish client if present (FATE#312012)
- 3.1.51

-------------------------------------------------------------------
Thu Mar  6 09:15:24 UTC 2014 - jreidinger@suse.com

- fix malformed string exception if cio ignore is disabled
  (bnc#866995)
- 3.1.50

-------------------------------------------------------------------
Tue Mar  4 09:13:41 UTC 2014 - jreidinger@suse.com

- call proper bash agent otherwise cio ignore feature do not work
  (bnc#866614)
- 3.1.49

-------------------------------------------------------------------
Mon Mar  3 12:57:24 UTC 2014 - jreidinger@suse.com

- do not crash if there is no general section in autoyast profile
  (BNC#866529)
- 3.1.48

-------------------------------------------------------------------
Thu Feb 27 15:08:12 CET 2014 - aschnell@suse.de

- reset proposal after rescanning storage (bnc#865579)
- 3.1.47

-------------------------------------------------------------------
Thu Feb 27 13:55:16 UTC 2014 - jreidinger@suse.com

- revert back complete skip of probing due to disks with activation
  (BNC#865579)
- 3.1.46

-------------------------------------------------------------------
Thu Feb 27 12:54:37 UTC 2014 - jreidinger@suse.com

- Do not rerun system probing as it is already done (BNC#865579)
- 3.1.45

-------------------------------------------------------------------
Wed Feb 26 09:15:50 UTC 2014 - jreidinger@suse.com

- implement cio ignore feature during installation for s390x
  (FATE#315586)
- 3.1.44

-------------------------------------------------------------------
Tue Feb 25 16:11:08 CET 2014 - locilka@suse.com

- Removed an icon from License Agreement dialog (bnc#865575)
- 3.1.43

-------------------------------------------------------------------
Tue Feb 25 14:14:59 CET 2014 - locilka@suse.com

- Adapted ignored_features to handle possibly missing Cmdline entry
  from Linuxrc (bnc#861465)
- 3.1.42

-------------------------------------------------------------------
Tue Feb 25 13:27:34 CET 2014 - locilka@suse.cz

- Removed hard-coded color and RichText formatting from
  installation confirmation dialog (#bnc#865371)
- 3.1.41

-------------------------------------------------------------------
Fri Feb 21 14:54:01 CET 2014 - snwint@suse.de

- Make vnc use real yast theme (bnc #855246) and make vnc screen size configurable.
- 3.1.40

-------------------------------------------------------------------
Fri Feb 21 09:16:18 UTC 2014 - mvidner@suse.com

- ssh installation: fix network start after reboot (bnc#850446)
- 3.1.39

-------------------------------------------------------------------
Wed Feb 19 15:22:00 CET 2014 - locilka@suse.com

- Prevent from re-defining CopyFilesFinishClient class (bnc#864631)
- 3.1.38

-------------------------------------------------------------------
Wed Feb 19 14:51:24 CET 2014 - locilka@suse.com

- Writing bootloader as late as possible, several configs need to
  be written and coppied to the installed system first (bnc#860089)
- 3.1.37

-------------------------------------------------------------------
Tue Feb 18 17:09:08 CET 2014 - locilka@suse.com

- Copying all udev rules from inst-sys to installed system
  (bnc#860089)
- 3.1.36

-------------------------------------------------------------------
Mon Feb 17 13:45:08 UTC 2014 - jreidinger@suse.com

- fix detection if ssh daemon run otherwise ssh installation do not
  reboot after first stage(BNC#864260)
- 3.1.35

-------------------------------------------------------------------
Wed Feb 12 11:44:20 UTC 2014 - jreidinger@suse.com

- fix namespace collision that cause error in installation
- 3.1.34

-------------------------------------------------------------------
Mon Feb 11 15:26:47 UTC 2014 - jreidinger@suse.com

- keep proper installation mode after cloning(BNC#861520)
- 3.1.33

-------------------------------------------------------------------
Tue Feb 11 14:55:36 UTC 2014 - jreidinger@suse.com

- fix dependencies to properly require new ruby bindings
- 3.1.32

-------------------------------------------------------------------
Mon Feb 10 14:31:52 UTC 2014 - jsrain@suse.cz

- removed unused release_notes_popup.rb


- Remove initialisation of Report in autoinst mode from 
  inst_system_analysis. Not needed any more since autoyast Profile 
  is now processed before inst_system_analysis gets called
  (bnc#862829).
- 3.1.31

-------------------------------------------------------------------
Fri Feb  7 09:36:00 UTC 2014 - jreidinger@suse.com

- Implement minimal installation feature (FATE#313149)
- 3.1.30

-------------------------------------------------------------------
Mon Feb  3 14:36:34 UTC 2014 - jreidinger@suse.com

- fix false positive errors in log for easier debugging in future
- 3.1.29

-------------------------------------------------------------------
Fri Jan 31 12:04:52 UTC 2014 - lslezak@suse.cz

- inst_inc_all.rb - added missing import (bnc#860263)
- 3.1.28

-------------------------------------------------------------------
Thu Jan 30 15:43:05 UTC 2014 - jreidinger@suse.com

- Remove write to non-existing /etc/sysconfig/suseconfig
  (FATE#100011)
- 3.1.27

-------------------------------------------------------------------
Thu Jan 30 15:42:52 CET 2014 - aschnell@suse.de

- fixed DASD detection (bnc#860398)
- 3.1.26

-------------------------------------------------------------------
Tue Jan 28 15:37:15 UTC 2014 - jreidinger@suse.com

- Fix exporting configuration in first stage (FATE#308539)
- 3.1.25

-------------------------------------------------------------------
Mon Jan 27 09:56:26 UTC 2014 - mfilka@suse.com

- fate#316768, bnc#854500
  - enable network service according product feature
- 3.1.24

-------------------------------------------------------------------
Fri Jan 24 12:01:29 UTC 2014 - lslezak@suse.cz

- removed inst_scc.rb client (moved to yast2-registration)
- 3.1.23

-------------------------------------------------------------------
Tue Jan 21 14:18:08 UTC 2014 - jreidinger@suse.com

- Remove icons from system analysis according to Ken's comments
  (fate#314695)
- 3.1.22

-------------------------------------------------------------------
Tue Jan 21 12:15:21 UTC 2014 - jreidinger@suse.com

- Remove "Change..." button in non-textual installation
- Add "Export Configuration" button in non-textual installation
  (FATE#308539)
- Add "Export Configuration" menu item in textual installation
  (FATE#308539)
- 3.1.21

-------------------------------------------------------------------
Tue Jan 21 08:48:17 UTC 2014 - jsrain@suse.cz

- adjusted UI according to Ken's comments (fate#314695)
- 3.1.20

-------------------------------------------------------------------
Mon Jan 13 09:58:46 UTC 2014 - jreidinger@suse.com

- add clone proposal and finish client (FATE#308539)
- 3.1.19

-------------------------------------------------------------------
Wed Jan  8 12:46:34 UTC 2014 - jsrain@suse.cz

- added capability to install OEM images (fate#316326)
- added handling Release Notes button (fate#314695)

-------------------------------------------------------------------
Fri Dec 20 09:32:08 UTC 2013 - vmoravec@suse.com

- Add abort and fail hooks for installation
- 3.1.18

-------------------------------------------------------------------
Thu Dec 12 14:50:32 UTC 2013 - lslezak@suse.cz

- control files have been moved to a separate package/git repo
  (https://github.com/yast/yast-installation-control)
- 3.1.17

-------------------------------------------------------------------
Wed Dec 11 09:54:10 UTC 2013 - lslezak@suse.cz

- fixed Makefile.am (added missing inst_scc.rb)
- 3.1.16

-------------------------------------------------------------------
Tue Dec 10 08:46:11 UTC 2013 - vmoravec@suse.com

- Show hook summary only if some hooks failed
- 3.1.15

-------------------------------------------------------------------
Thu Dec  5 15:32:24 UTC 2013 - jreidinger@suse.com

- fix opening zfcp client in disk activation on s390
- 3.1.14

-------------------------------------------------------------------
Thu Dec  5 15:25:18 UTC 2013 - lslezak@suse.cz

- added a new client for SCC registration (first iteration, UI
  only, does not work yet)

-------------------------------------------------------------------
Wed Dec  4 16:11:37 UTC 2013 - jreidinger@suse.com

- fix failure in remote disks activation client
- 3.1.13

-------------------------------------------------------------------
Wed Dec  4 08:30:37 UTC 2013 - lslezak@suse.cz

- removed "trang" dependency (requires complete Java stack, convert
  the file directly in the source repository)
- 3.1.12

-------------------------------------------------------------------
Tue Dec  3 15:11:17 UTC 2013 - jreidinger@suse.com

- remove server base scenario and media check clients from SLE
  installation (FATE#314695)
- add storage proposal dialog to SLE installation (FATE#314695)
- 3.1.11

-------------------------------------------------------------------
Tue Dec  3 13:40:27 UTC 2013 - vmoravec@suse.com

- Show popup window with used hooks before installation finished
- 3.1.10

-------------------------------------------------------------------
Mon Dec  2 12:28:26 UTC 2013 - jreidinger@suse.com

- Add direct link to network communication from remote disks
  activation (FATE#314695, part of NI requirements)
- 3.1.9

-------------------------------------------------------------------
Thu Nov 28 13:01:44 UTC 2013 - vmoravec@suse.com

- Add hooks to main installation client
- 3.1.8

-------------------------------------------------------------------
Wed Nov 20 13:21:57 UTC 2013 - lslezak@suse.cz

- removed support for automatic 2nd stage (the 2nd stage has been
  dropped completely) (FATE#314695)
- 3.1.7

-------------------------------------------------------------------
Tue Nov 19 10:19:13 CET 2013 - locilka@suse.com

- Proposing separate /home partition on SLES and SLES for VMware
  (FATE#316624)

-------------------------------------------------------------------
Mon Nov 18 13:28:32 UTC 2013 - lslezak@suse.cz

- move some steps from removed 2nd stage to the 1st stage
- "inst_mode" client: removed installation/update switch,
  renamed to "inst_installation_options" 
- 3.1.6

-------------------------------------------------------------------
Tue Nov 12 09:24:25 UTC 2013 - lslezak@suse.cz

- control file cleanup:
  * remove the 2nd stage in installation (FATE#314695)
  * removed autoconfiguration support in the 2nd stage (the 2nd
    stage has been removed completely)
  * repair mode removed (not supported) (FATE#308679)

-------------------------------------------------------------------
Mon Nov 11 14:21:37 UTC 2013 - vmoravec@suse.com

- 3.1.5
- replace runlevel entries in control files with default_target
  entries
- replace dependency on yast2-runlevel with yast2-services-manager

-------------------------------------------------------------------
Thu Nov  7 11:45:45 UTC 2013 - mfilka@suse.com

- bnc#849391
  - removed explicit start of second phase of SuSEfirewall2 
    initialization. Not needed when systemd is in use.
- 3.1.4

-------------------------------------------------------------------
Thu Oct 31 11:32:01 UTC 2013 - lslezak@suse.cz

- install "perl-Bootloader-YAML" package
- removed "Use Automatic Configuration" option from the
  installation mode dialog (the 2nd stage has been removed)
- 3.1.3

-------------------------------------------------------------------
Tue Oct 29 13:17:59 UTC 2013 - lslezak@suse.cz

- install only "perl-YAML-LibYAML" and "perl-bootloader" packages
  to the target system
- updated scr_switch_debugger.rb client

-------------------------------------------------------------------
Fri Oct 26 11:39:17 UTC 2013 - jsrain@suse.cz

- show release notes button (fate#314695)

-------------------------------------------------------------------
Fri Oct 25 10:06:07 CEST 2013 - aschnell@suse.de

- removed long obsolete EVMS entries from control file (see
  fate#305007)

-------------------------------------------------------------------
Wed Oct 23 07:27:28 UTC 2013 - lslezak@suse.cz

- removed autorepeat workaround for bnc#346186, not needed anymore,
  xset might not be installed (bnc#846768)
- 3.1.2

-------------------------------------------------------------------
Tue Oct 22 16:46:18 CEST 2013 - locilka@suse.com

- Extended support for ignored_features: They can be also mentioned
  in PTOptions and thus not appended to Kernel command line
  (FATE#314982)

-------------------------------------------------------------------
Tue Oct 15 14:15:31 CEST 2013 - locilka@suse.com

- Added support for ignore[d][_]feature[s] (FATE#314982) allowing
  to skip some unwanted features of the installer
- 3.1.1

-------------------------------------------------------------------
Thu Oct 10 14:48:46 CEST 2013 - locilka@suse.com

- Dropped modem and DSL detection (and configuration) from
  installation proposal (FATE#316263, FATE#316264)

-------------------------------------------------------------------
Fri Sep 27 16:34:11 UTC 2013 - lslezak@suse.cz

- do not use *.spec.in template, use *.spec file with RPM macros
  instead
- 3.1.0

-------------------------------------------------------------------
Fri Sep 27 14:17:54 CEST 2013 - jsuchome@suse.cz

- yast2-mouse was dropped, do not call its components (bnc#841960)
- 3.0.7 

-------------------------------------------------------------------
Thu Sep 26 10:47:32 CEST 2013 - jsuchome@suse.cz

- fix console status after the installation (bnc#750326)
- 3.0.6 

-------------------------------------------------------------------
Tue Sep  3 11:55:45 CEST 2013 - jsuchome@suse.cz

- do not mention xorg-x11 in the control files (bnc#837450) 
- remove obsoleted part of X11 related code
- 3.0.5

-------------------------------------------------------------------
Fri Aug  9 06:36:31 UTC 2013 - mfilka@suse.com

- bnc#798620
    - removed proposed hotfix for the bug. The hotfix could block 
    starting firewall under some circunstances.
    - (re)starting firewall is handled in yast2.rpm since 3.0.2
- 3.0.4 

-------------------------------------------------------------------
Wed Aug  7 12:57:05 CEST 2013 - jsuchome@suse.cz

- use pure ruby solution when sorting proposal items

-------------------------------------------------------------------
Tue Aug  6 11:30:53 CEST 2013 - jsuchome@suse.cz

- use pure ruby solution when sorting destkop items, so major desktop
  (with same order number) won't get resorted
- 3.0.3

-------------------------------------------------------------------
Mon Aug  5 13:16:04 CEST 2013 - jsuchome@suse.cz

- check the product profiles during system analysis and
  copy them to installed system (backport of fate#310730)
- 3.0.2

-------------------------------------------------------------------
Sun Aug  4 11:48:21 UTC 2013 - lslezak@suse.cz

- removed empty agents/Makefile.am and unused testsuite/Makefile.am
- removed obsolete BuildRequires: doxygen perl-XML-Writer sgml-skel
  yast2-testsuite yast2-storage yast2-pkg-bindings yast2-packager

-------------------------------------------------------------------
Fri Aug  2 14:25:07 CEST 2013 - jsuchome@suse.cz

- remove trang from BuildRequires: rng can be created during
  packaging, not needed during build

-------------------------------------------------------------------
Thu Aug  1 11:21:35 CEST 2013 - jsuchome@suse.cz

- correctly write supporturl (port of bnc#520169) 
- limit the number of the searched disks to 8 of each kind to
  shorten time needed for finding SSH keys (port of fate#305873)
- 3.0.1

-------------------------------------------------------------------
Wed Jul 31 08:30:58 UTC 2013 - yast-devel@opensuse.org

- converted from YCP to Ruby by YCP Killer
  (https://github.com/yast/ycp-killer)
- version 3.0.0

-------------------------------------------------------------------
Mon Jul 29 13:43:13 CEST 2013 - fehr@suse.de

- ignore SIGHUP in YaST2.Second-Stage to make autoyast installs
  with serial console succeed again (bnc#825728, bnc#823224)

-------------------------------------------------------------------
Thu Jul 11 12:23:36 CEST 2013 - aschnell@suse.de

- fixed sshd check (bnc#825160)
- 2.24.10

-------------------------------------------------------------------
Thu Jul  4 13:56:19 CEST 2013 - jsuchome@suse.cz

- show release notes of newest product first (bnc#827590)
- 2.24.9

-------------------------------------------------------------------
Tue Jun 25 10:17:46 CEST 2013 - jsuchome@suse.cz

- adapt control.xml to offical Factory one:
  added e17 desktop, enabled online repositories
- 2.24.8

-------------------------------------------------------------------
Fri Jun 21 16:55:50 CEST 2013 - jsuchome@suse.cz

- only show desktops for which their defined patterns are known
  (needed when desktop defined in control file is only available
  via some optional installation source - fate#315061)
- 2.24.7

-------------------------------------------------------------------
Wed Jun 19 11:42:59 CEST 2013 - aschnell@suse.de

- make check for sshd more robust (bnc#825160)
- 2.24.6

-------------------------------------------------------------------
Thu Jun  6 08:29:44 UTC 2013 - mfilka@suse.com

- bnc#774301
    - fixed udev events handling in kernel_finish 
- 2.24.5

-------------------------------------------------------------------
Wed Jun  5 13:02:06 UTC 2013 - lslezak@suse.cz

- use WFM::ClientExists() call instead of checking *.ycp file
  presence (works also with non-YCP clients and checks also e.g.
  /y2update/clients path)

-------------------------------------------------------------------
Mon May 27 15:27:12 CEST 2013 - locilka@suse.com

- Using unique IDs while calling rpmcopy_secondstage to prevent
  from disabling this step in AutoYaST or Upgrade while it should
  be disabled only in Installation (bnc#813072).

-------------------------------------------------------------------
Mon May 13 09:40:15 CEST 2013 - jsuchome@suse.cz

- startup scripts: if RC_LANG is not set, use en_US as default
  (bnc#815265)
- 2.24.4

-------------------------------------------------------------------
Fri May 03 12:18:43 CEST 2013 - aschnell@suse.de

- call unicode_start/stop and initviocons only on consoles
  (bnc#800790)
- fixed check for missing initviocons
- 2.24.3

-------------------------------------------------------------------
Mon Apr 22 14:59:35 CEST 2013 - jsuchome@suse.cz

- show dialog for all available disk controlers (bnc#807026)
- 2.24.2 

-------------------------------------------------------------------
Wed Apr 17 14:50:48 CEST 2013 - jsuchome@suse.cz

- force disk activation when Storage reports no disk was found
  (bnc#810823) 
- 2.24.1

-------------------------------------------------------------------
Fri Mar 29 11:58:02 CET 2013 - jsuchome@suse.cz

- always return boolean from DeployTarImage (bnc#804293)
- make the "Check drivers" error message depend on control.xml
  variable (fate#312875, bnc#805251) 
- 2.24.0

-------------------------------------------------------------------
Wed Mar 13 12:35:54 UTC 2013 - mfilka@suse.com

- NetworkManager is enabled and active after second stage (bnc#808039)
- 2.23.13 

-------------------------------------------------------------------
Mon Mar 04 14:42:03 CET 2013 - aschnell@suse.de

- deactivate RAID before going back to "Disk Activation" during
  installation (bnc#806454)

-------------------------------------------------------------------
Thu Feb 14 17:06:53 CET 2013 - fehr@suse.de

- fix got_kernel_param in misc.sh to not match substrings (so far 
  kernel parameters like systemd.log_level=debug activated Y2DEBUG)
- 2.23.12
 
-------------------------------------------------------------------
Wed Jan 23 16:00:21 CET 2013 - jsuchome@suse.cz

- prevent systemctl hang in 2nd stage (from fcrozat@suse.com,
  bnc#798620)
- 2.23.11

-------------------------------------------------------------------
Sun Jan 20 15:27:33 UTC 2013 - lslezak@suse.cz

- start the add-on module also when "addon" boot parameter is
  present (fate#314318)
- 2.23.10

-------------------------------------------------------------------
Mon Jan 14 13:45:23 UTC 2013 - locilka@suse.com

- Adding repositories that cannot be (re)added as enabled in
  a disabled state (bnc#779396).
- 2.23.9

-------------------------------------------------------------------
Fri Jan 11 10:47:11 CET 2013 - jsuchome@suse.cz

- adapted to changes in Storage.ycp API (bnc#797245)
- 2.23.8

-------------------------------------------------------------------
Mon Jan  7 13:06:32 CET 2013 - jsuchome@suse.cz

- set new keyboard layout right after selecting (bnc#796589)
- added SYSTEMCTL_OPTIONS to Firstboot/Second Stage services
  (bnc#791076)
- 2.23.7

-------------------------------------------------------------------
Fri Dec 21 08:23:47 CET 2012 - jsuchome@suse.cz

- show the info about possibility to download drivers
  from drivers.suse.com (fate#312875) 
- added KVM installation scenario (bnc#795067)
- 2.23.6

-------------------------------------------------------------------
Fri Dec 14 15:16:52 CET 2012 - jsuchome@suse.cz

- disable USB sources after installation (bnc#793709) 
- 2.23.5

-------------------------------------------------------------------
Tue Dec  4 16:54:56 CET 2012 - jsuchome@suse.cz

- allow using local repositories during update (bnc#779397)
- 2.23.4

-------------------------------------------------------------------
Mon Nov  5 08:21:41 CET 2012 - jsuchome@suse.cz

- fixed installation of systemd units (crrodriguez)
- 2.23.3

-------------------------------------------------------------------
Wed Oct 31 08:16:46 CET 2012 - jsuchome@suse.cz

- removed fonts_finish, its only action was to call obsolete
  SuSEconfig script
- removed inst_suseconfig client (fate#100011)
- 2.23.2 

-------------------------------------------------------------------
Fri Oct 26 08:44:43 CEST 2012 - jsuchome@suse.cz

- do not allow to go next without desktop selected (bnc#786507)
- 2.23.1

-------------------------------------------------------------------
Wed Oct 24 11:12:55 CEST 2012 - jsuchome@suse.cz

- removed suseconfig step from installation sequence (fate#100011)
- 2.23.0

-------------------------------------------------------------------
Wed Jul 11 15:56:38 CEST 2012 - jsuchome@suse.cz

- create simpler and non translated aliases for update sources 
  (bnc#768624)
- 2.22.10

-------------------------------------------------------------------
Thu Jun 28 14:36:08 CEST 2012 - jsuchome@suse.cz

- set TERM=linux for 2nd stage services, to keep ncurses nice
  (bnc#768356)
- 2.22.9

-------------------------------------------------------------------
Mon Jun 25 15:43:43 CEST 2012 - jsuchome@suse.cz

- ensure Plymouth is hiddent before 2nd start, to prevent system
  freeze (bnc#768185)
- ensure 2nd stage is started before SuSEfirewall2_init (bnc#733361)
- 2.22.8

-------------------------------------------------------------------
Tue Jun 19 14:49:52 CEST 2012 - aschnell@suse.de

- kill console before reboot (bnc#759627)
  (otherwise systemd will not proceed with system shutdown)

-------------------------------------------------------------------
Wed Jun  6 11:27:02 CEST 2012 - jsuchome@suse.cz

- require yast2-proxy for 2nd stage (bnc#764951)
- show a message if network config has failed (bnc#765129)
- 2.22.7

-------------------------------------------------------------------
Tue Apr 17 16:03:55 CEST 2012 - jsuchome@suse.cz

- enhanced image installation help text (bnc#732914)

-------------------------------------------------------------------
Tue Apr 03 14:56:55 CEST 2012 - aschnell@suse.de

- adapted to move of testX (see bnc#749184)
- 2.22.6

-------------------------------------------------------------------
Wed Mar 14 15:42:19 CET 2012 - aschnell@suse.de

- create link yast.ssh for 2nd stage ssh installation (bnc#745340)
- 2.22.5

-------------------------------------------------------------------
Wed Feb 15 11:46:45 CET 2012 - gs@suse.de

- Improve layout of the release notes dialog (bnc #550610)
- 2.22.4 

-------------------------------------------------------------------
Thu Feb  9 10:53:01 CET 2012 - jsuchome@suse.cz

- adapt the style only for ssh installation, not vnc (bnc#742777)
- 2.22.3 

-------------------------------------------------------------------
Tue Feb  7 17:22:46 CET 2012 - tgoettlicher@suse.de

- Fixed bnc #742777: ssh installation needs to much bandwidth
- 2.22.2

-------------------------------------------------------------------
Fri Jan 13 11:02:40 CET 2012 - jsuchome@suse.cz

- confirmed license
- 2.22.1

-------------------------------------------------------------------
Mon Jan  9 14:29:34 CET 2012 - locilka@suse.cz

- save ecdsa keys as well (bnc#726468) (added where missing)

-------------------------------------------------------------------
Mon Jan  9 13:39:10 CET 2012 - locilka@suse.cz

- Added ntp-client into list of cloned modules in control file
  (bnc #738019).

-------------------------------------------------------------------
Wed Jan  4 15:21:30 CET 2012 - locilka@suse.cz

- Reading the current random/poolsize from /proc to store the exact
  number of bytes (bnc#692799).

-------------------------------------------------------------------
Tue Jan  3 16:21:42 CET 2012 - locilka@suse.cz

- Modified saving state of the current randomness (bnc#692799).

-------------------------------------------------------------------
Thu Dec  8 16:45:15 CET 2011 - locilka@suse.cz

- Fixed saving state of the current randomness (bnc#692799).

-------------------------------------------------------------------
Fri Nov 25 11:35:04 CET 2011 - jsuchome@suse.cz

- ask for Abort confirmation in Update URLs step (bnc#728907)

-------------------------------------------------------------------
Wed Nov 16 13:18:40 CET 2011 - jsuchome@suse.cz

- merged texts from proofreading
- 2.22.0 

-------------------------------------------------------------------
Thu Nov 10 14:27:55 UTC 2011 - fcrozat@suse.com

- Disable routing initscript commands through systemd, prevent
  lockups.

-------------------------------------------------------------------
Thu Nov 03 11:52:08 CET 2011 - aschnell@suse.de

- use same code to display ip addresses during vnc and ssh
  installation (bnc#727802)
- 2.21.28

-------------------------------------------------------------------
Wed Nov  2 17:14:51 CET 2011 - fcrozat@suse.com

- Ensure network is not started by systemd before Firstboot /
  SecondStage (bnc#726823)
- 2.21.27

-------------------------------------------------------------------
Mon Oct 31 09:18:46 CET 2011 - jsuchome@suse.cz

- control files: save ecdsa keys (bnc#726468)
- 2.21.26 

-------------------------------------------------------------------
Wed Oct 19 16:25:41 CEST 2011 - locilka@suse.cz

- Creating /etc/mtab linking to /proc/self/mounts in umount_finish
  (bnc#725166)
- 2.21.25

-------------------------------------------------------------------
Fri Oct 14 11:27:58 CEST 2011 - fcrozat@suse.com

- Fix text mode handled in systemd (bnc#724115)
- 2.21.24

-------------------------------------------------------------------
Tue Oct 11 08:52:43 CEST 2011 - jsuchome@suse.cz

- compress the log file from 1st stage of installation (bnc#716938)
- 2.21.23

-------------------------------------------------------------------
Fri Oct  7 11:38:39 UTC 2011 - fcrozat@suse.com

- Use latest macros for systemd
- Drop workaround for bnc#719221, systemd is fixed now.
- 2.21.22

-------------------------------------------------------------------
Fri Oct  7 11:30:21 UTC 2011 - jsrain@suse.cz

- change the URL for congratulation dialog (bnc#720481)

-------------------------------------------------------------------
Mon Sep 26 10:41:38 CEST 2011 - jsuchome@suse.cz

- control.openSUSE: use lightdm as default DM for Xfce 
- 2.21.21

-------------------------------------------------------------------
Fri Sep 23 15:36:11 CEST 2011 - jsuchome@suse.cz

- updated systemd service files (bnc#719221)
- 2.21.20 

-------------------------------------------------------------------
Fri Sep 23 14:27:36 CEST 2011 - jsuchome@suse.cz

- unmount previously mounted /run (bnc#717321)
- 2.21.19

-------------------------------------------------------------------
Thu Sep 15 12:16:49 UTC 2011 - lslezak@suse.cz

- improved package update check - display only the repositories
  with an update available, display package updates in details
- 2.21.18

-------------------------------------------------------------------
Tue Sep  6 10:05:00 CEST 2011 - jsuchome@suse.cz

- enable system cloning only when autoyast2 is installed
  (bnc#692790)
- 2.21.17

-------------------------------------------------------------------
Wed Aug 31 14:33:50 CEST 2011 - jsuchome@suse.cz

- fix build for older distributions
- 2.21.16 

-------------------------------------------------------------------
Mon Aug 29 12:12:55 CEST 2011 - jsuchome@suse.cz

- added systemd .service files for second stage and firstboot
  (from fcrozat@suse.com, bnc#713760)
- 2.21.15

-------------------------------------------------------------------
Fri Aug 12 13:58:01 CEST 2011 - jsuchome@suse.cz

- expect there might me extra checks for disk controllers with
  s390 (bnc#706911)
- adapted help text and label in installation mode selection
  (bnc#711160)
- 2.21.14 

-------------------------------------------------------------------
Fri Aug  5 12:13:13 UTC 2011 - lslezak@suse.cz

- upgrade_urls.ycp - do not display reading and writing progress,
  it is pretty quick and just causes screen flickering
  (the write progress is displayed only when there is an enabled
  repo to add, refreshing it can take long time) (bnc#692614)
- 2.21.13

-------------------------------------------------------------------
Fri Aug  5 12:32:16 CEST 2011 - tgoettlicher@suse.de

- fixed .desktop file (bnc #681249)

-------------------------------------------------------------------
Thu Aug  4 14:50:33 UTC 2011 - lslezak@suse.cz

- 2.21.12

-------------------------------------------------------------------
Thu Aug  4 14:07:38 CEST 2011 - mvidner@suse.cz

- Copy network interface naming rules early to get them to initrd (bnc#666079).

-------------------------------------------------------------------
Thu Aug  4 11:37:02 UTC 2011 - lslezak@suse.cz

- extraurls: check whether there is an update candidate in the
  added extra repositories - openSUSE DVD does not contain all
  packages, packages from OSS repository which are not on DVD
  medium were not upgraded and were left in the old version even
  after adding new OSS repository with updated version (bnc#693230)

-------------------------------------------------------------------
Wed Aug  3 13:19:50 UTC 2011 - lslezak@suse.cz

- cleanup: removed obsoleted SourceManager::SyncAddedAndDeleted()
  call (zmd sync has been removed)
- 2.21.11

-------------------------------------------------------------------
Wed Aug  3 08:53:14 UTC 2011 - lslezak@suse.cz

- use term "Software manager" instead of "Package manager"
  (bnc#585679)
- 2.21.10

-------------------------------------------------------------------
Tue Aug  2 13:37:03 CEST 2011 - locilka@suse.cz

- Preserving the /dev/urandom state from inst-sys after the
  installation (bnc#692799)
- Automatically enabling haveged service if installed (bnc#692799)
- 2.21.9

-------------------------------------------------------------------
Mon Aug  1 15:38:32 CEST 2011 - locilka@suse.cz

- Added control.SLES-for-VMware into the SVN

-------------------------------------------------------------------
Fri Jul 22 15:00:30 CEST 2011 - locilka@suse.cz

- Removed obsoleted X-KDE-SubstituteUID from deploy_image.desktop
  (bnc#540627)
- 2.21.8

-------------------------------------------------------------------
Tue Jul 12 15:34:38 CEST 2011 - jsuchome@suse.cz

- Show Xen Virtualization Host Server Installation scenario
  only for x86_64 architecture (bnc#702103)
- 2.21.7

-------------------------------------------------------------------
Thu Jun 30 14:09:17 CEST 2011 - jsuchome@suse.cz

- fixed typos (bnc#703119)
- 2.21.6 

-------------------------------------------------------------------
Wed Jun  1 17:24:25 CEST 2011 - locilka@suse.cz

- always loading 'pciehp' kernel module on Dell hardware
  (FATE #311991)
- fixed control file validation
- stricter btrfs_increase_percentage definition in all control
  files (only 'integer' is allowed)

-------------------------------------------------------------------
Wed Jun  1 11:56:08 CEST 2011 - fehr@suse.de

- add btrfs_increase_percentage to to category "partitioning" in
  config.xml files
- 2.21.5 

-------------------------------------------------------------------
Thu May 19 14:22:10 CEST 2011 - jsuchome@suse.cz

- enable YaST restart in the 1st stage (bnc#694299)
- 2.21.4 

-------------------------------------------------------------------
Wed Apr 27 15:08:04 CEST 2011 - jsuchome@suse.cz

- added option to configure FCoE Interfaces when started with
  WithFCoE=1 argument (fate#307445)
- 2.21.3 

-------------------------------------------------------------------
Wed Apr 27 11:19:50 CEST 2011 - jsuchome@suse.cz

- Copy /media.1/build to the installed system (fate#311377)
- 2.21.2 

-------------------------------------------------------------------
Fri Mar 25 10:26:44 CET 2011 - jsuchome@suse.cz

- show the 'before-reboot' message in RichText, so possible command
  can be copy-pasted (bnc#383519)
- 2.21.1

-------------------------------------------------------------------
Thu Mar 24 16:14:02 CET 2011 - jsuchome@suse.cz

- do not start automatic configuration for autoYaST (bnc#679435)
- 2.21.0

-------------------------------------------------------------------
Mon Feb 28 14:52:26 CET 2011 - locilka@suse.cz

- Handling disabled installation steps also in Live Installation
  mode (BNC #675516)
- 2.20.6

-------------------------------------------------------------------
Thu Feb 17 13:49:19 CET 2011 - aschnell@suse.de

- fixed braille support during installation (bnc #672086)
- 2.20.5

-------------------------------------------------------------------
Tue Feb  8 15:10:25 CET 2011 - locilka@suse.cz

- Adapted openSUSE control file to the current naming schema of
  desktops (BNC #667408)

-------------------------------------------------------------------
Thu Jan 20 14:18:41 CET 2011 - jsrain@suse.cz

- fix initialization of AutoUpgrade for 2nd stage
- 2.20.4

-------------------------------------------------------------------
Wed Jan 19 15:38:20 CET 2011 - jsrain@suse.cz

- adaptations for unattended migration (fate#310481)
- don't delete /etc/mtab if it is a symlink (bnc#665437)
- 2.20.3

-------------------------------------------------------------------
Wed Jan 19 12:53:00 CET 2011 - jsrain@suse.cz

- fixed progress during live installation (bnc#665413)
- 2.20.2

-------------------------------------------------------------------
Fri Jan  7 13:43:01 CET 2011 - jsrain@suse.cz

- update XFCE desktop definition

-------------------------------------------------------------------
Thu Jan  6 10:47:00 CET 2011 - locilka@suse.cz

- Using wider space for licence displayed in non-textual interface
  (BNC #607135).
- Fixed DUD deployment (BNC #626337)

-------------------------------------------------------------------
Thu Nov 16 16:13:48 UTC 2010 - jsrain@suse.cz

- fixed behavior of window closing in installation proposal
  (bnc#636980)
- use df for estimating partition size for live installer
  (bnc#555288)
- 2.20.1

-------------------------------------------------------------------
Thu Sep 30 17:33:48 UTC 2010 - lslezak@suse.cz

- don't use spaces in repo alias (bnc#596950)
- inst_addon_update_sources.ycp - removed obsoleted ZMD sync call
- 2.20.0

-------------------------------------------------------------------
Wed Jun  2 13:52:02 CEST 2010 - jsrain@suse.cz

- removed link to repairing the system
- 2.19.20

-------------------------------------------------------------------
Wed May 12 15:33:24 CEST 2010 - ug@suse.de

- fixed the cloning at the end of a manual
  installation (bnc#605132)
- 2.19.7

-------------------------------------------------------------------
Mon Apr 19 12:29:08 CEST 2010 - aschnell@suse.de

- allow btrfs as root fs
- 2.19.6

-------------------------------------------------------------------
Thu Apr 15 17:12:28 CEST 2010 - locilka@suse.cz

- Script copy_files_finish copies files with --dereference to
  prevent from copying symlinks instead of the files content
  (BNC #596938).

-------------------------------------------------------------------
Fri Apr 09 17:09:27 CEST 2010 - aschnell@suse.de

- disable Qt/Gtk frontend if testX is unavailable (bnc #585432)
- 2.19.5

-------------------------------------------------------------------
Tue Apr  6 17:44:25 CEST 2010 - locilka@suse.cz

- Searching for LiveCD license in /usr/share/doc/licenses and /
  directories (BNC #594042).

-------------------------------------------------------------------
Fri Mar 26 11:26:04 CET 2010 - ug@suse.de

- fixed a broken yast2-installation.spec.in
- fixed broken schema validation files for control.xml files
- 2.19.4

-------------------------------------------------------------------
Wed Mar 24 07:42:19 UTC 2010 - lslezak@suse.cz

- inst_suseconfig.ycp - do not reset UI product name
  (&product; macro) (bnc#539906)

-------------------------------------------------------------------
Thu Mar 18 14:55:20 CET 2010 - locilka@suse.cz

- Previously used repositories switched from enabled/disabled mode
  to removed/enabled/disabled mode (BNC #588659).

-------------------------------------------------------------------
Fri Mar 12 13:19:15 CET 2010 - kmachalkova@suse.cz

- Port from SLE11 SP1: process files in _datadir/autoinstall/modules 
  with %suse_update_desktop_file. This passes their strings into
  translation (bnc#549944)

-------------------------------------------------------------------
Fri Mar 12 10:53:55 CET 2010 - locilka@suse.cz

- Unique identification in inst_upgrade_urls switched from URL to
  ALIAS (BNC #587517).
- In case of re-adding CD/DVD media, user is asked to insert
  correct media before adding it (BNC #587517).
- Only upgrade packages if upgrading from SLES 11, otherwise use
  patterns for upgrade (BNC #587544).

-------------------------------------------------------------------
Tue Mar  9 15:35:48 CET 2010 - locilka@suse.cz

- Fixed calling update.post from DUD (BNC #586609).

-------------------------------------------------------------------
Tue Mar  2 14:30:31 CET 2010 - locilka@suse.cz

- CIM service is proposed as disabled by default (BNC #584524).

-------------------------------------------------------------------
Mon Feb 22 17:48:57 CET 2010 - locilka@suse.cz

- Documented YaST RELAX NG schema (FATE #305551).
- Correctly re-added unique_id to RNC - AC steps and proposals
  (BNC #582094).

-------------------------------------------------------------------
Wed Feb 17 11:05:12 CET 2010 - ug@suse.de

- clone checkbox at the end of the installation is always
  enabled now and can install the autoyast2 package if needed
  (bnc#547486)

-------------------------------------------------------------------
Mon Feb 15 15:48:51 CET 2010 - ug@suse.de

- UI for autoinstallation images added to deploy_image_auto

-------------------------------------------------------------------
Tue Feb  9 17:06:15 CET 2010 - locilka@suse.cz

- Steps 'user' and 'auth' enabled again in Live mode (BNC #547931).

-------------------------------------------------------------------
Tue Feb  9 14:49:33 CET 2010 - locilka@suse.cz

- Fixed license agreement check box visibility (BNC #571846).
- 2.19.3

-------------------------------------------------------------------
Tue Feb  2 11:03:04 CET 2010 - locilka@suse.cz

- Added LXDE to openSUSE control file (FATE #307729).

-------------------------------------------------------------------
Mon Feb  1 11:35:15 CET 2010 - locilka@suse.cz

- Fixed 'going back' from services proposal BNC #572734.

-------------------------------------------------------------------
Fri Jan 22 15:56:07 CET 2010 - aschnell@suse.de

- fixed message during ssh installation (bnc #518616)

-------------------------------------------------------------------
Fri Jan 15 17:29:45 CET 2010 - aschnell@suse.de

- updated control.rnc
- 2.19.2

-------------------------------------------------------------------
Thu Jan  7 15:29:13 CET 2010 - jsuchome@suse.cz

- inst_complex_welcome adapted to Language::SwitchToEnglishIfNeeded
  (bnc#479529)
- 2.19.1

-------------------------------------------------------------------
Fri Dec 11 16:48:58 CET 2009 - locilka@suse.cz

- Adapted for new API to ProductLicense (FATE #306295).

-------------------------------------------------------------------
Wed Dec  9 16:44:34 CET 2009 - locilka@suse.cz

- Package kde4-kdm has been renamed to kdm (SLES, SLED control
  files) (bnc #561627).

-------------------------------------------------------------------
Wed Dec  9 14:58:38 CET 2009 - kmachalkova@suse.cz

- Un-check automatic configuration box when user selects update
  (bnc#537625)  

-------------------------------------------------------------------
Wed Dec  9 14:12:21 CET 2009 - locilka@suse.cz

- Enabled CIM by default (SLES and SLED) (FATE #305583)
- Adapted RNC for control files

-------------------------------------------------------------------
Wed Dec  9 12:49:08 CET 2009 - jsrain@suse.cz

- dereference hardlinks when deploying live CD so that it can
  be also deployed on multiple separate partitions (bnc#549158)

-------------------------------------------------------------------
Mon Nov 30 14:38:26 CET 2009 - locilka@suse.cz

- Repositories added by inst_addon_update_sources use
  Pkg::RepositoryAdd that does not need access to network
  (bnc #557723)

-------------------------------------------------------------------
Tue Nov 24 16:13:31 CET 2009 - kmachalkova@suse.cz

Cumulative patch with SLE11 SP1 features:
- In TUI (ncurses), use plain text (.txt) file with release notes, 
  if found (FaTE#306167)
- Set /etc/sysconfig/boot:RUN_PARALLEL according to corresponding
  value in control file (FaTE#307555) 
- 2.19.0

-------------------------------------------------------------------
Thu Nov 19 16:51:55 CET 2009 - locilka@suse.cz

- Added control file configuration option require_registration
  (FATE #305578).

-------------------------------------------------------------------
Wed Nov  4 16:31:17 CET 2009 - mzugec@suse.cz

- lan module in 1st stage (FaTE#303069)
- 2.18.34 

-------------------------------------------------------------------
Fri Oct 23 07:40:56 CEST 2009 - jsuchome@suse.cz

- during update, do not save timezone and console settings
  (bnc#547587)
- 2.18.33 

-------------------------------------------------------------------
Fri Oct 16 14:36:11 CEST 2009 - locilka@suse.cz

- Fixed handling repositories during upgrade (bnc #543468).
- 2.18.32

-------------------------------------------------------------------
Wed Oct  7 15:36:44 CEST 2009 - jsuchome@suse.cz

- set the time after chroot (bnc#538357)
- 2.18.31 

-------------------------------------------------------------------
Wed Oct  7 12:17:52 CEST 2009 - jsuchome@suse.cz

- correctly set the keyboard layout in 2nd stage (bnc#542009)
- 2.18.30

-------------------------------------------------------------------
Thu Oct  1 13:27:16 CEST 2009 - locilka@suse.cz

- Adjusting understandable name for update URLs added during second
  stage of installation (bnc #542792).
- 2.18.29

-------------------------------------------------------------------
Tue Sep 29 16:41:32 CEST 2009 - kmachalkova@suse.cz

- Correct HTML format tags in helptext (bnc#540784)
- Set firewall status according to user's choice also in non-automatic 
  2nd stage (missing call for AdjustDisabledSubProposals) (bnc#534862)
- 2.18.28 

-------------------------------------------------------------------
Thu Sep 24 15:51:15 CEST 2009 - kmachalkova@suse.cz

- Enable SSH service after reboot if this is SSH or VNC installation 
  (new ssh_service_finish client) (bnc#535206)
- 2.18.27 

-------------------------------------------------------------------
Mon Sep 14 15:27:19 CEST 2009 - jsrain@suse.cz

- enhanced display of release notes (fate#306237)
- 2.18.26

-------------------------------------------------------------------
Wed Sep  9 14:33:14 CEST 2009 - jsrain@suse.cz

- better error handling for image installation (bnc#533601)
- 2.18.25

-------------------------------------------------------------------
Fri Sep  4 19:00:27 CEST 2009 - kmachalkova@suse.cz

- Introducing unique IDs to unambiguously identify AC steps and 
  sub-proposals
- Writing disabled AC steps and subproposals at the end of 1st 
  stage, reading them back at the end of 2nd stage
- Filtering out disabled AC steps from AC workflow (FaTE #303859 and 
  bnc#534862)
- Require new yast2 base 
- 2.18.24

-------------------------------------------------------------------
Fri Sep  4 09:07:42 CEST 2009 - locilka@suse.cz

- Dropped unnecessary fallback text from the fallback control file
  (BNC #536288).

-------------------------------------------------------------------
Wed Aug 26 15:33:51 CEST 2009 - locilka@suse.cz

- Do not copy xorg.conf to installed system anymore (bnc #441404).
- 2.18.23

-------------------------------------------------------------------
Fri Aug 21 12:38:42 CEST 2009 - aschnell@suse.de

- do not disable qt/gtk frontends if xorg.conf is missing (bnc
  #533159)
- 2.18.22

-------------------------------------------------------------------
Fri Aug 14 18:26:49 CEST 2009 - kmachalkova@suse.cz

- Simple network (firewall) configuration in 1st stage (FaTE #303859) 

-------------------------------------------------------------------
Mon Aug 10 14:18:11 CEST 2009 - locilka@suse.cz

- added calling bootloader client bootloader_preupdate to control
  file to fix multiple grub entries (bnc #414490, bnc #477778).

-------------------------------------------------------------------
Thu Jul 30 20:26:30 CEST 2009 - jdsn@suse.de

- disable yast2-x11 during installation (bnc#441404) 
- 2.18.21

-------------------------------------------------------------------
Thu Jul 30 15:32:37 CEST 2009 - jsuchome@suse.cz

- adapted to changes in yast2-country: no saving of xorg.conf
  (bnc#441404) 
- 2.18.20

-------------------------------------------------------------------
Wed Jun 24 10:02:20 CEST 2009 - locilka@suse.cz

- Fixed Welcome dialog layout to have more license content visible
  and to align language and keyboard widgets with it.
- Not offering installation images if there are none (bnc #492745).
- 2.18.19

-------------------------------------------------------------------
Mon Jun 22 20:20:18 CEST 2009 - coolo@novell.com

- fix build with automake 1.11
- 2.18.18

-------------------------------------------------------------------
Thu Jun 11 12:57:14 CEST 2009 - jsrain@suse.cz

- adapted for unified progress during live installation
  (bnc#435680)
- 2.18.17

-------------------------------------------------------------------
Mon Jun 08 14:03:30 CEST 2009 - aschnell@suse.de

- use minimalistic xorg.conf during installation (bnc #510015)
- 2.18.16

-------------------------------------------------------------------
Wed May 20 12:45:47 CEST 2009 - aschnell@suse.de

- moved .proc.mounts agent from yast2-installation to yast2 (bnc
  #504429)

-------------------------------------------------------------------
Mon May 18 16:46:03 CEST 2009 - juhliarik@suse.cz

- added kdump support for autoyast installation (FATE#305588) 

-------------------------------------------------------------------
Thu May 14 13:45:08 CEST 2009 - locilka@suse.cz

- Installation/Upgrade newly require some packages essential for
  them to succeed (bnc #469730).

-------------------------------------------------------------------
Mon Apr 27 10:22:24 CEST 2009 - locilka@suse.cz

- Using a new yast-spanner (old yast icon) for Repair.
- 2.18.14

-------------------------------------------------------------------
Mon Apr 20 13:59:31 CEST 2009 - locilka@suse.cz

- Fixed Vendor module to use zypp history file instead of using
  y2logRPM (bnc #456446).
- 2.18.13

-------------------------------------------------------------------
Thu Apr 16 16:58:07 CEST 2009 - locilka@suse.cz

- Added documentation for installation images.

-------------------------------------------------------------------
Fri Apr 10 14:11:46 CEST 2009 - locilka@suse.cz

- KDE 3.x dropped from openSUSE control file (bnc #493547).

-------------------------------------------------------------------
Tue Apr  7 13:02:39 CEST 2009 - ug@suse.de

- changed the error message of missing hard disks during
  autoinstallation. Might confuse s390/iSCSI users. (bnc#476147)

-------------------------------------------------------------------
Mon Mar 30 14:20:57 CEST 2009 - locilka@suse.cz

- Fixing reevaluation of packages to remove, install and/or upgrade
  after images are deployed during first stage (bnc #489448).
- 2.18.12

-------------------------------------------------------------------
Fri Mar 27 18:15:15 CET 2009 - locilka@suse.cz

- Added new globals->ac_redraw_and_ignore control file item
  (openSUSE and SLED) that ignores if AC UI is missing and just
  redraws it. An error is still reported in case of missing Wizard
  widget (bnc #487565).

-------------------------------------------------------------------
Thu Mar 19 14:14:34 CET 2009 - locilka@suse.cz

- Continuing on Repair integration.
- Handling missing FLAGS in the content file.
- 2.18.11

-------------------------------------------------------------------
Wed Mar 18 13:17:58 CET 2009 - locilka@suse.cz

- Location /etc/modprobe.d/blacklist has been renamed to
  /etc/modprobe.d/50-blacklist.conf (bnc #485980).
- Unified inst_mode handling, especially correct handling of
  Automatic Configuration together with switching to Update mode
  (originally reported as bnc #469273).
- Repair workflow unified with the rest of installation.
- 2.18.10

-------------------------------------------------------------------
Mon Mar 16 14:47:46 CET 2009 - locilka@suse.cz

- Fixed help for "License Translations..." button (bnc #481113).

-------------------------------------------------------------------
Tue Mar 10 10:26:02 CET 2009 - locilka@suse.cz

- Obsolete 'tar --preserve' replaced with
  'tar --preserve-permissions --preserve-order' (bnc #483791).
- Added recovery support for AC (dialogs) possibly called by AC
  scripts (bnc #483211).

-------------------------------------------------------------------
Thu Feb 26 16:00:44 CET 2009 - ug@suse.de

- RPMs via driverupdate were not possible

-------------------------------------------------------------------
Tue Feb 24 13:30:15 CET 2009 - locilka@suse.cz

- Added support for .xz images deployment (bnc #476079).
- Added support for `reboot_same_step (bnc #475650).
- 2.18.9

-------------------------------------------------------------------
Mon Feb 23 16:36:56 CET 2009 - locilka@suse.cz

- Offering to configure network if remote repositories are used
  during upgrade (inst_upgrade_urls). Setup can be safely skipped
  and comes from the Online Repositories (bnc #478024).
- 2.18.8

-------------------------------------------------------------------
Fri Feb 20 20:40:09 CET 2009 - locilka@suse.cz

- save network configuration also for IPv6 only (bnc#477917)
- 2.18.7

-------------------------------------------------------------------
Tue Feb 17 16:56:09 CET 2009 - locilka@suse.cz

- Writing additional-control-files index file after removing and
  recreating the directory where it is stored (bnc #475516).
- 2.18.6

-------------------------------------------------------------------
Mon Feb  9 13:21:50 CET 2009 - locilka@suse.cz

- Enabling online update in (SLED) Automatic Configuration
  (bnc #449128).

-------------------------------------------------------------------
Fri Feb  6 10:39:20 CET 2009 - locilka@suse.cz

- InstError has been moved to yast2-2.18.6
- 2.18.5

-------------------------------------------------------------------
Thu Feb  5 18:16:17 CET 2009 - locilka@suse.cz

- InstError extended and documented.

-------------------------------------------------------------------
Mon Feb  2 13:09:08 CET 2009 - locilka@suse.cz

- Erasing all old additional control files in the final step of
  upgrade before rebooting to the second stage (bnc #471454).
- InstError can now save YaST logs on user request.
- 2.18.4

-------------------------------------------------------------------
Wed Jan 28 14:33:09 CET 2009 - locilka@suse.cz

- Added new InstError module for unified reporting of errors
  during installation.
- Better SlideShow support in inst_finish.
- Reporting more errors in inst_finish.
- 2.18.3

-------------------------------------------------------------------
Tue Jan 27 17:13:57 CET 2009 - locilka@suse.cz

- Added test for checking free space when SCR switch fails
  (bnc #460477).

-------------------------------------------------------------------
Mon Jan 26 13:58:00 CET 2009 - locilka@suse.cz

- Disabling [Back] buttons in the very first interactive dialogs
  in second stage, SLES and SLED control files (bnc #468677).

-------------------------------------------------------------------
Thu Jan 22 12:50:38 CET 2009 - locilka@suse.cz

- Dropping mode_proposal client - not in use anymore.
- 2.18.2

-------------------------------------------------------------------
Wed Jan 21 13:09:33 CET 2009 - locilka@suse.cz

- Removing dependency on yast2-runlevel (duplicate code in runlevel
  proposal).
- Removing dependency on yast2-mouse by moving the mouse-related
  scripts to yast2-mouse-2.18.0.
- Removing dependency on yast2-bootloader.
- inst_finish script newly uses the SlideShow module.

-------------------------------------------------------------------
Tue Jan 20 13:37:03 CET 2009 - locilka@suse.cz

- Possibility to move the base installation window has been
  disabled (bnc #466827)
- 2.18.1

-------------------------------------------------------------------
Tue Jan 13 12:15:42 CET 2009 - locilka@suse.cz

- Adapted the inst_proposal to better reflect the current situation
  'analyzing...' vs. 'adapting the proposal...' (bnc #463567).

-------------------------------------------------------------------
Fri Dec 19 13:07:49 CET 2008 - locilka@suse.cz

- Pattern WBEM added into two server scenarios (bnc #458332).

-------------------------------------------------------------------
Thu Dec 18 18:04:47 CET 2008 - locilka@suse.cz

- Updated control file documentation (bnc #438678).

-------------------------------------------------------------------
Wed Dec 17 14:42:22 CET 2008 - locilka@suse.cz

- Added yet another xset call (bnc #455771 comment #40)

-------------------------------------------------------------------
Tue Dec 16 17:13:38 CET 2008 - aschnell@suse.de

- adapted to storage API changes
- 2.18.0

-------------------------------------------------------------------
Tue Dec 16 12:29:27 CET 2008 - locilka@suse.cz

- Removed SLED control file labels that should be hidden
  (bnc #459080).
- Using a better help text for inst_new_desktop (bnc #432912).

-------------------------------------------------------------------
Mon Dec 15 14:32:27 CET 2008 - locilka@suse.cz

- Removed all (inst_)do_rezise calls from all control files on
  aschnell's request.

-------------------------------------------------------------------
Fri Dec 12 16:36:28 CET 2008 - aschnell@suse.de

- require initviocons (bnc #173426)
- 2.17.47

-------------------------------------------------------------------
Tue Dec  9 16:40:35 CET 2008 - locilka@suse.cz

- Updated control.rnc
- 2.17.46

-------------------------------------------------------------------
Mon Dec  8 13:16:33 CET 2008 - locilka@suse.cz

- Updated control.rnc
- Added two more control-file examples.
- Checking all control files during build.
- Adjusted control-file examples (all bnc #438678).
- Checking the process exit status returned after deploying an
  image (bnc #456337).
- 2.17.45

-------------------------------------------------------------------
Fri Dec  5 10:38:41 CET 2008 - locilka@suse.cz

- New control.rnc/rng for control file validation (bnc #455994).
- Added build-time control file validation.
- 2.17.44

-------------------------------------------------------------------
Wed Dec  3 18:33:59 CET 2008 - locilka@suse.cz

- inst_extrasources moved before inst_ask_online_update to register
  the online update repository before checking for patches
  (bnc #450229).

-------------------------------------------------------------------
Mon Dec  1 16:59:14 CET 2008 - locilka@suse.cz

- Fixed proposing the online update depending on the fact whether
  network is running (bnc #450229).
- 2.17.43

-------------------------------------------------------------------
Fri Nov 28 15:05:02 CET 2008 - locilka@suse.cz

- Updated labels of Installation Scenarios for SLES (bnc #428202).

-------------------------------------------------------------------
Fri Nov 28 12:16:03 CET 2008 - locilka@suse.cz

- Fixed behavior of inst_new_desktop when user switched to another
  language later (bnc #449818).
- 2.17.42

-------------------------------------------------------------------
Thu Nov 27 16:49:11 CET 2008 - locilka@suse.cz

- Using yast-live-install-finish icon when finishing LiveCD
  installation/inst_finish (bnc #438154).
- Fixed ImageInstallation SlideShow - download progress is shown
  only when downloading the images, not the other helper files
  (bnc #449792).
- Adjusting ImageInstallation-related SlideShow only if
  ImageInstallation is in use (bnc #439104).

-------------------------------------------------------------------
Thu Nov 27 15:05:11 CET 2008 - ug@suse.de

- the real fix for bnc#442691
  deploy_image_auto doesn't use the boolean variable 
  image_installation
- 2.17.41

-------------------------------------------------------------------
Tue Nov 25 14:42:31 CET 2008 - locilka@suse.cz

- Handling new feature of licenses ProductLicense::AcceptanceNeeded
  (bnc #448598).
- 2.17.40

-------------------------------------------------------------------
Mon Nov 24 12:51:48 CET 2008 - locilka@suse.cz

- Completely initializing the target and sources before checking
  for available patches and offering online update (bnc #447080).
- 2.17.39

-------------------------------------------------------------------
Thu Nov 20 18:21:32 CET 2008 - locilka@suse.cz

- Pkg::SourceStartManager in inst_ask_online_update to replace
  obsolete Pkg::PkgEstablish (bnc #447080).
- Reading all supported desktops to define the order of desktops
  in desktop_finish (bnc #446640).
- Added shadow desktops to SLES and SLED desktop files to have
  a fallback if user selects some other desktop than the default
  one (bnc #446640).
- 2.17.38

-------------------------------------------------------------------
Wed Nov 19 16:01:53 CET 2008 - locilka@suse.cz

- Added pciutils to Requires, lspci was called but not required
  (bnc #446533).
- 2.17.37

-------------------------------------------------------------------
Wed Nov 19 13:23:10 CET 2008 - locilka@suse.cz

- Added inst_fallback_controlfile client reporting about using
  a fallback control file.
- Calling inst_fallback_controlfile in the fallback control file
  (both bnc #440982).
- 2.17.36

-------------------------------------------------------------------
Fri Nov 14 12:17:47 CET 2008 - aschnell@suse.de

- don't start iscsid in second stage start scripts (bnc #444976)
- 2.17.35

-------------------------------------------------------------------
Thu Nov 13 17:36:53 CET 2008 - locilka@suse.cz

- Flushing the cache before calling a set_polkit_default_privs that
  uses the written data (bnc #440182).
- 2.17.34

-------------------------------------------------------------------
Thu Nov 13 11:21:11 CET 2008 - locilka@suse.cz

- Handling errors while deploying images, installation will abort
  (bnc #444209).
- 2.17.33

-------------------------------------------------------------------
Thu Nov 13 10:21:13 CET 2008 - ug@suse.de

- checkboxes in the congratulations dialog did not work anymore
  (bnc#444214)

-------------------------------------------------------------------
Tue Nov 11 13:58:17 CET 2008 - ug@suse.de

- fix for image deployment during autoinstallation

-------------------------------------------------------------------
Tue Nov 11 12:20:00 CET 2008 - juhliarik@suse.cz

- changed order of yast modules in Expert tab for installation
  (bnc #441434) 

-------------------------------------------------------------------
Tue Nov 11 10:53:25 CET 2008 - jsrain@suse.cz

- fixed switching to a tab with an error in the proposal
  (bnc #441434)
- 2.17.32

-------------------------------------------------------------------
Tue Nov 11 10:48:03 CET 2008 - aschnell@suse.de

- use accelerated xserver during installation for certain Intel
  cards (bnc #442413)
- 2.17.31

-------------------------------------------------------------------
Fri Nov  7 16:32:28 CET 2008 - locilka@suse.cz

- Fixed deploy_image_auto to handle AutoYaST settings correctly
  (bnc #442691).
- Removing the congrats dialog content before cloning, storing
  the sources, finishing (bnc #441452).
- Using Pkg::SourceProvideDigestedFile function when deploying
  images and in release_notes_popup (bnc #409927).
- 2.17.30

-------------------------------------------------------------------
Thu Nov  6 16:35:10 CET 2008 - locilka@suse.cz

- Fixed progress (SlideShow) information about images being
  deployed (bnc #442286).
- Changing inst_deploy_images to use PackagesUI for opening a
  package selector while debugging mode is turned on (bnc #435479).

-------------------------------------------------------------------
Thu Nov  6 16:19:59 CET 2008 - jsuchome@suse.cz

- S09-cleanup: check for additional services requiring restart
  (bnc#395402)

-------------------------------------------------------------------
Wed Nov  5 17:25:01 CET 2008 - locilka@suse.cz

- Calling set_polkit_default_privs without checking for it using
  FileUtils, checking by 'test -x' instead (bnc #440182).
- 2.17.29

-------------------------------------------------------------------
Wed Nov  5 13:09:04 CET 2008 - locilka@suse.cz

- Added yast2-storage >= 2.17.47 because of the previous fix
  implementation.
- 2.17.28

-------------------------------------------------------------------
Tue Nov 04 13:14:10 CET 2008 - aschnell@suse.de

- improved warning about partitioning (fate #302857)
- 2.17.27

-------------------------------------------------------------------
Mon Nov  3 18:34:30 CET 2008 - locilka@suse.cz

- Writing 'SecondStageRequired' 0/1 to /etc/install.inf even while
  rebooting during second stage (bnc #432005).
- 2.17.26

-------------------------------------------------------------------
Mon Nov 03 14:28:14 CET 2008 - aschnell@suse.de

- better reboot message during ssh installation (bnc #439572 and
  bnc #432005)
- 2.17.25

-------------------------------------------------------------------
Fri Oct 31 16:28:23 CET 2008 - locilka@suse.cz

- Fixed checking whether running the second stage is required.
- Added writing 'SecondStageRequired' 0/1 to /etc/install.inf
  (both bnc #439572)
- 2.17.24

-------------------------------------------------------------------
Thu Oct 30 14:42:15 CET 2008 - locilka@suse.cz

- Saving sources at the end of inst_extrasources if some were
  added (bnc #440184).
- 2.17.23

-------------------------------------------------------------------
Mon Oct 27 10:18:47 CET 2008 - locilka@suse.cz

- Added lnussel's patch to run set_polkit_default_privs at
  desktop_finish script (bnc #438698).
- Bigger license window (bnc #438100).
- Calling inst_prepareprogress also during Upgrade, all control
  files changed (bnc #438848).
- Disabling users and auth in LiveCD second stage (bnc #435965).
- Removing label for user_non_interactive (bnc #401319).
- Desktop 'startkde4' replaced with 'startkde' (bnc #438212).
- Added 'kdump' to 'clone_modules' (SLES) (bnc #436365).
- 2.17.22

-------------------------------------------------------------------
Tue Oct 21 16:46:00 CEST 2008 - locilka@suse.cz

- Added handling for globals->debug_deploying (bnc #436842).

-------------------------------------------------------------------
Mon Oct 20 12:56:32 CEST 2008 - locilka@suse.cz

- Fixed a typo (bnc #436471).

-------------------------------------------------------------------
Fri Oct 17 10:51:05 CEST 2008 - locilka@suse.cz

- Adapted SLES and SLED control files to write default desktop
  settings (bnc #436094).
- Added software->display_support_status flag to SLES/SLED
  (bnc #435479).

-------------------------------------------------------------------
Tue Oct 14 14:15:11 CEST 2008 - locilka@suse.cz

- Changed YaST icons while probing the system (bnc #404809).
- Enhanced scr_switch_debugger - Sending USR1 signal to the new SCR
  (bnc #433057).
- 2.17.21

-------------------------------------------------------------------
Mon Oct 13 13:29:04 CEST 2008 - locilka@suse.cz

- Enabled going_back in Add-Ons during installation (bnc #434735).

-------------------------------------------------------------------
Mon Oct 13 13:10:58 CEST 2008 - mzugec@suse.de

- configure supportconfig in installation (fate#305180)
- 2.17.20

-------------------------------------------------------------------
Mon Oct 13 09:45:23 CEST 2008 - locilka@suse.cz

- Fixed install/update confirmation dialog (bnc #433249).
- Fixed text in openSUSE control file (bnc #432911).
- Fixed typo (bnc #433794).

-------------------------------------------------------------------
Fri Oct 10 14:49:58 CEST 2008 - locilka@suse.cz

- Enhanced scr_switch_debugger (bnc #433057).
- Enabling key-repeating if not running in XEN (bnc #433338).

-------------------------------------------------------------------
Thu Oct  9 21:00:01 CEST 2008 - locilka@suse.cz

- Loading the Target while initializing libzypp in
  inst_upgrade_urls (bnc #429080).
- Running a simple SCR Test after chrooting to the installed system
  in scr_switch_finish, full-test is called in case of simple test
  failure (bnc #433057).
- Added more checking around 'searching for files' (bnc #427879).

-------------------------------------------------------------------
Wed Oct 08 12:51:01 CEST 2008 - aschnell@suse.de

- removed cp of proc/mounts to /etc/mtab (bnc #425464)
- 2.17.19

-------------------------------------------------------------------
Mon Oct  6 15:30:53 CEST 2008 - locilka@suse.cz

- Do not display any system type for SLES/SLED in installation
  overview (bnc #431336).
- Clients inst_new_desktop and inst_scenarios converted to use
  PackagesProposal API instead of using Pkg calls directly (bnc
  #432572)
- Dropping obsolete inst_software_selection client instead of
  convwerting it - not in use anymore (bnc #432572).
- Always change initial proposal [Next] button to [Install],
  resp. [Update] (bnc #431567).
- Removing desktop definitions and default_desktop from SLED
  control file, the required patterns are selected by PATTERNS
  in content file already (bnc #431902).
- Adding lnussel's patch for desktop_finish to write
  POLKIT_DEFAULT_PRIVS if defined in globals->polkit_default_privs
  (bnc #431158).
- Adding polkit_default_privs="restrictive" for SLES (bnc #431158).
- 2.17.18

-------------------------------------------------------------------
Fri Oct  3 16:31:10 CEST 2008 - locilka@suse.cz

- Enabling some steps in second stage even if Automatic
  Configuration is in use.
- Feature added into openSUSE and SLED control files
  (both bnc #428190).

-------------------------------------------------------------------
Thu Oct  2 22:00:46 CEST 2008 - mzugec@suse.de

- changed Release Notes into Support group (bnc#430005)

-------------------------------------------------------------------
Thu Oct  2 19:13:07 CEST 2008 - locilka@suse.cz

- Adjusted presentation_order for SLES and SLED installation
  proposals - software has to be proposed as almost the last one
  (bnc #431580).

-------------------------------------------------------------------
Thu Oct  2 14:00:49 CEST 2008 - locilka@suse.cz

- Added 'default_ntp_setup' into control files (SLES/D: false,
  openSUSE: true) (bnc #431259).

-------------------------------------------------------------------
Thu Oct  2 11:39:48 CEST 2008 - locilka@suse.cz

- Using two default desktops, one for inst_scenarios, another
  one (default) while inst_scenarios not used (bnc #431251,
  bnc #431503).
- Switching scenario_virtual_machine and
  scenario_virtualization_host in SLES control file (bnc #431251).
- 2.17.17

-------------------------------------------------------------------
Wed Oct  1 16:03:32 CEST 2008 - mzugec@suse.de

- use rpcbind instead of portmap for nfs installation (bnc#423026)
- 2.17.16

-------------------------------------------------------------------
Wed Oct  1 15:41:12 CEST 2008 - jsuchome@suse.cz

- if nn_NO language is selected, use nb_NO in YaST (bnc#426124)

-------------------------------------------------------------------
Wed Oct  1 13:42:18 CEST 2008 - locilka@suse.cz

- Changing pattern "Documentation" to "documentation" (bnc #431218)

-------------------------------------------------------------------
Tue Sep 30 13:20:09 CEST 2008 - locilka@suse.cz

- Replacing "networkmanager" proposal call with "general"
  (bnc #430704).

-------------------------------------------------------------------
Mon Sep 29 15:11:33 CEST 2008 - locilka@suse.cz

- Server scenarios work for i386, x86_64 archs only (bnc #430612).

-------------------------------------------------------------------
Mon Sep 29 14:56:45 CEST 2008 - kukuk@suse.de

- Replaced Minimal+Xen with Dom0.
- Removed xen_server from virtualization machine (bnc #429061).
- Added "XEN" suffix to Virtualization Host.

-------------------------------------------------------------------
Mon Sep 29 13:38:13 CEST 2008 - locilka@suse.cz

- Adding inst_lilo_convert to the update workflow (bnc #430579).

-------------------------------------------------------------------
Fri Sep 26 12:27:55 CEST 2008 - locilka@suse.cz

- Optimizing server_selections dialog layout (bnc #429977).
- Better text for installation initialization (bnc #428103).
- Better protection from removing the initial repository
  (bnc #429920).
- 2.17.15

-------------------------------------------------------------------
Thu Sep 25 14:33:36 CEST 2008 - juhliarik@suse.cz

- added calling kdump_finish to inst_finish.ycp (bnc #427732)

-------------------------------------------------------------------
Tue Sep 23 16:17:27 CEST 2008 - locilka@suse.cz

- Buggy SCR Agent run.get.suseconfig.modules replaced with
  .target.dir (bnc #429146).
- Added functionality to recover from failed read of previously
  used repositories in inst_upgrade_urls (bnc #429059).
- 2.17.14

-------------------------------------------------------------------
Mon Sep 22 16:14:54 CEST 2008 - locilka@suse.cz

- Fixed checking whether directory is mounted already (bnc #428368)

-------------------------------------------------------------------
Mon Sep 22 13:59:50 CEST 2008 - locilka@suse.cz

- KDE 3.5 moved to 'Others', removed KDE 3.5 description text.
- GNOME 2.22 changed to 2.24.
- Fixed Installation Mode dialog to show icons again (bnc #427344).
- 2.17.13

-------------------------------------------------------------------
Mon Sep 22 10:45:44 CEST 2008 - locilka@suse.cz

- Changing /sbin/udevtrigger & /sbin/udevsettle to /sbin/udevadm
  trigger & settle (bnc #427705).
- 2.17.12

-------------------------------------------------------------------
Thu Sep 18 10:35:32 CEST 2008 - locilka@suse.cz

- Definition of supported desktops added into SLES and SLED control
  files, added also default_desktop definition (bnc #427061).
- Added control file documentation for supported_desktops section.

-------------------------------------------------------------------
Fri Sep 12 15:01:46 CEST 2008 - locilka@suse.cz

- Disabling inst_suse_register in openSUSE control file
  (FATE #303458).

-------------------------------------------------------------------
Fri Sep 12 10:32:11 CEST 2008 - locilka@suse.cz

- Do not remove installation repository with the same URL as URL
  just being removed by inst_upgrade_urls (bnc #400823).
- 2.17.11

-------------------------------------------------------------------
Thu Sep 11 14:52:25 CEST 2008 - ug@suse.de

- deploy_image.desktop added (Fate #301321)
- deploy_image.rnc added

-------------------------------------------------------------------
Thu Sep 11 13:40:10 CEST 2008 - locilka@suse.cz

- Calling new client reipl_finish from yast2_inf_finish on s390
  (FATE #304960).

-------------------------------------------------------------------
Wed Sep 10 17:15:22 CEST 2008 - locilka@suse.cz

- Fixing control files to call 'inst_proposal' instead of
  'proposal' (bnc #425198).

-------------------------------------------------------------------
Wed Sep 10 15:53:44 CEST 2008 - locilka@suse.cz

- Desktop selection dialog definitions have been moved to control
  file (bnc #424678).
- 2.17.10

-------------------------------------------------------------------
Tue Sep  9 16:02:03 CEST 2008 - locilka@suse.cz

- Replacing usage of barexml with anyxml SCR  agent (bnc #424263).

-------------------------------------------------------------------
Mon Sep  8 17:49:11 CEST 2008 - locilka@suse.cz

- merged texts from proofread

-------------------------------------------------------------------
Mon Sep  8 15:57:09 CEST 2008 - locilka@suse.cz

- Added new AutoYaST client deploy_images_auto to support
  installation from images also in AutoYaST (FATE #301321).
- 2.17.9

-------------------------------------------------------------------
Fri Sep  5 12:45:00 CEST 2008 - locilka@suse.cz

- Some inst_finish steps are called in live installer only.
- Client vm_finish called only if yast2-vm is installed.
- Using WFM::ClientExists (new in yast2-core-2.17.10).
- Adjusted RPM dependencies.
- 2.17.8

-------------------------------------------------------------------
Thu Sep  4 15:02:01 CEST 2008 - sschober@suse.de

- cloning section in control.xml changed.

-------------------------------------------------------------------
Wed Sep 03 14:49:19 CEST 2008 - aschnell@suse.de

- adapted size values in control files to stricter parser in
  storage

-------------------------------------------------------------------
Tue Sep  2 15:20:09 CEST 2008 - locilka@suse.cz

- Using new <execute/> tag in control file to explicitly define
  a client to be called instead of guessing it from <name/> tag
  (openSUSE, SLED control files) (bnc #401319).
- Updated control files to call inst_prepareprogress to
  "Provide consistent progress during installation" (FATE #303860).
- All 'inst_proposal' calls changed to use the new 'execute'
  feature to have unique 'name's (needed for merging add-on control
  files).
- Adjusted RPM dependencies (FATE #303860).
- 2.17.7

-------------------------------------------------------------------
Tue Sep  2 11:10:01 CEST 2008 - visnov@suse.cz

- Use unified progressbar during installation (FATE #303860)

-------------------------------------------------------------------
Thu Aug 28 15:19:57 CEST 2008 - locilka@suse.cz

- Using new ButtonBox widget.
- Adjusted RPM dependencies.

-------------------------------------------------------------------
Thu Aug 21 13:01:40 CEST 2008 - jsuchome@suse.cz

- check for command line mode in inst_suseconfig (bnc#419132)

-------------------------------------------------------------------
Tue Aug 19 15:45:07 CEST 2008 - jsrain@suse.cz

- properly detect firstboot and do not destroy xorg.conf
  (bnc#354738)
- 2.17.6

-------------------------------------------------------------------
Fri Aug 15 10:41:24 CEST 2008 - locilka@suse.cz

- Added new globals->write_hostname_to_hosts control file option
  to configure the default for 127.0.0.2 issue (FATE #303875).
- 2.17.5

-------------------------------------------------------------------
Thu Aug 14 14:28:33 CEST 2008 - locilka@suse.cz

- Added documentation for add_on_products and its new format
  add_on_products.xml (FATE #303675).
- Fixed SCR Switch Debugger to show "Report Error" only once.

-------------------------------------------------------------------
Wed Aug 13 18:23:57 CEST 2008 - locilka@suse.cz

- Dropped some obsolete documentation.
- Started installation-features documentation (FATE #303675).
- Fixed building documentation for proposal-API.

-------------------------------------------------------------------
Tue Aug 12 10:28:24 CEST 2008 - locilka@suse.cz

- Added documentation and example for list of files to be copied
  from the previous installation.
- 2.17.4

-------------------------------------------------------------------
Mon Aug 11 17:35:47 CEST 2008 - locilka@suse.cz

- List of files to be copied from the previous installation moved
  to control file, added new API to define own list (module
  SystemFilesCopy) (FATE #305019).
- Adapted control files.

-------------------------------------------------------------------
Mon Aug 11 10:06:02 CEST 2008 - locilka@suse.cz

- Fixed WFM::Execute to use .local instead of .target in
  copy_files_finish script.

-------------------------------------------------------------------
Thu Aug  7 16:40:32 CEST 2008 - locilka@suse.cz

- Added new client inst_scenarios to offer main scenarios of the
  newly installed system.
- Configuration for inst_scenarios is defined in control file (Only
  SLES so far), client added into SLES workflow.
- Extended control file documentation (All FATE #304373).
- 2.17.3

-------------------------------------------------------------------
Wed Aug  6 13:54:07 CEST 2008 - locilka@suse.cz

- New control file entry globals->enable_kdump (default value)
  (FATE #303893).
- Adjusted control file documentation.

-------------------------------------------------------------------
Tue Aug  5 11:48:44 CEST 2008 - locilka@suse.cz

- Calling reiplauto client in SLES control file before reboot
  (FATE #304940).
- Running SCR Switch Debugger unconditionally if switching to
  installed system fails (bnc #411832).

-------------------------------------------------------------------
Mon Aug 04 16:22:55 CEST 2008 - aschnell@suse.de

- improved text during ssh installation (bnc #411079)

-------------------------------------------------------------------
Mon Aug  4 10:39:41 CEST 2008 - locilka@suse.cz

- Added kdump proposal to SLES control file (FATE #303893).

-------------------------------------------------------------------
Thu Jul 24 13:21:14 CEST 2008 - locilka@suse.cz

- Using button label "License Translations..." in complex welcome
  dialog (bnc #400616).
- SLES and SLED control files adapted to features added in 11.0.
- Added Automatic Configuration support into SLED (FATE #303396).

-------------------------------------------------------------------
Tue Jul 15 16:59:38 CEST 2008 - aschnell@suse.de

- fixed vnc connect message during installation (bnc #395834)
- 2.17.2

-------------------------------------------------------------------
Tue Jul 15 09:54:48 CEST 2008 - locilka@suse.cz

- Not only DPMS->off, but also screen-saver->off (FATE #304395).
- Added new control file feature globals->rle_offer_rulevel_4
  plus control file documentation (FATE #303798).

-------------------------------------------------------------------
Mon Jul 14 15:15:15 CEST 2008 - locilka@suse.cz

- Base-product license directory moved to control file
  (base_product_license_directory) (FATE #304865).
- Copying licenses to the system in copy_files_finish.
- Reading the license directory in inst_license.
- Icons for AC steps defined in control file.
- Adjusting DPMS 'off' when installation starts, DPMS 'on' when
  finishes (FATE #304395).
- Icons for inst_finish.
- 2.17.1

-------------------------------------------------------------------
Fri Jul 11 11:11:11 CEST 2008 - locilka@suse.cz

- Added documentation for AC Setup and for texts in control file.

-------------------------------------------------------------------
Thu Jul 10 17:48:59 CEST 2008 - locilka@suse.cz

- Settings for Automatic Configuration moved to control file
  because of code reuse for different AC in first boot
  (FATE #303939).

-------------------------------------------------------------------
Thu Jul 10 13:31:00 CEST 2008 - locilka@suse.cz

- Only directories in release-notes directory are considered to be
  real release notes (bnc #407922).
- 2.17.0

-------------------------------------------------------------------
Wed Jul  9 17:09:15 CEST 2008 - mvidner@suse.cz

- Fixed building in a prefix (/etc).

-------------------------------------------------------------------
Wed Jul  9 15:12:53 CEST 2008 - locilka@suse.cz

- Initializing the 'use_automatic_configuration' in first-stage
  installation worker (bnc #404122).
- Adjusted dependency on autoyast2-installation bacause of new
  function AutoinstConfig::getProposalList().

-------------------------------------------------------------------
Thu Jun 26 16:43:32 CEST 2008 - locilka@suse.cz

- Fixed help text for deploying images (bnc #391086).
- Fixed 'Do not panic!' text (bnc #388251).

-------------------------------------------------------------------
Wed Jun 25 16:44:33 CEST 2008 - ug@suse.de

- proposal selection possible via autoyast profile (fate#302946)

-------------------------------------------------------------------
Tue Jun 17 14:23:04 CEST 2008 - lslezak@suse.cz

- use Pkg::SourceSaveAll() instead of Pkg::SourceFinishAll()
  (bnc#395738)

-------------------------------------------------------------------
Fri Jun 13 15:37:24 CEST 2008 - locilka@suse.cz

- Removing Pkg//Source and Target finish from inst_inc_all that
  had been saving sources also in case of aborting the installation
  and moving it to inst_congratulate and umount_finish
  (bnc #398315).
- Freeing internal variables in ImageInstallation module after
  images are deployed (bnc #395030).

-------------------------------------------------------------------
Thu Jun 12 16:33:24 CEST 2008 - locilka@suse.cz

- Special mounts (such as /proc) are never remounted read-only
  in umount_finish anymore (bnc #395034)
- Added progress for adding / removing repositories in
  inst_upgrade_urls client (bnc #399223)

-------------------------------------------------------------------
Wed Jun  4 11:57:07 CEST 2008 - locilka@suse.cz

- Copying /license.tar.gz to /etc/YaST2/license/ (bnc #396444).
- Initial mouse probing has been disabled (bnc #395426).

-------------------------------------------------------------------
Tue Jun  3 13:44:56 CEST 2008 - locilka@suse.cz

- Umounting temporary directory in inst_pre_install (if already
  mounted) before new mount is called.
- Always use --numeric-owner (always use numbers for user/group
  names) when deploying images (bnc #396689).

-------------------------------------------------------------------
Mon Jun  2 12:33:57 CEST 2008 - locilka@suse.cz

- Return `next when going back to the automatic configuration
  dialog instead of returning `auto that would finish YaST and
  never start it again (bnc #395098).
- 2.16.49

-------------------------------------------------------------------
Wed May 28 16:23:22 CEST 2008 - ug@suse.de

- timeout in case of hardware probing problems
  when autoyast is in use (especially for harddisk Reports)
  bnc#395099
- 2.16.48

-------------------------------------------------------------------
Mon May 19 09:29:15 CEST 2008 - locilka@suse.cz

- Creating SuSEConfig hook file at installation_settings_finish
  in case of update. The file has to be created to force the
  SuSEConfig run on first boot (bnc #390930).
- Workaround for as-big-dialog-as-possible in License Agreement
  dialog (bnc #385257).
- Adding FACTORY repositories with priority 120, update source with
  priority 20 (bnc #392039).
- 2.16.47

-------------------------------------------------------------------
Fri May 16 16:40:22 CEST 2008 - jsrain@suse.cz

- added categories Settings and System into desktop file
  (bnc #382778)

-------------------------------------------------------------------
Thu May 15 13:13:13 CEST 2008 - locilka@suse.cz

- Changed dialog content for starting the installation
  (bnc #390614).
- Fixed sorting of repositories offered during upgrade to sort by
  repository name (bnc #390612).
- 2.16.46

-------------------------------------------------------------------
Thu May 15 10:32:09 CEST 2008 - jsuchome@suse.cz

- sort keyboard list according to translated items (bnc #390610)

-------------------------------------------------------------------
Wed May 14 15:22:50 CEST 2008 - kmachalkova@suse.cz

- inst_hostname client added to automatic configuration scripts -
  needed to generate random hostname and 127.0.0.2 line in
  /etc/hosts (bnc #383336)

-------------------------------------------------------------------
Wed May 14 14:29:21 CEST 2008 - jsrain@suse.cz

- use process agent instead of background agent when installing
  live image (bnc #384960)
- 2.16.45

-------------------------------------------------------------------
Mon May 12 15:10:50 CEST 2008 - locilka@suse.cz

- Added help to "Image Deployment" (bnc #388665).

-------------------------------------------------------------------
Tue May  6 17:37:22 CEST 2008 - locilka@suse.cz

- When reusing the old repositories during upgrade, copying also
  'autorefresh' and 'alias' (bnc #387261).
- Added software->dropped_packages into the control file to replace
  'delete old packages' (bnc #300540).
- 2.16.44

-------------------------------------------------------------------
Mon May  5 13:26:27 CEST 2008 - locilka@suse.cz

- Typofix (bnc #386606).

-------------------------------------------------------------------
Fri May  2 22:27:21 CEST 2008 - mzugec@suse.cz

- Don't stop network (by killing dhcpcd) at the end of 1.st stage
  (bnc #386588)

-------------------------------------------------------------------
Wed Apr 30 12:07:45 CEST 2008 - locilka@suse.cz

- Adding name and alias tags to extrasources (irc #yast/today).
- 2.16.43

-------------------------------------------------------------------
Wed Apr 30 10:24:19 CEST 2008 - locilka@suse.cz

- Making automatic installation more robust (bnc #384972).
- 2.16.42

-------------------------------------------------------------------
Tue Apr 29 12:59:49 CEST 2008 - locilka@suse.cz

- Disabling Progress when calling inst_finish scripts.

-------------------------------------------------------------------
Mon Apr 28 11:42:21 CEST 2008 - locilka@suse.cz

- Handling KDE3 vs KDE4 in default logon and window managers
  (bnc #381821).
- Optional and extra URLs moved to control file as well as default
  update repository (bnc #381360).
- Added possibility to abort installation during image deployment
  (bnc #382326).
- Progress for inst_proposal.
- 2.16.41

-------------------------------------------------------------------
Fri Apr 25 18:15:09 CEST 2008 - locilka@suse.cz

- New desktop selection dialog (bnc #379157).
- 2.16.40

-------------------------------------------------------------------
Thu Apr 24 14:54:53 CEST 2008 - locilka@suse.cz

- New  better shiny unified progress for image deployment.
- Showing also the just-handled image name (bnc #381188).
- 2.16.39

-------------------------------------------------------------------
Wed Apr 23 15:10:24 CEST 2008 - locilka@suse.cz

- Enabling inst_suseconfig in Automatic configuration (bnc #381751)
- Fixed run_df agent to ignore read errors on rootfs (bnc #382733)

-------------------------------------------------------------------
Tue Apr 22 18:46:51 CEST 2008 - locilka@suse.cz

- Adjusting automatic configuration UI to use two progress bars
  instead of one.

-------------------------------------------------------------------
Tue Apr 22 12:26:52 CEST 2008 - locilka@suse.cz

- Fixed filtering-out already registered repos (bnc #379051).
- Client inst_prepare_image moved to installation proposal make
  disabling 'installation from images' easy (bnc #381234).
- 2.16.38

-------------------------------------------------------------------
Mon Apr 21 15:28:24 CEST 2008 - locilka@suse.cz

- Calling 'xset r off' & 'xset m 1' (bnc #376945).
- Better help for Automatic configuration (bnc #381904).

-------------------------------------------------------------------
Mon Apr 21 14:48:58 CEST 2008 - locilka@suse.cz

- Using new DefaultDesktop::SelectedDesktops for writing the
  display manager configuration.

-------------------------------------------------------------------
Fri Apr 18 16:17:54 CEST 2008 - locilka@suse.cz

- Calling 'xset -r off' at the beginning of installation (both
  first and second stage) in X on XEN (bnc #376945).

-------------------------------------------------------------------
Fri Apr 18 16:01:13 CEST 2008 - juhliarik@suse.cz

- Added text for using kexec (yast_inf_finish.ycp)

-------------------------------------------------------------------
Thu Apr 17 17:15:02 CEST 2008 - locilka@suse.cz

- Added more debugging messages into ImageInstallation module.

-------------------------------------------------------------------
Thu Apr 17 14:01:46 CEST 2008 - locilka@suse.cz

- Added image-downloading progress (reusing existent progress bar).
- 2.16.37

-------------------------------------------------------------------
Wed Apr 16 14:20:06 CEST 2008 - locilka@suse.cz

- Running runlevel proposal after software proposal (bnc #380141).
- Using new possibility to disable and then reenable package
  callbacks (system_analysis, deploy_images).

-------------------------------------------------------------------
Tue Apr 15 11:45:18 CEST 2008 - locilka@suse.cz

- ImageInstallation tries to find details-<arch>.xml, then
  details.xml to provide useful progress while deploying images.
- 2.16.36

-------------------------------------------------------------------
Tue Apr 15 10:22:04 CEST 2008 - mvidner@suse.cz

- Enable printing the last few debugging log messages in the crash
  handler, even if Y2DEBUG is not set (fate#302166).
- 2.16.35

-------------------------------------------------------------------
Mon Apr 14 16:44:09 CEST 2008 - locilka@suse.cz

- Fixed typo in inst_network_check (bnc #379491).
- Fixed help for inst_mode (bnc #374360).

-------------------------------------------------------------------
Mon Apr 14 13:54:42 CEST 2008 - locilka@suse.cz

- Modifying SystemFilesCopy::CopyFilesToSystem to newly accept
  a parameter which defines where to extract cached files
  (fate #302980).
- Caching system files in the System Analysis dialog.
- Some better texts (bnc #377959).
- Better text for Software Selection dialog (bnc #379157).
- 2.16.34

-------------------------------------------------------------------
Fri Apr 11 18:21:53 CEST 2008 - locilka@suse.cz

- Changing Accept buttons to Install, Update and OK (FATE #120373).

-------------------------------------------------------------------
Fri Apr 11 17:55:32 CEST 2008 - locilka@suse.cz

- Added another per-image progress into the Installation images
  deployment (it requires details.xml).
- 2.16.33

-------------------------------------------------------------------
Fri Apr 11 15:33:17 CEST 2008 - juhliarik@suse.cz

- Added loading kernel via kexec (fate #303395)

-------------------------------------------------------------------
Thu Apr 10 12:02:07 CEST 2008 - locilka@suse.cz

- Filtering installation imagesets using the default architecture.
- Installation from images sets the download area (SourceManager).
- Removing image after it is deployed.
- Preparing image installation dialog for two progress-bars.
- 2.16.32

-------------------------------------------------------------------
Wed Apr  9 16:39:36 CEST 2008 - jsrain@suse.cz

- handle compressed logs properly at the end of first stage
  installation (fate #300637)
- 2.16.31

-------------------------------------------------------------------
Tue Apr  8 19:40:58 CEST 2008 - locilka@suse.cz

- Adjusted control file to sort installation overview via
  presentation_order and propose it via the real appearance.
- Fixed selecting the right imageset - the rule is currently that
  all patterns in imageset must be selected for installation
  (bnc #378032).

-------------------------------------------------------------------
Mon Apr  7 15:20:14 CEST 2008 - locilka@suse.cz

- Added new control file entry kexec_reboot that defines whether
  kexec should be used instead of reboot at the end of the first
  stage installation (FATE #303395).

-------------------------------------------------------------------
Fri Apr  4 17:02:23 CEST 2008 - locilka@suse.cz

- Improved user-feedback during automatic configuration.
- 2.16.30

-------------------------------------------------------------------
Fri Apr  4 14:06:22 CEST 2008 - jsrain@suse.cz

- added restart handling for live installation

-------------------------------------------------------------------
Wed Apr  3 16:40:16 CEST 2008 - locilka@suse.cz

- Removed Winkeys support during installation (bnc 376248).
- Fixed the decision-making process which images fits the best.
- Added new control file entries to adjust the Community
  Repositories and Add-Ons during installation.
- Cosmetic changes when initializing the wizard steps according to
  control file.
- Fixed untarring bzip2 or gzip-based images.
- Changed instalation from images to count the best image-set
  from patterns (list of patterns in image-set) in images.xml.
- 2.16.29

-------------------------------------------------------------------
Tue Apr  1 13:12:00 CEST 2008 - locilka@suse.cz

- Automatic configuration can be newly defined by control file. Two
  new variables have been added enable_autoconfiguration and
  autoconfiguration_default.
- New functionality to select the best-matching image for image
  installation if more than one fit.
- 2.16.28

-------------------------------------------------------------------
Tue Apr  1 12:36:52 CEST 2008 - jsrain@suse.cz

- added live installation workflow to default control file
- updated inst_finish clients handling for live installation

-------------------------------------------------------------------
Tue Apr  1 10:15:34 CEST 2008 - jsrain@suse.cz

- merged texts from proofread

-------------------------------------------------------------------
Mon Mar 31 16:42:40 CEST 2008 - locilka@suse.cz

- There are currently two possible patterns/desktops that can use
  kdm: kde4-kdm and kdebase3-kdm (bnc #372506).

-------------------------------------------------------------------
Fri Mar 28 13:33:31 CET 2008 - locilka@suse.cz

- Automatic configuration has been moved from the end of the first
  stage to the second stage. It's non-interactive (FATE #303396).
- Fixed installation from images (FATE #303554).
- ImageInstallation can newly handle .lzma images.
- 2.16.27

-------------------------------------------------------------------
Thu Mar 27 13:37:02 CET 2008 - locilka@suse.cz

- Fixed ZMD service handling, the correct name is novell-zmd
  (bnc #356655).

-------------------------------------------------------------------
Wed Mar 26 11:21:18 CET 2008 - locilka@suse.cz

- Added new entry to control file root_password_as_first_user to
  make it configurable (bnc #359115 comment #14).
- Control file modified to call installation-from-images clients.

-------------------------------------------------------------------
Tue Mar 25 13:12:39 CET 2008 - locilka@suse.cz

- Using Image-Installation clients (done by jsrain).
- Store/Restore resolvable-state functions added into
  ImageInstallation module.

-------------------------------------------------------------------
Fri Mar 21 10:48:20 CET 2008 - locilka@suse.cz

- Dropping keep_installed_patches support from control file as it
  is currently handled by libzypp itself (bnc #349533).

-------------------------------------------------------------------
Thu Mar 20 10:27:09 CET 2008 - locilka@suse.cz

- Added system_settings_finish call to the inst_finish
  (bnc #340733).

-------------------------------------------------------------------
Wed Mar 19 17:27:30 CET 2008 - locilka@suse.cz

- Agent anyxml has been renamed to barexml as it can't really read
  all possible XML files (bnc #366867)

-------------------------------------------------------------------
Wed Mar 19 13:53:05 CET 2008 - locilka@suse.cz

- When checking whether to run the second stage, considering also
  autoinstallation, not only installation (bnc #372322).
- 2.16.26

-------------------------------------------------------------------
Tue Mar 18 18:19:00 CET 2008 - locilka@suse.cz

- Fixed writing disabled modules and proposals during the
  inst_finish run (bnc #364066).
- Calling pre_umount_finish also in AutoYaST (bnc #372322).
- 2.16.25

-------------------------------------------------------------------
Mon Mar 17 12:43:32 CET 2008 - jsrain@suse.cz

- added 'StartupNotify=true' to the desktop file (bnc #304964)

-------------------------------------------------------------------
Mon Mar 17 11:04:38 CET 2008 - locilka@suse.cz

- Automatic configuration is now disabled for mode update.
- The whole second stage in now disabled for mode update.
- Added help text for "Use Automatic Configuration" check-box.
- 2.16.24

-------------------------------------------------------------------
Fri Mar 14 15:02:27 CET 2008 - locilka@suse.cz

- Added possibility to run automatic configuration instead of the
  whole second stage installation (fate #303396).
- Adjusted RPM dependencies.
- Creating and removing the file runme_at_boot is currently handled
  by YaST (YCP) installation scripts.
- Added new client inst_rpmcopy_secondstage that calls inst_rpmcopy
  because of DisabledModules disabling both first and second stage
  occurency of that script.
- Changed control file to call the new script in second stage.
- 2.16.23

-------------------------------------------------------------------
Mon Mar 10 11:25:57 CET 2008 - locilka@suse.cz

- Disabling the window menu in IceWM preferences to make the
  inst-sys 600 kB smaller (*.mo files). Thanks to mmarek.

-------------------------------------------------------------------
Fri Mar  7 11:35:29 CET 2008 - jsuchome@suse.cz

- control.openSUSE.xml: country_simple is for keyboard and language,
  not for timezone
- added 1st stage step for root password dialog (fate#302980)
- 2.16.22

-------------------------------------------------------------------
Thu Mar 06 10:57:42 CET 2008 - aschnell@suse.de

- call rcnetwork with option onboot during start of second stage
  (bnc #363423)
- 2.16.21

-------------------------------------------------------------------
Wed Mar  5 18:52:30 CET 2008 - locilka@suse.cz

- Remember (first stage) and restore (second stage) DisabledModules
  (bnc #364066).
- 2.16.20

-------------------------------------------------------------------
Wed Mar  5 16:30:22 CET 2008 - locilka@suse.cz

- Using client country_simple instead of timezone and language in
  the installation overview (FATE #302980).
- Using new users client in that overview too (FATE #302980).
- Do not remove already registered installation repositories during
  upgrade if they match the old repositories on system
  (bnc #360109).

-------------------------------------------------------------------
Mon Mar  3 21:12:25 CET 2008 - coolo@suse.de

- trying to change defaults for running gdb (arvin's patch)

-------------------------------------------------------------------
Mon Mar  3 15:17:23 CET 2008 - locilka@suse.cz

- Requiring the latest Language::Set functionality by RPM deps.

-------------------------------------------------------------------
Tue Feb 26 12:39:37 CET 2008 - jsuchome@suse.cz

- functionality of integrate_translation_extension.ycp moved into
  Language::Set, inst_complex_welcome adapted (F#302955)

-------------------------------------------------------------------
Fri Feb 22 11:27:13 CET 2008 - locilka@suse.cz

- "iscsi-client" added into modules to clone (bnc #363229 c#1).
- Removing focus from release notes content to make the default
  button focussed instead (bnc #363976).

-------------------------------------------------------------------
Thu Feb 21 06:26:22 CET 2008 - coolo@suse.de

- don't repeat the header

-------------------------------------------------------------------
Wed Feb 20 10:35:04 CET 2008 - locilka@suse.cz

- Showing release notes in tabs only if more than one product is
  installed (bnc #359137).
- Added better text for the complex welcome dialog (bnc #359528).
- Adjusted RPM dependencies (new Language API, see below).
- 2.16.19

-------------------------------------------------------------------
Wed Feb 20 10:24:26 CET 2008 - jsuchome@suse.cz

- inst_complex_welcome: save keyboard settings (bnc #360559),
  use the API from Language.ycp for generating items

-------------------------------------------------------------------
Fri Feb 15 14:28:45 CET 2008 - jsrain@suse.cz

- updated image-based installatoin not to use any hardcoded
  image names

-------------------------------------------------------------------
Thu Feb 14 11:20:04 CET 2008 - locilka@suse.cz

- Function FileSystemCopy from live-installer has been moved
  to ImageInstallation module (installation).
- Adjusted RPM dependencies (Installation module in yast2).

-------------------------------------------------------------------
Wed Feb 13 14:18:16 CET 2008 - jsrain@suse.cz

- added handling of update initiated from running system

-------------------------------------------------------------------
Tue Feb 12 10:26:15 CET 2008 - locilka@suse.cz

- Added new update_wizard_steps YCP client for easy updating or
  redrawing installation wizard steps from other modules.

-------------------------------------------------------------------
Mon Feb 11 18:28:00 CET 2008 - locilka@suse.cz

- Installation clients 'auth', 'user', and 'root' have been
  disabled by default. First-stage users will enable them only
  if needed.

-------------------------------------------------------------------
Fri Feb 08 13:06:19 CET 2008 - aschnell@suse.de

- during installation allow yast to be started from gdb with
  Y2GDB=1 on kernel command line (fate #302346)

-------------------------------------------------------------------
Fri Feb  8 10:37:02 CET 2008 - locilka@suse.cz

- Umount(s) used with -l and -f params.

-------------------------------------------------------------------
Thu Feb  7 14:19:11 CET 2008 - locilka@suse.cz

- Functionality that integrates the just-selected language
  translation has been moved to integrate_translation_extension
  client to make it available for other modules.
- New label for "Show in Fullscreen" button to better match what
  it really does (bnc #359527).
- Module InstExtensionImage moved to yast2.
- Added new disintegrate_all_extensions client that is called at
  the end of the initial installation to umount and remove all
  integrated inst-sys extensions.
- 2.16.18

-------------------------------------------------------------------
Wed Feb  6 13:23:35 CET 2008 - locilka@suse.cz

- Better /lbin/wget handling in InstExtensionImage.
- Speed-up inst_complex_welcome optimalizations (e.g., skipping
  downloading extension already by Linuxrc)

-------------------------------------------------------------------
Tue Feb  5 16:04:15 CET 2008 - locilka@suse.cz

- Squashfs image needs to be mounted using '-o loop'.
- Displaying busy cursor when downloading the extension.
- 2.16.17

-------------------------------------------------------------------
Mon Feb  4 19:04:29 CET 2008 - locilka@suse.cz

- Modular inst-sys used for localizations (FATE #302955).
- Tabs have been removed from installation proposal.
- 2.16.16

-------------------------------------------------------------------
Fri Feb  1 16:08:26 CET 2008 - locilka@suse.cz

- Added new InstExtensionImage module for integration of modular
  inst-sys images on-the-fly (FATE #302955).

-------------------------------------------------------------------
Thu Jan 31 19:05:49 CET 2008 - aschnell@suse.de

- reflect init-script rename from suse-blinux to sbl
- 2.16.15

-------------------------------------------------------------------
Thu Jan 31 15:02:56 CET 2008 - jsuchome@suse.cz

- call users_finish.ycp from inst_finish.ycp (FATE #302980)

-------------------------------------------------------------------
Thu Jan 31 12:58:42 CET 2008 - locilka@suse.cz

- Fixed inst_restore_settings client: NetworkDevices are now
  NetworkInterfaces.
- 2.16.14

-------------------------------------------------------------------
Thu Jan 31 11:14:46 CET 2008 - locilka@suse.cz

- Added docu. for *_finish scripts (needed for FATE #302980).
- Welcome dialog can newly show the license according to the just
  selected language and also show other lozalizations if needed.
- 2.16.13

-------------------------------------------------------------------
Wed Jan 30 15:22:29 CET 2008 - aschnell@suse.de

- Use icewm instead of fvwm during installation (bnc #357240)
- 2.16.12

-------------------------------------------------------------------
Wed Jan 30 14:15:50 CET 2008 - fehr@suse.de

- Add installation step for disk partitioning between time zone
  and software selection
- put user config after disk partitioning

-------------------------------------------------------------------
Wed Jan 30 09:51:42 CET 2008 - locilka@suse.cz

- Added -noreset option to the VNC startup script (bnc #351338).
- Added inst_user_first.ycp call to the control file right before
  the installation proposal.
- Fixed visibility of ZMD Turnoff checkbox (bnc #356655).

-------------------------------------------------------------------
Tue Jan 29 17:34:03 CET 2008 - locilka@suse.cz

- New desktop selection dialog without system task combo-boxes.
  System selection with icons (bnc #356926).
- More UI checking in dialogs.
- Unified DefaultDesktop module and software/desktop selection
  dialog in installation.

-------------------------------------------------------------------
Mon Jan 28 13:00:19 CET 2008 - aschnell@suse.de

- support Qt and Gtk frontend in startup scripts
- hack for key-autorepeat during installation (bnc #346186)
- 2.16.11

-------------------------------------------------------------------
Fri Jan 25 13:35:13 CET 2008 - locilka@suse.cz

- Reduced Wizard redrawing in the installation workflow.

-------------------------------------------------------------------
Thu Jan 24 15:21:39 CET 2008 - aschnell@suse.de

- start service brld before suse-blinux (bug #354769)
- 2.16.10

-------------------------------------------------------------------
Mon Jan 21 11:05:16 CET 2008 - kmachalkova@suse.cz

- Re-enabled thread support for ncurses UI in YaST2.call
  (bug #164999, FaTE #301899)

-------------------------------------------------------------------
Mon Jan 21 10:53:50 CET 2008 - locilka@suse.cz

- Release Notes UI facelifting.
- Splitting Welcome script dialog single-loop into functions.

-------------------------------------------------------------------
Wed Jan 16 15:49:59 CET 2008 - locilka@suse.cz

- Calling SetPackageLocale and SetTextLocale in the initial
  installation dialog (selecting language) (#354133).

-------------------------------------------------------------------
Mon Jan 14 13:39:00 CET 2008 - locilka@suse.cz

- Added new Language/Keyboard/License dialog (FATE #302957).
- Updated control files.
- 2.16.9

-------------------------------------------------------------------
Thu Jan 10 14:08:17 CET 2008 - locilka@suse.cz

- Extended system type and software selection dialog. Added base
  pattern (selected desktop) description, helps, default status
  for secondary selections, ...
- Added possibility to control visibility of Online Repositories
  via the installation control file (hidden by default).
- Added more control-file documentation.

-------------------------------------------------------------------
Tue Dec 18 16:54:39 CET 2007 - locilka@suse.cz

- Added new desktop and software selection dialog.
- 2.16.8

-------------------------------------------------------------------
Mon Dec 17 11:08:42 CET 2007 - locilka@suse.cz

- Hidden Mouse-probing busy popup.
- New YCP module InstData stores the installation data that should
  be shared among the installation clients.
- Installation repository initialization moved to the unified
  progress when probing the system.
- System analysis has been split into two scripts: inst_mode and
  inst_system_analysis to make the maintenance easier (also in
  control file).
- 2.16.7

-------------------------------------------------------------------
Thu Dec 13 14:25:30 CET 2007 - locilka@suse.cz

- Added a possibility to stop and disable the ZMD service in the
  last (congratulate) dialog of installation (FATE #302495).
- Adjusted the SLES control file: module arguments
  'show_zmd_turnoff_checkbox' and 'zmd_turnoff_default_state'.

-------------------------------------------------------------------
Mon Dec 10 12:13:14 CET 2007 - locilka@suse.cz

- Removed dependency on yast2-country, added dependency on
  yast2-country-data.

-------------------------------------------------------------------
Wed Dec  5 11:13:05 CET 2007 - mzugec@suse.cz

- description says network cards are wireless (#346133)

-------------------------------------------------------------------
Mon Dec  3 16:49:46 CET 2007 - locilka@suse.cz

- Installation Mode dialog adapted to new bright and better mod_UI.
- Using informative icon in some inst_network_check script.
- 2.16.6

-------------------------------------------------------------------
Mon Dec  3 14:34:38 CET 2007 - locilka@suse.cz

- Installation Mode dialog adapted to new mod-UI and to new
  Image-Dimming support in UI.

-------------------------------------------------------------------
Thu Nov 29 16:27:59 CET 2007 - locilka@suse.cz

- Using Progress::NewProgressIcons to show icons during the network
  setup in first stage and during system probing.

-------------------------------------------------------------------
Tue Nov 27 19:14:15 CET 2007 - sh@suse.de

- Use string ID "contents" rather than YCPSymbol `contents
  for Wizard ReplacePoint
- 2.16.5

-------------------------------------------------------------------
Fri Nov 23 13:36:54 CET 2007 - locilka@suse.cz

- Using translations for inst_finish steps (#343783).
- 2.16.4

-------------------------------------------------------------------
Tue Nov 20 11:08:23 CET 2007 - locilka@suse.cz

- Shutting down all dhcpcd clients when reconfiguring network in
  the first stage and when finishing the installation (#308577).
- 'Copy 70-persistent-cd.rules' functionality has been moved here
  from yast2-network (#328126).

-------------------------------------------------------------------
Mon Nov 19 15:35:10 CET 2007 - locilka@suse.cz

- Fixed busy texts for restarting YaST vs. finishing the instal.
- Unified used terminology (repositories) (FATE #302970).

-------------------------------------------------------------------
Tue Nov 13 13:54:13 CET 2007 - locilka@suse.cz

- Script copy_files_finish.ycp cleaned up.

-------------------------------------------------------------------
Fri Nov  9 13:30:34 CET 2007 - locilka@suse.cz

- Boot Installed System option has been removed (#327505).
- Installation Mode dialog has been redesigned using
  self-descriptive icons for all options.
- Return value from inst_repair is evaluated, error is reported in
  case of failure.
- 2.16.3

-------------------------------------------------------------------
Fri Nov  2 16:31:06 CET 2007 - locilka@suse.cz

- Adjusted RPM dependencies (Internet module has been moved from
  yast2-network to yast2).

-------------------------------------------------------------------
Tue Oct 30 17:26:51 CET 2007 - locilka@suse.cz

- Modules Hotplug and HwStatus moved to yast2.rpm to remove
  dependency of storage on installation.
- 2.16.2

-------------------------------------------------------------------
Wed Oct 24 16:32:41 CEST 2007 - locilka@suse.cz

- Changes in StorageDevice module API (#335582).
- 2.16.1

-------------------------------------------------------------------
Mon Oct 15 16:00:06 CEST 2007 - locilka@suse.cz

- Abort the installation instead of halting the system in case of
  declining the license when installing from LiveCD (#330730).

-------------------------------------------------------------------
Thu Oct 11 15:00:03 CEST 2007 - jsrain@suse.cz

- show release notes properly in live installation (#332862)

-------------------------------------------------------------------
Wed Oct  3 17:50:11 CEST 2007 - locilka@suse.cz

- Added "Network Type" information to the First Stage Network Setup
- 2.16.0

-------------------------------------------------------------------
Wed Oct  3 09:53:55 CEST 2007 - mvidner@suse.cz

- Do not try to package COPYRIGHT.english, it is gone from
  devtools (#299144).

-------------------------------------------------------------------
Tue Oct  2 16:04:55 CEST 2007 - ug@suse.de

- typo fixed (#328172)

-------------------------------------------------------------------
Mon Sep 24 16:43:11 CEST 2007 - locilka@suse.cz

- Changed default delete_old_packages back to 'true' after finding
  and fixing all remaining issues with 'false' (changed by coolo)
- Added new option 'online_repos_preselected' into the control file
  to make default status of Online Repositories easily configurable
  (#327791).
- Initializing the default behavior of Online Repositories in
  inst_features according to the control file (#327791).
- 2.15.54

-------------------------------------------------------------------
Fri Sep 21 16:35:18 CEST 2007 - locilka@suse.cz

- Start dhcpcd using WFM instead of SCR (#326342).
- 2.15.53

-------------------------------------------------------------------
Fri Sep 21 09:53:37 CEST 2007 - locilka@suse.cz

- When normal umount at the end of the installation fails, try
  at least: sync, remount read-only, umount --force.
- Report all services running in the installation directory
  (both #326478).
- 2.15.52

-------------------------------------------------------------------
Thu Sep 20 12:23:01 CEST 2007 - locilka@suse.cz

- Changed inst_upgrade_urls to add sources not enabled during the
  upgrade in a disabled state instead of ignoring them (#326342).
- 2.15.51

-------------------------------------------------------------------
Tue Sep 18 19:50:52 CEST 2007 - locilka@suse.cz

- Fixed tar syntax: --ignore-failed-read param. position (#326055).
- 2.15.50

-------------------------------------------------------------------
Thu Sep 13 16:18:30 CEST 2007 - locilka@suse.cz

- Fixed inst_upgrade_urls to re-register sources with their
  repository names taken from the upgraded system (#310209).
- 2.15.49

-------------------------------------------------------------------
Tue Sep 11 20:03:02 CEST 2007 - aschnell@suse.de

- don't swapoff after 1st stage installation (bug #308121)
- 2.15.48

-------------------------------------------------------------------
Tue Sep 11 11:07:20 CEST 2007 - locilka@suse.cz

- Calling ntp-client_finish instead of ntp_client_finish in the
  inst_finish script (#309430).

-------------------------------------------------------------------
Wed Sep  5 14:48:33 CEST 2007 - locilka@suse.cz

- Reinitializing variable for skipping add-on-related clients with
  its default value in inst_system_analysis (#305554).
- 2.15.47

-------------------------------------------------------------------
Wed Sep  5 13:24:32 CEST 2007 - jsrain@suse.cz

- removed inst_fam.ycp (also from control files) (#307378)

-------------------------------------------------------------------
Mon Sep  3 12:45:41 CEST 2007 - locilka@suse.cz

- Creating symlinks to .curlrc and .wgetrc files from the root.
- Adjusting RPM dependencies (yast2-core, new builtin 'setenv').
- Adjusting ENV variables with proxy settings (all three #305163).
- Writing also proxy setting into Install.inf (#298001#c5).
- 2.15.46

-------------------------------------------------------------------
Fri Aug 31 16:26:07 CEST 2007 - locilka@suse.cz

- Calling ntp_client_finish client at the end of the installation
  (#299238#c9).
- 2.15.45

-------------------------------------------------------------------
Fri Aug 24 09:25:53 CEST 2007 - locilka@suse.cz

- Changing forgotten "catalogs" to "initializing..." (#302384).
- 2.15.44

-------------------------------------------------------------------
Tue Aug 21 16:10:16 CEST 2007 - locilka@suse.cz

- Fixed evaluating of "enabled" tag in map of repositories in
  inst_upgrade_urls (#300901).
- Added ssh_host_dsa_key ssh_host_dsa_key.pub ssh_host_rsa_key
  ssh_host_rsa_key.pub to be optionally copied as well as the SSH1
  keys (#298798).
- Allowing to abort the "System Probing" dialog (#298049).
- 2.15.43

-------------------------------------------------------------------
Wed Aug 15 17:30:06 CEST 2007 - mzugec@suse.cz

- mark string for translation (#300268)

-------------------------------------------------------------------
Fri Aug 10 11:19:36 CEST 2007 - locilka@suse.cz

- Using "Online Repositories" for Internet/Web-based/Additional/...
  repositories downloaded from web during the first stage
  installation (#296407).
- 2.15.42

-------------------------------------------------------------------
Wed Aug  8 12:35:28 CEST 2007 - jsrain@suse.cz

- show reboot message within live installation without timeout
  (#297691)
- 2.15.41

-------------------------------------------------------------------
Mon Aug  6 08:58:02 CEST 2007 - locilka@suse.cz

- Renamed product/default repositories check-box to "Add Internet
  Repositories Before Installation" (#297580).
- Added help for that check-box (#296810).
- First stage network setup dialog - changes in dialog alignment
  (#295043).
- Initialize mouse after installation steps are displayed (#296406)
- 2.15.40

-------------------------------------------------------------------
Thu Aug  2 08:53:56 CEST 2007 - jsrain@suse.cz

- do not show "Clone" check box in live installation
- 2.15.39

-------------------------------------------------------------------
Wed Aug  1 11:00:15 CEST 2007 - locilka@suse.cz

- Changing remote repositories link to http://download.opensuse.org
  (#297628)

-------------------------------------------------------------------
Wed Aug  1 10:33:45 CEST 2007 - mvidner@suse.cz

- Removed Provides/Obsoletes for ancient yast package names,
  with the devel-doc subpackage they broke yast2-schema build.
- 2.15.38

-------------------------------------------------------------------
Tue Jul 31 11:29:53 CEST 2007 - lslezak@suse.cz

- inst_extrasources - register the extra repositories in content
  file automatically without asking user (#290040), do not download
  metadata from the extra sources (offline registration) (#290040,
  #288640)

-------------------------------------------------------------------
Mon Jul 30 12:38:31 CEST 2007 - locilka@suse.cz

- Added inst_upgrade_urls client which offers URLs used on the
  system to be used during the upgrade as well (FATE #301785).
- Calling the client from control file.
- Adjusted RPM dependencies (.anyxml SCR agent).
- 2.15.37

-------------------------------------------------------------------
Sun Jul 29 22:39:31 CEST 2007 - locilka@suse.cz

- Fixed curl parameters for network test in first stage (#295484).

-------------------------------------------------------------------
Thu Jul 26 17:51:29 CEST 2007 - mzugec@suse.cz

- set variables VNC and USE_SSH in S07-medium (#294485)
- 2.15.36

-------------------------------------------------------------------
Wed Jul 25 12:48:50 CEST 2007 - mvidner@suse.cz

- startup scripts: Call initviocons only if it exists (#173426).
- 2.15.35

-------------------------------------------------------------------
Wed Jul 25 10:58:29 CEST 2007 - locilka@suse.cz

- Renamed yast2-installation-doc to yast2-installation-devel-doc
  (FATE #302461).
- Removed ping-based internet test from the First-stage network
  setup test.
- Sped up internet test by adding timeouts and by downloading only
  the page header.
- Added help texts to the network setup dialogs.

-------------------------------------------------------------------
Tue Jul 24 13:20:36 CEST 2007 - locilka@suse.cz

- Control file: Unified wizard step names with dialogs, removed
  Clean Up step part of the Online Update is now Registration
  (#293095).
- Call inst_network_check (and setup) only in Add-On products
  and/or Additional Product Sources were requested to be used
  (#293808).

-------------------------------------------------------------------
Tue Jul 24 10:48:02 CEST 2007 - locilka@suse.cz

- Splitting auto-generated documentation into separate package
  yast2-installation-doc (FATE #302461).
- 2.15.34

-------------------------------------------------------------------
Thu Jul 19 16:36:19 CEST 2007 - locilka@suse.cz

- If network setup in the first-stage installation is cancelled,
  return to the previous dialog (network check).
- Several minor updates of the network setup workflow (#292379).
- 2.15.33

-------------------------------------------------------------------
Wed Jul 18 10:54:26 CEST 2007 - locilka@suse.cz

- New progress and help messages when initializing the second
  stage (#292617).
- More debugging in switch_scr_finish.

-------------------------------------------------------------------
Thu Jul 12 12:59:32 CEST 2007 - locilka@suse.cz

- Client inst_productsources.ycp moved to yast2-packager.
- Changed link to list of servers in control file.
- Adjusted RPM dependencies.
- Installation sources are now Repositories.
- 2.15.32

-------------------------------------------------------------------
Wed Jul 11 09:09:58 CEST 2007 - locilka@suse.cz

- Changed default delete_old_packages to 'false'.

-------------------------------------------------------------------
Wed Jul  4 16:16:37 CEST 2007 - locilka@suse.cz

- Fixed workflow when user selects to Boot the installed system and
  then cancels that decision.
- 2.15.31

-------------------------------------------------------------------
Mon Jul  2 15:38:27 CEST 2007 - locilka@suse.cz

- Applied patch from sassmann@novell.com for PS3 support with
  576x384 resolution (#273147).

-------------------------------------------------------------------
Fri Jun 29 11:50:47 CEST 2007 - locilka@suse.cz

- Extended "Suggested Installation Sources" to support two levels
  of linking. First link contains list of links to be downloaded
  in order to get lists of suggested repositories.

-------------------------------------------------------------------
Thu Jun 28 21:34:19 CEST 2007 - jsrain@suse.cz

- updated for live CD installation

-------------------------------------------------------------------
Thu Jun 21 17:38:09 CEST 2007 - adrian@suse.de

- fix changelog entry order

-------------------------------------------------------------------
Thu Jun 21 10:34:10 CEST 2007 - locilka@suse.cz

- Added handling for "Suggested Installation Sources" during the
  first stage installation, initial evrsion (FATE #300898).
- Enhanced SCR-Switch installation-debugger.
- Added case-insensitive filter into the "Suggested Installation
  Sources" dialog.

-------------------------------------------------------------------
Wed Jun 20 13:12:10 CEST 2007 - locilka@suse.cz

- Fixed inst_license to really halt the system when license is
  declined (#282958).
- Fixed writing proxy settings during First-Stage Installation,
  Network Setup. Wrong Proxy::Import keys were used).
- Pre-selecting first connected network card in Network Card dialog
  in First-Stage Installation, Network Setup to avoid confusions.
- Fixed canceled Network Setup not to abort the entire
  installation.

-------------------------------------------------------------------
Fri Jun 15 14:34:01 CEST 2007 - locilka@suse.cz

- Fixing inst_addon_update_sources to initialize the target
  and sources before using Pkg:: builtins (#270899#c29).

-------------------------------------------------------------------
Thu Jun 14 11:28:26 CEST 2007 - locilka@suse.cz

- Enhanced network-test in the fist stage installation, three
  different servers are tested with 'ping' instead of only one.
- Current network settings are logged in case of failed network
  test (both #283841).
- Enhanced network-test in the fist stage installation, three
  different web-servers are tested with curl instead of only one.

-------------------------------------------------------------------
Wed Jun 13 15:44:05 CEST 2007 - locilka@suse.cz

- Implemented new feature that saves the content defined in control
  file from the installation system to the just installed system.
  Function, that does it, is SaveInstSysContent in SystemFilesCopy
  module (FATE #301937).
- Added new entry into the control file that defines what and where
  to save it, initially /root/ -> /root/inst-sys/.
- Adjusted control-file documentation.
- Fixed inst_restore_settings to start SuSEfirewall2_setup if it is
  enabled in the system init scripts to prevent from having
  half-started firewall after YOU kernel-update (#282871).

-------------------------------------------------------------------
Mon Jun 11 18:30:48 CEST 2007 - locilka@suse.cz

- Added lost fix from Andreas Schwab for startup scripts. The patch
  fixes evaluation of bash expressions.
- 2.15.30

-------------------------------------------------------------------
Mon Jun 11 17:55:23 CEST 2007 - locilka@suse.cz

- Adjusted SCR for install.inf to provide read/write access.
- Writing install.inf for save_network script at the end of
  the initial stage.
- Changed internal data structure for NetworkSetup in the initial
  stage.
- Added Internet test to the end of the NetworkSetup in the initial
  stage.
- 2.15.29

-------------------------------------------------------------------
Fri Jun  8 17:52:57 CEST 2007 - locilka@suse.cz

- Added initial implementation of possibility to setup network
  in the first stage installation. New YCP clients have beed added:
  inst_network_check and inst_network_setup. Scripts are called
  from inst_system_analysis before sources are initialized
  (FATE #301967).

-------------------------------------------------------------------
Thu Jun  7 15:08:08 CEST 2007 - locilka@suse.cz

- A new label "Writing YaST Configuration..." used in case of
  restarting system or installation.

-------------------------------------------------------------------
Fri Jun  1 12:41:10 CEST 2007 - mzugec@suse.cz

- use shared isNetworkRunning() function in network_finish
- 2.15.28

-------------------------------------------------------------------
Wed May 30 11:33:52 CEST 2007 - mzugec@suse.cz

- fixed spec requirements

-------------------------------------------------------------------
Mon May 28 16:02:38 CEST 2007 - mzugec@suse.cz

- removed netsetup item from control files

-------------------------------------------------------------------
Mon May 28 13:33:08 CEST 2007 - mzugec@suse.cz

- removed inst_netsetup item from control files

-------------------------------------------------------------------
Sun May 27 14:49:37 CEST 2007 - mzugec@suse.de

- installation network changes:
http://lists.opensuse.org/yast-devel/2007-05/msg00025.html
- 2.15.27

-------------------------------------------------------------------
Tue May 22 10:51:57 CEST 2007 - ug@suse.de

- reactivate hardware detection during autoinstall
- 2.15.26

-------------------------------------------------------------------
Mon May 21 10:40:20 CEST 2007 - locilka@suse.cz

- Fixed release-notes desktop file.
- 2.15.25

-------------------------------------------------------------------
Thu May 17 22:18:29 CEST 2007 - locilka@suse.cz

- Progress dialog for initializing installation sources.
- 2.15.24

-------------------------------------------------------------------
Tue May 15 14:14:13 CEST 2007 - locilka@suse.cz

- Changed control file in partitioning/evms_config section from
  'true' to 'false' (#274702).

-------------------------------------------------------------------
Fri May 11 16:30:06 CEST 2007 - locilka@suse.cz

- Removing directories '/var/lib/zypp/cache' and '/var/lib/zypp/db'
  if they exist at the beginning of the installation (#267763).
- 2.15.23

-------------------------------------------------------------------
Thu May 10 17:16:49 CEST 2007 - locilka@suse.cz

- Merged hardware probing (inst_startup) and system probing
  (inst_system_analysis) into one script to have only one progress
  dialog instead of two (#271291).
- openSUSE control file clean-up: The default value for enable_next
  and enable_back is 'yes'. Only few steps do not allow to go back
  (#270893).
- 2.15.22

-------------------------------------------------------------------
Wed May  9 10:25:37 CEST 2007 - locilka@suse.cz

- Safe qouting of bash command in desktop_finish.
- CommandLine for inst_release_notes (#269914).

-------------------------------------------------------------------
Mon May  7 13:43:54 CEST 2007 - ms@suse.de

- don't clobber existing /root/.vnc/passwd file (#271734)

-------------------------------------------------------------------
Wed Apr 18 09:13:10 CEST 2007 - locilka@suse.cz

- Root password dialog has been moved to be the first dialog of the
  second stage installation workflow (FATE #301924).
- "Root Password" step is now called "root Password" (#249706).
- Created new 'Check Installation' entry to the 'Configuration'
  part of the workflow. This section contains setting up network
  if needed, initializing target if needed, and installing
  remaining software (needed by FATE #301924).
- Added new client inst_initialization that creates initialization
  progress UI instead of blank screen.
- 2.15.20

-------------------------------------------------------------------
Tue Apr 17 11:11:37 CEST 2007 - locilka@suse.cz

- Fixed Add-On template to use generic 'control' textdomain
- 2.15.19

-------------------------------------------------------------------
Fri Apr 13 09:45:10 CEST 2007 - locilka@suse.cz

- Replacing networkmanager_proposal with general_proposal (network)
  that includes also IPv6 settings (#263337, #260261).

-------------------------------------------------------------------
Thu Apr 12 11:57:03 CEST 2007 - locilka@suse.cz

- Initialize the target and sources before adding extra sources.
  They needn't be initialized after YaST is restarted during the
  online update (#263289).

-------------------------------------------------------------------
Wed Apr 11 10:21:24 CEST 2007 - locilka@suse.cz

- Release Notes dialog is using a [Close] button if not running in
  installation (#262440).

-------------------------------------------------------------------
Fri Apr  6 16:48:58 CEST 2007 - locilka@suse.cz

- In case of reboot during installation, network services status
  is stored to a reboot_network_settings file and their status
  is restored again when starting the installation after reboot.
  Restoring the status uses Progress library for user feedback
  (#258742).
- Adjusted RPM dependencies.
- 2.15.18

-------------------------------------------------------------------
Thu Apr  5 13:34:48 CEST 2007 - locilka@suse.cz

- Using function PackagesUI::ConfirmLicenses() instead of
  maintaining own code with almost the same functionality (#256627)
- Adjusted RPM dependencies
- Unified inst_startup UI to use the Progress library instead of
  sequence of busy pop-ups.
- Unified inst_system_analysis UI to use the Progress library
  instead of empty dialog.
- 2.15.17

-------------------------------------------------------------------
Wed Apr  4 10:35:55 CEST 2007 - locilka@suse.cz

- Removed IPv6 proposal from installation control file. IPv6
  proposal has been merged into Network Mode proposal (#260261).

-------------------------------------------------------------------
Wed Mar 28 16:17:37 CEST 2007 - locilka@suse.cz

- Adjusted to use WorkflowManager instead AddOnProduct module
  in some cases to make Pattern-based installation and
  configuration workflow (FATE #129).
- Adjusted RPM dependencies and BuildRequires.
- 2.15.16

-------------------------------------------------------------------
Tue Mar 27 14:22:46 CEST 2007 - ms@suse.de

- fixed X11 preparation by checking /etc/reconfig_system (#252763)

-------------------------------------------------------------------
Wed Mar 21 16:47:14 CET 2007 - locilka@suse.cz

- Handling CloneSystem functionality when the client for cloning is
  not installed (checkbox is disabled).

-------------------------------------------------------------------
Mon Mar 19 13:09:57 CET 2007 - locilka@suse.cz

- Creating an empty /etc/sysconfig/displaymanager in desktop_finish
  if the sysconfing doesn't exist (minimal installation).
- Handling missing .proc.parport.devices agent (RPM recommends
  yast2-printer for that).

-------------------------------------------------------------------
Tue Mar 13 13:43:42 CET 2007 - locilka@suse.cz

- Reboot in case of the declined license during the initial
  installation (#252132).

-------------------------------------------------------------------
Mon Mar 12 08:44:19 CET 2007 - locilka@suse.cz

- Modules 'Product' and 'Installation' (installation settings) were
  moved from 'yast2-installation' to 'yast2' to minimize
  cross-package dependencies.
- Adjusted package dependencies.
- 2.15.15

-------------------------------------------------------------------
Fri Mar  9 10:05:20 CET 2007 - locilka@suse.cz

- Module InstShowInfo has been moved from yast2-installation to
  yast2-packager because this module is used by Add-Ons and
  installation sources only.
- Adjusted RPM Requires (yast2-packager >= 2.15.22).
- 2.15.14

-------------------------------------------------------------------
Thu Mar  8 16:59:35 CET 2007 - locilka@suse.cz

- Module GetInstArgs moved from yast2-installation to yast2, many
  clients required yast2-installation only because of this module.

-------------------------------------------------------------------
Thu Mar  8 14:45:39 CET 2007 - locilka@suse.cz

- Tag 'PATTERNS' in product content file is depracated by
  'REQUIRES' and/or 'RECOMMENDS' tag (#252122).

-------------------------------------------------------------------
Tue Mar  6 16:44:49 CET 2007 - kmachalkova@suse.cz

- Do not export LINES and COLUMNS variables, so that terminal
  resize event is handled correctly (#184179)

-------------------------------------------------------------------
Tue Mar  6 16:44:48 CET 2007 - locilka@suse.cz

- AddOnProduct and ProductLicense finally moved to yast2-packager
  from yast2-installation to avoid build cycles.
- 2.15.13

-------------------------------------------------------------------
Mon Mar  5 17:14:58 CET 2007 - locilka@suse.cz

- Moving AddOnProduct module back to yast2-installation because
  this module is needed in the second-stage installation.
- AddOnProduct-related testsuites moved back to yast2-installation.
- 2.15.12

-------------------------------------------------------------------
Mon Mar  5 12:58:21 CET 2007 - locilka@suse.cz

- Adding new installation client mouse_finish which is called
  before SCR is switched. This removes the dependency of
  yast2-installation on yast2-mouse.
- 2.15.11

-------------------------------------------------------------------
Fri Mar  2 15:27:14 CET 2007 - locilka@suse.cz

- Providing feedback (busy message) in inst_restore_settings.
  Starting network by calling 'network start' with timeout.
- Adding yast2-bootloader into required packages because it is
  needed after the SCR is switched into the installed system just
  before reboot (#249679).
- Added more logging into inst_system_analysis (booting installed
  system).
- 2.15.10

-------------------------------------------------------------------
Wed Feb 28 14:11:16 CET 2007 - jsrain@suse.cz

- added more logging to umount_finish (#247594)

-------------------------------------------------------------------
Mon Feb 26 16:03:42 CET 2007 - jsrain@suse.cz

- updated popup in case of license is not accepted (#162499)

-------------------------------------------------------------------
Thu Feb 22 13:52:12 CET 2007 - locilka@suse.cz

- Splitting installation_worker (main installation script) into
  inst_worker_initial and inst_worker_continue.
- Testsuites related to Add-Ons moved to yast2-add-on package.
- 2.15.9

-------------------------------------------------------------------
Wed Feb 21 17:24:30 CET 2007 - locilka@suse.cz

- Added documentation for silently_downgrade_packages and
  keep_installed_patches control file entries (plus their reverse
  lists) (FATE #301990, Bugzilla #238488).

-------------------------------------------------------------------
Mon Feb 19 16:00:23 CET 2007 - locilka@suse.cz

- More concrete fix of bug #160301: Displaying information about
  how to continue the second stage installation if SSH is the only
  installation method. This informational pop-up has disabled
  time-out (#245742).
- Moving parts of installation_worker script to includes based on
  in which installation stage they are used.

-------------------------------------------------------------------
Fri Feb 16 16:18:28 CET 2007 - locilka@suse.cz

- Add-Ons moved to a new package yast2-add-on-2.15.0 (#238673)

-------------------------------------------------------------------
Thu Feb 15 12:21:46 CET 2007 - locilka@suse.cz

- New entries silently_downgrade_packages, plus reverse list, and
  keep_installed_patches, plus reverse list, were added into SLES
  and SLED control files (FATE #301990, Bugzilla #238488).

-------------------------------------------------------------------
Mon Feb 12 13:40:41 CET 2007 - locilka@suse.cz

- Making release_notes modular.
- Rewriting RPM dependencies (#238679).
- Moving parts of installation_worker client into functions.
- Moving Mouse-init functions into inst_init_mouse client.
- Moving Storage-related functions (autoinstall) into
  inst_check_autoinst_mode client.
- Moving vendor client and desktop file to the yast2-update to
  minimize yast2-installation dependencies.
- Remove obsolete /proc/bus/usb mounting (#244950).

-------------------------------------------------------------------
Wed Feb  7 11:01:02 CET 2007 - locilka@suse.cz

- Correct Installation::destdir quoting in .local or .target bash
  commands.
- 2.15.8

-------------------------------------------------------------------
Tue Feb  6 16:29:55 CET 2007 - locilka@suse.cz

- Hide &product; in inst_suseconfig call to remove dependency on
  Product.ycp and not to be so ugly (#241553).

-------------------------------------------------------------------
Mon Feb  5 11:31:52 CET 2007 - locilka@suse.cz

- Store Add-Ons at the end of first stage installation and restore
  them before AutoYaST cloning at the end of the second stage
  installation (bugzilla #187558).
- Set license content before it is displayed for the first time,
  select license language before it is displayed (#220847).
- 2.15.7

-------------------------------------------------------------------
Fri Feb  2 15:25:04 CET 2007 - locilka@suse.cz

- Removing dependency on yast2-slp package.
- Moving all SLP-related functionality to yast2-packager-2.15.7.
- Handling not installed yast2-slp package in Add-Ons (#238680).

-------------------------------------------------------------------
Thu Feb  1 12:41:36 CET 2007 - locilka@suse.cz

- When an Add-On product is added and removed later, correctly
  remove also cached control file of that Add-On (#238307).
- 2.15.6

-------------------------------------------------------------------
Wed Jan 31 09:34:11 CET 2007 - locilka@suse.cz

- Rereading all SCR Agents in case of installation workflow changed
  by Add-On product (#239055).
- Calling PackageLock::Check before Pkg calls (#238556).

-------------------------------------------------------------------
Sun Jan 28 22:27:48 CET 2007 - locilka@suse.cz

- Removed tv and bluetooth hardware proposals from SLES control
  file. There are no such modules in that product (#238759).

-------------------------------------------------------------------
Mon Jan 22 13:46:20 CET 2007 - locilka@suse.cz

- Correct handling of CD/DVD Add-Ons in installation (#237264).
- Fixed switching between Installation Settings tabs in case of
  error in proposal. Every time, only the more-detailed tab is
  selected (#237291).
- Appropriate buttons for Add-Ons dialog for both dialog in
  installation workflow and installation proposal (#237297).
- 2.15.5

-------------------------------------------------------------------
Fri Jan 19 16:25:44 CET 2007 - locilka@suse.cz

- Fixed cancelling of entering a new Add-On (#236315).
- Added zFCP and DASD to installation/update proposal on S/390
  (jsrain) (#160399)
- 2.15.4

-------------------------------------------------------------------
Wed Jan 17 10:50:02 CET 2007 - locilka@suse.cz

- Changed control file documentation for Flexible Partitioning
  (bugzilla #229651 comment #15).
- Changed option <clone_module> "lan" to "networking" (#235457).

-------------------------------------------------------------------
Fri Jan 12 19:05:56 CET 2007 - ms@suse.de

- fixed TERM type setup in case of ssh based installations.
  if the installation is ssh based, TERM is not allowed to
  be overwritten by the value of install.inf. The TERM value
  of install.inf points to the console and not to the remote
  terminal type (#234032)

-------------------------------------------------------------------
Fri Jan 12 17:41:05 CET 2007 - locilka@suse.cz

- control file variable for monthly suse_register run (F#301822)
  (change made by jdsn)

-------------------------------------------------------------------
Thu Jan 11 10:59:40 CET 2007 - locilka@suse.cz

- Changed SLD and SLE control files to reflect demands described in
  bugzilla bug #233156:
  * Old packages are removed by default, only for upgrading from
    SLD 10 or SLE 10, packages are not removed by default.
  * New packages are selected for installation by default, only for
    upgrading from SLD 10 or SLE 10, packages are only updated.
  * Upgrading to new SLE 10 from is only supported from SLES9 and
    SLE 10, upgrading from another product will display warning.

-------------------------------------------------------------------
Sat Jan  6 19:32:23 CET 2007 - ms@suse.de

- fixed usage of fbiterm (#225229)

-------------------------------------------------------------------
Thu Jan  4 14:27:12 CET 2007 - locilka@suse.cz

- Added documentation for new features in control file:
  * boolean delete_old_packages and list of products for which this
    rule is inverted.
  * boolean only_update_selected and list of products for which
    this rule is inverted.
  * list of products supported for upgrade
  (All described in FATE #301844)

-------------------------------------------------------------------
Tue Jan  2 13:07:24 CET 2007 - locilka@suse.cz

- Allowing to add the very same product that has been already
  installed or selected for installation in case the url is
  different than any of the current urls. There can be more sources
  for the product because product urls can be removed and added
  also by inst_source module (#227605).
- Consistent spelling of "Add-On" and "add-on" (#229934).
- 2.15.3

-------------------------------------------------------------------
Tue Dec 12 10:57:21 CET 2006 - locilka@suse.cz

- Consistent spelling of 'AutoYaST' (#221275).

-------------------------------------------------------------------
Mon Dec 11 16:11:21 CET 2006 - locilka@suse.cz

- Handling new flag REGISTERPRODUCT from add-on product content
  file. This flag demands running the registration client after
  an add-on product is installed (on a running system) and demands
  running the registration client even if it is disabled in
  the base-product's control file (during installation)
  (FATE #301312).
- 2.15.2

-------------------------------------------------------------------
Thu Dec  7 18:28:21 CET 2006 - locilka@suse.cz

- Release Notes dialog in the second stage installation now offers
  to select a different language for release notes than the default
  one (#224875).

-------------------------------------------------------------------
Thu Dec  7 10:46:00 CET 2006 - locilka@suse.cz

- Reworked adding and removing Add-Ons during the first stage
  installation. If some Add-Ons are added or removed, the entire
  workflow is created from scratch (#221377).
- Using a separate temporary directory for Add-On licenses not to
  be confused by the previous Add-On.
- Fixed Second Stage Installation script to handle rebooting
  after kernel-patch correctly (#224251).
- Fixed Add-On handling when cancelling adding an Add-On product,
  before that return value from the previous adding was evaluated.
- Fixing some texts (#223880)
- 2.15.1

-------------------------------------------------------------------
Mon Dec  4 16:27:21 CET 2006 - locilka@suse.cz

- Adding support for own help texts for particular submodules in
  installation proposal (FATE #301151). Use key "help" in
  "MakeProposal"'s function result.
- Adding root_password_ca_check item into the globals of control
  file set to true for SLES and false otherwise (FATE #300438).
- A better fix for disabling [Back] button in License Agreement
  dialog when the previous (Language) dialog has been skipped
  (223258).
- 2.15.0

-------------------------------------------------------------------
Mon Dec  4 08:34:02 CET 2006 - lslezak@suse.cz

- "en_EN" -> "en_GB" in list of the preferred languages for EULA

-------------------------------------------------------------------
Thu Nov 23 11:10:14 CET 2006 - locilka@suse.cz

- Disabling [Back] button in License Agreement dialog when the
  previous (Language) dialog has been skipped (223258).
- 2.14.15

-------------------------------------------------------------------
Wed Nov 22 18:51:10 CET 2006 - ms@suse.de

- added hostname/IP information to Xvnc setup (#223266)
- fixed call of initvicons, deactivate s390 exception (#192052)
- 2.14.14

-------------------------------------------------------------------
Tue Nov 21 14:42:50 CET 2006 - locilka@suse.cz

- Reporting the failed or aborted installation only when it has
  been really aborted or when it really failed. YaST or system
  restarts on purpose (online update) are now handled correctly -
  there is no question whether user wants to continue with
  the installation (#222896).
- 2.14.13

-------------------------------------------------------------------
Mon Nov 20 15:25:11 CET 2006 - locilka@suse.cz

- Wider list of extra-sources 56->76 characters (#221984).
- Adding modules listed in Linuxrc entry brokenmodules into the
  /etc/modprobe.d/blacklist file (#221815).
- 2.14.12

-------------------------------------------------------------------
Mon Nov 20 11:49:53 CET 2006 - ms@suse.de

- fixed framebuffer color depth setup (#221139)
- 2.14.11

-------------------------------------------------------------------
Mon Nov 20 08:55:16 CET 2006 - locilka@suse.cz

- Show update-confirmation dialog in Mode::update() only (#221571).
- Pressing [Abort] button in the Add-On dialog during installation
  now opens-up a correct pop-up dialog with correct text (#218677).

-------------------------------------------------------------------
Wed Nov 15 15:30:03 CET 2006 - ms@suse.de

- fixed i810 based installation (#220403)
- 2.14.10

-------------------------------------------------------------------
Wed Nov 15 14:38:21 CET 2006 - locilka@suse.cz

- Defining the minimal size for release_notes pop-up to have the
  minimal size 76x22 or 3/4x2/3 in text mode and 100x30 in graphic
  mode (#221222).

-------------------------------------------------------------------
Wed Nov 15 11:40:48 CET 2006 - locilka@suse.cz

- Restoring the [ Next ] button in the inst_congratlate client when
  the [ Back ] button is pressed (#221190).

-------------------------------------------------------------------
Tue Nov 14 13:20:24 CET 2006 - locilka@suse.cz

- Changes in openSUSE control file (#219878):
  * limit_try_home: 5 GB -> 7 GB
  * root_base_size: 3 GB -> 5 GB

-------------------------------------------------------------------
Thu Nov  9 15:21:14 CET 2006 - locilka@suse.cz

- Always run the fonts_finish's Write() function. Skip running
  "SuSEconfig --module fonts" if script SuSEconfig.fonts does not
  exist (#216079).
- 2.14.9

-------------------------------------------------------------------
Thu Nov  9 10:22:00 CET 2006 - locilka@suse.cz

- Added confirmation dialog into the update workflow on the running
  system before the update really proceeds (#219097).
- confirmInstallation function moved from inst_doit to misc to make
  confirmation dialog possible (#219097).
- Set Product Name only when any Product Name found (#218720).
- 2.14.8

-------------------------------------------------------------------
Fri Nov  3 14:39:53 CET 2006 - locilka@suse.cz

- Preselecting already installed languages in the Language Add-On
  script (FATE #301239) (#217052).
- 2.14.7

-------------------------------------------------------------------
Fri Nov  3 10:17:37 CET 2006 - locilka@suse.cz

- Changed text of question asking whether the second stage
  installation should start again (FATE #300422) in case of
  previous failure or user-abort (#215697).

-------------------------------------------------------------------
Wed Nov  1 17:43:41 CET 2006 - locilka@suse.cz

- "Installation->Other->Boot Installed System->Cancel" now doesn't
  abort the installation but returns to the Installation Mode
  dialog (#216887).
- Correct handling of pressing Cancel or Abort buttons in pop-up
  windows in Add-On installation (#216910).

-------------------------------------------------------------------
Mon Oct 30 15:10:07 CET 2006 - lslezak@suse.cz

- updated inst_extrasources client to not download files from the
  installation sources (#213031)
- requires yast2-pkg-bindings >= 2.13.101
- 2.14.6

-------------------------------------------------------------------
Mon Oct 30 12:59:31 CET 2006 - locilka@suse.cz

- Moving ProductFeatures::Save() from inst_kickoff client to
  save_config_finish - client that is called after the SCR is
  switched to the running system (#209119).
- Calling Storage::RemoveDmMapsTo (device) in after the disks are
  probed in inst_system_analysis (#208222).
- Fixed including packager.

-------------------------------------------------------------------
Thu Oct 26 14:51:12 CEST 2006 - locilka@suse.cz

- Enabling back button in the License Agreement dialog (#215236).
- Adding add-on.rnc for AutoYaST profile validation (#215248).
- Providing an easier switch to disable IPv6 by a new ipv6 client
  in the network proposal (FATE #300604) (mzugec).
- 2.14.5

-------------------------------------------------------------------
Wed Oct 25 16:28:14 CEST 2006 - locilka@suse.cz

- Adding more debugging messages in order to fix random crashing
  of the second stage installation (#214886).

-------------------------------------------------------------------
Tue Oct 24 13:57:57 CEST 2006 - locilka@suse.cz

- Renamed control file control.PROF.xml to control.openSUSE.xml

-------------------------------------------------------------------
Tue Oct 24 10:58:18 CEST 2006 - ms@suse.de

- fixed nic detection (#213870)

-------------------------------------------------------------------
Mon Oct 23 16:04:30 CEST 2006 - locilka@suse.cz

- Added special installation client for Language Add-Ons
  inst_language_add-on and it's XML workflow
  add-on-template_installation.xml for calling this client after
  the Add-On Product is added by the add-on client (FATE #301239).
- Adding add-on client to list of clients that are enabled for
  AutoYaST cloning (bugzilla #198927).
- Added summary of the Release Notes client for the Control Center
  (bugzilla #213878).
- 2.14.4

-------------------------------------------------------------------
Wed Oct 18 16:13:12 CEST 2006 - locilka@suse.cz

- Added a life-belt into the second stage installation. It can be
  restarted under these circumstances:

  1.) User aborts the installation
  2.) Installation process is killed during the installation
  3.) Computer is restarted during the installation (reset)

  The very next time the system is restarted. YaST starts and
  informs user that the previous installation was aborted/failed.
  Then users are asked whether they want to rerun the second stage
  installation (FATE #300422).

- Fixed setting own Y2MAXLOGSIZE up in order to save memory
  requirements during the first stage installation.
- 2.14.3

-------------------------------------------------------------------
Mon Oct 16 13:18:43 CEST 2006 - locilka@suse.cz

- Timeout license in AutoYaST after 2 seconds (#206706).
  This solution doesn't break ncurses.
- 2.14.2

-------------------------------------------------------------------
Mon Oct 16 12:24:10 CEST 2006 - fehr@suse.de

- added new configurable values for LVM/EVMS based proposals
  (feature 300169)
- change evms_config to true

-------------------------------------------------------------------
Mon Oct 16 11:12:51 CEST 2006 - ms@suse.de

- disable oom-killing for X-Server process (#211860)

-------------------------------------------------------------------
Thu Oct 12 16:28:07 CEST 2006 - locilka@suse.cz

- Handle Installation::destdir in *.bash properly (#211576).
- 2.14.1

-------------------------------------------------------------------
Mon Oct  9 16:52:14 CEST 2006 - locilka@suse.cz

- Merged SLES10 SP1 branch to openSUSE 10.2.
- 2.14.0

-------------------------------------------------------------------
Mon Oct  9 09:33:31 CEST 2006 - locilka@suse.cz

- Remove old eula.txt and then copy new one if exists (#208908).
- Using the fullscreen mode again, background images temporarily
  removed from the RPM build (#208307).
- The default "Other Option" is Repair, not Boot (#208841).
- Removed some unneeded imports from inst_clients.
- 2.13.159

-------------------------------------------------------------------
Mon Oct  2 16:44:25 CEST 2006 - locilka@suse.cz

- Merged proofread texts
- 2.13.158

-------------------------------------------------------------------
Mon Oct  2 11:06:29 CEST 2006 - lslezak@suse.cz

- inst_extrasources.ycp - fixed name of the text domain
- 2.13.157

-------------------------------------------------------------------
Wed Sep 27 15:22:15 CEST 2006 - lslezak@suse.cz

- new inst_extrasources.ycp client - add extra installation sources
  during installation (in 2nd stage, after online update)
  (fate #100168, #300910)
- 2.13.156

-------------------------------------------------------------------
Wed Sep 27 09:58:53 CEST 2006 - locilka@suse.cz

- YCP modules that originated at yast2-packager were moved back.
- Usage of dgettext replaced with standard gettext strings.
- Removed yast2-slp and yast2-firewall from build-requirements.
- 2.13.155

-------------------------------------------------------------------
Mon Sep 25 17:45:54 CEST 2006 - locilka@suse.cz

- New icon for Hardware Proposal.
- Root Password dialog moved before Hostname and Domain Name
  (#208032).

-------------------------------------------------------------------
Mon Sep 25 13:21:35 CEST 2006 - locilka@suse.cz

- A bit rewritten code for language selected for second stage of
  update (FATE #300572). Mode::Set is now called before Mode::Get.
- New installation images from jimmac (#203510).
- Timeout and accept the license dialog when installing using
  AutoYaST. By defualt, it's 8 seconds (#206706).
- New busy message when finishing the installation (closing
  sources, etc.).
- 2.13.154

-------------------------------------------------------------------
Mon Sep 25 10:59:16 CEST 2006 - jsrain@suse.cz

- check properly for existing files in /proc (#205408)

-------------------------------------------------------------------
Fri Sep 22 16:01:25 CEST 2006 - jsuchome@suse.cz

- Remember the selected language for update and use it also in the
  second stage (FATE #300572).
- 2.13.153

-------------------------------------------------------------------
Fri Sep 22 14:14:44 CEST 2006 - lslezak@suse.cz

- x11_finish.ycp - removed workaround for #201121

-------------------------------------------------------------------
Fri Sep 22 09:35:36 CEST 2006 - locilka@suse.cz

- Fixed starting Installation in window: Exception for PPC, 832x624
  still runs in fullscreen. Fixed using a fallback image when
  the current resolution is not supported (#207321).
- Fixed counting offset for installation in window. Exceptions are
  now handled correctly (#207310).
- Changed fallback background image - a pure black suits better.
- Visual speeding-up initializing the installation - adding
  a wrapper installation.ycp around installation_worker.ycp client
  to provide UI ASAP.

-------------------------------------------------------------------
Thu Sep 21 16:36:42 CEST 2006 - ms@suse.de

- added patch from Olaf Hering to remove the DefaultColorDepth
  for special fb devices which are not VESA VGA (#207338)

-------------------------------------------------------------------
Tue Sep 19 17:14:28 CEST 2006 - locilka@suse.cz

- Removed Installation background 1600x800 px.
- Added installation background 1280x800 px.

-------------------------------------------------------------------
Mon Sep 18 09:53:18 CEST 2006 - locilka@suse.cz

- Icon for release notes (inst_release_notes).
- List of available SLP sources based on Product Name (SLP label),
  also with filter when more than 15 sources are listed
  (FATE #300619).
- Added background images for installation (thanks to jimmac)
  [1024x768, 1280x1024, 1400x1050, 1600x800, 1600x1200] (Bugzilla
  #203510).
- Replacing "Product %1" with "%1" for list of selected Add-On
  products - the column is already called "Product".
- 2.13.152

-------------------------------------------------------------------
Thu Sep 14 14:45:54 CEST 2006 - locilka@suse.cz

- Finally! Corrected path for importing user-related data to the
  just installed system (FATE #120103, comments #17, #18).

-------------------------------------------------------------------
Thu Sep 14 00:46:19 CEST 2006 - ro@suse.de

- added yast2-core-devel to BuildRequires

-------------------------------------------------------------------
Wed Sep 13 09:27:51 CEST 2006 - locilka@suse.cz

- Calling languages.ycp client has been changed to a function call
  Language::GetLanguagesMap (#204791).
- Added new Requirement: yast2-country >= 2.13.35
- Calling copy_systemfiles_finish from inst_finish (FATE #300421).
- New icon for Finishing Basic Installation dialog.
- Calling new pre_umount_finish client before umount_finish,
  umount_finish closes SCR (#205389).
- Correctly quote files that are added into the temporary archive
  (FATE #300421).
- Removing the leading slashes from filenames when archiving them.
- Reporting error (into log) if save_hw_status_finish.ycp goes
  wrong (partly fixed #205408).
- 2.13.151

-------------------------------------------------------------------
Tue Sep 12 18:40:34 CEST 2006 - locilka@suse.cz

- Found a better place for calling 'inst_pre_install' client, by
  now it is really called...
- Enhanced logging.
- Disabling the License Language combo-box in case of less than
  two languages in it (#203543).

-------------------------------------------------------------------
Tue Sep 12 17:07:19 CEST 2006 - locilka@suse.cz

- Fixed displaying license: Language name should always be either
  shown or the license is disabled as invalid; If there are both
  license.en.txt and license.txt, one of them is hidden because
  they have the very same content; An installation language is also
  pre-selected as a language for a license (if such exists).
- Fixed initializing the known languages via WFM::call("languages")
  (#204791).
- Another icon for Installation Mode dialog, it was the same as for
  Initialization and Analyzing the Computer dialogs.
- 2.13.150

-------------------------------------------------------------------
Mon Sep 11 09:59:15 CEST 2006 - locilka@suse.cz

- Added 'inst_pre_install' and 'copy_systemfiles_finish' clients,
  and module 'SystemFilesCopy' as a solution for FATE requests
  #300421 and #120103, which means that SSH keys are, by now,
  copied from another already installed system (if such exists).
  If there are more installed systems, the best ones are selected
  considering the newest access-time.
- More verbose dialog when initializing the installation (+icon).

-------------------------------------------------------------------
Thu Sep  7 15:13:54 CEST 2006 - locilka@suse.cz

- Added dialog content and help into the initial dialog of add-on
  client. Progress will be even better.
- Temporarily disabled buttons that don't work there.
- Added more "busy messages" into the add-on dialogs.
- Added new functionality for filtering services in SLP services
  table. Allowed characters are "a-zA-Z0-9 .*-".

-------------------------------------------------------------------
Wed Sep  6 17:41:07 CEST 2006 - mvidner@suse.cz

- To allow adding unsigned sources, temporarily "rug set-pref
  security-level none" when syncing in inst_source (#190403).
- 2.13.149

-------------------------------------------------------------------
Wed Sep  6 12:47:51 CEST 2006 - locilka@suse.cz

- No such headline "Mode" in the Installation Settings dialog.
  Help fixed (#203811).
- Added help into the Add-On Product Installation dialog.
- Add and Delete buttons in the same dialog were moved to the left
  side according the YaST style guide.
- Disabling Delete button in case of no Products listed
  (all filed as bug #203809).
- Used a correct (another) icon in License Agreement dialog
  (#203808).

-------------------------------------------------------------------
Mon Sep  4 15:59:47 CEST 2006 - locilka@suse.cz

- Running Installation in Wizard Window (#203510).
- Needed binaries in inst-sys: xquery and fvwm-root.
- Initially, a plain colored image is used as a background.
- 2.13.148

-------------------------------------------------------------------
Mon Sep  4 15:49:40 CEST 2006 - ms@suse.de

- fixed -fp setup of Xvnc (#203531)

-------------------------------------------------------------------
Fri Sep  1 08:48:50 CEST 2006 - locilka@suse.cz

- Fixed Installation Mode dialog to redraw itself only when needed.

-------------------------------------------------------------------
Wed Aug 23 16:59:03 CEST 2006 - locilka@suse.cz

- Added a new debugger tool scr_switch_debugger.ycp that is called
  when switching to the installed system in switch_scr_finish.ycp
  fails (#201058).
- Additionally, YaST logs from installed system are stored under
  the /var/log/YaST2/InstalledSystemLogs/ directory.
- 2.13.147

-------------------------------------------------------------------
Wed Aug 23 16:44:18 CEST 2006 - jsrain@suse.cz

- use version specific Xvnc parameters
- 2.13.146

-------------------------------------------------------------------
Wed Aug 23 13:05:35 CEST 2006 - jsrain@suse.cz

- temporary fix to copy /etc/X11/xorg.conf to the system during
  installation (#201121)
- 2.13.145

-------------------------------------------------------------------
Tue Aug 22 19:26:28 CEST 2006 - mvidner@suse.cz

- test_proposal and test_inst_client: also call
  Mode::SetMode ("installation");

-------------------------------------------------------------------
Tue Aug 22 14:27:53 CEST 2006 - locilka@suse.cz

- New Installation Mode dialog (#156529)
- 2.13.144

-------------------------------------------------------------------
Tue Aug 22 13:41:54 CEST 2006 - jsrain@suse.cz

- weaken dependency on suseRegister (#183656)

-------------------------------------------------------------------
Fri Aug 18 09:49:41 CEST 2006 - jsrain@suse.cz

- fixed building documentation
- 2.13.143

-------------------------------------------------------------------
Thu Aug 10 11:18:24 CEST 2006 - jsrain@suse.cz

- fixed congratulation text for openSUSE (#198252)
- 2.13.142

-------------------------------------------------------------------
Wed Aug  9 15:30:57 CEST 2006 - jsrain@suse.cz

- read info about products from package manager without parsing all
  metadata and reading RPM database (#66046)
- added unzip to Requires (#195911)

-------------------------------------------------------------------
Tue Aug  8 09:54:38 CEST 2006 - jsrain@suse.cz

- fixed 'Requires'
- 2.13.141

-------------------------------------------------------------------
Fri Aug  4 16:33:11 CEST 2006 - jsrain@suse.cz

- updated for X.Org 7
- 2.13.140

-------------------------------------------------------------------
Fri Aug  4 09:21:28 CEST 2006 - jsrain@suse.cz

- moved SLP source scanning to SourceManager.ycp

-------------------------------------------------------------------
Wed Aug  2 14:10:41 CEST 2006 - mvidner@suse.cz

- Added a configure-time check for fvwm directory

-------------------------------------------------------------------
Fri Jul 28 09:42:00 CEST 2006 - jsrain@suse.cz

- offer to eject the CD drive when asking for add-on CD (#181992)

-------------------------------------------------------------------
Thu Jul 27 14:18:01 CEST 2006 - jsrain@suse.cz

- added support for merging multiple proposal items as one proposal
  item (eg. to group langage and keyboard)
- 2.13.139

-------------------------------------------------------------------
Wed Jul 26 09:18:36 CEST 2006 - jsrain@suse.cz

- get version from installed product proper way (#157924)

-------------------------------------------------------------------
Tue Jul 25 14:32:18 CEST 2006 - jsrain@suse.cz

- beep before rebooting the machine during installation (#144614)

-------------------------------------------------------------------
Mon Jul 24 13:56:22 CEST 2006 - jsrain@suse.cz

- fixed error reporting when creating a source (#159695)
- abort installation if package manager initialization fails
  (#167674)
- report proper message if no catalog found via SLP and firewall
  is running (#156444)

-------------------------------------------------------------------
Tue Jul 18 16:57:08 CEST 2006 - jsrain@suse.cz

- fixed displaying catalog selection dialog if multiple catalogs
  found on add-on media (#192761)

-------------------------------------------------------------------
Tue Jul 18 16:14:17 CEST 2006 - jsrain@suse.cz

- fixed vendor URL in congratulate dialog (#187358)
- 2.13.138

-------------------------------------------------------------------
Mon Jul 17 10:12:58 CEST 2006 - jsrain@suse.cz

- check if there are any patches available before offering online
  update (jsuchome)
- merged inst_default_desktop.ycp to desktop_finish.ycp

-------------------------------------------------------------------
Sun Jul 16 08:54:55 CEST 2006 - olh@suse.de

- introduce a Linuxrc::display_ip and use it instead of Arch::s390
- 2.13.137

-------------------------------------------------------------------
Fri Jul 14 15:16:00 CEST 2006 - jsrain@suse.cz

- adapted to changes in yast2-packager
- use only one implementation of product license handling (#191523)
- 2.13.136

-------------------------------------------------------------------
Fri Jul 14 14:51:37 CEST 2006 - olh@suse.de

- move /tmp/vncserver.log to /var/log/YaST2/vncserver.log

-------------------------------------------------------------------
Mon Jul 10 10:47:57 CEST 2006 - jsrain@suse.cz

- correctly import add-on product control file even if no
  additional YaST modules are present on the media (#185768)
- 2.13.135

-------------------------------------------------------------------
Mon Jul 10 09:23:29 CEST 2006 - mvidner@suse.cz

- When running Novell Customer Center Configuration the second time,
  do not add duplicate update sources for graphic card drivers
  (#188572).
- 2.13.134

-------------------------------------------------------------------
Fri Jun 30 11:42:11 CEST 2006 - ug@suse.de

- during autoinstall, timeout early warning popups

-------------------------------------------------------------------
Tue Jun 27 14:02:45 CEST 2006 - mvidner@suse.cz

- Don't show the URL passwords in registration success popup (#186978).
- Include the password in URLs passed to ZMD (#186842).
- Don't log the URL passwords.
- 2.13.133

-------------------------------------------------------------------
Mon Jun 26 08:54:43 CEST 2006 - jsrain@suse.cz

- preselect patterns according to selected desktop (#183944)

-------------------------------------------------------------------
Wed Jun 21 11:03:58 CEST 2006 - jsrain@suse.cz

- display the source URL dialog if adding add-on product update
  source fails in order to allow to enter password (#186804)

-------------------------------------------------------------------
Tue Jun 20 14:50:48 CEST 2006 - mvidner@suse.cz

- When registration succeeds, display only the actually added sources
(#180820#c26).

-------------------------------------------------------------------
Tue Jun 20 14:35:15 CEST 2006 - jsrain@suse.cz

- translate the congratulate string (#186567)

-------------------------------------------------------------------
Mon Jun 19 14:05:21 CEST 2006 - jsrain@suse.cz

- report an error when failed to register the update source for
  an add-on product (#185846)
- 2.13.132

-------------------------------------------------------------------
Mon Jun 19 12:54:36 CEST 2006 - jsrain@suse.cz

- ask about accepting license of add-on product added via the
  /add_on_product file (#186148)
- 2.13.131

-------------------------------------------------------------------
Thu Jun 15 18:47:05 CEST 2006 - mvidner@suse.cz

- Do not complain if ZMD cannot be stopped (#166900).
- When syncing the _original_ installation sources to ZMD,
  temporarily turn off signature checking because the user has
  already decided to trust the sources (#182747).
- SourceManager: factored out the rug pathname.
- 2.13.130

-------------------------------------------------------------------
Thu Jun 15 12:45:27 CEST 2006 - jsrain@suse.cz

- set installation server as host name (not IP address) if it is
  defined as host name during installation (#178933)
- 2.13.129

-------------------------------------------------------------------
Thu Jun 15 10:20:39 CEST 2006 - visnov@suse.cz

- fix the please-wait string

-------------------------------------------------------------------
Wed Jun 14 15:07:04 CEST 2006 - jdsn@suse.de

- added a please-wait string in registration (already translated)
- 2.13.128

-------------------------------------------------------------------
Mon Jun 12 16:07:52 CEST 2006 - mvidner@suse.cz

- Fillup /etc/sysconfig/security:CHECK_SIGNATURES and initialize it
  based on an install time kernel parameter.
- 2.13.127

-------------------------------------------------------------------
Mon Jun 12 13:22:08 CEST 2006 - jdsn@suse.de

- run pango module creation as root (#165891)
- fixed SLE desktop file of suse_register for autoyast (mc, ug)
- 2.13.126

-------------------------------------------------------------------
Fri Jun  9 11:02:57 CEST 2006 - locilka@suse.cz

- Identify the downloaded release notes by the product name during
  the internet test. Changes were made in the module Product
  (#180581).
- 2.13.125

-------------------------------------------------------------------
Thu Jun  8 11:49:04 CEST 2006 - jdsn@suse.de

- create pango modules for registration browser (#165891)
- sync zypp update sources in autoyast mode as well (#181183)
- 2.13.124

-------------------------------------------------------------------
Wed Jun  7 16:15:36 CEST 2006 - jsrain@suse.cz

- avoid adding update source of an add-on product twice during
  installation (#182434)
- 2.13.123

-------------------------------------------------------------------
Tue Jun  6 18:56:57 CEST 2006 - mvidner@suse.cz

- Moved SourceManager + deps from yast2-packager to yast2-installation
  to avoid circular BuildRequires.
- 2.13.122

-------------------------------------------------------------------
Tue Jun  6 18:32:04 CEST 2006 - mvidner@suse.cz

- Call suse_register with --nozypp meaning that we will tell rug
  ourselves which zypp/yum sources it should add. This enables
  rejecting broken or untrusted sources (#180820).
- Moved the major part of Register::add_update_sources to
  SourceManager::AddUpdateSources.
- 2.13.121

-------------------------------------------------------------------
Tue Jun  6 09:53:16 CEST 2006 - jsrain@suse.cz

- sync add-on product source to ZMD (#181743)
- 2.13.120

-------------------------------------------------------------------
Thu Jun  1 17:57:23 CEST 2006 - mvidner@suse.cz

- Do log Report::{Message,Warning,Error} messages by default (#180862).
- 2.13.119

-------------------------------------------------------------------
Thu Jun  1 14:55:44 CEST 2006 - jsrain@suse.cz

- honor UPDATEURLS if installing add-on product in running system
  (#180417)
- 2.13.118

-------------------------------------------------------------------
Wed May 31 12:58:33 CEST 2006 - jsrain@suse.cz

- avoid calling Pkg::SourceStartCache during 1st stage of the
  installation (#178007)
- 2.13.117

-------------------------------------------------------------------
Tue May 30 18:02:54 CEST 2006 - jdsn@suse.de

- set correct title of installation step Customer Center (#179921)
- 2.13.116

-------------------------------------------------------------------
Fri May 26 14:27:56 CEST 2006 - jsrain@suse.cz

- fixed behavior if SLP source detection fails (#179036)
- 2.13.115

-------------------------------------------------------------------
Thu May 25 08:46:56 CEST 2006 - jsrain@suse.cz

- added possibility to specify add-on product URL as command-line
  parameter of add-on.ycp (to run add-on product workflow via
  autorun.sh)
- 2.13.114

-------------------------------------------------------------------
Wed May 24 12:52:21 CEST 2006 - jsrain@suse.cz

- properly integrate YCP code for add-on product installation in
  running system (if YCP code present) (#178311)
- 2.13.113

-------------------------------------------------------------------
Tue May 23 18:58:20 CEST 2006 - jdsn@suse.de

- gray out checkboxes in inst_suse_register when skipping (#178042)
- 2.13.112

-------------------------------------------------------------------
Tue May 23 15:07:42 CEST 2006 - jsrain@suse.cz

- added different desktop files for SLE and BOX/openSUSE
- 2.13.111

-------------------------------------------------------------------
Tue May 23 13:20:03 CEST 2006 - jdsn@suse.de

- fixed layouting in inst_ask_online_update (#177559)

-------------------------------------------------------------------
Fri May 19 17:57:10 CEST 2006 - jdsn@suse.de

- let inst_suse_register ask to install mozilla-xulrunner if
  missing (#175166)
- prevent non-root user to run inst_suse_register (#170736)
- 2.13.110

-------------------------------------------------------------------
Fri May 19 15:36:36 CEST 2006 - jsrain@suse.cz

- more verbose logging of storing hardware status (#170188)
- 2.13.109

-------------------------------------------------------------------
Thu May 18 17:07:13 CEST 2006 - hare@suse.de

- start iscsid if root is on iSCSI (#176804)

-------------------------------------------------------------------
Wed May 17 13:08:52 CEST 2006 - jsrain@suse.cz

- set DISPLAYMANAGER_SHUTDOWN according to control file (#169639)
- 2.13.108

-------------------------------------------------------------------
Tue May 16 13:29:38 CEST 2006 - jsrain@suse.cz

- marked missed text for translation (#175930)
- 2.13.107

-------------------------------------------------------------------
Mon May 15 12:59:58 CEST 2006 - jsrain@suse.cz

- handle additional data for installation restart (#167561)

-------------------------------------------------------------------
Fri May 12 14:11:18 CEST 2006 - jsrain@suse.cz

- initialize callbacks before adding an add-on product, properly
  handle installation sources of add-on products (both if preparing
  AutoYaST configuration (#172837)
- 2.13.106

-------------------------------------------------------------------
Thu May 11 13:50:29 CEST 2006 - jsrain@suse.cz

- do not disable automatic modprobe before adding add-on products
  (#172149)
- 2.13.105

-------------------------------------------------------------------
Thu May 11 12:02:13 CEST 2006 - ms@suse.de

- fixed message text (#172766)

-------------------------------------------------------------------
Thu May 11 09:55:08 CEST 2006 - ms@suse.de

- prevent ssh message from being displayed if vnc+ssh has
  been specified as installation method (#173486)

-------------------------------------------------------------------
Wed May 10 13:40:16 CEST 2006 - jdsn@suse.de

- removed search bar from registration browser (#169092)
- 2.13.104

-------------------------------------------------------------------
Tue May  9 19:35:47 CEST 2006 - jdsl@suse.de

- switched to Enterprise wording for inst_suse_register (#173970)
- 2.13.103

-------------------------------------------------------------------
Tue May  9 19:30:47 CEST 2006 - mvidner@suse.cz

- Save the update sources if registration is done later after the
  installation (#172665).
- When adding upate sources, do not add duplicates (check by the alias
  passed by suse_register on SLE), delete the duplicate beforehand
  (#168740#c3).
- 2.13.102

-------------------------------------------------------------------
Tue May  9 11:32:20 CEST 2006 - mvidner@suse.cz

- Start the network also when doing a remote X11 installation (#165458,
  hare).
- 2.13.101

-------------------------------------------------------------------
Mon May  8 17:32:59 CEST 2006 - jdsl@suse.de

- added hard require from y2-installation to suseRegister (hmuelle)
- added new w3m-jail for registration (#167225)
- fixed passing of url to browser(s) for registration (#167225)
- switched to Enterprise strings for inst_suse_register (shorn)
- 2.13.100

-------------------------------------------------------------------
Thu May  4 14:31:29 CEST 2006 - jsrain@suse.cz

- added congratulate text to the control file (#170881)
- 2.13.99

-------------------------------------------------------------------
Thu May  4 13:10:48 CEST 2006 - jsrain@suse.cz

- disable timeout in popup before installation reboot in case
  of SSH installation (#160301)

-------------------------------------------------------------------
Thu May  4 11:21:32 CEST 2006 - locilka@suse.cz

- include proofread message texts

-------------------------------------------------------------------
Wed May  3 10:26:29 CEST 2006 - locilka@suse.cz

- Busy cursor when "Contacting server" in suse_register (#171061).
- 2.13.97

-------------------------------------------------------------------
Tue May  2 15:25:35 CEST 2006 - locilka@suse.cz

- Display KDE-related help in the Congratulations dialog only
  in case of KDE as the default windowmanager (#170880).
- 2.13.96

-------------------------------------------------------------------
Fri Apr 28 14:10:50 CEST 2006 - locilka@suse.cz

- Proper checking for available network when adding an Add-On
  product. Network-related options are disabled in case of missing
  network both in installation and running system (#170147).
- 2.13.95

-------------------------------------------------------------------
Fri Apr 28 11:32:03 CEST 2006 - jsuchome@suse.cz

- initialize package callbacks for add on product workflow (#170317)
- 2.13.94

-------------------------------------------------------------------
Thu Apr 27 16:50:50 CEST 2006 - mvidner@suse.cz

- Tell libzypp-zmd-backend not to write sources to zypp db,
  we are going to do it ourselves (#170113).
- 2.13.93

-------------------------------------------------------------------
Thu Apr 27 16:03:39 CEST 2006 - jsrain@suse.de

- handle missing SHORTLABEL in content file (#170129)
- 2.13.92

-------------------------------------------------------------------
Thu Apr 27 14:57:23 CEST 2006 - fehr@suse.de

- set limit for separate /home to 14G for SLED (#169232)

-------------------------------------------------------------------
Thu Apr 27 11:16:56 CEST 2006 - ms@suse.de

- removed update_xf86config call, checking for /dev/psaux was
  broken and is no longer needed because the default mouse device
  is /dev/input/mice since many versions now (#168816)

-------------------------------------------------------------------
Thu Apr 27 10:52:08 CEST 2006 - mvidner@suse.cz

- When asking for update URLs, go trough products, not patterns (#169836).
- 2.13.91

-------------------------------------------------------------------
Thu Apr 27 08:34:33 CEST 2006 - locilka@suse.cz

- Making "SLP Catalog" selection bigger (maximum ncurses size)
  (#168718)
- 2.13.90

-------------------------------------------------------------------
Tue Apr 25 22:58:52 CEST 2006 - jsrain@suse.de

- fixed service proposal in SLES control file (#159771)

-------------------------------------------------------------------
Tue Apr 25 16:19:11 CEST 2006 - locilka@suse.cz

- Return `next instead of `ok in case of SLP Add-On Source (#165989)
- 2.13.89

-------------------------------------------------------------------
Mon Apr 24 16:22:14 CEST 2006 - jsrain@suse.de

- GDM is default if both KDE and GNOME installed (#155095)
- 2.13.88

-------------------------------------------------------------------
Mon Apr 24 13:30:50 CEST 2006 - sh@suse.de

- V 2.13.87
- Removed "Disagree with all" button (bug #163001)

-------------------------------------------------------------------
Mon Apr 24 12:35:52 CEST 2006 - ug@suse.de

- 2.13.86

-------------------------------------------------------------------
Mon Apr 24 11:52:47 CEST 2006 - ug@suse.de

- X-SuSE-YaST-AutoInstRequires=lan
  added to desktop file of suse register.
  Otherwise the registration fails.

-------------------------------------------------------------------
Mon Apr 24 09:37:57 CEST 2006 - lnussel@suse.de

- run rcSuSEfirewall2 reload when installing via vnc or ssh (#153467)
- 2.13.85

-------------------------------------------------------------------
Fri Apr 21 23:26:26 CEST 2006 - jsrain@suse.de

- determine base product accordign to flag (#160585)
- 2.13.84

-------------------------------------------------------------------
Fri Apr 21 17:26:15 CEST 2006 - jdsn@suse.de

- added proxy support for registration browser (#165891)
- 2.13.83

-------------------------------------------------------------------
Thu Apr 20 22:22:59 CEST 2006 - jsrain@suse.de

- handle installation restart with repeating last step (#167561)
- 2.13.82

-------------------------------------------------------------------
Thu Apr 20 18:51:55 CEST 2006 - jdsn@suse.de

- proxy support for registration process (#165891)
- disable w3m registration by control variable (aj)
- 2.13.81

-------------------------------------------------------------------
Thu Apr 20 16:09:23 CEST 2006 - mvidner@suse.cz

- When cloning, save installation sources beforehand (#165860).
- 2.13.80

-------------------------------------------------------------------
Wed Apr 19 19:55:47 CEST 2006 - jsrain@suse.de

- restore buttons after calling DASD or zFCP module (#160399)
- 2.13.79

-------------------------------------------------------------------
Wed Apr 19 15:04:03 CEST 2006 - locilka@suse.cz

- Added more debugging messages to the inst_proposal (#162831)
- 2.13.78

-------------------------------------------------------------------
Tue Apr 18 22:58:41 CEST 2006 - jsrain@suse.de

- display proper popup when aborting add-on product installation
  (#159689)

-------------------------------------------------------------------
Tue Apr 18 22:22:02 CEST 2006 - jdsn@suse.de

- in inst_suse_register:
- busy/waiting popups (#163366, #164794)
- text changes (#165509)
- autodisable checkbox "Registration Code" (# 165841)
- error handling in case no browser is available
- cleanup
- 2.13.77

-------------------------------------------------------------------
Tue Apr 18 21:44:45 CEST 2006 - jsrain@suse.de

- do not initialize catalogs before booting installed system (#162899)
- 2.13.76

-------------------------------------------------------------------
Tue Apr 18 18:08:18 CEST 2006 - mvidner@suse.cz

- Do not try to add empty URL as an update source (#165860#c12).

-------------------------------------------------------------------
Tue Apr 18 17:02:05 CEST 2006 - mvidner@suse.cz

- Fixed a typo in the previous change.
- 2.13.75

-------------------------------------------------------------------
Tue Apr 18 14:06:21 CEST 2006 - locilka@suse.cz

- Add-On SLP source was allways returning `back also in case
  of `ok (`next) (#165989)
- 2.13.74

-------------------------------------------------------------------
Tue Apr 18 10:12:19 CEST 2006 - mvidner@suse.cz

- Skip popup and unnecessary work if there are no online update
  sources for add-ons (#167233).
- 2.13.73

-------------------------------------------------------------------
Fri Apr 14 22:25:11 CEST 2006 - jsrain@suse.de

- prevent from changing installation mode and system for update once
  it is selected (#165832)
- added add-on products to installation/update proposal for SLES/SLED
- 2.13.72

-------------------------------------------------------------------
Fri Apr 14 13:19:52 CEST 2006 - lslezak@suse.cz

- call vm_finish client at the end of installation - disable
  some services in Xen domU (#161720, #161721, #161756)
- 2.13.71

-------------------------------------------------------------------
Thu Apr 13 18:17:52 CEST 2006 - jdsn@suse.de

- changed control files according to (#165509)

-------------------------------------------------------------------
Thu Apr 13 10:35:42 CEST 2006 - mvidner@suse.cz

- Do not display errors if language specific release notes are missing
  on the installation source (#165767).
- 2.13.70

-------------------------------------------------------------------
Wed Apr 12 16:24:48 CEST 2006 - jdsn@suse.de

- added missing autoyast entries in suse_register.desktop
- 2.13.69

-------------------------------------------------------------------
Wed Apr 12 12:57:53 CEST 2006 - jsuchome@suse.cz

- control files updated for manual online update run (#165503)
- 2.13.68

-------------------------------------------------------------------
Wed Apr 12 11:39:08 CEST 2006 - ms@suse.de

- fixed displaying ftp password in plaintext in y2start.log (#164824)

-------------------------------------------------------------------
Wed Apr 12 11:05:34 CEST 2006 - mvidner@suse.cz

- Do not mangle the URL obtained from suse_register (#165499).
- 2.13.67

-------------------------------------------------------------------
Wed Apr 12 09:15:48 CEST 2006 - locilka@suse.cz

- fixed Product.ycp - relnotes_url might be defined as an empty
  string (#165314).
- 2.13.66

-------------------------------------------------------------------
Tue Apr 11 22:19:03 CEST 2006 - jsrain@suse.de

- fixed boot if root is on LVM (initialize udev symlinks) (#163073)
- 2.13.65

-------------------------------------------------------------------
Tue Apr 11 16:01:40 CEST 2006 - jdsn@suse.de

- in inst_suse_register:
  - resized popups (hmuelle)
  - new info pupop showing new update server (aj)
  - removed cancel button (#164801, shorn)
- 2.13.64

-------------------------------------------------------------------
Tue Apr 11 11:28:23 CEST 2006 - fehr@suse.de

- flag for evms in control.SLES.xml needs to be true

-------------------------------------------------------------------
Mon Apr 10 17:08:10 CEST 2006 - mvidner@suse.cz

- Add installation sources for online update (#163192).
- 2.13.63

-------------------------------------------------------------------
Fri Apr  7 23:01:33 CEST 2006 - jsrain@suse.de

- provide Product::short_name (#163702)
- 2.13.62

-------------------------------------------------------------------
Fri Apr  7 15:14:01 CEST 2006 - jdsn@suse.de

- fixed evaluation of control file variables (#162988)
- 2.13.61

-------------------------------------------------------------------
Fri Apr  7 09:39:20 CEST 2006 - jsuchome@suse.cz

- 2.13.60

-------------------------------------------------------------------
Thu Apr  6 17:10:07 CEST 2006 - ms@suse.de

- allow huge memory allocations (#151515)

-------------------------------------------------------------------
Thu Apr  6 15:19:13 CEST 2006 - jsuchome@suse.cz

- Product.ycp: read SHORTLABEL value from content file (#163702)

-------------------------------------------------------------------
Wed Apr  5 18:13:11 CEST 2006 - mvidner@suse.cz

- Call SourceManager::SyncYaSTInstSourceWithZMD () in
  inst_rpmcopy(continue) because inst_suse_register does not run
  without a network connection (#156030#c30).

-------------------------------------------------------------------
Wed Apr  5 17:05:27 CEST 2006 - jsrain@suse.de

- do not rewrite log from SCR running in chroot during installation
- fix checking for duplicate sources (#159662)
- 2.13.59

-------------------------------------------------------------------
Tue Apr  4 18:11:34 CEST 2006 - jdsn@suse.de

- fixed w3m registration again (#162462)
- changed Requires to Recommends for suseRegister (hmuelle, aj)
- 2.13.58

-------------------------------------------------------------------
Mon Apr  3 18:27:15 CEST 2006 - jdsn@suse.de

- fixed w3m in ncuses registration (#162462)
- changes in suse_register to test new server side business logic
- 2.13.57

-------------------------------------------------------------------
Mon Apr  3 14:33:44 CEST 2006 - locilka@suse.cz

- Using yast-addon icon in the .desktop file and also in the source
  code (#154930).
- 2.13.56

-------------------------------------------------------------------
Mon Apr  3 14:32:08 CEST 2006 - ug@suse.de

- by default, enable clone box on SLD

-------------------------------------------------------------------
Mon Apr  3 14:22:22 CEST 2006 - ug@suse.de

- uncheck clone checkbox if cloning is greyed out (#162457)

-------------------------------------------------------------------
Fri Mar 31 17:32:03 CEST 2006 - mvidner@suse.cz

- Tell ZMD to get the inst source (#156030)
- No unlocking after all (#160319)
  - Don't reset zypp
  - Reenable Back
  - Fetch update source from suse_resigster and add it
- 2.13.55

-------------------------------------------------------------------
Thu Mar 30 13:42:35 CEST 2006 - mvidner@suse.cz

- Reset zypp and release its lock before suse_register (#160319).
  Therefore disabled the Back button.
- Don't run add-on.ycp if another process has the zypp lock (#160319).
- 2.13.53

-------------------------------------------------------------------
Thu Mar 30 12:31:49 CEST 2006 - jdsn@suse.de

- included new desktop file in Makefile (162112)

-------------------------------------------------------------------
Wed Mar 29 17:57:35 CEST 2006 - jsrain@suse.de

- prevent from installing one product multiple times (#159662)
- 2.13.54

-------------------------------------------------------------------
Wed Mar 29 16:43:02 CEST 2006 - locilka@suse.cz

- Fixed adding SLP-based Add-On product (#161270)
- SLP-based Add-On product handling moved to separate function
- Add-On MediaSelect dialog creation moved to separate function
- Changed icon for License
- 2.13.52

-------------------------------------------------------------------
Tue Mar 29 16:06:23 CEST 2006 - jdsn@suse.de

- late feature "force registration" for suse_register (aj, shorn)

-------------------------------------------------------------------
Tue Mar 28 21:29:07 CEST 2006 - jdsn@suse.de

- added 'rm -f /var/lib/zypp/zmd_updated_the_sources'
  flag file to be deleted if suse_register runs during installation
  file checked by online update - deletion requested by mvidner
- 2.13.51

-------------------------------------------------------------------
Tue Mar 28 20:53:13 CEST 2006 - jdsn@suse.de

- added autoyast part of suse_register
- icon for product registration (#160293)
- fixes for inst_suse_register
- 2.13.50

-------------------------------------------------------------------
Mon Mar 27 23:47:38 CEST 2006 - jsrain@suse.de

- removed desktop selection from NLD workflow (#160650)

-------------------------------------------------------------------
Fri Mar 24 15:15:30 CET 2006 - locilka@suse.cz

- Filling up list of release_notes urls for all installed products
  in the Product.ycp. Needed for internet_test (#160563).
- 2.13.49

-------------------------------------------------------------------
Fri Mar 24 11:00:06 CET 2006 - ms@suse.de

- added initvicons call in second stage S05-config (#160299)

-------------------------------------------------------------------
Thu Mar 23 18:34:18 CET 2006 - jdsn@suse.de

- fixed security issue: suse-ncc dummy user got his own group

-------------------------------------------------------------------
Thu Mar 23 18:33:25 CET 2006 - jdsn@suse.de

- added controlfile configured default settings for suse_register
- 2.13.47

-------------------------------------------------------------------
Thu Mar 23 16:23:37 CET 2006 - locilka@suse.cz

- Display license immediately after the Add-On product is scanned
  and added. Handle user interaction.
- 2.13.46

-------------------------------------------------------------------
Thu Mar 23 14:16:46 CET 2006 - jdsn@suse.de

- final texts for suse_register
- nonroot - warning for suse_register
- 2.13.45

-------------------------------------------------------------------
Thu Mar 23 13:19:03 CET 2006 - locilka@suse.cz

- Displaying license of the Add-On product if exists. Trying the
  localized version first. Waiting for user interaction if needed.
- Displaying info.txt if exists (#160017)
- Adjusting testsuites
- 2.13.44

-------------------------------------------------------------------
Mon Mar 22 19:04:55 CET 2006 - jdsn@suse.de

- fixed missing module in makefile
- 2.13.43

-------------------------------------------------------------------
Wed Mar 22 19:03:57 CET 2006 - locilka@suse.cz

- Added fallback for adding add-on products without file
  installation.xml. In this case, the product is added as a normal
  installation source and sw_single is called.
- 2.13.42

-------------------------------------------------------------------
Mon Mar 22 18:45:17 CET 2006 - jdsn@suse.de

- fixed ssh bug in suse_register
- suse_register reads and writes configuration to sysconfig
- final texts in suse_register
- 2.13.41

-------------------------------------------------------------------
Wed Mar 22 13:43:12 CET 2006 - mvidner@suse.cz

- Fixed release notes download (by Product::FindBaseProducts), #159490.

-------------------------------------------------------------------
Wed Mar 22 11:40:18 CET 2006 - jdsn@suse.de

- changed help text in suse_register
- patch to make the ComboBox appear longer in release_notes

-------------------------------------------------------------------
Tue Mar 21 16:33:32 CET 2006 - locilka@suse.cz

- adding "Local Directory" option for Add-On Products when no
  network is available (#159779).
- avoid from adding "Unknown" Add-On Product when Cancel button
  pressed in the Add New Add-On popup (#159784).

-------------------------------------------------------------------
Tue Mar 21 08:57:51 CET 2006 - jsuchome@suse.cz

- returned dependency on yast2-online-update

-------------------------------------------------------------------
Tue Mar 21 07:57:37 CET 2006 - visnov@suse.cz

- try to get add-on product control files only optionally (#159116)
- 2.13.40

-------------------------------------------------------------------
Mon Mar 20 10:08:13 CET 2006 - locilka@suse.cz

- disabled skipping the 'Installation Mode' dialog when no other
  installed Linux found. Just disabling 'Update' and 'Other'
  options in that case (#157695).
- removed calling uml_finish, client doesn't has been dropped.

-------------------------------------------------------------------
Fri Mar 17 22:50:06 CET 2006 - jsrain@suse.de

- added AytoYaST support for add-on products
- 2.13.39

-------------------------------------------------------------------
Fri Mar 17 09:30:02 CET 2006 - locilka@suse.cz

- fixed .desktop file for Add-On Products, now it starts add-on
  instead of sw_single when launched from YaST Control Center
  (#158869).

-------------------------------------------------------------------
Thu Mar 16 23:24:11 CET 2006 - jsrain@suse.de

- added zFCP and DASD modules to list of modules to be cloned after
  SLES installation (#153378)
- 2.13.38

-------------------------------------------------------------------
Thu Mar 16 23:10:06 CET 2006 - jsrain@suse.de

- fixed product handling (&product; macro) (#151050)
- allow multiple installation sources (#151755)

-------------------------------------------------------------------
Thu Mar 16 15:51:42 CET 2006 - jdsn@suse.de

- fixed blocker bug (#158628), suse_register call in all products

-------------------------------------------------------------------
Thu Mar 16 14:56:36 CET 2006 - fehr@suse.de

- increase maximal size of root fs to 20 Gig (#158608)
- 2.13.37

-------------------------------------------------------------------
Wed Mar 15 18:21:54 CET 2006 - jsrain@suse.de

- do not overwrite language settings during update (#156562)
- do not offer network sources for Add-On products if no network is
  configured (#156467)
- 2.13.36

-------------------------------------------------------------------
Tue Mar 14 18:16:32 CET 2006 - jdsn@suse.de

- corrected titles in control file
- 2.13.35

-------------------------------------------------------------------
Tue Mar 14 18:11:53 CET 2006 - jdsn@suse.de

- 2.13.34

-------------------------------------------------------------------
Tue Mar 14 18:09:58 CET 2006 - jdsn@suse.de

- new browser for registration
- new texts for registration module

-------------------------------------------------------------------
Mon Mar 13 16:26:00 CET 2006 - jsrain@suse.de

- report an error if creating catalog for add-on product fails
  (#157566)
- 2.13.33

-------------------------------------------------------------------
Fri Mar 10 19:02:04 CET 2006 - jsrain@suse.de

- disable add-on products if inst-sys is mounted from CD
- 2.13.32

-------------------------------------------------------------------
Fri Mar 10 18:33:55 CET 2006 - jdsn@suse.de

- fixed security bug (#157008)
- added link to browser for Novell privacy statement

-------------------------------------------------------------------
Fri Mar 10 17:55:11 CET 2006 - mvidner@suse.cz

- Start ncurses UI in non-threaded mode to enable spawning of
  interactive processes (like w3m for suseRegister, #150799).
- 2.13.31

-------------------------------------------------------------------
Fri Mar 10 12:17:56 CET 2006 - ms@suse.de

- forcing using xim for Qt Input (#156962)

-------------------------------------------------------------------
Thu Mar  9 17:36:39 CET 2006 - mvidner@suse.cz

- Control files: added network/startmode, being ifplugd for SL and
  SLED, auto for SLES (#156388).
- 2.13.30

-------------------------------------------------------------------
Thu Mar  9 17:35:30 CET 2006 - jsrain@suse.de

- fixed asking for add-on product CD (#156469)

-------------------------------------------------------------------
Thu Mar  9 12:01:07 CET 2006 - ms@suse.de

- include proofread message texts

-------------------------------------------------------------------
Wed Mar  8 17:00:41 CET 2006 - jdsn@suse.de

- fixed launch of yastbrowser (during installation)
- 2.13.29

-------------------------------------------------------------------
Wed Mar  8 15:25:57 CET 2006 - ms@suse.de

- fixed createStageList() function to be more restrictive on checking
  for stage files. Adapt startup documentation according to this
  change (#144783)

-------------------------------------------------------------------
Wed Mar  8 14:25:02 CET 2006 - lrupp@suse.de

- added suseRegister to Requires

-------------------------------------------------------------------
Tue Mar  7 22:27:45 CET 2006 - jdsn@suse.de

- added functionality to skip suse register and/or online update
- 2.13.28

-------------------------------------------------------------------
Tue Mar  7 20:07:43 CET 2006 - jsrain@suse.de

- added yastbrowser

-------------------------------------------------------------------
Tue Mar  7 00:26:26 CET 2006 - jsrain@suse.de

- fixed back button behavior in installation mode dialog (#155044)

-------------------------------------------------------------------
Mon Mar  6 10:47:31 CET 2006 - visnov@suse.cz

- enable media callbacks in the add-on product handling

-------------------------------------------------------------------
Fri Mar  3 23:30:36 CET 2006 - jsrain@suse.de

- added .desktop file for add-on product installation (#154930)
- properly initialize source for add-on product (#154980)
- 2.13.27

-------------------------------------------------------------------
Fri Mar  3 10:43:12 CET 2006 - visnov@suse.cz

- reset package manager before installing patches

-------------------------------------------------------------------
Wed Mar  1 23:19:47 CET 2006 - jsrain@suse.de

- release all medias before registering add-on product CD or DVD
  (#154348)
- check whether files are on the add-on product media before using
  them (#154314)
- 2.13.26

-------------------------------------------------------------------
Mon Feb 27 18:32:05 CET 2006 - jsrain@suse.de

- fixed setting default desktop according to destop dialog (#152709)
- 2.13.25

-------------------------------------------------------------------
Fri Feb 24 19:40:37 CET 2006 - jsrain@suse.de

- select base product before runing add-on products dialog
- 2.13.24

-------------------------------------------------------------------
Fri Feb 24 16:57:03 CET 2006 - ms@suse.de

- added qt plugin check to check_network function (#149025)

-------------------------------------------------------------------
Thu Feb 23 16:15:50 CET 2006 - jsrain@suse.de

- changed the name of the add-on product control file (#152770)
- 2.13.23

-------------------------------------------------------------------
Wed Feb 22 23:05:28 CET 2006 - jsrain@suse.de

- using correct icon (#151630)
- 2.13.22

-------------------------------------------------------------------
Wed Feb 22 12:45:54 CET 2006 - ms@suse.de

- added console startup message when y2base is called (#148165)

-------------------------------------------------------------------
Wed Feb 22 10:28:42 CET 2006 - visnov@suse.cz

- adapt BuildRequires
- 2.13.21

-------------------------------------------------------------------
Wed Feb 22 01:20:18 CET 2006 - jsrain@suse.de

- do not offer creating AutoYaST profile in first boot mode
  (#152285)
- 2.13.20

-------------------------------------------------------------------
Sun Feb 19 17:48:17 CET 2006 - jsrain@suse.de

- made inst_proposal more resistent to incorrect data returned from
  client modules (#148271)

-------------------------------------------------------------------
Fri Feb 17 23:58:34 CET 2006 - jsrain@suse.de

- removed dependency on yast2-online-update
- integrated add-on product selection to installation workflow
- 2.13.19

-------------------------------------------------------------------
Fri Feb 17 14:19:46 CET 2006 - mvidner@suse.cz

- inst_release_notes: Let the combo box have a label.
- inst_disks_activate: fixed the textdomain (s390 -> installation)

-------------------------------------------------------------------
Thu Feb 16 23:29:18 CET 2006 - jsrain@suse.de

- several fixes of add-on product installation
- 2.13.18

-------------------------------------------------------------------
Tue Feb 14 23:40:31 CET 2006 - jsrain@suse.de

- added possibility to use standalone-installation proposals when
  installing with base product
- added support for replacing 2nd stage workflow
- added support for disabling individual proposal
- added support for inserting steps to inst_finish for add-on
  products
- added copying merged control files to installed system, merging
  them for 2nd stage workflow
- 2.13.17

-------------------------------------------------------------------
Tue Feb 14 18:32:18 CET 2006 - jdsn@suse.de

- new release notes module (multiple release notes) FATE: 120129
- 2.13.16

-------------------------------------------------------------------
Tue Feb 14 01:22:52 CET 2006 - jsrain@suse.de

- fixed add-on product workflow and proposal merging

-------------------------------------------------------------------
Mon Feb 13 22:33:37 CET 2006 - jsrain@suse.de

- updated patchs on add-on product CD according to spec
- 2.13.15

-------------------------------------------------------------------
Mon Feb 13 10:09:58 CET 2006 - visnov@suse.cz

- save zypp.log from instsys

-------------------------------------------------------------------
Sun Feb 12 20:41:09 CET 2006 - olh@suse.de

- umount /dev and /sys unconditionally in umount_finish.ycp

-------------------------------------------------------------------
Sun Feb 12 19:41:28 CET 2006 - olh@suse.de

- remove obsolete comment from umount_finish.ycp

-------------------------------------------------------------------
Sun Feb 12 18:35:41 CET 2006 - visnov@suse.cz

- revert redirect

-------------------------------------------------------------------
Sun Feb 12 16:45:43 CET 2006 - kkaempf@suse.de

- redirect stderr to /var/log/YaST2/zypp.log when running
  1st or 2nd stage installation. (#149001)

-------------------------------------------------------------------
Thu Feb  9 21:27:28 CET 2006 - jsrain@suse.de

- added add-on product installation in running system

-------------------------------------------------------------------
Thu Feb  9 00:56:18 CET 2006 - jsrain@suse.de

- added control file merging functionality

-------------------------------------------------------------------
Tue Feb  7 17:57:40 CET 2006 - mvidner@suse.cz

- control files: Configure the hostname in the main installation
  workflow also in SuSE Linux (#142758) and SLED (#137340).
- 2.13.13

-------------------------------------------------------------------
Mon Feb  6 10:43:59 CET 2006 - olh@suse.de

- remove the /usr/share/locale/br symlink creation, there is
  no user of /usr/share/locale files inside the inst-sys
- remove the hostname linux, domainname local calls
  the hostname is already set in inst_setup.
  yast can not be restarted with ssh installs

-------------------------------------------------------------------
Tue Jan 31 14:30:07 CET 2006 - fehr@suse.de

- disable proposal with separate /home for SLES

-------------------------------------------------------------------
Mon Jan 30 18:19:31 CET 2006 - ms@suse.de

- fixed PCI bus ID setup (#145938)

-------------------------------------------------------------------
Fri Jan 27 14:37:30 CET 2006 - ms@suse.de

- adding truetype font path to the vnc font path (#139351)

-------------------------------------------------------------------
Thu Jan 26 12:51:17 CET 2006 - fehr@suse.de

- remove loading of dm modules, if needed this is done in libstorage

-------------------------------------------------------------------
Tue Jan 24 13:00:43 CET 2006 - ms@suse.de

- added check for testutf8 binary (#144699)

-------------------------------------------------------------------
Tue Jan 24 08:29:29 CET 2006 - jsrain@suse.cz

- enable iSCSI dialog during installation
- 2.13.12

-------------------------------------------------------------------
Mon Jan 23 13:21:46 CET 2006 - mvidner@suse.cz

- Added networkmanager_proposal to the network proposal.
- 2.13.11

-------------------------------------------------------------------
Mon Jan 23 13:03:09 CET 2006 - ms@suse.de

- added y2start.log message if YaST exits abnormally (#141016)
- fixed repatching of xorg.conf file (#144538)

-------------------------------------------------------------------
Mon Jan 23 09:30:07 CET 2006 - jsrain@suse.cz

- added "enable_clone" option (#144101)

-------------------------------------------------------------------
Mon Jan 16 17:07:17 CET 2006 - mvidner@suse.cz

- Prefer the string product feature network/network_manager (always,
  laptop, never) over boolean network/network_manager_is_default.

-------------------------------------------------------------------
Fri Jan 13 14:12:31 CET 2006 - jsrain@suse.cz

- run the desktop dialog also on SLES (#142771)
- added iscsi installation to the installatino workflow
- 2.13.10

-------------------------------------------------------------------
Wed Jan 11 14:50:18 CET 2006 - jsrain@suse.cz

- call installation clients for DASD/zFCP configuration instead of
  the run-time ones

-------------------------------------------------------------------
Mon Jan  9 16:47:46 CET 2006 - jsrain@suse.cz

- write mouse information on PPC (#116406)
- UI mode set to expert for SLES
- reset storage after (de)activating any disk (#140936)
- 2.13.9

-------------------------------------------------------------------
Fri Jan  6 16:20:23 CET 2006 - ms@suse.de

- fixed HVC_CONSOLE_HINT text (#140386)

-------------------------------------------------------------------
Thu Jan  5 16:49:24 CET 2006 - jsrain@suse.cz

- Removed unneeded stuff from proposals on some architectures for
  SLES (#140999, #140991)
- Added iSCSI to installation workflow (real call still missing)
- moved DASD/zFCP disk activation prior installation mode selection
  (#140936)
- 2.13.8

-------------------------------------------------------------------
Thu Jan  5 14:29:12 CET 2006 - sh@suse.de

- V 2.13.7
- Fixed bugs #79289, #114037: trouble with y2cc at end of installation
  Dropped y2cc at end of installation (OK from aj + gp)

-------------------------------------------------------------------
Thu Jan  5 13:52:48 CET 2006 - mvidner@suse.cz

- control file: for SLES, ask for the host name in the main workflow (F4126)

-------------------------------------------------------------------
Thu Jan  5 13:04:46 CET 2006 - jsuchome@suse.cz

- control file: for NLD, do not enable autologin by default (#140990)

-------------------------------------------------------------------
Tue Jan  3 12:11:15 CET 2006 - ms@suse.de

- don't call initvicons on s390/s390x architectures (#140383)

-------------------------------------------------------------------
Thu Dec 22 12:25:26 CET 2005 - fehr@suse.de

- added try_separate_home to partitioning section of control.xml

-------------------------------------------------------------------
Wed Dec 21 11:30:11 CET 2005 - ms@suse.de

- fixed startup Makefile.am

-------------------------------------------------------------------
Wed Dec 21 10:36:13 CET 2005 - visnov@suse.cz

- merged proofread texts

-------------------------------------------------------------------
Tue Dec 20 13:14:02 CET 2005 - ms@suse.de

- added support for graphical installation on ia64 archs (#140142)

-------------------------------------------------------------------
Mon Dec 19 18:10:00 CET 2005 - sh@suse.de

- Implemented feature #300359: Show Beta notice during installation
  Now showing /info.txt in a popup (with a simple "OK" button)
  over the license agreement
- V 2.13.6

-------------------------------------------------------------------
Fri Dec 16 16:15:24 CET 2005 - jsrain@suse.cz

- do not call obsolete gnome-postinstall script
- added list of modules to offer clone at the end of installation
  to control files
- 2.13.5

-------------------------------------------------------------------
Wed Dec 14 12:07:13 CET 2005 - ms@suse.de

- make service startup more robust (#138433)

-------------------------------------------------------------------
Fri Dec  2 16:19:15 CET 2005 - mvidner@suse.cz

- Added control file variables network_manager_is_default,
  force_static_ip.
- 2.13.4

-------------------------------------------------------------------
Fri Dec  2 09:57:48 CET 2005 - jsrain@suse.cz

- mark missing texts for translation (#136021)

-------------------------------------------------------------------
Wed Nov 30 08:07:25 CET 2005 - lslezak@suse.cz

- removed Xen and UML sections from control files
  (moved to yast2-vm package)
- 2.13.4

-------------------------------------------------------------------
Tue Nov 29 14:19:05 CET 2005 - sh@suse.de

- Implemented feature #110081: License translations
- V 2.13.3

-------------------------------------------------------------------
Mon Nov 28 12:50:08 CET 2005 - jsrain@suse.cz

- adjusted default desktop in control files (#132491)

-------------------------------------------------------------------
Tue Nov 22 12:58:19 CET 2005 - jsrain@suse.cz

- added default desktop to control files

-------------------------------------------------------------------
Fri Nov 11 08:20:27 CET 2005 - jsrain@suse.cz

- write hwcfg-static-printer only if parallel port is present
  (#116406)
- 2.13.2

-------------------------------------------------------------------
Tue Nov  1 13:02:58 CET 2005 - jsrain@suse.cz

- adapted to inst_desktop_new.ycp -> inst_desktop.ycp rename

-------------------------------------------------------------------
Tue Oct 18 12:35:16 CEST 2005 - ms@suse.de

- added update check: update_xf86config to be called in case of
  update. The script will fix the mouse configuration if the device
  /dev/mouse or /dev/psaux is in use (#118755)

-------------------------------------------------------------------
Mon Oct 17 16:28:11 CEST 2005 - ms@suse.de

- added testX binary check

-------------------------------------------------------------------
Thu Oct 13 16:21:53 CEST 2005 - ms@suse.de

- fixed startup scripts because Stefan changed the X11 module
  naming from drv.o to drv.so :-(

-------------------------------------------------------------------
Fri Sep 30 14:22:28 CEST 2005 - jsrain@suse.cz

- remove checking whether to run language selection (language
  module knows better whether it is needed)

-------------------------------------------------------------------
Mon Sep 26 17:48:58 CEST 2005 - jsrain@suse.cz

- do close target before switching from update to bare metal
  installation (#115075)
- do not set default window manager in sysconfig if neither KDE
  nor GNOME are installed (#115412)
- 2.13.0

-------------------------------------------------------------------
Fri Sep  9 14:14:24 CEST 2005 - ms@suse.de

- fixed service startup sequence of HAL and DBUS (#115815)

-------------------------------------------------------------------
Wed Sep  7 16:00:24 CEST 2005 - jsrain@suse.cz

- fixed typo in the cursor scheme name for GNOME (#74309)
- 2.12.28

-------------------------------------------------------------------
Wed Sep  7 09:16:44 CEST 2005 - jsuchome@suse.cz

- 2.12.27

-------------------------------------------------------------------
Tue Sep  6 17:01:51 CEST 2005 - jsrain@suse.cz

- fixed freezing installation while saving configured hardware
 (#115387)

-------------------------------------------------------------------
Tue Sep  6 13:28:06 CEST 2005 - jsrain@suse.cz

- use correct icons for license agreement and installation mode
  dialogs (#105158)
- 2.12.26

-------------------------------------------------------------------
Mon Sep  5 17:30:18 CEST 2005 - ms@suse.de

- fixed braille setup (#115278)

-------------------------------------------------------------------
Mon Sep  5 16:25:44 CEST 2005 - ms@suse.de

- start dbus in Second-Stage/S06-services (#114667)

-------------------------------------------------------------------
Mon Sep  5 12:46:43 CEST 2005 - jsrain@suse.cz

- save all configured hardware at the end of installation (#104676)
- 2.12.25

-------------------------------------------------------------------
Thu Sep  1 13:45:29 CEST 2005 - ms@suse.de

- start hald in Second-Stage/S06-services (#114667)

-------------------------------------------------------------------
Mon Aug 29 09:56:30 CEST 2005 - jsrain@suse.cz

- reset package manager when switched installation mode (#105857)
- 2.12.24

-------------------------------------------------------------------
Fri Aug 26 10:23:24 CEST 2005 - jsrain@suse.cz

- set default cursor theme according to default desktop (#74309)
- 2.12.23

-------------------------------------------------------------------
Wed Aug 24 10:39:48 CEST 2005 - ms@suse.de

- fixed umount_result setting in /etc/install.inf. A space is
  needed between the colon and the value (#112620)

-------------------------------------------------------------------
Tue Aug 23 15:02:53 CEST 2005 - ms@suse.de

- fixed umount call in First-Stage setup -> added F03-umount (#103800)

-------------------------------------------------------------------
Tue Aug 23 12:46:16 CEST 2005 - jsrain@suse.cz

- mark correct tab selected after language is changed (#105995)
- reset target map when switching between installation and upgrade
  (#106627)

-------------------------------------------------------------------
Mon Aug 22 12:18:08 CEST 2005 - jsrain@suse.cz

- fixed title icons for proposal dialogs (#105165)
- 2.12.22

-------------------------------------------------------------------
Fri Aug 19 15:39:31 CEST 2005 - jsrain@suse.cz

- reverted forcing language dialog in NCurses (#102958)
- 2.12.21

-------------------------------------------------------------------
Fri Aug 19 15:33:08 CEST 2005 - ms@suse.de

- fixed mouse probing call, was never called in initial stage (#100665)

-------------------------------------------------------------------
Fri Aug 19 11:32:09 CEST 2005 - arvin@suse.de

- improved initialisation of libstorage callbacks (bug #105562)

-------------------------------------------------------------------
Wed Aug 17 17:37:02 CEST 2005 - ms@suse.de

- added umount_result key to /etc/install.inf containing the exit
  code from trying to umount the inst-sys (#103800)
- 2.12.19

-------------------------------------------------------------------
Wed Aug 17 15:45:40 CEST 2005 - jsrain@suse.cz

- handle correctly if _proposal client returns nil as warning level
  (#105154)

-------------------------------------------------------------------
Wed Aug 17 15:09:44 CEST 2005 - arvin@suse.de

- check if /sbin/splash exists (bug #105159)
- 2.12.18

-------------------------------------------------------------------
Tue Aug 16 08:51:16 CEST 2005 - jsrain@suse.cz

- build relation between old keys and new UDIs (#104676)

-------------------------------------------------------------------
Mon Aug 15 16:49:22 CEST 2005 - jsrain@suse.cz

- merged texts from proofread
- 2.12.17

-------------------------------------------------------------------
Mon Aug 15 14:45:43 CEST 2005 - ms@suse.de

- fixed vncpassword handling (#104377)

-------------------------------------------------------------------
Mon Aug 15 13:02:07 CEST 2005 - jsrain@suse.cz

- make the OK button in other installatino options popup default
  button (#104589)

-------------------------------------------------------------------
Fri Aug 12 14:35:19 CEST 2005 - jsrain@suse.cz

- force language selection in NCurses (#102958)
- 2.12.16

-------------------------------------------------------------------
Fri Aug 12 12:32:42 CEST 2005 - ms@suse.de

- fixed use of graphical installer within SSH session (#53767)

-------------------------------------------------------------------
Fri Aug 12 10:15:26 CEST 2005 - ms@suse.de

- fixed set_splash function to work with SuSE 10.0

-------------------------------------------------------------------
Tue Aug  9 15:22:24 CEST 2005 - ms@suse.de

- fixed shell warning (#100729)

-------------------------------------------------------------------
Mon Aug  8 14:06:10 CEST 2005 - jsrain@suse.cz

- show URL of product vendor in congratulation dialog (#102542)

-------------------------------------------------------------------
Fri Aug  5 13:00:16 CEST 2005 - lslezak@suse.cz

- added virtual machine proposal into contol file
- 2.12.15

-------------------------------------------------------------------
Wed Aug  3 13:01:20 CEST 2005 - jsrain@suse.cz

- fixed behavior in proposal with tabs if one of the submodules
  returned an error (#100203)
- 2.12.14

-------------------------------------------------------------------
Tue Aug  2 15:24:14 CEST 2005 - jsrain@suse.cz

- do not allow going back after 2nd stage installation is
  interrupted by reboot
- restore settings after reboot during 2nd stage installation

-------------------------------------------------------------------
Thu Jul 28 11:31:15 CEST 2005 - jsrain@suse.cz

- updated the installation confirmation popup (#98841)
- changed label of push button to access boot and repair (#98836),
  added help text
- 2.12.13

-------------------------------------------------------------------
Mon Jul 25 14:56:54 CEST 2005 - ms@suse.de

- include functions start_yast_and_reboot() and start_yast_again()
  according to a feature request for Jiri.

-------------------------------------------------------------------
Fri Jul 22 13:09:38 CEST 2005 - jsrain@suse.cz

- fixed dialog captions of proposals

-------------------------------------------------------------------
Thu Jul 21 17:01:57 CEST 2005 - fehr@suse.de

- replace obsolete SCR agent calls by call to Storage::ActivateHld()

-------------------------------------------------------------------
Thu Jul 21 11:54:19 CEST 2005 - ms@suse.de

- fixed YaST2.call::wait_for_x11() to set an initial value
  for server_running (#97381)
- 2.12.12

-------------------------------------------------------------------
Tue Jul 19 17:25:15 CEST 2005 - jsrain@suse.cz

- fixed switch from installation to update and vice versa
- added support for reboot and restart of YaST during 2nd stage
  installation
- updated control file to show 3 installation stages

-------------------------------------------------------------------
Mon Jul 18 13:38:50 CEST 2005 - jsrain@suse.cz

- updated control file
- minor inst_proposal clean-up
- 2.12.11

-------------------------------------------------------------------
Fri Jul 15 15:35:03 CEST 2005 - jsrain@suse.cz

- fixed behavior of several dialogs
- 2.12.10

-------------------------------------------------------------------
Thu Jul 14 18:18:42 CEST 2005 - jsrain@suse.cz

- added installation workflow
- added support for tabs in proposals
- adapted to new partitioner using storage-lib (arvin)
- moved inst_desktop.ycp to yast2-packager
- 2.12.9

-------------------------------------------------------------------
Mon Jul 11 16:21:58 CEST 2005 - jsrain@suse.cz

- removed dependency on vanished Display.ycp to fix build
- 2.12.8

-------------------------------------------------------------------
Mon Jul 11 11:14:18 CEST 2005 - ms@suse.de

- fixed race condition in checking servers exit code (#91342)
- fixed testX and xupdate paths

-------------------------------------------------------------------
Thu Jun  2 16:57:14 CEST 2005 - jsrain@suse.cz

- put focus on the release notes to allow scrolling without pushing
  Tab many times to move the focus (#80215)

-------------------------------------------------------------------
Wed Jun  1 14:12:06 CEST 2005 - mvidner@suse.cz

- Added a scr file for .etc.install_inf_options (#75720).
- 2.12.7

-------------------------------------------------------------------
Tue May 31 11:39:56 CEST 2005 - ms@suse.de

- implement check for driver update mode (#84155)

-------------------------------------------------------------------
Tue May 31 11:04:04 CEST 2005 - ms@suse.de

- applied patch from Olaf to avoid some time consuming calls (#86178)
- allow "vnc=1 usessh=1" as install and debug method (#45127)

-------------------------------------------------------------------
Mon May 30 15:55:55 CEST 2005 - jsrain@suse.cz

- display message when fallen into text mode installation (#53748)

-------------------------------------------------------------------
Mon May 16 10:53:27 CEST 2005 - jsrain@suse.cz

- renamed 'default' variable
- 2.12.6

-------------------------------------------------------------------
Tue May 10 14:05:01 CEST 2005 - jsrain@suse.cz

- copy /etc/X11/xorg.conf instead of XF86Config to the target
  system
- 2.12.5

-------------------------------------------------------------------
Mon May  9 18:27:54 CEST 2005 - ms@suse.de

- removed sed update of BusID (#78950)

-------------------------------------------------------------------
Wed Apr 27 12:56:15 CEST 2005 - jsrain@suse.cz

- modularized inst_finish.ycp
- 2.12.4

-------------------------------------------------------------------
Thu Apr 21 11:14:04 CEST 2005 - ms@suse.de

- fixed X11 config patching code, related to (#66989)

-------------------------------------------------------------------
Mon Apr 18 17:10:55 CEST 2005 - jsrain@suse.cz

- one more fix for new ProductFeatures.ycp interface
- 2.12.3

-------------------------------------------------------------------
Mon Apr 18 15:19:44 CEST 2005 - jsrain@suse.cz

- adapted to new interface of ProductFeatures.ycp
- 2.12.2

-------------------------------------------------------------------
Thu Apr 14 17:19:30 CEST 2005 - visnov@suse.cz

- 2.12.1

-------------------------------------------------------------------
Wed Apr  6 15:39:25 CEST 2005 - ms@suse.de

- inst-sys move XF86Config to xorg.conf (#66989)

-------------------------------------------------------------------
Tue Mar 29 14:23:17 CET 2005 - jsrain@suse.cz

- updated the layout of the source files in the repository
- 2.12.0

-------------------------------------------------------------------
Wed Mar 23 15:04:17 CET 2005 - ms@suse.de

- fixed vnc server arguments (#70896)

-------------------------------------------------------------------
Sat Mar 19 10:15:14 CET 2005 - ms@suse.de

- fixed second stage locale setup for textbased installation (#73631)

-------------------------------------------------------------------
Tue Mar 15 16:59:19 CET 2005 - ms@suse.de

- IMPORTANT: fixed locale setup (#72145)

-------------------------------------------------------------------
Tue Mar 15 09:44:32 CET 2005 - jsrain@suse.cz

- enable netdaemon if GNOME is default desktop (#72018)

-------------------------------------------------------------------
Mon Mar 14 15:23:17 CET 2005 - jsrain@suse.cz

- enable FAM daemon when GNOME is installed

-------------------------------------------------------------------
Mon Mar 14 14:15:34 CET 2005 - ms@suse.de

- fixed missing reboot on SSH installation (#67043)

-------------------------------------------------------------------
Fri Mar 11 16:50:14 CET 2005 - ms@suse.de

- added option --auto-fonts to Y2_QT_ARGS (#72174)

-------------------------------------------------------------------
Fri Mar 11 12:57:37 CET 2005 - ms@suse.de

- fixed setting TERM variable (#71771)

-------------------------------------------------------------------
Mon Mar  7 08:27:03 CET 2005 - jsrain@suse.cz

- initialize &product; macro in inst_suseconfig (#70899)
- set hwcfg file for parallel printer (#64412)

-------------------------------------------------------------------
Thu Mar  3 17:36:56 CET 2005 - ms@suse.de

- fixed LANG setting in F03-language (#66498)

-------------------------------------------------------------------
Thu Mar  3 12:53:00 CET 2005 - ms@suse.de

- fixed startup scripts for pcmcia/usb network installations (#65164)

-------------------------------------------------------------------
Wed Mar  2 10:53:37 CET 2005 - jsrain@suse.cz

- merged texts from proofread

-------------------------------------------------------------------
Wed Mar  2 06:42:11 CET 2005 - nashif@suse.de

- url in last dialog is set to www.novell.com/linux

-------------------------------------------------------------------
Tue Mar  1 12:13:09 CET 2005 - jsrain@suse.cz

- removed obsolete symlink juggling (#66016)

-------------------------------------------------------------------
Thu Feb 24 16:10:03 CET 2005 - ms@suse.de

- added logsize check to FirstStage/F07-logging

-------------------------------------------------------------------
Wed Feb 23 11:35:18 CET 2005 - jsrain@suse.cz

- fixed comments for translators

-------------------------------------------------------------------
Tue Feb 22 18:30:15 CET 2005 - ms@suse.de

- fixed check for X11 configuration in continue mode (#66224)

-------------------------------------------------------------------
Tue Feb 22 13:11:41 CET 2005 - sh@suse.de

- V 2.11.17

-------------------------------------------------------------------
Tue Feb 22 13:05:23 CET 2005 - ms@suse.de

- fixed Y2MAXLOGSIZE setting, which was set to 0 because df within
  inst-sys is not an option for checking the filesystem space

-------------------------------------------------------------------
Mon Feb 21 18:10:26 CET 2005 - sh@suse.de

- Proper log-rotating in inst_finish
- V 2.11.16

-------------------------------------------------------------------
Fri Feb 18 10:55:09 CET 2005 - jsrain@suse.cz

- added "Initializing..." title to installation before something
  else is shown (#51039)

-------------------------------------------------------------------
Thu Feb 17 12:41:33 CET 2005 - ms@suse.de

- fixed inst-sys copy process of XF86Config to take care
  about the new name xorg.conf

-------------------------------------------------------------------
Wed Feb 16 14:53:57 CET 2005 - jsrain@suse.cz

- fix displaying release notes if the localized version is not
  available (#50911)

-------------------------------------------------------------------
Thu Feb 10 13:13:50 CET 2005 - jsrain@suse.cz

- reduced forced minimal size of the release notes popup (#50637)
- fixed the order of proposal creation (and thus firewall
  is enabled again) (#50622)
- 2.11.15

-------------------------------------------------------------------
Wed Feb  9 19:16:22 CET 2005 - nashif@suse.de

- Save files control.xml and info.txt from installation into
  /etc/YaST2.

-------------------------------------------------------------------
Wed Feb  9 15:05:33 CET 2005 - jsrain@suse.cz

- additional kernel parameters in control file Prof moved to
  the new variable (#50369)

-------------------------------------------------------------------
Tue Feb  8 16:14:44 CET 2005 - nashif@suse.de

- Moved ProductControl to yast2 package

-------------------------------------------------------------------
Mon Feb  7 13:46:48 CET 2005 - jsrain@suse.cz

- fixed order of items in the "Change" button in proposals (#50204)
- merged texts from proofread
- added label informing about release notes from media
- fixed translating empty string in the installation steps
- 2.11.12

-------------------------------------------------------------------
Fri Feb  4 13:14:54 CET 2005 - jsrain@suse.cz

- display release notes from installation proposal

-------------------------------------------------------------------
Wed Feb  2 18:21:48 CET 2005 - ms@suse.de

- fixed control center call (#50389)

-------------------------------------------------------------------
Tue Feb  1 17:02:20 CET 2005 - nashif@suse.de

- Fixed left "steps" display problems (#50388)

-------------------------------------------------------------------
Wed Jan 26 16:12:23 CET 2005 - nashif@suse.de

- install inst_default_desktop.ycp (#49838)

-------------------------------------------------------------------
Tue Jan 25 07:21:53 CET 2005 - nashif@suse.de

- Fixed arguments in control file
- Fixed deleting completed steps
- 2.11.10

-------------------------------------------------------------------
Mon Jan 24 16:29:32 CET 2005 - nashif@suse.de

- Moved installation workflow routines out of installation.ycp
- Adapted arguments of installation clients
- Enhanced control file and made it more readable (arguments of clients
  are clearer now)

-------------------------------------------------------------------
Mon Jan 24 11:27:55 CET 2005 - ms@suse.de

- fixed language environment (#49811)

-------------------------------------------------------------------
Thu Jan 13 11:35:45 CET 2005 - jsrain@suse.cz

- changed the "System will boot now..." message at the end of
  isnt_finish.ycp (#41592)
- 2.11.8

-------------------------------------------------------------------
Wed Jan 12 12:44:29 CET 2005 - ms@suse.de

- removed xmset calls to disable/enable the mouse pointer.
- prevent patching X11 configuration in continue mode

-------------------------------------------------------------------
Wed Jan 12 11:39:31 CET 2005 - ms@suse.de

- fixed yast startup in continue mode. The evaluation of the
  variables USE_SSH and VNC was wrong in S08-start and
  S09-cleanup

-------------------------------------------------------------------
Tue Jan 11 16:16:38 CET 2005 - jsrain@suse.cz

- prevent disabling the Next button in the proposal (#46708)

-------------------------------------------------------------------
Wed Jan  5 17:30:11 CET 2005 - jsrain@suse.cz

- removed unneeded imports and variables from installation.ycp
- adapted to changed interface of Kernel.ycp
- 2.11.7

-------------------------------------------------------------------
Tue Jan  4 09:45:17 CET 2005 - jsrain@suse.cz

- on SGI Altix add fetchop and mmtimer to MODULES_LOADED_ON_BOOT
  (was disabled due to problems in Kernel.ycp) (bug #46971)
- disable Back/Accept buttons in inst_finish.ycp (#37025)

-------------------------------------------------------------------
Thu Dec 16 15:13:23 CET 2004 - sh@suse.de

- Applied patch from bug #49275: Enable user to skip proposal
  even if there is a blocker error in it

-------------------------------------------------------------------
Thu Dec 09 10:52:54 CET 2004 - arvin@suse.de

- disable inclusion of fetchop and mmtimer in
  MODULES_LOADED_ON_BOOT on SGI Altix (bug #46971)

-------------------------------------------------------------------
Fri Dec  3 15:05:57 CET 2004 - ms@suse.de

- include some patches from old startup code which has been
  changed while developing the new startup concept. Please note
  all architecture dependant code has to be part of the startup/arch
  directories and must be included in a clean way to the new scripts.
  I will not include any arch changes made in the last weeks because
  this will lead to the same horrible situation we had in the past.
  if there is anything which has to be handled differntly on another
  architecture this must be done separately to be able to maintain
  that code longer than two days

-------------------------------------------------------------------
Wed Dec  1 12:04:13 CET 2004 - sh@suse.de

- Fixed bug #48722: Inconsistent lower/upper case in mode dialog

-------------------------------------------------------------------
Mon Nov 29 12:32:36 CET 2004 - ms@suse.de

- startup scripts ready now. reports can be send using bug: (#46886)

-------------------------------------------------------------------
Thu Nov 11 18:11:38 CET 2004 - arvin@suse.de

- always use Directory::logdir

-------------------------------------------------------------------
Thu Nov 11 17:47:45 CET 2004 - sh@suse.de

- Record macros during installation:
  /var/log/YaST2/macro_inst_initial.ycp for initial stage,
  /var/log/YaST2/macro_inst_cont.ycp  for "continue" mode

-------------------------------------------------------------------
Tue Nov 02 08:45:57 CET 2004 - arvin@suse.de

- allow to select repair/boot in installation mode selection even
  when no update is possible (bug #39874)

-------------------------------------------------------------------
Mon Nov  1 14:32:25 CET 2004 - visnov@suse.cz

- set product name in wizard (#46247)

-------------------------------------------------------------------
Wed Oct 27 11:20:44 CEST 2004 - arvin@suse.de

- on SGI Altix add fetchop and mmtimer to MODULES_LOADED_ON_BOOT
  (bug #46971)

-------------------------------------------------------------------
Tue Oct 26 12:36:26 CEST 2004 - jsrain@suse.cz

- moved parts of Mode.ycp to Installation.ycp
- adapted to Mode.ycp clean-up
- 2.11.2

-------------------------------------------------------------------
Tue Oct 19 10:46:15 CEST 2004 - lslezak@suse.cz

- UML mode: copy /etc/mtab file to host system (#42859)
- version 2.11.1

-------------------------------------------------------------------
Mon Oct 11 15:04:26 CEST 2004 - jsrain@suse.cz

- adapted to functional interface of Arch.ycp

-------------------------------------------------------------------
Mon Oct 11 10:43:25 CEST 2004 - jsrain@suse.cz

- moved default logon/window manager setting to extra client,
  setting it according to the base package selection (#46619)
- 2.11.0

-------------------------------------------------------------------
Thu Sep 30 15:12:09 CEST 2004 - sh@suse.de

- V 2.10.30
- Made final confirmation popup higher to accomodate all text
  without scrolling even in more verbose languages (de, fr)

-------------------------------------------------------------------
Wed Sep 29 14:13:35 CEST 2004 - mls@suse.de

- stop splash animation before starting yast
- go to verbose mode if X didn't start

-------------------------------------------------------------------
Mon Sep 27 15:37:03 CEST 2004 - arvin@suse.de

- don't create top-level "media" convenience links (bug #46152)

-------------------------------------------------------------------
Wed Sep 22 16:48:43 CEST 2004 - sh@suse.de

- Made final installation confirmation dialog wider and higher
  to avoid scrolling even for more verbose languages (de, fr)
- V 2.10.27

-------------------------------------------------------------------
Wed Sep 22 09:30:45 CEST 2004 - visnov@suse.cz

- reinitialize dialog after mode chosen (#45784)

-------------------------------------------------------------------
Tue Sep 21 14:48:15 CEST 2004 - arvin@suse.de

- use suse marble in congratulation screen (bug #45712)

-------------------------------------------------------------------
Mon Sep 20 13:52:35 CEST 2004 - sh@suse.de

- V 2.10.24
- Merged accidentially split translatable messages

-------------------------------------------------------------------
Fri Sep 17 16:12:53 CEST 2004 - sh@suse.de

- V 2.10.23
- Changed final installation confirmation dialog according to
  bug #45279

-------------------------------------------------------------------
Fri Sep 17 12:12:12 CEST 2004 - arvin@suse.de

- moved popup with boot message further to the end (bug #45432)

-------------------------------------------------------------------
Thu Sep 16 17:00:17 CEST 2004 - snwint@suse.de

- use language info from linuxrc to set LANG in YaST.start; this is
  just to run ncurses yast in fbiterm for exotic languages

-------------------------------------------------------------------
Wed Sep 15 15:16:41 CEST 2004 - arvin@suse.de

- fixed back button in internet test dialog (bug #45319)

-------------------------------------------------------------------
Wed Sep 15 14:48:09 CEST 2004 - visnov@suse.cz

- initialize proposal heading before creating dialog (#45340)

-------------------------------------------------------------------
Tue Sep 14 18:22:06 CEST 2004 - sh@suse.de

- V 2.10.20
- Fixed bug #45271: Mixture of en_UK / en_US: "licence" / "license"

-------------------------------------------------------------------
Tue Sep 14 17:05:15 CEST 2004 - mvidner@suse.cz

- Copy the DHCP cache to the right place (#45150).

-------------------------------------------------------------------
Tue Sep 14 12:46:53 CEST 2004 - arvin@suse.de

- fixed help text in main proposal (bug #45093)

-------------------------------------------------------------------
Tue Sep 14 10:53:02 CEST 2004 - jsrain@suse.cz

- added enable_firewall and firewall_ssh_enable to control file
  for PROF
- added related handlinng to ProductControl

-------------------------------------------------------------------
Mon Sep 13 12:57:41 CEST 2004 - jsrain@suse.cz

- set FAM_ONLY_LOCAL and start fam according to default windowmanager
- 2.10.18

-------------------------------------------------------------------
Mon Sep 13 11:28:33 CEST 2004 - arvin@suse.de

- added system info entry to update proposal (bug #45096)

-------------------------------------------------------------------
Fri Sep 10 13:03:30 CEST 2004 - snwint@suse.de

- use vesa driver as fallback, not vga (see #38253, comment #11)

-------------------------------------------------------------------
Thu Sep  9 15:49:46 CEST 2004 - mvidner@suse.cz

- Added a client to test the network and hardware proposals (#44677).
- 2.10.16

-------------------------------------------------------------------
Wed Sep  8 15:47:16 CEST 2004 - visnov@suse.cz

- implemented reordering of proposal items
- implemented support for hyperlinks in proposal summaries

-------------------------------------------------------------------
Tue Sep 07 14:18:56 CEST 2004 - arvin@suse.de

- added proposal step to initialize sources during update before
  mounting filesystems (needed to solve bug #44724)

-------------------------------------------------------------------
Mon Sep  6 13:33:34 CEST 2004 - mvidner@suse.cz

- Copy the DHCP client cache so that we can request the same IP
  (#43974).
- 2.10.14

-------------------------------------------------------------------
Mon Sep  6 09:50:37 CEST 2004 - jsrain@suse.cz

- avoid asking to confirm one license multiple times (#44145)

-------------------------------------------------------------------
Fri Sep 03 14:33:07 CEST 2004 - arvin@suse.de

- call Bootloader::Update instead of Bootloader::Write during
  update (bug #44286)

-------------------------------------------------------------------
Mon Aug 30 17:23:29 CEST 2004 - jsrain@suse.cz

- ask to confirm licenses of packages before installing/updating
  (#44145)
- 2.10.12

-------------------------------------------------------------------
Fri Aug 27 16:59:56 CEST 2004 - mvidner@suse.cz

- When showing the address for a VNC installation, don't rely on
  install.inf, print the current IP (#43974).
- 2.10.11

-------------------------------------------------------------------
Fri Aug 27 15:09:13 CEST 2004 - arvin@suse.de

- merged proof read messages

-------------------------------------------------------------------
Wed Aug 25 11:56:57 CEST 2004 - arvin@suse.de

- avoid tmp file in /tmp (bug #39444)

-------------------------------------------------------------------
Wed Aug 18 09:10:38 CEST 2004 - arvin@suse.de

- updated fvwmrc.yast2 (see bug #43796)

-------------------------------------------------------------------
Tue Aug 17 15:27:40 CEST 2004 - nashif@suse.de

- XFree86 -> xorg-x11 (#43832)

-------------------------------------------------------------------
Fri Aug 13 22:12:31 CEST 2004 - nashif@suse.de

- Fixed update (#43795)

-------------------------------------------------------------------
Wed Aug 11 18:03:11 CEST 2004 - nashif@suse.de

- Copy EULA to installed system for later use in firstboot module

-------------------------------------------------------------------
Wed Aug 11 16:09:43 CEST 2004 - nashif@suse.de

- Added firewall to network proposal (#43718)

-------------------------------------------------------------------
Tue Aug 10 15:21:56 CEST 2004 - nashif@suse.de

- Add default label for proposals

-------------------------------------------------------------------
Tue Aug 10 14:31:34 CEST 2004 - mvidner@suse.cz

- Fixed arguments for proposals (`initial)

-------------------------------------------------------------------
Mon Aug  9 19:37:28 CEST 2004 - nashif@suse.de

- Enable locking of proposals in control file
- Updated DTD for control file

-------------------------------------------------------------------
Thu Jul 29 10:10:04 CEST 2004 - nashif@suse.de

- New variables for ui and language handling added to control file
- Use Linuxrc module for install.inf and yast.inf handling

-------------------------------------------------------------------
Tue Jul 20 11:18:33 CEST 2004 - arvin@suse.de

- use capitalized SUSE in congratulation screen (bug #38853)

-------------------------------------------------------------------
Tue Jun 15 19:16:26 CEST 2004 - sh@suse.de

- Fixed typo in ssh install script (#42058)

-------------------------------------------------------------------
Tue Jun 15 14:11:06 CEST 2004 - sh@suse.de

- Fixed bug #41597: EULA must be scrolled in both dimensions

-------------------------------------------------------------------
Tue Jun 15 12:23:23 CEST 2004 - arvin@suse.de

- added Requires for yast2-update (bug #42013)

-------------------------------------------------------------------
Fri Jun 11 00:58:40 CEST 2004 - nashif@suse.de

- Added variable software_proposal to control file (NLD)

-------------------------------------------------------------------
Thu Jun 10 03:53:14 CEST 2004 - nashif@suse.de

- Added control for NLD

-------------------------------------------------------------------
Tue Jun  8 04:55:22 CEST 2004 - nashif@suse.de

- Also install control file for SLES to avoid lots of possible
  confusion when control file is not found on installation media
  and fallback file is used.
  (#41696)

-------------------------------------------------------------------
Tue Jun  8 04:37:03 CEST 2004 - nashif@suse.de

- Fixed bug #41696: yast uses elevator=anticipatory instead of
  elevator=as

-------------------------------------------------------------------
Sun May 30 00:38:55 CEST 2004 - nashif@suse.de

- Added Services to main control file for translation (#41367)
- 2.9.83

-------------------------------------------------------------------
Thu May 27 14:40:46 CEST 2004 - mvidner@suse.cz

- Added variables to ProductFeatures
  so that yast2-nis-client testsuite passes (~#41038).
- 2.9.82

-------------------------------------------------------------------
Thu May 27 12:21:19 CEST 2004 - arvin@suse.de

- added special console handling for iSeries (bug #39025)

-------------------------------------------------------------------
Wed May 26 11:12:56 CEST 2004 - arvin@suse.de

- set LD_LIBRARY_PATH in 1st stage installation start script
  (bug #40833)

-------------------------------------------------------------------
Tue May 25 14:10:33 CEST 2004 - jsrain@suse.cz

- set the I/O scheduler in ProductFeatures (#41038)
- 2.9.79

-------------------------------------------------------------------
Mon May 24 14:58:50 CEST 2004 - arvin@suse.de

- again ask for TERM variable if it's set to "vt100" (bug #40991)

-------------------------------------------------------------------
Tue May 18 15:32:30 CEST 2004 - arvin@suse.de

- moved fvwmrc.notitle from sax2 here (bug #37480)

-------------------------------------------------------------------
Tue May 11 13:54:26 CEST 2004 - lslezak@suse.cz

- don't ask for TERM variable if it's already set to "xterm"
  or "vt100" from linuxrc (don't ask in UML installation) (#39947)
- version 2.9.76

-------------------------------------------------------------------
Tue May 04 11:13:53 CEST 2004 - arvin@suse.de

- merged proofread messages

-------------------------------------------------------------------
Fri Apr 30 16:30:13 CEST 2004 - arvin@suse.de

- readded vnc remote proposal to SLES workflow (bug #31023)

-------------------------------------------------------------------
Wed Apr 28 15:38:45 CEST 2004 - arvin@suse.de

- quick implementation of execution of update.post2 scripts
  (bug #38677)

-------------------------------------------------------------------
Wed Apr 28 15:26:30 CEST 2004 - lslezak@suse.cz

- set Ctrl+Alt+Del handler in /etc/inittab to halt (instead of
  reboot) in UML system (safe shutdown from host system using
  uml_mconsole)
- version 2.9.73

-------------------------------------------------------------------
Tue Apr 27 18:25:25 CEST 2004 - gs@suse.de

- write Console: entry for p690 hvc console before reading
  /etc/install.inf (bug #39527)

-------------------------------------------------------------------
Tue Apr 27 10:34:06 CEST 2004 - arvin@suse.de

- call Pkg::SetAdditionalLocales after language change from
  proposal (bug #38366)

-------------------------------------------------------------------
Mon Apr 26 12:34:02 CEST 2004 - arvin@suse.de

- activate lvm and md before booting into a installed system
  (bug #39423)

-------------------------------------------------------------------
Thu Apr 22 18:12:43 CEST 2004 - arvin@suse.de

- removed support of starting yast2 installation without keyboard
  (linuxrc always reports a keyboard now) (bug #39235)

-------------------------------------------------------------------
Thu Apr 22 11:08:53 CEST 2004 - arvin@suse.de

- run unicode_{start,stop} only if they are present (bug #35714)

-------------------------------------------------------------------
Wed Apr 21 13:23:17 CEST 2004 - arvin@suse.de

- uses special sles screen for user authentication on sles

-------------------------------------------------------------------
Mon Apr 19 08:44:01 CEST 2004 - lslezak@suse.cz

- UML mode fixes: don't copy mtab to the host (it's not needed),
  find kernel and initrd even when symlinks are missing
  (workaround for bug #39063)
- added help text in UML installation proposal
- version 2.9.64

-------------------------------------------------------------------
Fri Apr 16 17:58:43 CEST 2004 - nashif@suse.de

- store variables needed in run-time in a sysconfig like file
- first try to load saved control file before fallback to packaged one.

-------------------------------------------------------------------
Fri Apr 16 14:57:44 CEST 2004 - arvin@suse.de

- fixed network start for remote x11 installation (bug #38832)

-------------------------------------------------------------------
Fri Apr 16 14:26:09 CEST 2004 - lslezak@suse.cz

- UML mode fixes: don't copy mtab to the host (it's not needed),
  find kernel and initrd even when symlinks are missing
  (workaround for bug #39063)
- added help text in UML installation proposal

-------------------------------------------------------------------
Fri Apr 16 11:08:42 CEST 2004 - arvin@suse.de

- removed keyboard proposal from update proposal for the update
  in the running system (bug #37817)

-------------------------------------------------------------------
Fri Apr 16 10:57:57 CEST 2004 - arvin@suse.de

- don't run on serial console in case of vnc or ssh installation
  (bug #37325)

-------------------------------------------------------------------
Thu Apr 15 18:26:04 CEST 2004 - arvin@suse.de

- add "service" proposal to SLES installation

-------------------------------------------------------------------
Thu Apr 15 12:03:00 CEST 2004 - arvin@suse.de

- log fvwm output for vnc installation (bug #30061)

-------------------------------------------------------------------
Wed Apr 07 12:37:53 CEST 2004 - arvin@suse.de

- avoid tmp file creation in check.boot script (bug #38572)

-------------------------------------------------------------------
Tue Apr 06 19:04:33 CEST 2004 - arvin@suse.de

- use fbiterm for CJK locales if appropriate (bug #37823)

-------------------------------------------------------------------
Tue Apr  6 18:55:20 CEST 2004 - nashif@suse.de

- only_update_selected option added to product feature set
- V 2.9.56

-------------------------------------------------------------------
Tue Apr  6 16:26:14 CEST 2004 - sh@suse.de

- V 2.9.55
- Fixed bug #36908: Use dynamic fonts based on resolution

-------------------------------------------------------------------
Mon Apr  5 14:38:22 CEST 2004 - fehr@suse.de

- load module dm-snapshort at to prevent hangs if LVM contains
  snapshot LVs (#36422)

-------------------------------------------------------------------
Mon Apr 05 11:32:21 CEST 2004 - arvin@suse.de

- show correct warning in second stage installation when xserver
  can't be started (bug #38298)

-------------------------------------------------------------------
Mon Apr 05 11:04:34 CEST 2004 - arvin@suse.de

- adjusted decision of frontend depending on memory size to memory
  requirements of new interpreter (bug #38298)
- fixed memory value in warning popup

-------------------------------------------------------------------
Sat Apr 03 17:44:03 CEST 2004 - arvin@suse.de

- use fbiterm for CJK locales if appropriate (bug #37823)

-------------------------------------------------------------------
Fri Apr 02 15:59:59 CEST 2004 - arvin@suse.de

- finally changed license to GPL for good

-------------------------------------------------------------------
Thu Apr 01 11:34:10 CEST 2004 - arvin@suse.de

- symmetricalized calls to inst_netsetup (bug #37763)

-------------------------------------------------------------------
Thu Apr 01 11:03:37 CEST 2004 - arvin@suse.de

- removed step label for inst_netsetup (bug #37546)

-------------------------------------------------------------------
Wed Mar 31 19:41:34 CEST 2004 - nashif@suse.de

- Added 2 options to control file:
   inform_about_suboptimal_distribution
   use_desktop_scheduler

-------------------------------------------------------------------
Wed Mar 31 17:19:12 CEST 2004 - lslezak@suse.cz

- inst_finish.ycp - copy kernel image, initrd and /etc/mtab to
  the host system in UML installation mode

-------------------------------------------------------------------
Tue Mar 30 11:25:44 CEST 2004 - arvin@suse.de

- disable virtual desktops in fvwm during vnc installation
  (bug #37480)

-------------------------------------------------------------------
Mon Mar 29 14:48:56 CEST 2004 - fehr@suse.de

- call Storage::FinishInstall() at end of installation

-------------------------------------------------------------------
Mon Mar 29 14:46:51 CEST 2004 - sh@suse.de

- Fixed bug #36713 (relies on yast2-core with fix for bug #36711):
  textdomain for wizard steps should come from control.xml

-------------------------------------------------------------------
Mon Mar 29 05:22:12 CEST 2004 - nashif@suse.de

- fixed copying of hook script logs into installed system

-------------------------------------------------------------------
Sun Mar 28 16:05:19 CEST 2004 - nashif@suse.de

- fixed hook scrips, now using WFM::Read(.local...) (#36831 )
- Not executing any scripting after last client
- Detecting mode before installation steps are sets (#37070 )
- logging hook output to /var/log/YaST2 and copying those
file to installed system.

-------------------------------------------------------------------
Thu Mar 25 16:49:04 CET 2004 - sh@suse.de

- Fixed bug #34618: Don't use full-screen if started remotely

-------------------------------------------------------------------
Thu Mar 25 14:50:07 CET 2004 - ms@suse.de

- fixed driver to use on ia64 systems. there is no framebuffer
  available but the vesa driver is working now (#34909)
- fixed possible loop at installation. handle different exit codes
  from testX in scripts/YaST2. The needed changes to testX have
  been made within the sax2 package (#36794)

-------------------------------------------------------------------
Thu Mar 25 12:12:44 CET 2004 - arvin@suse.de

- removed network proposal from update work flow

-------------------------------------------------------------------
Wed Mar 24 16:10:31 CET 2004 - arvin@suse.de

- renamed usbdevfs to usbfs (bug #31869)

-------------------------------------------------------------------
Wed Mar 24 15:07:03 CET 2004 - sh@suse.de

- Fixed bug #36850: Strange texts in y2qt wizard side bar
- V 2.9.42

-------------------------------------------------------------------
Wed Mar 24 11:13:46 CET 2004 - gs@suse.de

- workaround beta3 pre bug: deactivate Hooks::Run
  (causes crash after inst_finish)
- V 2.9.41

-------------------------------------------------------------------
Mon Mar 22 20:32:41 CET 2004 - nashif@suse.de

- Execute features client if variables are set in control file
- V 2.9.40

-------------------------------------------------------------------
Mon Mar 22 15:58:33 CET 2004 - sh@suse.de

- V 2.9.39
- Fixed bug #36292: Wizard steps not translated
- Preliminary fix for bug #36713: Use textdomain from XML file

-------------------------------------------------------------------
Mon Mar 22 11:14:07 CET 2004 - arvin@suse.de

- introduced and handle new variable Installation::scr_destdir
  to be used by Storage (bug #34996)

-------------------------------------------------------------------
Sun Mar 21 19:48:42 CET 2004 - nashif@suse.de

- read/set language/keyboard/timezone
- added client to set product variables before entering proposal

-------------------------------------------------------------------
Fri Mar 19 15:47:08 CET 2004 - arvin@suse.de

- omit skip/don't skip buttons in uml proposal

-------------------------------------------------------------------
Thu Mar 18 16:18:30 CET 2004 - arvin@suse.de

- fixed update work flow setting (bug #36429 and #35007)

-------------------------------------------------------------------
Thu Mar 18 09:59:01 CET 2004 - mvidner@suse.cz

- Fall back to runlevel 3 if we accidentally don't set it
  in the installation proposal. It would be 0 (#35662).

-------------------------------------------------------------------
Wed Mar 17 22:56:12 CET 2004 - nashif@suse.de

- Add runlevel to s390 proposal
- remove x11 from autoinst workflow (handled differently)

-------------------------------------------------------------------
Wed Mar 17 05:46:03 CET 2004 - nashif@suse.de

- update wizard steps at the right spot to enable switching back
  to installation mode

-------------------------------------------------------------------
Tue Mar 16 21:18:06 CET 2004 - kkaempf@suse.de

- run cleanup script for GNOME (#36196)

-------------------------------------------------------------------
Tue Mar 16 16:02:52 CET 2004 - msvec@suse.cz

- added icons to network and hardware proposals

-------------------------------------------------------------------
Tue Mar 16 14:26:03 CET 2004 - fehr@suse.de

- fix typo devmap_mkmod.sh -> devmap_mknod.sh
- 2.9.32

-------------------------------------------------------------------
Tue Mar 16 01:53:54 CET 2004 - nashif@suse.de

- Enabled evms_config in control file

-------------------------------------------------------------------
Tue Mar 16 01:31:55 CET 2004 - nashif@suse.de

- Update steps when switching modes (#35590)

-------------------------------------------------------------------
Mon Mar 15 12:00:07 CET 2004 - arvin@suse.de

- don't ask for terminal type during vnc installation (bug #33534)

-------------------------------------------------------------------
Fri Mar 12 06:45:02 CET 2004 - nashif@suse.de

- Update control file for autoinst
- Enable swittching of steps upon mode change
- Added possibility to disable a workflow step in runtime

-------------------------------------------------------------------
Thu Mar 11 18:50:55 CET 2004 - sh@suse.de

- Fixed bug #34618: Don't use full screen in remote installation

-------------------------------------------------------------------
Wed Mar 10 14:40:11 CET 2004 - arvin@suse.de

- don't warn if only no disk controller can be found (bug #35546)

-------------------------------------------------------------------
Wed Mar 10 09:51:29 CET 2004 - arvin@suse.de

- extended uml installation work flow

-------------------------------------------------------------------
Wed Mar 10 07:08:09 CET 2004 - nashif@suse.de

- Set wizard steps depending on installation mode

-------------------------------------------------------------------
Wed Mar 10 03:04:53 CET 2004 - nashif@suse.de

- removed include dir from spec

-------------------------------------------------------------------
Wed Mar 10 01:07:58 CET 2004 - sh@suse.de

- V 2.9.24
- Migration to new wizard

-------------------------------------------------------------------
Tue Mar  9 13:08:25 CET 2004 - msvec@suse.cz

- replaced X11 version detection code with (simpler) YCP
- package could be noarch currently (reduced NFB a lot)

-------------------------------------------------------------------
Mon Mar 08 11:54:40 CET 2004 - arvin@suse.de

- call more generalized storage function during update

-------------------------------------------------------------------
Fri Mar 05 12:07:50 CET 2004 - arvin@suse.de

- load correct device mapper module and create nodes

-------------------------------------------------------------------
Thu Mar  4 16:40:36 CET 2004 - visnov@suse.cz

- added type info
- 2.9.20

-------------------------------------------------------------------
Wed Mar  3 17:48:49 CET 2004 - nashif@suse.de

- Moved product features to new feature module

-------------------------------------------------------------------
Wed Mar  3 17:43:45 CET 2004 - sh@suse.de

- Applied rw's patch for bug #34531

-------------------------------------------------------------------
Wed Mar 03 15:45:45 CET 2004 - arvin@suse.de

- call storage function to update fstab (bug #34996)

-------------------------------------------------------------------
Tue Mar  2 17:47:11 CET 2004 - sh@suse.de

- Added user-visible workflow step descriptions for new wizard
  layout

-------------------------------------------------------------------
Mon Mar 01 16:53:44 CET 2004 - arvin@suse.de

- work on UML installation

-------------------------------------------------------------------
Fri Feb 27 03:31:46 CET 2004 - nashif@suse.de

- New control file based installation merged

-------------------------------------------------------------------
Fri Feb 20 19:53:00 CET 2004 - arvin@suse.de

- handle abort button in inst_finish (bug #30303)

-------------------------------------------------------------------
Fri Feb 20 11:28:26 CET 2004 - arvin@suse.de

- removed obsolete code from start scripts (bug #31805)

-------------------------------------------------------------------
Mon Feb 16 16:52:00 CET 2004 - mvidner@suse.cz

- set the runlevel according to the proposal
- 2.9.15

-------------------------------------------------------------------
Mon Feb 16 16:01:35 CET 2004 - arvin@suse.de

- added more flexible package handling for products

-------------------------------------------------------------------
Mon Feb 16 13:49:50 CET 2004 - mvidner@suse.cz

- added runlevel_proposal to installation_proposals (#30028)
- 2.9.14

-------------------------------------------------------------------
Mon Feb 16 11:20:01 CET 2004 - arvin@suse.de

- removed obsolete Mode::hardBoot

-------------------------------------------------------------------
Fri Feb 13 15:16:41 CET 2004 - sh@suse.de

- Applied patch from bug #34531: Kernel 2.6 hotplug handling

-------------------------------------------------------------------
Wed Feb 11 16:11:02 CET 2004 - arvin@suse.de

- more control over base selection handling

-------------------------------------------------------------------
Tue Feb 10 17:59:40 CET 2004 - arvin@suse.de

- added type specification in inst_proposal.ycp

-------------------------------------------------------------------
Tue Feb 10 16:02:19 CET 2004 - nashif@suse.de

- remove x11 from workflow for autoyast

-------------------------------------------------------------------
Tue Feb 10 10:32:08 CET 2004 - arvin@suse.de

- fixed building on s390

-------------------------------------------------------------------
Sat Feb  7 09:33:56 CET 2004 - nashif@suse.de

- remove vendor.y2cc file

-------------------------------------------------------------------
Fri Feb 06 16:13:58 CET 2004 - arvin@suse.de

- set default runlevel to 3 or 5 during installation depending
  on the presents of X11 (see bug #32366)

-------------------------------------------------------------------
Fri Feb 06 11:46:47 CET 2004 - arvin@suse.de

- fixed copying of temporary X11 config

-------------------------------------------------------------------
Mon Feb  2 15:49:46 CET 2004 - lslezak@suse.cz

- InitHWinfo module enabled in installation proposal
- version 2.9.4

-------------------------------------------------------------------
Sat Jan 31 21:07:11 CET 2004 - arvin@suse.de

- removed useless 'global'

-------------------------------------------------------------------
Mon Jan 26 17:28:06 CET 2004 - jsrain@suse.de

- removed cfg_susecnfig.scr from file list (was moved to yast2.rpm)
- 2.9.2

-------------------------------------------------------------------
Fri Dec 12 14:23:14 CET 2003 - jsrain@suse.de

- don't check if module is present in initrd before loading it

-------------------------------------------------------------------
Fri Oct 24 15:58:50 CEST 2003 - ms@suse.de

- added stuff from yast2/library/x11 to installation package

-------------------------------------------------------------------
Fri Oct 24 13:09:25 CEST 2003 - arvin@suse.de

- added help text for "Repair Installed System" (bug #30402)

-------------------------------------------------------------------
Fri Oct 17 11:37:46 CEST 2003 - ms@suse.de

- inst_finish: (#32366)
  removed runlevel setup code which is handled within the X11
  module now (XProposal.ycp). The update code for initdefault
  is still present because during update the X11 configuration
  is not started

- inst_x11: (#32366)
  removed dead code which sets the default runlevel to 3 if there
  is no XF86Config file present. This task is done if the X11
  configuration is finished and if there is no X11 configuration
  the default initdefault with aaa_base is set to 3 already

-------------------------------------------------------------------
Wed Sep 24 12:25:08 CEST 2003 - snwint@suse.de

- look for x11 drivers in lib64 dir on x86_64 (#31649)

-------------------------------------------------------------------
Thu Sep 18 11:38:50 CEST 2003 - arvin@suse.de

- shut down temporary network before online test during update
  (bug #31030)

-------------------------------------------------------------------
Thu Sep 18 10:55:43 CEST 2003 - arvin@suse.de

- don't use external pcmcia during firstboot (bug #31252)

-------------------------------------------------------------------
Mon Sep 15 19:26:33 CEST 2003 - msvec@suse.cz

- 2.8.34

-------------------------------------------------------------------
Mon Sep 15 15:15:25 CEST 2003 - gs@suse.de

- YaST2.start: set default value for LANGUAGE

-------------------------------------------------------------------
Mon Sep 15 11:03:04 CEST 2003 - arvin@suse.de

- skip network probing during update (bug #30545)

-------------------------------------------------------------------
Sun Sep 14 15:07:36 CEST 2003 - arvin@suse.de

- reset packagemanager when changing installation mode (bug #27970)

-------------------------------------------------------------------
Sun Sep 14 14:27:12 CEST 2003 - snwint@suse.de

- added test for utf8 serial console to YaST2.{start,firstboot}

-------------------------------------------------------------------
Sat Sep 13 18:39:23 CEST 2003 - nashif@suse.de

- remove inst_startup from autoinst workflow, add it autoinst_init
  (bug #30678)

-------------------------------------------------------------------
Fri Sep 12 17:25:56 CEST 2003 - ms@suse.de

- added milestone texts for X11 config update/inject (#30612)
- fixed lookup path for XFree86 3.x config (#30612)

-------------------------------------------------------------------
Fri Sep 12 14:06:05 CEST 2003 - arvin@suse.de

- fixed permissions of /var/lib/YaST2/install.inf (bug #30630)

-------------------------------------------------------------------
Thu Sep 11 17:32:40 CEST 2003 - kkaempf@suse.de

- use kernel k_smp4G on SMP-systems with
  memory <= 4GB or without PAE support

-------------------------------------------------------------------
Thu Sep 11 11:12:36 CEST 2003 - arvin@suse.de

- check for /proc/splash (bug #30472)

-------------------------------------------------------------------
Wed Sep 10 11:34:10 CEST 2003 - sh@suse.de

- Fixed max log file size calculation:
  Set LANG only in subshell,
  don't rely on /dev in 'df' output - use last line instead

-------------------------------------------------------------------
Tue Sep  9 12:48:47 CEST 2003 - kkaempf@suse.de

- use kernel k_psmp on smp-systems with
  less than 4GB memory or without PAE support

-------------------------------------------------------------------
Tue Sep 09 12:42:20 CEST 2003 - arvin@suse.de

- added kernel option desktop

-------------------------------------------------------------------
Mon Sep  8 18:01:53 CEST 2003 - sh@suse.de

- V 2.8.24
- Fixed bug #29927: Logfile setting too restrictive
  Now checking free space on RAM disk with 'df' and using
  max 10% of that per log file (max 5000)

-------------------------------------------------------------------
Mon Sep  8 11:53:17 CEST 2003 - snwint@suse.de

- advance splash progress bar in YaST2{,.start}
- driver updates are applied in inst_setup (used to be in YaST2.start)
- don't clear screen in YaST2.start

-------------------------------------------------------------------
Thu Sep 04 17:45:53 CEST 2003 - arvin@suse.de

- proof-read messages

-------------------------------------------------------------------
Wed Sep  3 17:27:51 CEST 2003 - gs@suse.de

- installation.ycp: call UI::SetKeyboard in continue mode
  (enable unicode for ncurses in UTF-8 locale)

-------------------------------------------------------------------
Wed Sep  3 10:15:44 CEST 2003 - kkaempf@suse.de

- copy XF86Config from inst-sys to XF86Config.install in
  the system (#29910)

-------------------------------------------------------------------
Tue Sep  2 13:54:53 CEST 2003 - kkaempf@suse.de

- make repair system accessible

-------------------------------------------------------------------
Mon Sep 01 17:42:20 CEST 2003 - arvin@suse.de

- removed obsolete inst_hw_config.ycp and inst_confirm_abort.ycp

-------------------------------------------------------------------
Sun Aug 31 14:56:10 CEST 2003 - arvin@suse.de

- use Popup::ConfirmAbort

-------------------------------------------------------------------
Sat Aug 30 22:27:57 CEST 2003 - arvin@suse.de

- moved reactivation of network to yast2-network (bug #29561)
- moved display of into.txt into separate file

-------------------------------------------------------------------
Thu Aug 28 16:55:51 CEST 2003 - ms@suse.de

- fixed xmigrate call (#29535)

-------------------------------------------------------------------
Thu Aug 28 16:04:41 CEST 2003 - kkaempf@suse.de

- Install default kernel on SMP systems without 'PAE'
  (i.e. Pentium1-SMP)
- Drop check for unsupported Cyrix-CPUs without 'TSC'

-------------------------------------------------------------------
Tue Aug 26 11:49:21 CEST 2003 - arvin@suse.de

- don't gray out next button in proposal in case of blockers
  (bug #29320)

-------------------------------------------------------------------
Fri Aug 22 18:11:20 CEST 2003 - arvin@suse.de

- fixed reading of memory info (bug #29017)

-------------------------------------------------------------------
Fri Aug 22 11:27:23 CEST 2003 - arvin@suse.de

- fixed update workflow

-------------------------------------------------------------------
Thu Aug 21 14:42:12 CEST 2003 - arvin@suse.de

- removed obsolete installation_ui.ycp

-------------------------------------------------------------------
Thu Aug 21 10:04:25 CEST 2003 - kkaempf@suse.de

- copy badlist (if existing) to installed system (#29092)

-------------------------------------------------------------------
Tue Aug 19 08:13:17 CEST 2003 - arvin@suse.de

- better way for mouse probing in text mode (bug #29005)

-------------------------------------------------------------------
Mon Aug 18 11:22:04 CEST 2003 - arvin@suse.de

- don't probe mouse in text mode (bug #29005)

-------------------------------------------------------------------
Fri Aug 15 15:20:38 CEST 2003 - arvin@suse.de

- removed obsolete showlog_defines.ycp

-------------------------------------------------------------------
Tue Aug 12 20:31:12 CEST 2003 - arvin@suse.de

- added remote administration proposal to network proposal

-------------------------------------------------------------------
Tue Aug 12 14:38:03 CEST 2003 - gs@suse.de

- YaST2.start: don't run in UTF-8 mode on a console which is
  connected to a serial port

-------------------------------------------------------------------
Mon Aug 11 15:51:52 CEST 2003 - arvin@suse.de

- use ycp based ncurses menu at end of installation

-------------------------------------------------------------------
Fri Aug 08 10:54:34 CEST 2003 - arvin@suse.de

- variable handling of release notes url

-------------------------------------------------------------------
Wed Aug 06 09:37:19 CEST 2003 - arvin@suse.de

- don't copy kernel config from to /usr/src/linux (bug #28496)

-------------------------------------------------------------------
Fri Aug 01 20:10:11 CEST 2003 - arvin@suse.de

- call inst_netprobe during install
- added desktop files

-------------------------------------------------------------------
Wed Jul 30 11:42:24 CEST 2003 - arvin@suse.de

- don't complain when no storage controllers can be found
  (bug #23686)

-------------------------------------------------------------------
Wed Jul 30 10:23:01 CEST 2003 - arvin@suse.de

- always let YaST run in an UTF-8 environment during installation
  (bug #14751)

-------------------------------------------------------------------
Fri Jul 25 15:13:04 CEST 2003 - arvin@suse.de

- removed handling of XFree86 Version 3 from YaST2.start

-------------------------------------------------------------------
Fri Jul 25 15:12:25 CEST 2003 - gs@suse.de

- YaST2.firstboot: read RC_LANG from /etc/sysconfig/language and
                   export LANG accordingly;
		   call unicode_start/unicode_stop (if required)

-------------------------------------------------------------------
Thu Jul 24 13:39:36 CEST 2003 - gs@suse.de

- YaST2.start: call unicode_start/unicode_stop;
               export YAST_DOES_ACS removed

-------------------------------------------------------------------
Fri Jul 04 13:21:20 CEST 2003 - arvin@suse.de

- convert update workflow into a proposal

-------------------------------------------------------------------
Fri May 23 15:20:32 CEST 2003 - arvin@suse.de

- take kernel command line from install.inf (bug #25745)

-------------------------------------------------------------------
Mon Apr 28 17:25:45 CEST 2003 - arvin@suse.de

- fixes for live eval (bug #26457)

-------------------------------------------------------------------
Wed Apr 23 12:09:20 CEST 2003 - ms@suse.de

- add config migration from 3x to 4x if possible
- ensure XF86Config is available if someone performs an update
  within a XFree86 3.x environment

-------------------------------------------------------------------
Tue Apr 15 17:18:13 CEST 2003 - arvin@suse.de

- removed call of SuSEconfig.3ddiag and switch2mesasoft after
  reboot during installation since they don't exist anymore

-------------------------------------------------------------------
Thu Apr 10 15:49:20 CEST 2003 - ms@suse.de

- fixed conditions of xmset calls (#26214)

-------------------------------------------------------------------
Tue Apr  8 12:51:55 CEST 2003 - jsrain@suse.de

- fixed parsing of kernel parameters containing blank space
  (#26147)

-------------------------------------------------------------------
Tue Apr  1 15:44:12 CEST 2003 - jsrain@suse.de

- added init= kernel parameter to discard list (#25478)

-------------------------------------------------------------------
Tue Mar 18 13:37:15 CET 2003 - kkaempf@suse.de

- drop "insserv apache" again, opens port 80
- 2.7.43

-------------------------------------------------------------------
Mon Mar 17 18:11:40 CET 2003 - kkaempf@suse.de

- "insserv apache" if it's DOC_SERVER (#25436)
- 2.7.42

-------------------------------------------------------------------
Mon Mar 17 16:36:24 CET 2003 - arvin@suse.de

- start fvwm2 for vnc installation (bug #25405)

-------------------------------------------------------------------
Mon Mar 17 15:30:26 CET 2003 - arvin@suse.de

- turn of silent splash mode before displaying messages during
  vnc and ssh installation (bug #25407)

-------------------------------------------------------------------
Mon Mar 17 09:21:22 CET 2003 - kkaempf@suse.de

- start apache as doc_server if suse_help_viewer isn't provided
  by kdebase3-SuSE (25436)
- 2.7.39

-------------------------------------------------------------------
Sat Mar 15 22:54:09 CET 2003 - kkaempf@suse.de

- gdm2 might not be installed yet but earmarked for installation
  (#25410)
- 2.7.38

-------------------------------------------------------------------
Fri Mar 14 17:41:40 CET 2003 - sh@suse.de

- The final and super-great ultimate path for release notes:
  /usr/share/doc/release-notes/RELEASE-NOTES.*.rtf

-------------------------------------------------------------------
Fri Mar 14 17:38:44 CET 2003 - sh@suse.de

- Moved RTF version of release notes from /usr/share/doc to
  /usr/share/doc/release_notes

-------------------------------------------------------------------
Fri Mar 14 17:32:20 CET 2003 - sh@suse.de

- Using file name RELEASE_NOTES.rtf to allow coexistence with
  RELEASE_NOTES.html for Konqueror

-------------------------------------------------------------------
Fri Mar 14 11:14:01 CET 2003 - fehr@suse.de

- remove handling of IDE recorders from inst_finish.ycp
  this is now done much sooner in StorageDevices.ycp (bug #25293)

-------------------------------------------------------------------
Wed Mar 12 15:12:54 CET 2003 - arvin@suse.de

- fixed focus in last installation dialog (bug #25171)

-------------------------------------------------------------------
Wed Mar 12 10:19:51 CET 2003 - ms@suse.de

- fixed broken mouse bug in continue mode (#24914)

-------------------------------------------------------------------
Tue Mar 11 17:16:03 CET 2003 - kkaempf@suse.de

- also set /etc/sysconfig/displaymanager:DISPLAYMANAGER (#25087)

-------------------------------------------------------------------
Mon Mar 10 19:03:34 CET 2003 - kkaempf@suse.de

- check for existance of /usr/src/linux/include/linux before
  copying kernel config.
- 2.7.32

-------------------------------------------------------------------
Mon Mar 10 18:34:58 CET 2003 - mvidner@suse.de

- Added .etc.install_inf_alias to work around an ini-agent
  limitation (#24836).
- 2.7.31

-------------------------------------------------------------------
Mon Mar 10 16:10:27 CET 2003 - arvin@suse.de

- fixed compose characters for certain locales (bug #14751)

-------------------------------------------------------------------
Fri Mar  7 17:21:06 CET 2003 - nashif@suse.de

- Dont read product data from installed system if in config mode
  (#24772 )

-------------------------------------------------------------------
Fri Mar  7 14:04:21 CET 2003 - kkaempf@suse.de

- copy kernel config to /usr/src/linux/... (#24835)

-------------------------------------------------------------------
Thu Mar  6 13:33:40 CET 2003 - fehr@suse.de

- umount fs based on crypto loop files before all other umounts
  (#24751)

-------------------------------------------------------------------
Thu Mar  6 12:58:31 CET 2003 - ms@suse.de

- removed mouse probing code from inst_startup.ycp and put
  that code into installation.ycp. Changed the mouse probing
  code to disconnect the device in front of the probing and
  re-connect it after the probing is done to avoid any
  jumping mouse cursors (#24355)

-------------------------------------------------------------------
Tue Mar 04 21:13:02 CET 2003 - arvin@suse.de

- handle flags from content file in Product module (bug #21561)

-------------------------------------------------------------------
Tue Mar  4 13:07:02 CET 2003 - sh@suse.de

- Fixed bug #24542: Bad license agreement button text

-------------------------------------------------------------------
Mon Mar  3 16:47:07 CET 2003 - sh@suse.de

- Fixed bug #10990: Boot installed system does not unmount

-------------------------------------------------------------------
Mon Mar  3 11:06:28 CET 2003 - fehr@suse.de

- call win resize module not only on i386 but also on x86_64 and ia64

-------------------------------------------------------------------
Thu Feb 27 12:36:16 CET 2003 - arvin@suse.de

- kill (with SIGKILL) shell on tty2 after installation (bug #24404)

-------------------------------------------------------------------
Wed Feb 26 17:17:43 CET 2003 - kkaempf@suse.de

- pass language to packagemanager (#23828)

-------------------------------------------------------------------
Wed Feb 26 12:31:27 CET 2003 - arvin@suse.de

- disable all sources if user aborts installation (bug #24292)

-------------------------------------------------------------------
Tue Feb 25 11:19:26 CET 2003 - arvin@suse.de

- make Hardware Configuration Dialog unconfuseable (bug #24020)

-------------------------------------------------------------------
Mon Feb 24 19:55:43 CET 2003 - kkaempf@suse.de

- add debug hooks (#23787)

-------------------------------------------------------------------
Mon Feb 24 18:25:31 CET 2003 - sh@suse.de

- V 2.7.20
- Fixed bug #24038: Installation language re-selection does not work

-------------------------------------------------------------------
Mon Feb 24 18:00:37 CET 2003 - gs@suse.de

- don't add .UTF-8 to LANG variable (causes problems with ncurses)
  bug #23348

-------------------------------------------------------------------
Mon Feb 24 17:23:55 CET 2003 - mvidner@suse.de

- Added proxy to the network configuration proposal (#24204).

-------------------------------------------------------------------
Fri Feb 21 15:21:41 CET 2003 - arvin@suse.de

- better text for "abort installation" popup (bug #24019)

-------------------------------------------------------------------
Fri Feb 21 12:40:55 CET 2003 - arvin@suse.de

- fixed button labels and help texts (bug #23912)

-------------------------------------------------------------------
Fri Feb 21 12:00:14 CET 2003 - sh@suse.de

- Fixed bug #24027: Root exploit in inst_suseconfig

-------------------------------------------------------------------
Fri Feb 21 11:30:37 CET 2003 - arvin@suse.de

- always do hard reboot (bug #23903)

-------------------------------------------------------------------
Thu Feb 20 15:49:44 CET 2003 - kkaempf@suse.de

- drop /etc/XF86Config (#23965)

-------------------------------------------------------------------
Thu Feb 20 11:39:23 CET 2003 - arvin@suse.de

- use title-style capitalization for menu names (bug #23848)

-------------------------------------------------------------------
Thu Feb 20 09:51:29 CET 2003 - ms@suse.de

- add support for mouse wheel during installation (#21660)

-------------------------------------------------------------------
Wed Feb 19 16:42:22 CET 2003 - arvin@suse.de

- disable all sources if user aborts installation (bug #23776)

-------------------------------------------------------------------
Wed Feb 19 16:07:29 CET 2003 - fehr@suse.de

- fix wrong variable of keyboard module in inst_finish.ycp (#23782)

-------------------------------------------------------------------
Wed Feb 19 08:35:05 CET 2003 - arvin@suse.de

- run SuSEconfig fonts during inst_finish for anti aliased fonts
  (bug #23768)

-------------------------------------------------------------------
Tue Feb 18 20:47:55 CET 2003 - arvin@suse.de

- fixed reading of content file if FLAGS line is missing

-------------------------------------------------------------------
Sat Feb 15 16:26:26 CET 2003 - nashif@suse.de

- call inst_x11 in autoinst mode

-------------------------------------------------------------------
Wed Feb 12 15:23:00 CET 2003 - kkaempf@suse.de

- remove call to mkinfodir (#23588)

-------------------------------------------------------------------
Wed Feb 12 12:03:24 CET 2003 - fehr@suse.de

- Write keytable info to yast.inf again in inst_finish.ycp

-------------------------------------------------------------------
Tue Feb 11 21:39:29 CET 2003 - arvin@suse.de

- handle update flag from content file (bug #21561)

-------------------------------------------------------------------
Mon Feb 10 20:53:53 CET 2003 - arvin@suse.de

- setup complete environment for qt during installation

-------------------------------------------------------------------
Mon Feb 10 18:24:12 CET 2003 - arvin@suse.de

- skip proposal dialog if it's empty (bug #23520)

-------------------------------------------------------------------
Fri Feb  7 16:12:49 CET 2003 - jsuchome@suse.de

- adapted inst_confirm_abort for the use from yast2-repair

-------------------------------------------------------------------
Thu Feb  6 16:16:29 CET 2003 - jsrain@suse.de

- removed missleading help text about starting of network during
  hardware proposal, when network has already been started (#20912)

-------------------------------------------------------------------
Wed Feb 05 17:05:43 CET 2003 - arvin@suse.de

- merged proofread messages

-------------------------------------------------------------------
Mon Feb  3 18:18:08 CET 2003 - sh@suse.de

- V 2.7.7
- Added default function key handling

-------------------------------------------------------------------
Thu Jan 30 16:08:44 CET 2003 - kkaempf@suse.de

- call /usr/bin/mkinfodir in inst_suseconfig
  (replaces SuSEconfig.man_info)

-------------------------------------------------------------------
Wed Jan 29 14:42:42 CET 2003 - arvin@suse.de

- added dialog to ask for preferred method of user authentication

-------------------------------------------------------------------
Tue Jan 28 18:47:16 CET 2003 - arvin@suse.de

- added final congratulations dialog
- added dialog with release notes

-------------------------------------------------------------------
Mon Jan 27 17:47:38 CET 2003 - sh@suse.de

- V 2.7.5
- Use new y2base/qt command line options for better WM cooperation
- Don't start a WM any more in YaST2 start script
  (testX does that now)

-------------------------------------------------------------------
Wed Jan 22 17:11:20 CET 2003 - arvin@suse.de

- use newer interface to modules agent (bug #22995)

-------------------------------------------------------------------
Wed Jan 22 11:36:10 CET 2003 - jsrain@suse.de

- returned accidentally removed call of Bootloader::Write ()
  function (bug #23018)
- 2.7.3

-------------------------------------------------------------------
Fri Dec 20 17:25:00 CET 2002 - arvin@suse.de

- changed label of second button of popup with info.txt (EULA)
  from "Cancel" to "Do Not Accept" (bug #21874)

-------------------------------------------------------------------
Fri Dec 20 17:04:37 CET 2002 - arvin@suse.de

- merged from 8.1 branch:
  - only set hostname during vnc installation if necessary
    (bug #21454)
  - popup with info.txt (EULA) now has a timeout during
    autoinstallation (bug #21413)
  - remove /root/.vnc/passwd after installation (bug #21360)
  - popup with info.txt now has two buttons (accept and cancel)
  - start portmapper if instmode==nfs also on s390 (#21094)

-------------------------------------------------------------------
Thu Dec 12 12:40:22 CET 2002 - jsrain@suse.de

- added handling of modules required to be loaded early after
  mounting root
- not adding ide-scsi to initrd, but scheduling relevant modules
  to be loaded after boot (#19376)

-------------------------------------------------------------------
Wed Dec 11 16:51:45 CET 2002 - lslezak@suse.cz

- .proc.cpuinfo agent rewritten to INI-agent (now supports
  multiple CPU, all keys from /proc/cpuinfo can be read)

-------------------------------------------------------------------
Mon Dec 09 12:49:20 CET 2002 - arvin@suse.de

- add modules ide-cd and cdrom before ide-scsi to INITRD_MODULES
  when an ide cdwriter is found (bug #22343)

-------------------------------------------------------------------
Wed Dec  4 15:29:17 CET 2002 - jsrain@suse.cz

- adapted to new bootloader module interface
- 2.7.1

-------------------------------------------------------------------
Tue Oct 22 16:53:21 CEST 2002 - ms@suse.de

- removed inst_x11 to be part of the installation workflow
- add x11_proposal to:
  hw-config-proposals-home-pc.ycp
  hw-config-proposals-networked-pc.ycp

-------------------------------------------------------------------
Wed Oct 16 14:03:27 CEST 2002 - arvin@suse.de

- correctly handle quotes in /etc/install.inf (bug #20986)

-------------------------------------------------------------------
Wed Oct 16 11:10:07 CEST 2002 - kkaempf@suse.de

- use proper tmpdir for vendor-supplied script when loading
  vendor driver disk (#20967)
- 2.6.87

-------------------------------------------------------------------
Tue Oct 15 16:29:21 CEST 2002 - choeger@suse.de

- renamed product id text from "Open Team Server" to "Openexchange Server",
  because this text is shown into the installation window and the name of
  the cd is associated with this name

-------------------------------------------------------------------
Mon Oct 14 18:21:52 CEST 2002 - sh@suse.de

- V 2.6.85
- Fixed bug #19214: Return to proposal after update

-------------------------------------------------------------------
Mon Oct 14 15:57:34 CEST 2002 - kkaempf@suse.de

- use "UpdateDir" from install.inf when checking vendor
  update media (#19442)
- set /sysconfig/suseconfig/CWD_IN_USER_PATH="no" on non-box
  products (#17464)
- 2.6.84

-------------------------------------------------------------------
Mon Oct 14 15:41:33 CEST 2002 - sh@suse.de

- V 2.6.83
- Fixed bug #19628: Obsolete MediaUI::ChangeMedium() call

-------------------------------------------------------------------
Thu Oct 10 15:26:07 CEST 2002 - arvin@suse.de

- make info text (aka beta warning) scroll-able (bug #20063)

-------------------------------------------------------------------
Wed Oct  9 09:23:53 CEST 2002 - jsrain@suse.cz

- now not enabling 2 gettys on same serial line on p690 (#19788)

-------------------------------------------------------------------
Tue Oct  8 15:37:59 CEST 2002 - kkaempf@suse.de

- disable update for non-box products (#20695)
- 2.6.80

-------------------------------------------------------------------
Mon Oct  7 17:09:46 CEST 2002 - kkaempf@suse.de

- display media.1/info.txt if exists before starting installation
  (#18504)

-------------------------------------------------------------------
Tue Oct  1 17:01:15 CEST 2002 - kkaempf@suse.de

- runlevel 5 only where applicable (#20369)

-------------------------------------------------------------------
Thu Sep 26 18:17:35 CEST 2002 - arvin@suse.de

- remove console kernel option if it's autodectected like
  pseries can do (bug #20177)

-------------------------------------------------------------------
Thu Sep 26 12:56:01 CEST 2002 - choeger@suse.de

- call product specific YaST2 modules before finishing the
  installation

-------------------------------------------------------------------
Tue Sep 24 11:48:17 CEST 2002 - arvin@suse.de

- run depmod after network setup for ssh and vnc installation
  (bug #20040)

-------------------------------------------------------------------
Mon Sep 23 15:31:25 CEST 2002 - arvin@suse.de

- again fix for qt background color (bug #18926)

-------------------------------------------------------------------
Fri Sep 20 17:02:45 CEST 2002 - arvin@suse.de

- in final proposal screen hide button to start control center if
  the control center is not available (bug #19926)

-------------------------------------------------------------------
Fri Sep 20 16:58:14 CEST 2002 - kkaempf@suse.de

- re-init Product module in running system from cached
  product data properly
- 2.6.72

-------------------------------------------------------------------
Fri Sep 20 13:30:40 CEST 2002 - kkaempf@suse.de

- initialize Product module from content data
- 2.6.71

-------------------------------------------------------------------
Fri Sep 20 13:08:08 CEST 2002 - kkaempf@suse.de

- add agent to read "/content" file
- 2.6.69

-------------------------------------------------------------------
Fri Sep 20 11:47:05 CEST 2002 - kkaempf@suse.de

- linuxrc provides 'content' at / now, no need to mount the source.
- 2.6.70

-------------------------------------------------------------------
Fri Sep 20 11:32:26 CEST 2002 - kkaempf@suse.de

- force reboot on s390 after installation
- 2.6.69

-------------------------------------------------------------------
Thu Sep 19 21:17:17 CEST 2002 - kkaempf@suse.de

- umount /var/adm/mount after retrieving content file
- 2.6.68

-------------------------------------------------------------------
Wed Sep 18 17:49:20 CEST 2002 - kkaempf@suse.de

- added product hooks to installation workflow
- 2.6.67

-------------------------------------------------------------------
Wed Sep 18 16:28:57 CEST 2002 - arvin@suse.de

- removed all code regarding zilo (bug #19821)
- fixed qt background color (bug #18926)

-------------------------------------------------------------------
Wed Sep 18 16:00:39 CEST 2002 - arvin@suse.de

- provides/obsoletes the old yast

-------------------------------------------------------------------
Mon Sep 16 12:37:32 CEST 2002 - kkaempf@suse.de

- remove unneeded Save() functions (#19591)

-------------------------------------------------------------------
Thu Sep 12 22:14:45 CEST 2002 - fehr@suse.de

- remove obsolete LVM and MD initialisation in inst_mode.ycp
- 2.6.63

-------------------------------------------------------------------
Thu Sep 12 17:15:52 CEST 2002 - kkaempf@suse.de

- remove control files (#19564)
- 2.6.62

-------------------------------------------------------------------
Thu Sep 12 15:26:35 CEST 2002 - kkaempf@suse.de

- fix vendor path for UnitedLinux (#19442)
- 2.6.61

-------------------------------------------------------------------
Thu Sep 12 14:38:52 CEST 2002 - kkaempf@suse.de

- dont warn about kernel if not in update mode.
- 2.6.60

-------------------------------------------------------------------
Thu Sep 12 13:10:40 CEST 2002 - kkaempf@suse.de

- symlink *.shipped to *.suse on update for LILO compatibility
- 2.6.59

-------------------------------------------------------------------
Wed Sep 11 13:40:41 CEST 2002 - kkaempf@suse.de

- properly unmount sources also on abort and end of update
- move package log to yast2-packager
- handle run-time kernel switch extra
- 2.6.58

-------------------------------------------------------------------
Wed Sep 11 00:42:12 CEST 2002 - kkaempf@suse.de

- remove obsolete package data after update
- release source (CD) and target (rpmdb)
- 2.6.57

-------------------------------------------------------------------
Tue Sep 10 16:15:09 CEST 2002 - arvin@suse.de

- added more provides/obsoletes (bug #19325)

-------------------------------------------------------------------
Tue Sep 10 14:34:13 CEST 2002 - arvin@suse.de

- again fix initial language

-------------------------------------------------------------------
Mon Sep  9 15:46:39 CEST 2002 - kkaempf@suse.de

- fix initial language
- 2.6.54

-------------------------------------------------------------------
Mon Sep 09 15:41:19 CEST 2002 - arvin@suse.de

- run ncurses control center after installation (instead of ycp
  based one) (bug #19246)

-------------------------------------------------------------------
Mon Sep  9 12:48:38 CEST 2002 - kkaempf@suse.de

- drop "noarch"
- 2.6.53

-------------------------------------------------------------------
Mon Sep 09 12:24:03 CEST 2002 - arvin@suse.de

- setup proxy configuration for installation (bug #19189)

-------------------------------------------------------------------
Mon Sep  9 12:20:13 CEST 2002 - kkaempf@suse.de

- remove runme_at_boot at end
- 2.6.51

-------------------------------------------------------------------
Fri Sep  6 12:56:08 CEST 2002 - kkaempf@suse.de

- s390'ers want it different -> k_deflt on smp systems (#18990)
- 2.6.50

-------------------------------------------------------------------
Fri Sep  6 12:48:51 CEST 2002 - kkaempf@suse.de

- properly detect update_mode after restart
- 2.6.49

-------------------------------------------------------------------
Thu Sep  5 20:47:47 CEST 2002 - kkaempf@suse.de

- continue with inst_rpmcopy after update
- 2.6.48

-------------------------------------------------------------------
Thu Sep 05 19:10:43 CEST 2002 - arvin@suse.de

- more old trans-package fun

-------------------------------------------------------------------
Thu Sep 05 15:01:29 CEST 2002 - arvin@suse.de

- always run depmod after installation (bug #18382)
- set HOME=/root during installation (bug #18882)

-------------------------------------------------------------------
Wed Sep  4 16:12:19 CEST 2002 - kkaempf@suse.de

- move update branch to yast2-update (#18876)
- 2.6.45

-------------------------------------------------------------------
Wed Sep 04 12:48:03 CEST 2002 - arvin@suse.de

- fixed provide/obsolete of trans packages (bug #18691)

-------------------------------------------------------------------
Tue Sep  3 22:34:44 CEST 2002 - kkaempf@suse.de

- adapt update workflow to package manager
- 2.6.41

-------------------------------------------------------------------
Mon Sep 02 14:14:15 CEST 2002 - arvin@suse.de

- set default runlevel back to 3 if X11 is not configured
  (bug #18705)

-------------------------------------------------------------------
Mon Sep 02 11:04:17 CEST 2002 - arvin@suse.de

- set HOME=/tmp during installation so qt doesn't pollute root
  filesystem (bug #18663)

-------------------------------------------------------------------
Fri Aug 30 11:18:15 CEST 2002 - arvin@suse.de

- hide output of kill in YaST2.firstboot (bug #18585)
- moved X11Version.ycp to yast2 package

-------------------------------------------------------------------
Thu Aug 29 10:43:43 CEST 2002 - arvin@suse.de

- fixed network start for ssh installation (bug #18506)
- fixed password saving for ssh installation (bug #18507)
- start in textmode for ssh installation (bug #18571)

-------------------------------------------------------------------
Thu Aug 29 10:41:00 CEST 2002 - kkaempf@suse.de

- close source in inst_finish (#18508)

-------------------------------------------------------------------
Wed Aug 28 22:34:37 CEST 2002 - kkaempf@suse.de

- trigger cache copying at end
- 2.6.35

-------------------------------------------------------------------
Tue Aug 27 23:16:31 CEST 2002 - kkaempf@suse.de

- init packagemanager properly
- drop all references to old data (suse/setup/descr/info)

-------------------------------------------------------------------
Tue Aug 27 12:10:15 CEST 2002 - arvin@suse.de

- load firewire support during installation (bug #18379)
- create_interfaces has moved from / to /sbin

-------------------------------------------------------------------
Tue Aug 27 10:43:05 CEST 2002 - arvin@suse.de

- fixes for ssh installation

-------------------------------------------------------------------
Mon Aug 26 12:43:26 CEST 2002 - arvin@suse.de

- don't run x11 configuration if x11 is missing (bug #18208)

-------------------------------------------------------------------
Mon Aug 26 10:18:44 CEST 2002 - kkaempf@suse.de

- ignore even more boot options (#18154)

-------------------------------------------------------------------
Thu Aug 22 20:18:17 CEST 2002 - fehr@suse.de

- call /sbin/vgscan if root filesystem is on LVM before calling
  Boot::Save() (#18180)

-------------------------------------------------------------------
Thu Aug 22 14:43:26 CEST 2002 - arvin@suse.de

- use the same workflow on s390 as on other architectures

-------------------------------------------------------------------
Thu Aug 22 12:31:17 CEST 2002 - kkaempf@suse.de

- drop "ht" flag probing, done in libhd now (#13532).

-------------------------------------------------------------------
Thu Aug 22 10:45:21 CEST 2002 - kkaempf@suse.de

- run "SuSEconfig --module bootsplash" before bootloader
  V 2.6.29

-------------------------------------------------------------------
Thu Aug 22 09:46:46 CEST 2002 - kkaempf@suse.de

- selected packages are also provided after installation
  V 2.6.28

-------------------------------------------------------------------
Thu Aug 22 09:22:28 CEST 2002 - kkaempf@suse.de

- dont use .package agent in inst_finish
  V 2.6.27

-------------------------------------------------------------------
Wed Aug 21 18:01:05 CEST 2002 - kkaempf@suse.de

- fix for build
  V 2.6.26

-------------------------------------------------------------------
Wed Aug 21 16:31:59 CEST 2002 - kkaempf@suse.de

- adaptions to new packager
- V 2.6.25

-------------------------------------------------------------------
Tue Aug 20 19:08:14 CEST 2002 - arvin@suse.de

- use new Mode::x11_setup_needed and Arch::x11_setup_needed

-------------------------------------------------------------------
Tue Aug 20 12:00:23 CEST 2002 - arvin@suse.de

- don't probe for mouse, floppy and usb devices on iseries

-------------------------------------------------------------------
Mon Aug 19 17:58:45 CEST 2002 - olh@suse.de

- implemented starting of ssh in installed system (needed for
  some kinds of remote installation)

-------------------------------------------------------------------
Mon Aug 19 17:53:40 CEST 2002 - arvin@suse.de

- don't probe for mouse, floppy and usb devices on s390

-------------------------------------------------------------------
Mon Aug 19 16:24:31 CEST 2002 - arvin@suse.de

- don't run X11 configuration on S390 (bug #17371)

-------------------------------------------------------------------
Mon Aug 19 09:32:04 CEST 2002 - kkaempf@suse.de

- Moving target by ppc team. One bit more entered to #17739.

-------------------------------------------------------------------
Fri Aug 16 15:21:48 CEST 2002 - kkaempf@suse.de

- drop BOOT_IMAGE=apic evaluation. enableapic is passed
  as normal kernel parameter to k_deflt now.
- add "SuSE" to list of kernel parameters to discard.

-------------------------------------------------------------------
Thu Aug 15 13:53:54 CEST 2002 - kkaempf@suse.de

- linuxrc doesn't reboot on PCMCIA systems any more (#17739)

-------------------------------------------------------------------
Wed Aug 14 17:12:01 CEST 2002 - arvin@suse.de

- added special hardware configuration list for ppc64 and s390
  (bug #17742)

-------------------------------------------------------------------
Wed Aug 14 11:32:07 CEST 2002 - kkaempf@suse.de

- fix NoShell: check (#17714)

-------------------------------------------------------------------
Mon Aug 12 17:01:52 CEST 2002 - kkaempf@suse.de

- fix network parameters passing from /etc/install.inf
- install k_athlon if vendor_id == "AuthenticAMD"  && cpu family >= 6
- drop "acpismp=force" for hyperthreading SMP

-------------------------------------------------------------------
Mon Aug 12 15:48:57 CEST 2002 - kkaempf@suse.de

- read /etc/install.inf:InstMode correctly

-------------------------------------------------------------------
Thu Aug  8 16:23:00 CEST 2002 - kkaempf@suse.de

- honor "/etc/install.inf:NoShell" to suppress extra shell on tty2.

-------------------------------------------------------------------
Wed Aug  7 12:16:33 CEST 2002 - kkaempf@suse.de

- allow for multiple foreign primary partitions (#17458)

-------------------------------------------------------------------
Wed Aug 07 10:47:45 CEST 2002 - arvin@suse.de

- removed access to variable DEFAULT_LANGUAGE in YaST2 start
  script (now only RC_LANG is unsed)

-------------------------------------------------------------------
Tue Aug 06 12:51:33 CEST 2002 - arvin@suse.de

- don't start vnc server twice after reboot during installation
  (bug #17415)

-------------------------------------------------------------------
Mon Aug 05 18:56:15 CEST 2002 - arvin@suse.de

- even more changed for new /etc/install.inf agent

-------------------------------------------------------------------
Mon Aug  5 16:57:21 CEST 2002 - ms@suse.de

- do not call module x11 if serial_console or vnc session
  is active: (#17233)

-------------------------------------------------------------------
Mon Aug  5 15:17:53 CEST 2002 - kkaempf@suse.de

- call "/create_interface <destdir>" on S/390 in order to get network
  setup data to installed system.

-------------------------------------------------------------------
Mon Aug 05 12:10:21 CEST 2002 - arvin@suse.de

- further changed for new /etc/install.inf agent

-------------------------------------------------------------------
Sat Aug 03 15:33:51 CEST 2002 - arvin@suse.de

- removed option -noxim for qt frontend since bug #17161 is now
  solved by changes to yast2-qt

-------------------------------------------------------------------
Fri Aug 02 15:02:54 CEST 2002 - arvin@suse.de

- run qt frontend with option -noxim (bug #17161)
- configure only network card on iSeries

-------------------------------------------------------------------
Fri Aug  2 14:31:49 CEST 2002 - olh@suse.de

- export Y2DEBUG and increase logsize in YaST2.firstboot when
  booted with 'debug'

-------------------------------------------------------------------
Wed Jul 31 16:21:07 CEST 2002 - msvec@suse.cz

- remove MakeCDLinks from inst_finish.ycp (#17309)

-------------------------------------------------------------------
Wed Jul 31 16:21:07 CEST 2002 - msvec@suse.cz

- new agent for /etc/install.inf

-------------------------------------------------------------------
Mon Jul 29 18:15:45 CEST 2002 - arvin@suse.de

- fixed return value in inst_x11.ycp

-------------------------------------------------------------------
Fri Jul 26 13:35:24 CEST 2002 - ms@suse.de

- add subdirectory x11 and include the base modules
  X11Version and inst_x11 to be present at any time

-------------------------------------------------------------------
Tue Jul 23 15:29:46 CEST 2002 - olh@suse.de

- new kernel names and binaries for ppc.

-------------------------------------------------------------------
Tue Jul 23 12:17:48 CEST 2002 - olh@suse.de

- add -httpd /usr/share/vnc/classes to inst_setup_vnc

-------------------------------------------------------------------
Sat Jul 20 11:35:06 CEST 2002 - olh@suse.de

- use WFM::Execute (.local to copy vnc data to target directory

-------------------------------------------------------------------
Fri Jul 19 18:05:51 CEST 2002 - fehr@suse.de

- removed writing of /etc/fstab from inst_finish it is now in
  inst_prepdisk
- version 2.6.5

-------------------------------------------------------------------
Thu Jul 18 13:37:59 CEST 2002 - fehr@suse.de

- moved variable immediate_prepdisk from module Installation to
  module Storage.

-------------------------------------------------------------------
Wed Jul 17 16:29:25 CEST 2002 - arvin@suse.de

- fixed S390 reboot message (bug #17049)

-------------------------------------------------------------------
Tue Jul 16 17:25:31 CEST 2002 - sh@suse.de

- provide/obsolete yast2-trans-inst-proposal and
  yast2-trans-inst-general

-------------------------------------------------------------------
Wed Jul 10 15:51:00 CEST 2002 - arvin@suse.de

- omit keyboard, mouse and bootloader in initial proposal on s390
- fixed location of ycp data files

-------------------------------------------------------------------
Thu Jul 04 16:10:45 CEST 2002 - arvin@suse.de

- moved non binary files to /usr/share/YaST2

-------------------------------------------------------------------
Mon Jun 24 15:24:43 CEST 2002 - kkaempf@suse.de

- New package: split off purely installation related code
  from yast2.rpm<|MERGE_RESOLUTION|>--- conflicted
+++ resolved
@@ -1,13 +1,11 @@
 -------------------------------------------------------------------
-<<<<<<< HEAD
 Mon Dec 12 13:09:56 UTC 2016 - jreidinger@suse.com
 
 - implement support for running additional dialogs for specific
   roles (FATE#321754)
-- 3.1.217.2
-
--------------------------------------------------------------------
-=======
+- 3.1.217.4
+
+-------------------------------------------------------------------
 Fri Dec  9 15:12:30 CET 2016 - schubi@suse.de
 
 - Added description for readonly_timezone and
@@ -29,7 +27,6 @@
   (bsc#988377)
 
 -------------------------------------------------------------------
->>>>>>> e67bc64c
 Fri Nov 18 15:10:49 UTC 2016 - jreidinger@suse.com
 
 - add missing file causing crash (introduced with generic fix of
