--- conflicted
+++ resolved
@@ -1,5 +1,12 @@
 -------------------------------------------------------------------
-<<<<<<< HEAD
+Fri Nov 14 09:51:04 UTC 2014 - ancor@suse.com
+
+- Merging changes from 3.1.116.1 (SLE12 maintenance branch)
+- Fixed the "previously used repositories" step to work properly
+  when reached using the back button (bnc#889791)
+- 3.1.121
+
+-------------------------------------------------------------------
 Tue Nov  4 08:32:27 UTC 2014 - jreidinger@suse.com
 
 - Improve dialog asking if system should be cloned (bnc#900028)
@@ -28,13 +35,6 @@
   to translate all buttons in graphical mode (removed "testutf8"
   calls, it has been dropped, always set UTF-8 locale) (bnc#902411)
 - 3.1.117
-=======
-Thu Oct 16 10:25:37 UTC 2014 - ancor@suse.com
-
-- Fixed the "previously used repositories" step to work properly
-  when reached using the back button (bnc#889791)
-- 3.1.116.1
->>>>>>> 5b082bcf
 
 -------------------------------------------------------------------
 Wed Sep 17 16:04:11 UTC 2014 - lslezak@suse.cz
