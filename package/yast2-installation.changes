-------------------------------------------------------------------
<<<<<<< HEAD
Wed Jan 25 15:29:02 UTC 2017 - mvidner@suse.com

- Added an all-in-one installation overview for CaaSP (FATE#322328)
- 3.1.217.12
=======
Fri Jan 20 08:44:28 UTC 2017 - mfilka@suse.com

- bnc#1017752
  - do not show language change warning in software proposal
    incorrectly when language was not changed.
- 3.1.217.12 
>>>>>>> b4185494

-------------------------------------------------------------------
Tue Jan 17 15:34:22 UTC 2017 - igonzalezsosa@suse.com

- Do not retry to download release notes if a previous attempt
  failed (bsc#1015794)
- 3.1.217.11

-------------------------------------------------------------------
Mon Jan 16 12:42:52 UTC 2017 - jreidinger@suse.com

- add ability to roles to enable list of services when selected
  (FATE#321754)
- 3.1.217.10

-------------------------------------------------------------------
Mon Dec 19 13:23:12 UTC 2016 - mfilka@suse.com

- fate#321739
  - Made user's interaction possible in case of error in read-only
    proposal.
- 3.1.217.9 

-------------------------------------------------------------------
Wed Dec 14 15:47:02 UTC 2016 - jreidinger@suse.com

- Change layout of new installation dialog according to UX team
  suggestion (FATE#321754)
- 3.1.217.8

-------------------------------------------------------------------
Wed Dec 14 10:46:21 CET 2016 - shundhammer@suse.de

- Set root subvolume read-only if configured (Fate##321755)
- Document new control.xml parameter root_subvolume_read_only
- 3.1.217.7

-------------------------------------------------------------------
Tue Dec 13 14:09:54 UTC 2016 - jreidinger@suse.com

- Add new installation dialog with keyboard layout and root
  password (FATE#321754)
- 3.1.217.6

-------------------------------------------------------------------
Tue Dec 13 10:54:21 UTC 2016 - kanderssen@suse.com

- Added worker role dialog (Fate#321754)
- 3.1.217.5

-------------------------------------------------------------------
Mon Dec 12 13:09:56 UTC 2016 - jreidinger@suse.com

- implement support for running additional dialogs for specific
  roles (FATE#321754)
- 3.1.217.4

-------------------------------------------------------------------
Fri Dec  9 15:12:30 CET 2016 - schubi@suse.de

- Added description for readonly_timezone and
  clone_install_recommended_default flag in control-file
  documentation. (Fate#321754, Fate#321764)
- 3.1.217.3

-------------------------------------------------------------------
Wed Dec  7 14:00:53 UTC 2016 - igonzalezsosa@suse.com

- Do not crash when the proposal screen is configured through
  an AutoYaST profile and tabs are not being used (bsc#1013976)
- 3.1.217.2

-------------------------------------------------------------------
Tue Nov 22 12:27:17 UTC 2016 - jreidinger@suse.com

- fix missing icon next to SSH Key Import in autoyast
  (bsc#988377)

-------------------------------------------------------------------
Fri Nov 18 15:10:49 UTC 2016 - jreidinger@suse.com

- add missing file causing crash (introduced with generic fix of
  bsc#1003682)
- 3.1.217.1.1

-------------------------------------------------------------------
Thu Nov 17 11:59:06 CET 2016 - shundhammer@suse.de

- Documentation for new storage related parameters in control.xml
  (Fate#321736)
- 3.1.217.1

-------------------------------------------------------------------
Mon Nov 14 14:30:12 UTC 2016 - jreidinger@suse.com

- The user has to confirm when the configuration proposal contains
  a non-blocking error (generic fix for bsc#1003682)
- 3.1.216.1.3

-------------------------------------------------------------------
Mon Oct 31 13:23:38 UTC 2016 - lslezak@suse.cz

- Added support for read-only proposal modules (FATE#321739)
- 3.1.216.1.2

-------------------------------------------------------------------
Thu Oct 27 15:09:58 CEST 2016 - shundhammer@suse.de

- Documentation for subvolumes in control.xml (fate#321737)
- 3.1.216.1.1

-------------------------------------------------------------------
Thu Oct  6 12:55:58 CEST 2016 - schubi@suse.de

- AutoYaST upgrade: Setting timeout for errors, messages, ...
  popup correctly (bnc#999895).

-------------------------------------------------------------------
Thu Sep 29 08:09:28 UTC 2016 - igonzalezsosa@suse.com

- Translate description of Snapper snapshots (bsc#988700)
- 3.1.216.1

-------------------------------------------------------------------
Wed Sep 21 11:00:27 CEST 2016 - schubi@suse.de

- Fixed crash if one defined proposal module has not been found on
  system while switching back from "Expert" proposal.
  (bnc#999953)
- 3.1.216

-------------------------------------------------------------------
Tue Sep 13 12:37:57 UTC 2016 - jreidinger@suse.com

- fix skipping of proposal returning empty hash otherwise it
  creates non sense proposal entry in UI (bnc#994127)
- 3.1.215

-------------------------------------------------------------------
Tue Aug 30 06:55:13 UTC 2016 - lslezak@suse.cz

- Display a warning popup when the installer self-update uses
  the fallback URL instead of the selected SMT or the default SCC
  server (bsc#996179)
- Do not contact the registration server in self-update when
  network is not running, skip self-update completely
- 3.1.214

-------------------------------------------------------------------
Thu Aug 25 14:23:20 UTC 2016 - lslezak@suse.cz

- Move the installer self update step earlier in the workflow
  so the user entered values are not lost after restart and avoid
  repeating some steps again (bsc#985055)
- This also fixes losing some values due to restaring YaST (bsc#993690),
  (bsc#992608)
- Improved the self update URL handling - the boot parameter has
  the highest priority, always ask user when a SLP service is found,
  in AutoYaST mode SLP needs to be enabled in the profile
- Display progress when downloading and applying the updates
- 3.1.213

-------------------------------------------------------------------
Wed Aug 25 12:51:45 UTC 2016 - cwh@suse.com

- Replace unicode bullet char by asterisk for ncurses (bsc#995082)
- 3.1.212

-------------------------------------------------------------------
Thu Aug 25 07:33:10 UTC 2016 - jreidinger@suse.com

- fix writing proposals (bnc#994127)
- 3.1.211

-------------------------------------------------------------------
Wed Aug 17 15:02:02 UTC 2016 - jreidinger@suse.com

- filter out same repositories from extraurls if they differ only
  in trailing slash (bnc#970488)
- 3.1.210

-------------------------------------------------------------------
Tue Aug 16 15:34:43 UTC 2016 - kanderssen@suse.com

- SSH Importer: Width fix to avoid cut of CheckBoxFrame Label
  (fate##319624)
- 3.1.209

-------------------------------------------------------------------
Tue Aug 16 13:28:14 CEST 2016 - locilka@suse.com

- Fixed testsuite for inst_complex_welcome after implementing lazy
  loading in ProductLicense in yast2-packager (bsc#993285)
- 3.1.208

-------------------------------------------------------------------
Fri Aug  5 07:22:59 UTC 2016 - igonzalezsosa@suse.com

- Fix the registration screen initialization when SCC server
  is used during self-update (FATE#319716)
- 3.1.207

-------------------------------------------------------------------
Thu Aug  4 10:02:28 UTC 2016 - igonzalezsosa@suse.com

- Retrieve the self-update URL from the registration
  server (SCC/SMT) (FATE#319716)
- 3.1.206

-------------------------------------------------------------------
Wed Aug  3 17:06:46 CEST 2016 - locilka@suse.com

- UI, UX and internal handling for the Welcome screen optimized to
  prevent from not showing that the license needs to be accepted
  (bsc#980374).
- 3.1.205

-------------------------------------------------------------------
Fri Jul 29 07:32:46 UTC 2016 - ancor@suse.com

- If the user has skipped multipath activation, don't ask again
  after installer self-update (bsc#989770)
- 3.1.204

-------------------------------------------------------------------
Fri Jul 22 13:48:12 UTC 2016 - igonzalezsosa@suse.com

- Don't halt the installation if installer updates server
  cannot be reached when using AutoYaST (bsc#988949)
- 3.1.203

-------------------------------------------------------------------
Thu Jul 21 11:52:59 UTC 2016 - jreidinger@suse.com

- simplify and speed up inst_finish client (bnc#986649)
- add test suite for inst_finish client
- 3.1.202

-------------------------------------------------------------------
Mon Jul 18 13:13:05 UTC 2016 - lslezak@suse.cz

- Run extra inst-sys cleanup to free more memory on systems with
  low memory (bsc#974601)
- 3.1.201

-------------------------------------------------------------------
Thu Jul 14 08:10:16 UTC 2016 - lslezak@suse.cz

- Properly adjust the OOM killer (oom_score_adj has a different
  range than the original oom_adj) (bsc#974601)
- 3.1.200

-------------------------------------------------------------------
Tue Jul 12 16:14:28 CEST 2016 - schubi@suse.de

- Added AutoYaST schema file "ssh_import".
  (fate#319624)
- 3.1.199

-------------------------------------------------------------------
Mon Jun 27 13:00:24 UTC 2016 - jreidinger@suse.com

- Make writing of bootloader settings the last step so that other
  installation steps (kdump, cio-ignore) do not have to waste time
  repeating it
  (bnc#986649)
- 3.1.198

-------------------------------------------------------------------
Thu Jun 23 08:17:24 UTC 2016 - lslezak@suse.cz

- Display more information in the error popup when downloading
  the optional installer updates fails (bsc#986091)
- 3.1.197

-------------------------------------------------------------------
Thu Jun 16 13:31:16 UTC 2016 - igonzalezsosa@suse.com

- Avoid restarting YaST when self-update repository exists but
  is empty (bsc#985113)
- 3.1.196

-------------------------------------------------------------------
Wed Jun 15 15:15:15 CEST 2016 - snwint@suse.de

- call set_videomode to adjust video mode (bsc#974821)
- 3.1.195

-------------------------------------------------------------------
Tue Jun 14 14:17:53 UTC 2016 - igonzalezsosa@suse.com

- Fix architecture detection during self-update (bsc#984656)
- 3.1.194

-------------------------------------------------------------------
Thu Jun  2 11:09:33 UTC 2016 - schubi@suse.de

- Adapt AutoYaST to support import of SSH server keys/configuration
  (fate#319624)
- 3.1.193

-------------------------------------------------------------------
Thu Jun  2 10:09:33 UTC 2016 - igonzalezsosa@suse.com

- Drop yast2-installation-devel-doc package (fate#320356)
- 3.1.192

-------------------------------------------------------------------
Wed Jun  1 11:41:27 UTC 2016 - igonzalezsosa@suse.com

- When importing SSH keys/configuration, only regular files
  will be considered (bsc#982522)
- Force YaST2-Firstboot.service to run after
  YaST2-Second-Stage.service (bsc#980365)
- 3.1.191

-------------------------------------------------------------------
Mon May 30 14:35:05 UTC 2016 - lslezak@suse.cz

- Move the debugger invocation code to yast2-ruby-bindings package
  to use the same implementation at run time (FATE#318421)
- 3.1.190

-------------------------------------------------------------------
Thu May 26 13:17:42 UTC 2016 - kanderssen@suse.com

- System Role: centered dialog (ncurses).

-------------------------------------------------------------------
Wed May 25 15:49:41 UTC 2016 - kanderssen@suse.com

- More visual improvements in the SSH keys importing proposal
  summary based on blog entry feedback. (Fate#319624)
- 3.1.189

-------------------------------------------------------------------
Wed May 25 13:07:59 UTC 2016 - lslezak@suse.cz

- Start the Ruby debugger at the beginning of installation
  when Y2DEBUGGER is set (FATE#318421)
- 3.1.188

-------------------------------------------------------------------
Tue May 17 08:17:51 UTC 2016 - ancor@suse.com

- Visual improvement in the SSH keys importing proposal summary

-------------------------------------------------------------------
Mon May 16 16:39:34 UTC 2016 - ancor@suse.com

- The user is now informed about SSH keys to be reused (copied
  from a previous system) during system installation.
- The user can select a different partition (or none) to read the
  keys from and whether to also copy config files.
- SSH import functionality not longer depending from
  "copy_to_system" feature.
- Fate#319624
- 3.1.187

-------------------------------------------------------------------
Mon May 16 08:29:25 UTC 2016 - lslezak@suse.cz

- SSH installation: handle closing the initial installation screen
  by the window manager close button (bsc#979499)
- 3.1.186

-------------------------------------------------------------------
Mon May  9 15:14:22 CEST 2016 - schubi@suse.de

- Do not copy licenses from inst-sys to target system.
  Showing EULA location in the installed system.
  (fate#219341)
- 3.1.185

-------------------------------------------------------------------
Fri May  6 11:09:28 UTC 2016 - jsrain@suse.cz

- get more texts for roles dialog from control file, allow
  a general label (bsc#974625)
- 3.1.184

-------------------------------------------------------------------
Thu May  5 13:39:46 UTC 2016 - ancor@suse.com

- Always read the lists of local users in the previous system to
  have them available during user importing (part of fate#319624)
- 3.1.183

-------------------------------------------------------------------
Wed Apr 20 10:47:12 UTC 2016 - knut.anderssen@suse.com

- Disk Activation step will be skipped in case of installer update
  success (bsc#974409)
- License agreement will be remembered in case of going back after
  a installer update.
- 3.1.182

-------------------------------------------------------------------
Tue Apr 19 09:08:35 UTC 2016 - igonzalezsosa@suse.com

- Fix handling of license acceptance in welcome screen
  (bsc#975774)
- 3.1.181

-------------------------------------------------------------------
Fri Apr 15 12:51:00 UTC 2016 - lslezak@suse.cz

- Run the automatic installer self update also in the AutoYaST
  mode, read the optional custom URL from the profile ("general" ->
  "self_update_url" node) (FATE#319716)
- 3.1.180

-------------------------------------------------------------------
Wed Apr 13 07:14:09 UTC 2016 - mfilka@suse.com

- bsc#956473
  - improved formatting of network interfaces listing
- 3.1.179

-------------------------------------------------------------------
Tue Apr 12 15:09:15 UTC 2016 - jreidinger@suse.com

- do not install perl-Bootloader-YAML on target system as it is no
  longer needed (FATE#317701)
- 3.1.178

-------------------------------------------------------------------
Mon Apr  4 09:48:42 UTC 2016 - igonzalezsosa@suse.com

- Automatic update during installation will use Zypper repositories
  instead of Driver Update Disks (FATE#319716).
- 3.1.177

-------------------------------------------------------------------
Wed Mar 23 16:32:31 UTC 2016 - cwh@suse.com

- Moved proc_modules.scr to yast2.rpm to avoid that yast-sound
  depends on yast-installation (bsc#972310)
- 3.1.176

-------------------------------------------------------------------
Tue Mar 15 07:41:01 UTC 2016 - knut.anderssen@suse.com

- Added automatic update during installation (FATE#319716)
- 3.1.175

-------------------------------------------------------------------
Mon Mar 14 13:09:52 UTC 2016 - mvidner@suse.com

- System Role: align labels (FATE#317481).
- System Role: pop-up if changing the role to a different one.
- 3.1.174

-------------------------------------------------------------------
Mon Mar 14 09:39:50 UTC 2016 - igonzalezsosa@suse.com

- Moved Yast::Transfer::FileFromUrl here from yast2-update
  (FATE#319716).
- 3.1.173

-------------------------------------------------------------------
Fri Mar  4 14:24:49 UTC 2016 - mvidner@suse.com

- Added a System Role step in the installation (FATE#317481).
- 3.1.172

-------------------------------------------------------------------
Mon Feb 29 09:05:16 UTC 2016 - mfilka@suse.com

- bsc#956473
  - network interfaces listing shows all IPv4 / IPv6 addresses per
    device
- 3.1.171

-------------------------------------------------------------------
Fri Feb 26 08:36:55 UTC 2016 - ancor@suse.com

- Ensure plymouth does not interfere with X11 when executing
  yast2-firstboot (bsc#966874)
- 3.1.170

-------------------------------------------------------------------
Sun Feb 21 21:15:02 UTC 2016 - mfilka@suse.com

- bnc#960703
  - network service setup moved into yast2-network package.
- 3.1.169

-------------------------------------------------------------------
Wed Feb 17 16:03:56 UTC 2016 - cwh@suse.com

- Remove autoyast clone button (fate#317970) 
- 3.1.168

-------------------------------------------------------------------
Thu Dec 22 15:53:34 CET 2015 - schubi@suse.de

- Removing network dependencies in the service files in order to
  prevent booting cycles in Tumbleweed. (bnc#954908)
- 3.1.167

-------------------------------------------------------------------
Mon Dec 21 08:08:15 UTC 2015 - jsrain@suse.cz

- fixed function name to check zKVM hypervisor (bsc#956736)
- 3.1.166

-------------------------------------------------------------------
Fri Dec 11 09:17:16 UTC 2015 - jsrain@suse.cz

- don't enforce the disk activation dialog on zKVM (bsc#956736)
- 3.1.165

-------------------------------------------------------------------
Wed Dec  2 13:55:07 UTC 2015 - mvidner@suse.com

- Ensure second stage and YaST-Firstboot don't get killed by
  getty when running over 2nd or 3rd serial console (bsc#935965)
- 3.1.164

-------------------------------------------------------------------
Thu Nov 26 09:09:59 UTC 2015 - jreidinger@suse.com

- Do not crash in proposal client if zfcp proposal reports itself
  as unavailable (bnc#956745)

-------------------------------------------------------------------
Wed Nov 25 13:15:19 UTC 2015 - lslezak@suse.cz

- Save the software selection for using it later in AutoYaST
  when deploying installation images (bsc#956325, bsc#910728)
- 3.1.163

-------------------------------------------------------------------
Fri Nov  6 11:59:26 UTC 2015 - ancor@suse.com

- Ensure second stage and YaST-Firstboot don't get killed by
  getty when running over serial console (bsc#935965)
- 3.1.162

-------------------------------------------------------------------
Fri Oct  9 13:32:36 UTC 2015 - ancor@suse.com

- Language selection screen fixed to immediately apply the keyboard
  layout after changing it automatically (bsc#947969).
- 3.1.161

-------------------------------------------------------------------
Thu Oct  1 15:55:54 UTC 2015 - ancor@suse.com

- Simplified second stage systemd unit to avoid dependencies cycles
  (bnc#947521 and bnc#931643). Logic moved to YaST startup scripts.
- 3.1.160

-------------------------------------------------------------------
Fri Sep  4 07:07:33 UTC 2015 - jsrain@suse.cz

- fix bug preventing to finish proposal in some sutuations
  (bsc#944334)
- 3.1.159

-------------------------------------------------------------------
Thu Sep  3 14:41:07 CEST 2015 - locilka@suse.com

- Fixed setting language / languages in the installation welcome
  screen (bsc#943746, bsc#944035)
- 3.1.158

-------------------------------------------------------------------
Wed Sep  2 09:43:21 UTC 2015 - igonzalezsosa@suse.com

- Move #second_stage_required? method to InstFunctions module
  to be used by AutoYaST (bnc#892091)
- 3.1.157

-------------------------------------------------------------------
Tue Aug 25 10:17:24 CEST 2015 - schubi@suse.de

- fixed cio_ignore testcase
  This testcase is for bnc#941406
- 3.1.156

-------------------------------------------------------------------
Thu Aug 13 13:26:56 CEST 2015 - schubi@suse.de

- AutoYaST S390: handling cio_ignore
  Entry <general><cio_ignore> in order to set it
  (values: true/false). If it is not set cio_ignore is true.
  So it is backward compatible.
  (bnc#941406)
- cio_ignore does not make sense for KVM or z/VM. So checking
  for KVM and z/VM and evtl. disabling cio_ignore (fate#317861).
- 3.1.155

-------------------------------------------------------------------
Tue Aug 11 15:50:49 CEST 2015 - schubi@suse.de

- AutoYaST second stage: YaST2-Second-Stage.service
  Continue installation even if plymouth has returned an error.
  (bnc#940878)
- 3.1.154

-------------------------------------------------------------------
Fri Aug  7 12:53:08 UTC 2015 - igonzalezsosa@suse.com

- Fix release notes loading when network is not working (bsc#940648)
- 3.1.153

-------------------------------------------------------------------
Wed Aug  5 11:45:25 UTC 2015 - jsrain@suse.cz

- store cio_ignore settings before installing bootloader
  (bsc#933177)
- 3.1.152

-------------------------------------------------------------------
Fri Jul 24 13:01:22 UTC 2015 - jsrain@suse.cz

- avoid duplicating release notes for products (bsc#935599)
- 3.1.151

-------------------------------------------------------------------
Tue Jul 21 09:16:03 UTC 2015 - mvidner@suse.com

- Moved client code to lib/installation/clients to enable test
  coverage measurements.
- 3.1.150

-------------------------------------------------------------------
Wed Jul  1 13:50:55 CEST 2015 - shundhammer@suse.de

- Cleanup for snapshots made during installation (bnc#935923)
- 3.1.149 

-------------------------------------------------------------------
Wed Jul  1 10:46:50 CEST 2015 - locilka@suse.com

- Fixed handling user request to change an installation proposal
  (bsc#936448)
- 3.1.148

-------------------------------------------------------------------
Mon Jun 29 13:11:57 UTC 2015 - lslezak@suse.cz

- fixed menu button label in the proposal (bsc#936427)
- 3.1.147

-------------------------------------------------------------------
Mon Jun 29 08:41:17 UTC 2015 - jreidinger@suse.com

- add ability to hide export button (fate#315161)
- 3.1.146

-------------------------------------------------------------------
Wed Jun 17 09:29:09 CEST 2015 - locilka@suse.com

- Implemented triggers for installation proposal (FATE#317488).
  Any *_proposal client can define 'trigger' in 'MakeProposal'
  that defines in which circumstances it should be called again
  after all proposals have been called, e.g., if partitioning or
  software selection changes.
- 3.1.145

-------------------------------------------------------------------
Tue Jun  2 08:41:03 UTC 2015 - jreidinger@suse.com

- fix crash in Upgrade when creating post upgrade snapshot
  (fate#317973)
- 3.1.144

-------------------------------------------------------------------
Thu May 28 12:41:49 UTC 2015 - igonzalezsosa@suse.com

- add a client to create a snapshot after installation/upgrade
  (fate#317973)
- 3.1.143

-------------------------------------------------------------------
Wed May 20 19:29:48 UTC 2015 - lslezak@suse.cz

- set Xvnc server resolution to 96 dpi to fix broken layout in VNC
  installations (defaults to 75 dpi) (bsc#919456)
- 3.1.142

-------------------------------------------------------------------
Fri Apr 24 06:01:14 UTC 2015 - ancor@suse.com

- Fixed an error preventing the VNC connection during second
  installation stage of AutoYaST when using VNC=1 (bnc#923901)
- 3.1.141

-------------------------------------------------------------------
Wed Apr 20 13:11:40 CEST 2015 - schubi@suse.de

- Fixed differnt bugs in proposal overview with multiple tabs.
- Checking if plymouth is available while starting second
  installation stage for AutoYaST.
- 3.1.140

-------------------------------------------------------------------
Thu Apr 16 13:02:23 CEST 2015 - locilka@suse.com

- Always enable systemd startup services for Second Stage and
  Firstboot (bsc#924278)
- 3.1.139

-------------------------------------------------------------------
Thu Apr  2 09:27:55 UTC 2015 - jreidinger@suse.com

- avoid endless loop when confirm update in proposal runner
  (FATE#315161)
- 3.1.138

-------------------------------------------------------------------
Wed Apr  1 18:54:34 UTC 2015 - jreidinger@suse.com

- fix method missing error in proposal_runner (FATE#315161)
- 3.1.137

-------------------------------------------------------------------
Wed Apr  1 11:39:32 UTC 2015 - jreidinger@suse.com

- fix dependencies in proposal_store (FATE#315161)
- 3.1.136

-------------------------------------------------------------------
Fri Mar 27 13:14:22 UTC 2015 - jreidinger@suse.com

- allow proposal runner dialog to use different proposal store
  (FATE#315161)
- 3.1.135

-------------------------------------------------------------------
Tue Feb 17 14:24:19 CET 2015 - aschnell@suse.de

- get list of mounts from /proc/mounts in umount_finish (for
  fate#318392)
- 3.1.134

-------------------------------------------------------------------
Mon Feb 16 12:44:16 UTC 2015 - cwh@suse.com

- Delete or copy install.inf as applicable (bnc#897066)
- 3.1.133

-------------------------------------------------------------------
Wed Feb 11 09:03:38 UTC 2015 - lslezak@suse.cz

- removed redundant initialization label (bnc#878538)
- 3.1.132

-------------------------------------------------------------------
Fri Feb  6 12:56:53 UTC 2015 - ancor@suse.com

- The unit tests are now compatible with RSpec 3 (bnc#916364)
- 3.1.131

-------------------------------------------------------------------
Wed Feb  4 13:15:43 UTC 2015 - lslezak@suse.cz

- support custom display number in "display_ip" boot option
  (bnc#913888)
- 3.1.130

-------------------------------------------------------------------
Tue Feb  3 11:11:49 CET 2015 - schubi@suse.de

- AutoYaST: If the system starts in multi-user mode plymouth will
  be quit while installation in order to ensure that installation
  will be finished on console 1 and the login prompt will be
  shown.
  (bnc#903682,889757,897956)

-------------------------------------------------------------------
Thu Jan 29 17:10:44 UTC 2015 - jsrain@suse.cz

- allow keyboard layout testing in language dialog (bsc#889549)
- 3.1.129

-------------------------------------------------------------------
Tue Jan 27 13:39:57 CET 2015 - jsuchome@suse.cz

- explicitely set language packages for installation during the
  live install (bnc#904103)
- 3.1.128

-------------------------------------------------------------------
Mon Jan 26 16:09:01 UTC 2015 - jreidinger@suse.com

- fix typo causing error in installation ( catched by openQA ) 

-------------------------------------------------------------------
Mon Jan 26 10:21:19 UTC 2015 - jreidinger@suse.com

- Properly install new Proposal* libs to fix installation

-------------------------------------------------------------------
Tue Jan 13 12:27:52 UTC 2015 - jreidinger@suse.com

- Refactored inst_proposal into Installation::ProposalRunner and
  Installation::ProposalStore.
- 3.1.127

-------------------------------------------------------------------
Tue Jan 13 12:27:40 UTC 2015 - jsrain@suse.cz

- fixed progress bar during (live) image installation (bsc#854378)

-------------------------------------------------------------------
Wed Jan  7 14:27:28 UTC 2015 - jreidinger@suse.com

- do not stuck during copy of logs files (bnc#897091)
- 3.1.126

-------------------------------------------------------------------
Thu Dec 18 20:12:47 UTC 2014 - lslezak@suse.cz

- Fix bashisms and shebangs in scripts (by "Ledest")
- 3.1.125

-------------------------------------------------------------------
Wed Dec 10 15:57:59 CET 2014 - aschnell@suse.de

- drop check for Gtk since Gtk UI of YaST is no longer supported
  (bsc#908607)
- 3.1.124

-------------------------------------------------------------------
Thu Dec  4 09:50:16 UTC 2014 - jreidinger@suse.com

- remove X-KDE-Library from desktop file (bnc#899104)

-------------------------------------------------------------------
Wed Nov 26 16:53:17 UTC 2014 - ancor@suse.com

- Added more debug information in order to track bnc#897091
- 3.1.122

-------------------------------------------------------------------
Fri Nov 14 09:51:04 UTC 2014 - ancor@suse.com

- Merging changes from 3.1.116.1 (SLE12 maintenance branch)
- Fixed the "previously used repositories" step to work properly
  when reached using the back button (bnc#889791)
- 3.1.121

-------------------------------------------------------------------
Tue Nov  4 08:32:27 UTC 2014 - jreidinger@suse.com

- Improve dialog asking if system should be cloned (bnc#900028)
- 3.1.120

-------------------------------------------------------------------
Mon Nov  3 16:19:30 CET 2014 - schubi@suse.de

- AutoYaST Second Stage: Fixed a crash in package management when
  running in Qt UI with libproxy1-config-kde4 package installed.
  (bnc#866692)
- 3.1.119

-------------------------------------------------------------------
Fri Oct 31 07:41:09 UTC 2014 - jreidinger@suse.com

- do not write obsolete /etc/syconfig/boot RUN_PARALLEL key
  (bnc#896207)
- 3.1.118

-------------------------------------------------------------------
Thu Oct 30 07:35:52 UTC 2014 - lslezak@suse.cz

- properly setup locale in installation start script to display
  texts and labels correctly in a texmode installation and also
  to translate all buttons in graphical mode (removed "testutf8"
  calls, it has been dropped, always set UTF-8 locale) (bnc#902411)
- 3.1.117

-------------------------------------------------------------------
Wed Sep 17 16:04:11 UTC 2014 - lslezak@suse.cz

- additionaly return file system type in ".run.df" agent result,
  (to use it in the disk usage calculation bnc#896176)
- 3.1.116

-------------------------------------------------------------------
Thu Sep  4 12:21:25 UTC 2014 - mvidner@suse.com

- Use a more flexible rubygem requirement syntax (bnc#895069)
- 3.1.115

-------------------------------------------------------------------
Wed Aug 28 15:31:55 UTC 2014 - ancor@suse.com

- Enabled remote access on systems installed using VNC (bnc#893501)
- 3.1.114

-------------------------------------------------------------------
Thu Aug 28 15:04:59 CEST 2014 - locilka@suse.com

- Setting data for &product; macro (used in helps) as soon as
  the base-product repository is initialized (bnc#886608)
- 3.1.113

-------------------------------------------------------------------
Wed Aug 27 15:39:52 CEST 2014 - locilka@suse.com

- Fixed [Abort] button handling in Disks Activation dialog
  (bnc#893281)
- 3.1.112

-------------------------------------------------------------------
Wed Aug 27 10:33:03 CEST 2014 - schubi@suse.de

- Autoyast: Second stage will not be called at all. This bug has
  been generated due the fix in bnc#886464.
- 3.1.111

-------------------------------------------------------------------
Mon Aug 25 09:15:13 CEST 2014 - schubi@suse.de

- Autoyast
  -- Disabling second installation stage via autoyast
     configuration "second_stage".
  -- Centralized minimal configuration and disabling more
     configuration steps like X11, user, default_desktop,...
  -- bnc#886464 and bnc#892091
- 3.1.110

-------------------------------------------------------------------
Mon Aug 18 12:30:53 UTC 2014 - jreidinger@suse.com

- workaround problem with missing capabilities in image deployment
  (bnc#889489)
- 3.1.109

-------------------------------------------------------------------
Thu Aug  7 11:50:28 CEST 2014 - snwint@suse.de

- use oom_score_adj instead of oom_adj (bnc #890432)
- 3.1.108

-------------------------------------------------------------------
Thu Aug  7 08:20:36 UTC 2014 - jreidinger@suse.com

- update ca certificates after upgrade (bnc#889616)
- 3.1.107

-------------------------------------------------------------------
Mon Jul 28 11:52:43 UTC 2014 - lslezak@suse.cz

- use short product name for the default base product release notes
  (read from the installation medium) (bnc#885247)
- display at least an empty dialog when downloading release notes
  to hide the previous dialog in the installation workflow
  (bnc#889196)
- 3.1.106

-------------------------------------------------------------------
Thu Jul 24 14:42:59 UTC 2014 - lslezak@suse.cz

- do not repeat release notes downloading on network time out
  (bnc#885486)
- 3.1.105

-------------------------------------------------------------------
Thu Jul 24 11:52:43 CEST 2014 - aschnell@suse.de

- do not log sensitive information in y2start.log (bnc#888645)
- 3.1.104

-------------------------------------------------------------------
Tue Jul 22 08:13:41 CEST 2014 - snwint@suse.de

- linuxrc already provides proxy settings in URL form - so use it
- 3.1.103

-------------------------------------------------------------------
Mon Jul 21 12:10:43 CEST 2014 - schubi@suse.de

- taking display-manager.service instead of xdm.service in the
  second boot stage (bnc#886654, 884447)
- Workaround of bug in plymouth --> using deactivate option
  in second boot stage in order to start ncurses yast correctly
  (bnc#886488)
- 3.1.102

-------------------------------------------------------------------
Wed Jul 16 09:15:10 UTC 2014 - jsrain@suse.cz

- retranslate release notes button when going back in workflow
  (bnc#886660)
- 3.1.101

-------------------------------------------------------------------
Tue Jul 15 15:44:41 CEST 2014 - locilka@suse.com

- Asking user for confirmation while aborting the installation in
  disk activation dialog (bnc#886662)
- 3.1.100

-------------------------------------------------------------------
Fri Jul  4 08:48:03 UTC 2014 - jreidinger@suse.com

- Copy multipath blacklist to target system (bnc#885628)
- 3.1.99

-------------------------------------------------------------------
Thu Jul  3 09:14:53 UTC 2014 - jreidinger@suse.com

- remove useless steps from system analysis because it confuses
  users (bnc#885609)
- 3.1.98

-------------------------------------------------------------------
Mon Jun 30 14:34:59 UTC 2014 - jreidinger@suse.cz

- restore: use restore script instead of manual unpacking tarball
  to also remove newly generated content when rollbacking
  (bnc#882039)
- 3.1.97

-------------------------------------------------------------------
Mon Jun 23 16:09:32 CEST 2014 - locilka@suse.com

- Changed /bin/rm path to /usr/bin/rm path (bnc#882453)
- 3.1.96

-------------------------------------------------------------------
Mon Jun 23 13:02:27 UTC 2014 - jreidinger@suse.com

- directly export autoyast profile to target file (bnc#881108)
- 3.1.95

-------------------------------------------------------------------
Thu Jun 19 19:05:10 UTC 2014 - lslezak@suse.cz

- removed random_finish client, haveged service is by default
  enabled, no need for explicit enabling by Yast
  (gh#yast/yast-installation#214)
- 3.1.94

-------------------------------------------------------------------
Wed Jun 18 11:47:26 UTC 2014 - lslezak@suse.cz

- make sure the CIO ignore config file ends with a new line
  (bnc#883198)
- 3.1.93

-------------------------------------------------------------------
Tue Jun 17 12:34:33 UTC 2014 - lslezak@suse.cz

- inst_upgrade_urls.rb: set the future target distribution to not
  ignore the SCC online repositories in libzypp (bnc#881320)
- 3.1.92

-------------------------------------------------------------------
Mon Jun 16 12:33:18 UTC 2014 - jreidinger@suse.com

- write list of active devices for cio_ignore ( partially written
  by Ihno )
- 3.1.91

-------------------------------------------------------------------
Thu Jun 12 15:20:04 UTC 2014 - jreidinger@suse.com

- restore backup if yast failed during installation/upgrade
  (bnc#882039)
- 3.1.90

-------------------------------------------------------------------
Thu Jun 12 08:27:01 UTC 2014 - lslezak@suse.cz

- properly enable the add-on module in the installation workflow
- 3.1.89

-------------------------------------------------------------------
Tue Jun  3 13:53:15 UTC 2014 - lslezak@suse.cz

- inst_upgrade_urls.rb client:
  - remove old repositories (repo files) to avoid loading old
    SLE11 repositories when refreshing a registered service
    (bnc#880971)
  - remove old services to get rid of the old NCC service
  (Note: everything is backed up into /var/adm/backup/upgrade/zypp
  directory)
- 3.1.88

-------------------------------------------------------------------
Thu May 29 08:23:21 UTC 2014 - lslezak@suse.cz

- better error message for accepting the license (bnc#875183)
- 3.1.87

-------------------------------------------------------------------
Wed May 28 11:00:51 CEST 2014 - aschnell@suse.de

- close port 6000 during installation (bnc#879262)
- 3.1.86

-------------------------------------------------------------------
Wed May 21 10:32:51 UTC 2014 - jreidinger@suse.com

- do not call reipl multiple times (patch by Ihno)
- 3.1.85

-------------------------------------------------------------------
Fri May 16 12:19:30 UTC 2014 - jsrain@suse.cz

- reduced time-out for downloading release notes when behind
  firewall (bnc#878265)
- 3.1.84

-------------------------------------------------------------------
Fri May 16 08:37:23 UTC 2014 - mvidner@suse.com

- Fixed "undefined method" if an add-on has empty release notes URL
  (bnc#877705)
- 3.1.83

-------------------------------------------------------------------
Fri May 16 07:11:52 UTC 2014 - jsrain@suse.cz

- adjusted wording when deploying image to disk (bnc#877666)
- 3.1.82

-------------------------------------------------------------------
Wed May 14 11:10:05 UTC 2014 - jreidinger@suse.com

- Use new bootloader API to set kernel parameters (bnc#869608)
- 3.1.81

-------------------------------------------------------------------
Tue May 13 13:51:52 UTC 2014 - jreidinger@suse.com

- Fix haveged path to kill it properly (patch by Ihno) (bnc#876876)
- 3.1.80

-------------------------------------------------------------------
Tue May 13 10:09:55 CEST 2014 - gs@suse.de

- enable services for FCoE by calling fcoe-client finish script
  (bnc#877352)
- 3.1.79

-------------------------------------------------------------------
Fri May  9 10:44:11 UTC 2014 - jreidinger@suse.com

- ensure maximum size of prep partition for ppc64 (bnc#867345)
  ( part of patch made by dinaar@suse.com )
- 3.1.78

-------------------------------------------------------------------
Fri May  9 10:15:34 UTC 2014 - jsrain@suse.cz

- adjusted downloading release notes to work also for extensions
  (bnc#876700)
- 3.1.77

-------------------------------------------------------------------
Wed Apr 30 11:01:12 UTC 2014 - jreidinger@suse.com

- use correct keywords for cio ignore kernel params (bnc#874902)
- move cio_ignore step after bootloader step to have sections 
  generated (bnc#873996)
- 3.1.76

-------------------------------------------------------------------
Fri Apr 25 13:21:52 UTC 2014 - mfilka@suse.com

- bnc#872086
  - always copy network configuration. Even if network is not
    running during installation
- 3.1.75

-------------------------------------------------------------------
Fri Apr 25 08:22:06 UTC 2014 - jsrain@suse.cz

- enhanced handling of release notes from media (contrary to those
  downloaded on-line) (bnc#874996)
- 3.1.74

-------------------------------------------------------------------
Thu Apr 24 16:02:13 CEST 2014 - locilka@suse.com

- Changed inst_system_analysis to read Product information
  (that uses libzypp) after initializing libzypp (bnc#873877)
- 3.1.73

-------------------------------------------------------------------
Wed Apr 23 08:48:13 UTC 2014 - jsrain@suse.cz

- enable top bar with logo during installation (bnc#868722)
- 3.1.72

-------------------------------------------------------------------
Tue Apr 15 16:51:58 CEST 2014 - locilka@suse.com

- Switched from the old to the new network setup client for remote
  repositories (bnc#869640)
- 3.1.71

-------------------------------------------------------------------
Tue Apr 15 07:02:35 UTC 2014 - jreidinger@suse.com

- fix crash from last fix and adapt it to cooperate nice with
  autoinstallation (bnc#873458)
- 3.1.70

-------------------------------------------------------------------
Mon Apr 14 14:38:22 UTC 2014 - jreidinger@suse.com

- return error message if base product not found and continue in
  installation(bnc#873458)
- 3.1.69

-------------------------------------------------------------------
Mon Apr 14 10:11:52 CEST 2014 - locilka@suse.com

- removed loading 'pciehp' Kernel module (added for SLE 11 by FATE
  #311991) - it is now built-in Kernel (bnc#865834)
- 3.1.68

-------------------------------------------------------------------
Fri Apr 11 08:44:10 UTC 2014 - jsrain@suse.cz

- added missing files to package (bnc#872925)
- 3.1.67

-------------------------------------------------------------------
Thu Apr 10 09:34:30 UTC 2014 - mvidner@suse.com

- Put wizard title on the left instead of on top (bnc#868859)
- 3.1.66

-------------------------------------------------------------------
Thu Apr 10 09:15:56 UTC 2014 - jsrain@suse.cz

- added handling of release notes for slide show (bnc#871158)
- 3.1.65

-------------------------------------------------------------------
Wed Apr  9 10:07:02 CEST 2014 - snwint@suse.de

- save a copy of pbl.log
- 3.1.64

-------------------------------------------------------------------
Fri Apr  4 15:33:40 CEST 2014 - snwint@suse.de

- remove LIBGL_ALWAYS_INDIRECT (bnc #869172)
- 3.1.63

-------------------------------------------------------------------
Thu Apr  3 12:15:49 UTC 2014 - jreidinger@suse.com

- do not write network configuration from upgrade to system
  (bnc#871178)
- 3.1.62

-------------------------------------------------------------------
Wed Apr  2 09:25:38 UTC 2014 - jreidinger@suse.com

- remove ssh_service_finish as it is handle in
  firewall_stage1_finish due to split of ssh port open and sshd
  enablement (bnc#865056)
- 3.1.61

-------------------------------------------------------------------
Sun Mar 30 17:15:03 UTC 2014 - mfilka@suse.com

- bnc#869719
  - fixed parameters forcing manual network configuration on user's
    request at disks activation screen
- 3.1.60 

-------------------------------------------------------------------
Mon Mar 24 14:48:36 UTC 2014 - jreidinger@suse.com

- change cio_ignore kernel parameter according to kernel changes
  (bnc#869463)
- 3.1.59

-------------------------------------------------------------------
Mon Mar 24 12:33:47 UTC 2014 - jreidinger@suse.com

- avoid constant redefinition warning(BNC#869202)
- 3.1.58

-------------------------------------------------------------------
Wed Mar 19 12:45:27 UTC 2014 - lslezak@suse.cz

- skip "Installation Options" dialog when online repository option
  should not be displayed (part of bnc#868942)
- 3.1.57

-------------------------------------------------------------------
Fri Mar 14 14:43:06 CET 2014 - snwint@suse.de

- set LIBGL_ALWAYS_INDIRECT in ssh mode (bnc #868175)
- enable yast theme in ssh mode
- 3.1.56

-------------------------------------------------------------------
Fri Mar 14 08:15:01 UTC 2014 - jsrain@suse.cz

- download on-line version of release notes (fate#314695)
- 3.1.55

-------------------------------------------------------------------
Thu Mar 13 09:46:18 UTC 2014 - jreidinger@suse.com

- add kernel parameters for s390 when cio_ignore enabled to never
  blacklist console or ipl devices (fate#315318)
- 3.1.54

-------------------------------------------------------------------
Wed Mar 12 12:00:40 UTC 2014 - mfilka@suse.com

- bnc#858523
  - dropped disabling network configuration code. yast2-network is
    in charge of it now.
- 3.1.53 

-------------------------------------------------------------------
Mon Mar 10 13:01:48 UTC 2014 - jsrain@suse.cz

- don't hide ReleaseNotes button going back fron inst proposal
  (bnc#867389)
- 3.1.52

-------------------------------------------------------------------
Fri Mar  7 16:00:42 UTC 2014 - lslezak@suse.cz

- run scc_finish client if present (FATE#312012)
- 3.1.51

-------------------------------------------------------------------
Thu Mar  6 09:15:24 UTC 2014 - jreidinger@suse.com

- fix malformed string exception if cio ignore is disabled
  (bnc#866995)
- 3.1.50

-------------------------------------------------------------------
Tue Mar  4 09:13:41 UTC 2014 - jreidinger@suse.com

- call proper bash agent otherwise cio ignore feature do not work
  (bnc#866614)
- 3.1.49

-------------------------------------------------------------------
Mon Mar  3 12:57:24 UTC 2014 - jreidinger@suse.com

- do not crash if there is no general section in autoyast profile
  (BNC#866529)
- 3.1.48

-------------------------------------------------------------------
Thu Feb 27 15:08:12 CET 2014 - aschnell@suse.de

- reset proposal after rescanning storage (bnc#865579)
- 3.1.47

-------------------------------------------------------------------
Thu Feb 27 13:55:16 UTC 2014 - jreidinger@suse.com

- revert back complete skip of probing due to disks with activation
  (BNC#865579)
- 3.1.46

-------------------------------------------------------------------
Thu Feb 27 12:54:37 UTC 2014 - jreidinger@suse.com

- Do not rerun system probing as it is already done (BNC#865579)
- 3.1.45

-------------------------------------------------------------------
Wed Feb 26 09:15:50 UTC 2014 - jreidinger@suse.com

- implement cio ignore feature during installation for s390x
  (FATE#315586)
- 3.1.44

-------------------------------------------------------------------
Tue Feb 25 16:11:08 CET 2014 - locilka@suse.com

- Removed an icon from License Agreement dialog (bnc#865575)
- 3.1.43

-------------------------------------------------------------------
Tue Feb 25 14:14:59 CET 2014 - locilka@suse.com

- Adapted ignored_features to handle possibly missing Cmdline entry
  from Linuxrc (bnc#861465)
- 3.1.42

-------------------------------------------------------------------
Tue Feb 25 13:27:34 CET 2014 - locilka@suse.cz

- Removed hard-coded color and RichText formatting from
  installation confirmation dialog (#bnc#865371)
- 3.1.41

-------------------------------------------------------------------
Fri Feb 21 14:54:01 CET 2014 - snwint@suse.de

- Make vnc use real yast theme (bnc #855246) and make vnc screen size configurable.
- 3.1.40

-------------------------------------------------------------------
Fri Feb 21 09:16:18 UTC 2014 - mvidner@suse.com

- ssh installation: fix network start after reboot (bnc#850446)
- 3.1.39

-------------------------------------------------------------------
Wed Feb 19 15:22:00 CET 2014 - locilka@suse.com

- Prevent from re-defining CopyFilesFinishClient class (bnc#864631)
- 3.1.38

-------------------------------------------------------------------
Wed Feb 19 14:51:24 CET 2014 - locilka@suse.com

- Writing bootloader as late as possible, several configs need to
  be written and coppied to the installed system first (bnc#860089)
- 3.1.37

-------------------------------------------------------------------
Tue Feb 18 17:09:08 CET 2014 - locilka@suse.com

- Copying all udev rules from inst-sys to installed system
  (bnc#860089)
- 3.1.36

-------------------------------------------------------------------
Mon Feb 17 13:45:08 UTC 2014 - jreidinger@suse.com

- fix detection if ssh daemon run otherwise ssh installation do not
  reboot after first stage(BNC#864260)
- 3.1.35

-------------------------------------------------------------------
Wed Feb 12 11:44:20 UTC 2014 - jreidinger@suse.com

- fix namespace collision that cause error in installation
- 3.1.34

-------------------------------------------------------------------
Mon Feb 11 15:26:47 UTC 2014 - jreidinger@suse.com

- keep proper installation mode after cloning(BNC#861520)
- 3.1.33

-------------------------------------------------------------------
Tue Feb 11 14:55:36 UTC 2014 - jreidinger@suse.com

- fix dependencies to properly require new ruby bindings
- 3.1.32

-------------------------------------------------------------------
Mon Feb 10 14:31:52 UTC 2014 - jsrain@suse.cz

- removed unused release_notes_popup.rb


- Remove initialisation of Report in autoinst mode from 
  inst_system_analysis. Not needed any more since autoyast Profile 
  is now processed before inst_system_analysis gets called
  (bnc#862829).
- 3.1.31

-------------------------------------------------------------------
Fri Feb  7 09:36:00 UTC 2014 - jreidinger@suse.com

- Implement minimal installation feature (FATE#313149)
- 3.1.30

-------------------------------------------------------------------
Mon Feb  3 14:36:34 UTC 2014 - jreidinger@suse.com

- fix false positive errors in log for easier debugging in future
- 3.1.29

-------------------------------------------------------------------
Fri Jan 31 12:04:52 UTC 2014 - lslezak@suse.cz

- inst_inc_all.rb - added missing import (bnc#860263)
- 3.1.28

-------------------------------------------------------------------
Thu Jan 30 15:43:05 UTC 2014 - jreidinger@suse.com

- Remove write to non-existing /etc/sysconfig/suseconfig
  (FATE#100011)
- 3.1.27

-------------------------------------------------------------------
Thu Jan 30 15:42:52 CET 2014 - aschnell@suse.de

- fixed DASD detection (bnc#860398)
- 3.1.26

-------------------------------------------------------------------
Tue Jan 28 15:37:15 UTC 2014 - jreidinger@suse.com

- Fix exporting configuration in first stage (FATE#308539)
- 3.1.25

-------------------------------------------------------------------
Mon Jan 27 09:56:26 UTC 2014 - mfilka@suse.com

- fate#316768, bnc#854500
  - enable network service according product feature
- 3.1.24

-------------------------------------------------------------------
Fri Jan 24 12:01:29 UTC 2014 - lslezak@suse.cz

- removed inst_scc.rb client (moved to yast2-registration)
- 3.1.23

-------------------------------------------------------------------
Tue Jan 21 14:18:08 UTC 2014 - jreidinger@suse.com

- Remove icons from system analysis according to Ken's comments
  (fate#314695)
- 3.1.22

-------------------------------------------------------------------
Tue Jan 21 12:15:21 UTC 2014 - jreidinger@suse.com

- Remove "Change..." button in non-textual installation
- Add "Export Configuration" button in non-textual installation
  (FATE#308539)
- Add "Export Configuration" menu item in textual installation
  (FATE#308539)
- 3.1.21

-------------------------------------------------------------------
Tue Jan 21 08:48:17 UTC 2014 - jsrain@suse.cz

- adjusted UI according to Ken's comments (fate#314695)
- 3.1.20

-------------------------------------------------------------------
Mon Jan 13 09:58:46 UTC 2014 - jreidinger@suse.com

- add clone proposal and finish client (FATE#308539)
- 3.1.19

-------------------------------------------------------------------
Wed Jan  8 12:46:34 UTC 2014 - jsrain@suse.cz

- added capability to install OEM images (fate#316326)
- added handling Release Notes button (fate#314695)

-------------------------------------------------------------------
Fri Dec 20 09:32:08 UTC 2013 - vmoravec@suse.com

- Add abort and fail hooks for installation
- 3.1.18

-------------------------------------------------------------------
Thu Dec 12 14:50:32 UTC 2013 - lslezak@suse.cz

- control files have been moved to a separate package/git repo
  (https://github.com/yast/yast-installation-control)
- 3.1.17

-------------------------------------------------------------------
Wed Dec 11 09:54:10 UTC 2013 - lslezak@suse.cz

- fixed Makefile.am (added missing inst_scc.rb)
- 3.1.16

-------------------------------------------------------------------
Tue Dec 10 08:46:11 UTC 2013 - vmoravec@suse.com

- Show hook summary only if some hooks failed
- 3.1.15

-------------------------------------------------------------------
Thu Dec  5 15:32:24 UTC 2013 - jreidinger@suse.com

- fix opening zfcp client in disk activation on s390
- 3.1.14

-------------------------------------------------------------------
Thu Dec  5 15:25:18 UTC 2013 - lslezak@suse.cz

- added a new client for SCC registration (first iteration, UI
  only, does not work yet)

-------------------------------------------------------------------
Wed Dec  4 16:11:37 UTC 2013 - jreidinger@suse.com

- fix failure in remote disks activation client
- 3.1.13

-------------------------------------------------------------------
Wed Dec  4 08:30:37 UTC 2013 - lslezak@suse.cz

- removed "trang" dependency (requires complete Java stack, convert
  the file directly in the source repository)
- 3.1.12

-------------------------------------------------------------------
Tue Dec  3 15:11:17 UTC 2013 - jreidinger@suse.com

- remove server base scenario and media check clients from SLE
  installation (FATE#314695)
- add storage proposal dialog to SLE installation (FATE#314695)
- 3.1.11

-------------------------------------------------------------------
Tue Dec  3 13:40:27 UTC 2013 - vmoravec@suse.com

- Show popup window with used hooks before installation finished
- 3.1.10

-------------------------------------------------------------------
Mon Dec  2 12:28:26 UTC 2013 - jreidinger@suse.com

- Add direct link to network communication from remote disks
  activation (FATE#314695, part of NI requirements)
- 3.1.9

-------------------------------------------------------------------
Thu Nov 28 13:01:44 UTC 2013 - vmoravec@suse.com

- Add hooks to main installation client
- 3.1.8

-------------------------------------------------------------------
Wed Nov 20 13:21:57 UTC 2013 - lslezak@suse.cz

- removed support for automatic 2nd stage (the 2nd stage has been
  dropped completely) (FATE#314695)
- 3.1.7

-------------------------------------------------------------------
Tue Nov 19 10:19:13 CET 2013 - locilka@suse.com

- Proposing separate /home partition on SLES and SLES for VMware
  (FATE#316624)

-------------------------------------------------------------------
Mon Nov 18 13:28:32 UTC 2013 - lslezak@suse.cz

- move some steps from removed 2nd stage to the 1st stage
- "inst_mode" client: removed installation/update switch,
  renamed to "inst_installation_options" 
- 3.1.6

-------------------------------------------------------------------
Tue Nov 12 09:24:25 UTC 2013 - lslezak@suse.cz

- control file cleanup:
  * remove the 2nd stage in installation (FATE#314695)
  * removed autoconfiguration support in the 2nd stage (the 2nd
    stage has been removed completely)
  * repair mode removed (not supported) (FATE#308679)

-------------------------------------------------------------------
Mon Nov 11 14:21:37 UTC 2013 - vmoravec@suse.com

- 3.1.5
- replace runlevel entries in control files with default_target
  entries
- replace dependency on yast2-runlevel with yast2-services-manager

-------------------------------------------------------------------
Thu Nov  7 11:45:45 UTC 2013 - mfilka@suse.com

- bnc#849391
  - removed explicit start of second phase of SuSEfirewall2 
    initialization. Not needed when systemd is in use.
- 3.1.4

-------------------------------------------------------------------
Thu Oct 31 11:32:01 UTC 2013 - lslezak@suse.cz

- install "perl-Bootloader-YAML" package
- removed "Use Automatic Configuration" option from the
  installation mode dialog (the 2nd stage has been removed)
- 3.1.3

-------------------------------------------------------------------
Tue Oct 29 13:17:59 UTC 2013 - lslezak@suse.cz

- install only "perl-YAML-LibYAML" and "perl-bootloader" packages
  to the target system
- updated scr_switch_debugger.rb client

-------------------------------------------------------------------
Fri Oct 26 11:39:17 UTC 2013 - jsrain@suse.cz

- show release notes button (fate#314695)

-------------------------------------------------------------------
Fri Oct 25 10:06:07 CEST 2013 - aschnell@suse.de

- removed long obsolete EVMS entries from control file (see
  fate#305007)

-------------------------------------------------------------------
Wed Oct 23 07:27:28 UTC 2013 - lslezak@suse.cz

- removed autorepeat workaround for bnc#346186, not needed anymore,
  xset might not be installed (bnc#846768)
- 3.1.2

-------------------------------------------------------------------
Tue Oct 22 16:46:18 CEST 2013 - locilka@suse.com

- Extended support for ignored_features: They can be also mentioned
  in PTOptions and thus not appended to Kernel command line
  (FATE#314982)

-------------------------------------------------------------------
Tue Oct 15 14:15:31 CEST 2013 - locilka@suse.com

- Added support for ignore[d][_]feature[s] (FATE#314982) allowing
  to skip some unwanted features of the installer
- 3.1.1

-------------------------------------------------------------------
Thu Oct 10 14:48:46 CEST 2013 - locilka@suse.com

- Dropped modem and DSL detection (and configuration) from
  installation proposal (FATE#316263, FATE#316264)

-------------------------------------------------------------------
Fri Sep 27 16:34:11 UTC 2013 - lslezak@suse.cz

- do not use *.spec.in template, use *.spec file with RPM macros
  instead
- 3.1.0

-------------------------------------------------------------------
Fri Sep 27 14:17:54 CEST 2013 - jsuchome@suse.cz

- yast2-mouse was dropped, do not call its components (bnc#841960)
- 3.0.7 

-------------------------------------------------------------------
Thu Sep 26 10:47:32 CEST 2013 - jsuchome@suse.cz

- fix console status after the installation (bnc#750326)
- 3.0.6 

-------------------------------------------------------------------
Tue Sep  3 11:55:45 CEST 2013 - jsuchome@suse.cz

- do not mention xorg-x11 in the control files (bnc#837450) 
- remove obsoleted part of X11 related code
- 3.0.5

-------------------------------------------------------------------
Fri Aug  9 06:36:31 UTC 2013 - mfilka@suse.com

- bnc#798620
    - removed proposed hotfix for the bug. The hotfix could block 
    starting firewall under some circunstances.
    - (re)starting firewall is handled in yast2.rpm since 3.0.2
- 3.0.4 

-------------------------------------------------------------------
Wed Aug  7 12:57:05 CEST 2013 - jsuchome@suse.cz

- use pure ruby solution when sorting proposal items

-------------------------------------------------------------------
Tue Aug  6 11:30:53 CEST 2013 - jsuchome@suse.cz

- use pure ruby solution when sorting destkop items, so major desktop
  (with same order number) won't get resorted
- 3.0.3

-------------------------------------------------------------------
Mon Aug  5 13:16:04 CEST 2013 - jsuchome@suse.cz

- check the product profiles during system analysis and
  copy them to installed system (backport of fate#310730)
- 3.0.2

-------------------------------------------------------------------
Sun Aug  4 11:48:21 UTC 2013 - lslezak@suse.cz

- removed empty agents/Makefile.am and unused testsuite/Makefile.am
- removed obsolete BuildRequires: doxygen perl-XML-Writer sgml-skel
  yast2-testsuite yast2-storage yast2-pkg-bindings yast2-packager

-------------------------------------------------------------------
Fri Aug  2 14:25:07 CEST 2013 - jsuchome@suse.cz

- remove trang from BuildRequires: rng can be created during
  packaging, not needed during build

-------------------------------------------------------------------
Thu Aug  1 11:21:35 CEST 2013 - jsuchome@suse.cz

- correctly write supporturl (port of bnc#520169) 
- limit the number of the searched disks to 8 of each kind to
  shorten time needed for finding SSH keys (port of fate#305873)
- 3.0.1

-------------------------------------------------------------------
Wed Jul 31 08:30:58 UTC 2013 - yast-devel@opensuse.org

- converted from YCP to Ruby by YCP Killer
  (https://github.com/yast/ycp-killer)
- version 3.0.0

-------------------------------------------------------------------
Mon Jul 29 13:43:13 CEST 2013 - fehr@suse.de

- ignore SIGHUP in YaST2.Second-Stage to make autoyast installs
  with serial console succeed again (bnc#825728, bnc#823224)

-------------------------------------------------------------------
Thu Jul 11 12:23:36 CEST 2013 - aschnell@suse.de

- fixed sshd check (bnc#825160)
- 2.24.10

-------------------------------------------------------------------
Thu Jul  4 13:56:19 CEST 2013 - jsuchome@suse.cz

- show release notes of newest product first (bnc#827590)
- 2.24.9

-------------------------------------------------------------------
Tue Jun 25 10:17:46 CEST 2013 - jsuchome@suse.cz

- adapt control.xml to offical Factory one:
  added e17 desktop, enabled online repositories
- 2.24.8

-------------------------------------------------------------------
Fri Jun 21 16:55:50 CEST 2013 - jsuchome@suse.cz

- only show desktops for which their defined patterns are known
  (needed when desktop defined in control file is only available
  via some optional installation source - fate#315061)
- 2.24.7

-------------------------------------------------------------------
Wed Jun 19 11:42:59 CEST 2013 - aschnell@suse.de

- make check for sshd more robust (bnc#825160)
- 2.24.6

-------------------------------------------------------------------
Thu Jun  6 08:29:44 UTC 2013 - mfilka@suse.com

- bnc#774301
    - fixed udev events handling in kernel_finish 
- 2.24.5

-------------------------------------------------------------------
Wed Jun  5 13:02:06 UTC 2013 - lslezak@suse.cz

- use WFM::ClientExists() call instead of checking *.ycp file
  presence (works also with non-YCP clients and checks also e.g.
  /y2update/clients path)

-------------------------------------------------------------------
Mon May 27 15:27:12 CEST 2013 - locilka@suse.com

- Using unique IDs while calling rpmcopy_secondstage to prevent
  from disabling this step in AutoYaST or Upgrade while it should
  be disabled only in Installation (bnc#813072).

-------------------------------------------------------------------
Mon May 13 09:40:15 CEST 2013 - jsuchome@suse.cz

- startup scripts: if RC_LANG is not set, use en_US as default
  (bnc#815265)
- 2.24.4

-------------------------------------------------------------------
Fri May 03 12:18:43 CEST 2013 - aschnell@suse.de

- call unicode_start/stop and initviocons only on consoles
  (bnc#800790)
- fixed check for missing initviocons
- 2.24.3

-------------------------------------------------------------------
Mon Apr 22 14:59:35 CEST 2013 - jsuchome@suse.cz

- show dialog for all available disk controlers (bnc#807026)
- 2.24.2 

-------------------------------------------------------------------
Wed Apr 17 14:50:48 CEST 2013 - jsuchome@suse.cz

- force disk activation when Storage reports no disk was found
  (bnc#810823) 
- 2.24.1

-------------------------------------------------------------------
Fri Mar 29 11:58:02 CET 2013 - jsuchome@suse.cz

- always return boolean from DeployTarImage (bnc#804293)
- make the "Check drivers" error message depend on control.xml
  variable (fate#312875, bnc#805251) 
- 2.24.0

-------------------------------------------------------------------
Wed Mar 13 12:35:54 UTC 2013 - mfilka@suse.com

- NetworkManager is enabled and active after second stage (bnc#808039)
- 2.23.13 

-------------------------------------------------------------------
Mon Mar 04 14:42:03 CET 2013 - aschnell@suse.de

- deactivate RAID before going back to "Disk Activation" during
  installation (bnc#806454)

-------------------------------------------------------------------
Thu Feb 14 17:06:53 CET 2013 - fehr@suse.de

- fix got_kernel_param in misc.sh to not match substrings (so far 
  kernel parameters like systemd.log_level=debug activated Y2DEBUG)
- 2.23.12
 
-------------------------------------------------------------------
Wed Jan 23 16:00:21 CET 2013 - jsuchome@suse.cz

- prevent systemctl hang in 2nd stage (from fcrozat@suse.com,
  bnc#798620)
- 2.23.11

-------------------------------------------------------------------
Sun Jan 20 15:27:33 UTC 2013 - lslezak@suse.cz

- start the add-on module also when "addon" boot parameter is
  present (fate#314318)
- 2.23.10

-------------------------------------------------------------------
Mon Jan 14 13:45:23 UTC 2013 - locilka@suse.com

- Adding repositories that cannot be (re)added as enabled in
  a disabled state (bnc#779396).
- 2.23.9

-------------------------------------------------------------------
Fri Jan 11 10:47:11 CET 2013 - jsuchome@suse.cz

- adapted to changes in Storage.ycp API (bnc#797245)
- 2.23.8

-------------------------------------------------------------------
Mon Jan  7 13:06:32 CET 2013 - jsuchome@suse.cz

- set new keyboard layout right after selecting (bnc#796589)
- added SYSTEMCTL_OPTIONS to Firstboot/Second Stage services
  (bnc#791076)
- 2.23.7

-------------------------------------------------------------------
Fri Dec 21 08:23:47 CET 2012 - jsuchome@suse.cz

- show the info about possibility to download drivers
  from drivers.suse.com (fate#312875) 
- added KVM installation scenario (bnc#795067)
- 2.23.6

-------------------------------------------------------------------
Fri Dec 14 15:16:52 CET 2012 - jsuchome@suse.cz

- disable USB sources after installation (bnc#793709) 
- 2.23.5

-------------------------------------------------------------------
Tue Dec  4 16:54:56 CET 2012 - jsuchome@suse.cz

- allow using local repositories during update (bnc#779397)
- 2.23.4

-------------------------------------------------------------------
Mon Nov  5 08:21:41 CET 2012 - jsuchome@suse.cz

- fixed installation of systemd units (crrodriguez)
- 2.23.3

-------------------------------------------------------------------
Wed Oct 31 08:16:46 CET 2012 - jsuchome@suse.cz

- removed fonts_finish, its only action was to call obsolete
  SuSEconfig script
- removed inst_suseconfig client (fate#100011)
- 2.23.2 

-------------------------------------------------------------------
Fri Oct 26 08:44:43 CEST 2012 - jsuchome@suse.cz

- do not allow to go next without desktop selected (bnc#786507)
- 2.23.1

-------------------------------------------------------------------
Wed Oct 24 11:12:55 CEST 2012 - jsuchome@suse.cz

- removed suseconfig step from installation sequence (fate#100011)
- 2.23.0

-------------------------------------------------------------------
Wed Jul 11 15:56:38 CEST 2012 - jsuchome@suse.cz

- create simpler and non translated aliases for update sources 
  (bnc#768624)
- 2.22.10

-------------------------------------------------------------------
Thu Jun 28 14:36:08 CEST 2012 - jsuchome@suse.cz

- set TERM=linux for 2nd stage services, to keep ncurses nice
  (bnc#768356)
- 2.22.9

-------------------------------------------------------------------
Mon Jun 25 15:43:43 CEST 2012 - jsuchome@suse.cz

- ensure Plymouth is hiddent before 2nd start, to prevent system
  freeze (bnc#768185)
- ensure 2nd stage is started before SuSEfirewall2_init (bnc#733361)
- 2.22.8

-------------------------------------------------------------------
Tue Jun 19 14:49:52 CEST 2012 - aschnell@suse.de

- kill console before reboot (bnc#759627)
  (otherwise systemd will not proceed with system shutdown)

-------------------------------------------------------------------
Wed Jun  6 11:27:02 CEST 2012 - jsuchome@suse.cz

- require yast2-proxy for 2nd stage (bnc#764951)
- show a message if network config has failed (bnc#765129)
- 2.22.7

-------------------------------------------------------------------
Tue Apr 17 16:03:55 CEST 2012 - jsuchome@suse.cz

- enhanced image installation help text (bnc#732914)

-------------------------------------------------------------------
Tue Apr 03 14:56:55 CEST 2012 - aschnell@suse.de

- adapted to move of testX (see bnc#749184)
- 2.22.6

-------------------------------------------------------------------
Wed Mar 14 15:42:19 CET 2012 - aschnell@suse.de

- create link yast.ssh for 2nd stage ssh installation (bnc#745340)
- 2.22.5

-------------------------------------------------------------------
Wed Feb 15 11:46:45 CET 2012 - gs@suse.de

- Improve layout of the release notes dialog (bnc #550610)
- 2.22.4 

-------------------------------------------------------------------
Thu Feb  9 10:53:01 CET 2012 - jsuchome@suse.cz

- adapt the style only for ssh installation, not vnc (bnc#742777)
- 2.22.3 

-------------------------------------------------------------------
Tue Feb  7 17:22:46 CET 2012 - tgoettlicher@suse.de

- Fixed bnc #742777: ssh installation needs to much bandwidth
- 2.22.2

-------------------------------------------------------------------
Fri Jan 13 11:02:40 CET 2012 - jsuchome@suse.cz

- confirmed license
- 2.22.1

-------------------------------------------------------------------
Mon Jan  9 14:29:34 CET 2012 - locilka@suse.cz

- save ecdsa keys as well (bnc#726468) (added where missing)

-------------------------------------------------------------------
Mon Jan  9 13:39:10 CET 2012 - locilka@suse.cz

- Added ntp-client into list of cloned modules in control file
  (bnc #738019).

-------------------------------------------------------------------
Wed Jan  4 15:21:30 CET 2012 - locilka@suse.cz

- Reading the current random/poolsize from /proc to store the exact
  number of bytes (bnc#692799).

-------------------------------------------------------------------
Tue Jan  3 16:21:42 CET 2012 - locilka@suse.cz

- Modified saving state of the current randomness (bnc#692799).

-------------------------------------------------------------------
Thu Dec  8 16:45:15 CET 2011 - locilka@suse.cz

- Fixed saving state of the current randomness (bnc#692799).

-------------------------------------------------------------------
Fri Nov 25 11:35:04 CET 2011 - jsuchome@suse.cz

- ask for Abort confirmation in Update URLs step (bnc#728907)

-------------------------------------------------------------------
Wed Nov 16 13:18:40 CET 2011 - jsuchome@suse.cz

- merged texts from proofreading
- 2.22.0 

-------------------------------------------------------------------
Thu Nov 10 14:27:55 UTC 2011 - fcrozat@suse.com

- Disable routing initscript commands through systemd, prevent
  lockups.

-------------------------------------------------------------------
Thu Nov 03 11:52:08 CET 2011 - aschnell@suse.de

- use same code to display ip addresses during vnc and ssh
  installation (bnc#727802)
- 2.21.28

-------------------------------------------------------------------
Wed Nov  2 17:14:51 CET 2011 - fcrozat@suse.com

- Ensure network is not started by systemd before Firstboot /
  SecondStage (bnc#726823)
- 2.21.27

-------------------------------------------------------------------
Mon Oct 31 09:18:46 CET 2011 - jsuchome@suse.cz

- control files: save ecdsa keys (bnc#726468)
- 2.21.26 

-------------------------------------------------------------------
Wed Oct 19 16:25:41 CEST 2011 - locilka@suse.cz

- Creating /etc/mtab linking to /proc/self/mounts in umount_finish
  (bnc#725166)
- 2.21.25

-------------------------------------------------------------------
Fri Oct 14 11:27:58 CEST 2011 - fcrozat@suse.com

- Fix text mode handled in systemd (bnc#724115)
- 2.21.24

-------------------------------------------------------------------
Tue Oct 11 08:52:43 CEST 2011 - jsuchome@suse.cz

- compress the log file from 1st stage of installation (bnc#716938)
- 2.21.23

-------------------------------------------------------------------
Fri Oct  7 11:38:39 UTC 2011 - fcrozat@suse.com

- Use latest macros for systemd
- Drop workaround for bnc#719221, systemd is fixed now.
- 2.21.22

-------------------------------------------------------------------
Fri Oct  7 11:30:21 UTC 2011 - jsrain@suse.cz

- change the URL for congratulation dialog (bnc#720481)

-------------------------------------------------------------------
Mon Sep 26 10:41:38 CEST 2011 - jsuchome@suse.cz

- control.openSUSE: use lightdm as default DM for Xfce 
- 2.21.21

-------------------------------------------------------------------
Fri Sep 23 15:36:11 CEST 2011 - jsuchome@suse.cz

- updated systemd service files (bnc#719221)
- 2.21.20 

-------------------------------------------------------------------
Fri Sep 23 14:27:36 CEST 2011 - jsuchome@suse.cz

- unmount previously mounted /run (bnc#717321)
- 2.21.19

-------------------------------------------------------------------
Thu Sep 15 12:16:49 UTC 2011 - lslezak@suse.cz

- improved package update check - display only the repositories
  with an update available, display package updates in details
- 2.21.18

-------------------------------------------------------------------
Tue Sep  6 10:05:00 CEST 2011 - jsuchome@suse.cz

- enable system cloning only when autoyast2 is installed
  (bnc#692790)
- 2.21.17

-------------------------------------------------------------------
Wed Aug 31 14:33:50 CEST 2011 - jsuchome@suse.cz

- fix build for older distributions
- 2.21.16 

-------------------------------------------------------------------
Mon Aug 29 12:12:55 CEST 2011 - jsuchome@suse.cz

- added systemd .service files for second stage and firstboot
  (from fcrozat@suse.com, bnc#713760)
- 2.21.15

-------------------------------------------------------------------
Fri Aug 12 13:58:01 CEST 2011 - jsuchome@suse.cz

- expect there might me extra checks for disk controllers with
  s390 (bnc#706911)
- adapted help text and label in installation mode selection
  (bnc#711160)
- 2.21.14 

-------------------------------------------------------------------
Fri Aug  5 12:13:13 UTC 2011 - lslezak@suse.cz

- upgrade_urls.ycp - do not display reading and writing progress,
  it is pretty quick and just causes screen flickering
  (the write progress is displayed only when there is an enabled
  repo to add, refreshing it can take long time) (bnc#692614)
- 2.21.13

-------------------------------------------------------------------
Fri Aug  5 12:32:16 CEST 2011 - tgoettlicher@suse.de

- fixed .desktop file (bnc #681249)

-------------------------------------------------------------------
Thu Aug  4 14:50:33 UTC 2011 - lslezak@suse.cz

- 2.21.12

-------------------------------------------------------------------
Thu Aug  4 14:07:38 CEST 2011 - mvidner@suse.cz

- Copy network interface naming rules early to get them to initrd (bnc#666079).

-------------------------------------------------------------------
Thu Aug  4 11:37:02 UTC 2011 - lslezak@suse.cz

- extraurls: check whether there is an update candidate in the
  added extra repositories - openSUSE DVD does not contain all
  packages, packages from OSS repository which are not on DVD
  medium were not upgraded and were left in the old version even
  after adding new OSS repository with updated version (bnc#693230)

-------------------------------------------------------------------
Wed Aug  3 13:19:50 UTC 2011 - lslezak@suse.cz

- cleanup: removed obsoleted SourceManager::SyncAddedAndDeleted()
  call (zmd sync has been removed)
- 2.21.11

-------------------------------------------------------------------
Wed Aug  3 08:53:14 UTC 2011 - lslezak@suse.cz

- use term "Software manager" instead of "Package manager"
  (bnc#585679)
- 2.21.10

-------------------------------------------------------------------
Tue Aug  2 13:37:03 CEST 2011 - locilka@suse.cz

- Preserving the /dev/urandom state from inst-sys after the
  installation (bnc#692799)
- Automatically enabling haveged service if installed (bnc#692799)
- 2.21.9

-------------------------------------------------------------------
Mon Aug  1 15:38:32 CEST 2011 - locilka@suse.cz

- Added control.SLES-for-VMware into the SVN

-------------------------------------------------------------------
Fri Jul 22 15:00:30 CEST 2011 - locilka@suse.cz

- Removed obsoleted X-KDE-SubstituteUID from deploy_image.desktop
  (bnc#540627)
- 2.21.8

-------------------------------------------------------------------
Tue Jul 12 15:34:38 CEST 2011 - jsuchome@suse.cz

- Show Xen Virtualization Host Server Installation scenario
  only for x86_64 architecture (bnc#702103)
- 2.21.7

-------------------------------------------------------------------
Thu Jun 30 14:09:17 CEST 2011 - jsuchome@suse.cz

- fixed typos (bnc#703119)
- 2.21.6 

-------------------------------------------------------------------
Wed Jun  1 17:24:25 CEST 2011 - locilka@suse.cz

- always loading 'pciehp' kernel module on Dell hardware
  (FATE #311991)
- fixed control file validation
- stricter btrfs_increase_percentage definition in all control
  files (only 'integer' is allowed)

-------------------------------------------------------------------
Wed Jun  1 11:56:08 CEST 2011 - fehr@suse.de

- add btrfs_increase_percentage to to category "partitioning" in
  config.xml files
- 2.21.5 

-------------------------------------------------------------------
Thu May 19 14:22:10 CEST 2011 - jsuchome@suse.cz

- enable YaST restart in the 1st stage (bnc#694299)
- 2.21.4 

-------------------------------------------------------------------
Wed Apr 27 15:08:04 CEST 2011 - jsuchome@suse.cz

- added option to configure FCoE Interfaces when started with
  WithFCoE=1 argument (fate#307445)
- 2.21.3 

-------------------------------------------------------------------
Wed Apr 27 11:19:50 CEST 2011 - jsuchome@suse.cz

- Copy /media.1/build to the installed system (fate#311377)
- 2.21.2 

-------------------------------------------------------------------
Fri Mar 25 10:26:44 CET 2011 - jsuchome@suse.cz

- show the 'before-reboot' message in RichText, so possible command
  can be copy-pasted (bnc#383519)
- 2.21.1

-------------------------------------------------------------------
Thu Mar 24 16:14:02 CET 2011 - jsuchome@suse.cz

- do not start automatic configuration for autoYaST (bnc#679435)
- 2.21.0

-------------------------------------------------------------------
Mon Feb 28 14:52:26 CET 2011 - locilka@suse.cz

- Handling disabled installation steps also in Live Installation
  mode (BNC #675516)
- 2.20.6

-------------------------------------------------------------------
Thu Feb 17 13:49:19 CET 2011 - aschnell@suse.de

- fixed braille support during installation (bnc #672086)
- 2.20.5

-------------------------------------------------------------------
Tue Feb  8 15:10:25 CET 2011 - locilka@suse.cz

- Adapted openSUSE control file to the current naming schema of
  desktops (BNC #667408)

-------------------------------------------------------------------
Thu Jan 20 14:18:41 CET 2011 - jsrain@suse.cz

- fix initialization of AutoUpgrade for 2nd stage
- 2.20.4

-------------------------------------------------------------------
Wed Jan 19 15:38:20 CET 2011 - jsrain@suse.cz

- adaptations for unattended migration (fate#310481)
- don't delete /etc/mtab if it is a symlink (bnc#665437)
- 2.20.3

-------------------------------------------------------------------
Wed Jan 19 12:53:00 CET 2011 - jsrain@suse.cz

- fixed progress during live installation (bnc#665413)
- 2.20.2

-------------------------------------------------------------------
Fri Jan  7 13:43:01 CET 2011 - jsrain@suse.cz

- update XFCE desktop definition

-------------------------------------------------------------------
Thu Jan  6 10:47:00 CET 2011 - locilka@suse.cz

- Using wider space for licence displayed in non-textual interface
  (BNC #607135).
- Fixed DUD deployment (BNC #626337)

-------------------------------------------------------------------
Thu Nov 16 16:13:48 UTC 2010 - jsrain@suse.cz

- fixed behavior of window closing in installation proposal
  (bnc#636980)
- use df for estimating partition size for live installer
  (bnc#555288)
- 2.20.1

-------------------------------------------------------------------
Thu Sep 30 17:33:48 UTC 2010 - lslezak@suse.cz

- don't use spaces in repo alias (bnc#596950)
- inst_addon_update_sources.ycp - removed obsoleted ZMD sync call
- 2.20.0

-------------------------------------------------------------------
Wed Jun  2 13:52:02 CEST 2010 - jsrain@suse.cz

- removed link to repairing the system
- 2.19.20

-------------------------------------------------------------------
Wed May 12 15:33:24 CEST 2010 - ug@suse.de

- fixed the cloning at the end of a manual
  installation (bnc#605132)
- 2.19.7

-------------------------------------------------------------------
Mon Apr 19 12:29:08 CEST 2010 - aschnell@suse.de

- allow btrfs as root fs
- 2.19.6

-------------------------------------------------------------------
Thu Apr 15 17:12:28 CEST 2010 - locilka@suse.cz

- Script copy_files_finish copies files with --dereference to
  prevent from copying symlinks instead of the files content
  (BNC #596938).

-------------------------------------------------------------------
Fri Apr 09 17:09:27 CEST 2010 - aschnell@suse.de

- disable Qt/Gtk frontend if testX is unavailable (bnc #585432)
- 2.19.5

-------------------------------------------------------------------
Tue Apr  6 17:44:25 CEST 2010 - locilka@suse.cz

- Searching for LiveCD license in /usr/share/doc/licenses and /
  directories (BNC #594042).

-------------------------------------------------------------------
Fri Mar 26 11:26:04 CET 2010 - ug@suse.de

- fixed a broken yast2-installation.spec.in
- fixed broken schema validation files for control.xml files
- 2.19.4

-------------------------------------------------------------------
Wed Mar 24 07:42:19 UTC 2010 - lslezak@suse.cz

- inst_suseconfig.ycp - do not reset UI product name
  (&product; macro) (bnc#539906)

-------------------------------------------------------------------
Thu Mar 18 14:55:20 CET 2010 - locilka@suse.cz

- Previously used repositories switched from enabled/disabled mode
  to removed/enabled/disabled mode (BNC #588659).

-------------------------------------------------------------------
Fri Mar 12 13:19:15 CET 2010 - kmachalkova@suse.cz

- Port from SLE11 SP1: process files in _datadir/autoinstall/modules 
  with %suse_update_desktop_file. This passes their strings into
  translation (bnc#549944)

-------------------------------------------------------------------
Fri Mar 12 10:53:55 CET 2010 - locilka@suse.cz

- Unique identification in inst_upgrade_urls switched from URL to
  ALIAS (BNC #587517).
- In case of re-adding CD/DVD media, user is asked to insert
  correct media before adding it (BNC #587517).
- Only upgrade packages if upgrading from SLES 11, otherwise use
  patterns for upgrade (BNC #587544).

-------------------------------------------------------------------
Tue Mar  9 15:35:48 CET 2010 - locilka@suse.cz

- Fixed calling update.post from DUD (BNC #586609).

-------------------------------------------------------------------
Tue Mar  2 14:30:31 CET 2010 - locilka@suse.cz

- CIM service is proposed as disabled by default (BNC #584524).

-------------------------------------------------------------------
Mon Feb 22 17:48:57 CET 2010 - locilka@suse.cz

- Documented YaST RELAX NG schema (FATE #305551).
- Correctly re-added unique_id to RNC - AC steps and proposals
  (BNC #582094).

-------------------------------------------------------------------
Wed Feb 17 11:05:12 CET 2010 - ug@suse.de

- clone checkbox at the end of the installation is always
  enabled now and can install the autoyast2 package if needed
  (bnc#547486)

-------------------------------------------------------------------
Mon Feb 15 15:48:51 CET 2010 - ug@suse.de

- UI for autoinstallation images added to deploy_image_auto

-------------------------------------------------------------------
Tue Feb  9 17:06:15 CET 2010 - locilka@suse.cz

- Steps 'user' and 'auth' enabled again in Live mode (BNC #547931).

-------------------------------------------------------------------
Tue Feb  9 14:49:33 CET 2010 - locilka@suse.cz

- Fixed license agreement check box visibility (BNC #571846).
- 2.19.3

-------------------------------------------------------------------
Tue Feb  2 11:03:04 CET 2010 - locilka@suse.cz

- Added LXDE to openSUSE control file (FATE #307729).

-------------------------------------------------------------------
Mon Feb  1 11:35:15 CET 2010 - locilka@suse.cz

- Fixed 'going back' from services proposal BNC #572734.

-------------------------------------------------------------------
Fri Jan 22 15:56:07 CET 2010 - aschnell@suse.de

- fixed message during ssh installation (bnc #518616)

-------------------------------------------------------------------
Fri Jan 15 17:29:45 CET 2010 - aschnell@suse.de

- updated control.rnc
- 2.19.2

-------------------------------------------------------------------
Thu Jan  7 15:29:13 CET 2010 - jsuchome@suse.cz

- inst_complex_welcome adapted to Language::SwitchToEnglishIfNeeded
  (bnc#479529)
- 2.19.1

-------------------------------------------------------------------
Fri Dec 11 16:48:58 CET 2009 - locilka@suse.cz

- Adapted for new API to ProductLicense (FATE #306295).

-------------------------------------------------------------------
Wed Dec  9 16:44:34 CET 2009 - locilka@suse.cz

- Package kde4-kdm has been renamed to kdm (SLES, SLED control
  files) (bnc #561627).

-------------------------------------------------------------------
Wed Dec  9 14:58:38 CET 2009 - kmachalkova@suse.cz

- Un-check automatic configuration box when user selects update
  (bnc#537625)  

-------------------------------------------------------------------
Wed Dec  9 14:12:21 CET 2009 - locilka@suse.cz

- Enabled CIM by default (SLES and SLED) (FATE #305583)
- Adapted RNC for control files

-------------------------------------------------------------------
Wed Dec  9 12:49:08 CET 2009 - jsrain@suse.cz

- dereference hardlinks when deploying live CD so that it can
  be also deployed on multiple separate partitions (bnc#549158)

-------------------------------------------------------------------
Mon Nov 30 14:38:26 CET 2009 - locilka@suse.cz

- Repositories added by inst_addon_update_sources use
  Pkg::RepositoryAdd that does not need access to network
  (bnc #557723)

-------------------------------------------------------------------
Tue Nov 24 16:13:31 CET 2009 - kmachalkova@suse.cz

Cumulative patch with SLE11 SP1 features:
- In TUI (ncurses), use plain text (.txt) file with release notes, 
  if found (FaTE#306167)
- Set /etc/sysconfig/boot:RUN_PARALLEL according to corresponding
  value in control file (FaTE#307555) 
- 2.19.0

-------------------------------------------------------------------
Thu Nov 19 16:51:55 CET 2009 - locilka@suse.cz

- Added control file configuration option require_registration
  (FATE #305578).

-------------------------------------------------------------------
Wed Nov  4 16:31:17 CET 2009 - mzugec@suse.cz

- lan module in 1st stage (FaTE#303069)
- 2.18.34 

-------------------------------------------------------------------
Fri Oct 23 07:40:56 CEST 2009 - jsuchome@suse.cz

- during update, do not save timezone and console settings
  (bnc#547587)
- 2.18.33 

-------------------------------------------------------------------
Fri Oct 16 14:36:11 CEST 2009 - locilka@suse.cz

- Fixed handling repositories during upgrade (bnc #543468).
- 2.18.32

-------------------------------------------------------------------
Wed Oct  7 15:36:44 CEST 2009 - jsuchome@suse.cz

- set the time after chroot (bnc#538357)
- 2.18.31 

-------------------------------------------------------------------
Wed Oct  7 12:17:52 CEST 2009 - jsuchome@suse.cz

- correctly set the keyboard layout in 2nd stage (bnc#542009)
- 2.18.30

-------------------------------------------------------------------
Thu Oct  1 13:27:16 CEST 2009 - locilka@suse.cz

- Adjusting understandable name for update URLs added during second
  stage of installation (bnc #542792).
- 2.18.29

-------------------------------------------------------------------
Tue Sep 29 16:41:32 CEST 2009 - kmachalkova@suse.cz

- Correct HTML format tags in helptext (bnc#540784)
- Set firewall status according to user's choice also in non-automatic 
  2nd stage (missing call for AdjustDisabledSubProposals) (bnc#534862)
- 2.18.28 

-------------------------------------------------------------------
Thu Sep 24 15:51:15 CEST 2009 - kmachalkova@suse.cz

- Enable SSH service after reboot if this is SSH or VNC installation 
  (new ssh_service_finish client) (bnc#535206)
- 2.18.27 

-------------------------------------------------------------------
Mon Sep 14 15:27:19 CEST 2009 - jsrain@suse.cz

- enhanced display of release notes (fate#306237)
- 2.18.26

-------------------------------------------------------------------
Wed Sep  9 14:33:14 CEST 2009 - jsrain@suse.cz

- better error handling for image installation (bnc#533601)
- 2.18.25

-------------------------------------------------------------------
Fri Sep  4 19:00:27 CEST 2009 - kmachalkova@suse.cz

- Introducing unique IDs to unambiguously identify AC steps and 
  sub-proposals
- Writing disabled AC steps and subproposals at the end of 1st 
  stage, reading them back at the end of 2nd stage
- Filtering out disabled AC steps from AC workflow (FaTE #303859 and 
  bnc#534862)
- Require new yast2 base 
- 2.18.24

-------------------------------------------------------------------
Fri Sep  4 09:07:42 CEST 2009 - locilka@suse.cz

- Dropped unnecessary fallback text from the fallback control file
  (BNC #536288).

-------------------------------------------------------------------
Wed Aug 26 15:33:51 CEST 2009 - locilka@suse.cz

- Do not copy xorg.conf to installed system anymore (bnc #441404).
- 2.18.23

-------------------------------------------------------------------
Fri Aug 21 12:38:42 CEST 2009 - aschnell@suse.de

- do not disable qt/gtk frontends if xorg.conf is missing (bnc
  #533159)
- 2.18.22

-------------------------------------------------------------------
Fri Aug 14 18:26:49 CEST 2009 - kmachalkova@suse.cz

- Simple network (firewall) configuration in 1st stage (FaTE #303859) 

-------------------------------------------------------------------
Mon Aug 10 14:18:11 CEST 2009 - locilka@suse.cz

- added calling bootloader client bootloader_preupdate to control
  file to fix multiple grub entries (bnc #414490, bnc #477778).

-------------------------------------------------------------------
Thu Jul 30 20:26:30 CEST 2009 - jdsn@suse.de

- disable yast2-x11 during installation (bnc#441404) 
- 2.18.21

-------------------------------------------------------------------
Thu Jul 30 15:32:37 CEST 2009 - jsuchome@suse.cz

- adapted to changes in yast2-country: no saving of xorg.conf
  (bnc#441404) 
- 2.18.20

-------------------------------------------------------------------
Wed Jun 24 10:02:20 CEST 2009 - locilka@suse.cz

- Fixed Welcome dialog layout to have more license content visible
  and to align language and keyboard widgets with it.
- Not offering installation images if there are none (bnc #492745).
- 2.18.19

-------------------------------------------------------------------
Mon Jun 22 20:20:18 CEST 2009 - coolo@novell.com

- fix build with automake 1.11
- 2.18.18

-------------------------------------------------------------------
Thu Jun 11 12:57:14 CEST 2009 - jsrain@suse.cz

- adapted for unified progress during live installation
  (bnc#435680)
- 2.18.17

-------------------------------------------------------------------
Mon Jun 08 14:03:30 CEST 2009 - aschnell@suse.de

- use minimalistic xorg.conf during installation (bnc #510015)
- 2.18.16

-------------------------------------------------------------------
Wed May 20 12:45:47 CEST 2009 - aschnell@suse.de

- moved .proc.mounts agent from yast2-installation to yast2 (bnc
  #504429)

-------------------------------------------------------------------
Mon May 18 16:46:03 CEST 2009 - juhliarik@suse.cz

- added kdump support for autoyast installation (FATE#305588) 

-------------------------------------------------------------------
Thu May 14 13:45:08 CEST 2009 - locilka@suse.cz

- Installation/Upgrade newly require some packages essential for
  them to succeed (bnc #469730).

-------------------------------------------------------------------
Mon Apr 27 10:22:24 CEST 2009 - locilka@suse.cz

- Using a new yast-spanner (old yast icon) for Repair.
- 2.18.14

-------------------------------------------------------------------
Mon Apr 20 13:59:31 CEST 2009 - locilka@suse.cz

- Fixed Vendor module to use zypp history file instead of using
  y2logRPM (bnc #456446).
- 2.18.13

-------------------------------------------------------------------
Thu Apr 16 16:58:07 CEST 2009 - locilka@suse.cz

- Added documentation for installation images.

-------------------------------------------------------------------
Fri Apr 10 14:11:46 CEST 2009 - locilka@suse.cz

- KDE 3.x dropped from openSUSE control file (bnc #493547).

-------------------------------------------------------------------
Tue Apr  7 13:02:39 CEST 2009 - ug@suse.de

- changed the error message of missing hard disks during
  autoinstallation. Might confuse s390/iSCSI users. (bnc#476147)

-------------------------------------------------------------------
Mon Mar 30 14:20:57 CEST 2009 - locilka@suse.cz

- Fixing reevaluation of packages to remove, install and/or upgrade
  after images are deployed during first stage (bnc #489448).
- 2.18.12

-------------------------------------------------------------------
Fri Mar 27 18:15:15 CET 2009 - locilka@suse.cz

- Added new globals->ac_redraw_and_ignore control file item
  (openSUSE and SLED) that ignores if AC UI is missing and just
  redraws it. An error is still reported in case of missing Wizard
  widget (bnc #487565).

-------------------------------------------------------------------
Thu Mar 19 14:14:34 CET 2009 - locilka@suse.cz

- Continuing on Repair integration.
- Handling missing FLAGS in the content file.
- 2.18.11

-------------------------------------------------------------------
Wed Mar 18 13:17:58 CET 2009 - locilka@suse.cz

- Location /etc/modprobe.d/blacklist has been renamed to
  /etc/modprobe.d/50-blacklist.conf (bnc #485980).
- Unified inst_mode handling, especially correct handling of
  Automatic Configuration together with switching to Update mode
  (originally reported as bnc #469273).
- Repair workflow unified with the rest of installation.
- 2.18.10

-------------------------------------------------------------------
Mon Mar 16 14:47:46 CET 2009 - locilka@suse.cz

- Fixed help for "License Translations..." button (bnc #481113).

-------------------------------------------------------------------
Tue Mar 10 10:26:02 CET 2009 - locilka@suse.cz

- Obsolete 'tar --preserve' replaced with
  'tar --preserve-permissions --preserve-order' (bnc #483791).
- Added recovery support for AC (dialogs) possibly called by AC
  scripts (bnc #483211).

-------------------------------------------------------------------
Thu Feb 26 16:00:44 CET 2009 - ug@suse.de

- RPMs via driverupdate were not possible

-------------------------------------------------------------------
Tue Feb 24 13:30:15 CET 2009 - locilka@suse.cz

- Added support for .xz images deployment (bnc #476079).
- Added support for `reboot_same_step (bnc #475650).
- 2.18.9

-------------------------------------------------------------------
Mon Feb 23 16:36:56 CET 2009 - locilka@suse.cz

- Offering to configure network if remote repositories are used
  during upgrade (inst_upgrade_urls). Setup can be safely skipped
  and comes from the Online Repositories (bnc #478024).
- 2.18.8

-------------------------------------------------------------------
Fri Feb 20 20:40:09 CET 2009 - locilka@suse.cz

- save network configuration also for IPv6 only (bnc#477917)
- 2.18.7

-------------------------------------------------------------------
Tue Feb 17 16:56:09 CET 2009 - locilka@suse.cz

- Writing additional-control-files index file after removing and
  recreating the directory where it is stored (bnc #475516).
- 2.18.6

-------------------------------------------------------------------
Mon Feb  9 13:21:50 CET 2009 - locilka@suse.cz

- Enabling online update in (SLED) Automatic Configuration
  (bnc #449128).

-------------------------------------------------------------------
Fri Feb  6 10:39:20 CET 2009 - locilka@suse.cz

- InstError has been moved to yast2-2.18.6
- 2.18.5

-------------------------------------------------------------------
Thu Feb  5 18:16:17 CET 2009 - locilka@suse.cz

- InstError extended and documented.

-------------------------------------------------------------------
Mon Feb  2 13:09:08 CET 2009 - locilka@suse.cz

- Erasing all old additional control files in the final step of
  upgrade before rebooting to the second stage (bnc #471454).
- InstError can now save YaST logs on user request.
- 2.18.4

-------------------------------------------------------------------
Wed Jan 28 14:33:09 CET 2009 - locilka@suse.cz

- Added new InstError module for unified reporting of errors
  during installation.
- Better SlideShow support in inst_finish.
- Reporting more errors in inst_finish.
- 2.18.3

-------------------------------------------------------------------
Tue Jan 27 17:13:57 CET 2009 - locilka@suse.cz

- Added test for checking free space when SCR switch fails
  (bnc #460477).

-------------------------------------------------------------------
Mon Jan 26 13:58:00 CET 2009 - locilka@suse.cz

- Disabling [Back] buttons in the very first interactive dialogs
  in second stage, SLES and SLED control files (bnc #468677).

-------------------------------------------------------------------
Thu Jan 22 12:50:38 CET 2009 - locilka@suse.cz

- Dropping mode_proposal client - not in use anymore.
- 2.18.2

-------------------------------------------------------------------
Wed Jan 21 13:09:33 CET 2009 - locilka@suse.cz

- Removing dependency on yast2-runlevel (duplicate code in runlevel
  proposal).
- Removing dependency on yast2-mouse by moving the mouse-related
  scripts to yast2-mouse-2.18.0.
- Removing dependency on yast2-bootloader.
- inst_finish script newly uses the SlideShow module.

-------------------------------------------------------------------
Tue Jan 20 13:37:03 CET 2009 - locilka@suse.cz

- Possibility to move the base installation window has been
  disabled (bnc #466827)
- 2.18.1

-------------------------------------------------------------------
Tue Jan 13 12:15:42 CET 2009 - locilka@suse.cz

- Adapted the inst_proposal to better reflect the current situation
  'analyzing...' vs. 'adapting the proposal...' (bnc #463567).

-------------------------------------------------------------------
Fri Dec 19 13:07:49 CET 2008 - locilka@suse.cz

- Pattern WBEM added into two server scenarios (bnc #458332).

-------------------------------------------------------------------
Thu Dec 18 18:04:47 CET 2008 - locilka@suse.cz

- Updated control file documentation (bnc #438678).

-------------------------------------------------------------------
Wed Dec 17 14:42:22 CET 2008 - locilka@suse.cz

- Added yet another xset call (bnc #455771 comment #40)

-------------------------------------------------------------------
Tue Dec 16 17:13:38 CET 2008 - aschnell@suse.de

- adapted to storage API changes
- 2.18.0

-------------------------------------------------------------------
Tue Dec 16 12:29:27 CET 2008 - locilka@suse.cz

- Removed SLED control file labels that should be hidden
  (bnc #459080).
- Using a better help text for inst_new_desktop (bnc #432912).

-------------------------------------------------------------------
Mon Dec 15 14:32:27 CET 2008 - locilka@suse.cz

- Removed all (inst_)do_rezise calls from all control files on
  aschnell's request.

-------------------------------------------------------------------
Fri Dec 12 16:36:28 CET 2008 - aschnell@suse.de

- require initviocons (bnc #173426)
- 2.17.47

-------------------------------------------------------------------
Tue Dec  9 16:40:35 CET 2008 - locilka@suse.cz

- Updated control.rnc
- 2.17.46

-------------------------------------------------------------------
Mon Dec  8 13:16:33 CET 2008 - locilka@suse.cz

- Updated control.rnc
- Added two more control-file examples.
- Checking all control files during build.
- Adjusted control-file examples (all bnc #438678).
- Checking the process exit status returned after deploying an
  image (bnc #456337).
- 2.17.45

-------------------------------------------------------------------
Fri Dec  5 10:38:41 CET 2008 - locilka@suse.cz

- New control.rnc/rng for control file validation (bnc #455994).
- Added build-time control file validation.
- 2.17.44

-------------------------------------------------------------------
Wed Dec  3 18:33:59 CET 2008 - locilka@suse.cz

- inst_extrasources moved before inst_ask_online_update to register
  the online update repository before checking for patches
  (bnc #450229).

-------------------------------------------------------------------
Mon Dec  1 16:59:14 CET 2008 - locilka@suse.cz

- Fixed proposing the online update depending on the fact whether
  network is running (bnc #450229).
- 2.17.43

-------------------------------------------------------------------
Fri Nov 28 15:05:02 CET 2008 - locilka@suse.cz

- Updated labels of Installation Scenarios for SLES (bnc #428202).

-------------------------------------------------------------------
Fri Nov 28 12:16:03 CET 2008 - locilka@suse.cz

- Fixed behavior of inst_new_desktop when user switched to another
  language later (bnc #449818).
- 2.17.42

-------------------------------------------------------------------
Thu Nov 27 16:49:11 CET 2008 - locilka@suse.cz

- Using yast-live-install-finish icon when finishing LiveCD
  installation/inst_finish (bnc #438154).
- Fixed ImageInstallation SlideShow - download progress is shown
  only when downloading the images, not the other helper files
  (bnc #449792).
- Adjusting ImageInstallation-related SlideShow only if
  ImageInstallation is in use (bnc #439104).

-------------------------------------------------------------------
Thu Nov 27 15:05:11 CET 2008 - ug@suse.de

- the real fix for bnc#442691
  deploy_image_auto doesn't use the boolean variable 
  image_installation
- 2.17.41

-------------------------------------------------------------------
Tue Nov 25 14:42:31 CET 2008 - locilka@suse.cz

- Handling new feature of licenses ProductLicense::AcceptanceNeeded
  (bnc #448598).
- 2.17.40

-------------------------------------------------------------------
Mon Nov 24 12:51:48 CET 2008 - locilka@suse.cz

- Completely initializing the target and sources before checking
  for available patches and offering online update (bnc #447080).
- 2.17.39

-------------------------------------------------------------------
Thu Nov 20 18:21:32 CET 2008 - locilka@suse.cz

- Pkg::SourceStartManager in inst_ask_online_update to replace
  obsolete Pkg::PkgEstablish (bnc #447080).
- Reading all supported desktops to define the order of desktops
  in desktop_finish (bnc #446640).
- Added shadow desktops to SLES and SLED desktop files to have
  a fallback if user selects some other desktop than the default
  one (bnc #446640).
- 2.17.38

-------------------------------------------------------------------
Wed Nov 19 16:01:53 CET 2008 - locilka@suse.cz

- Added pciutils to Requires, lspci was called but not required
  (bnc #446533).
- 2.17.37

-------------------------------------------------------------------
Wed Nov 19 13:23:10 CET 2008 - locilka@suse.cz

- Added inst_fallback_controlfile client reporting about using
  a fallback control file.
- Calling inst_fallback_controlfile in the fallback control file
  (both bnc #440982).
- 2.17.36

-------------------------------------------------------------------
Fri Nov 14 12:17:47 CET 2008 - aschnell@suse.de

- don't start iscsid in second stage start scripts (bnc #444976)
- 2.17.35

-------------------------------------------------------------------
Thu Nov 13 17:36:53 CET 2008 - locilka@suse.cz

- Flushing the cache before calling a set_polkit_default_privs that
  uses the written data (bnc #440182).
- 2.17.34

-------------------------------------------------------------------
Thu Nov 13 11:21:11 CET 2008 - locilka@suse.cz

- Handling errors while deploying images, installation will abort
  (bnc #444209).
- 2.17.33

-------------------------------------------------------------------
Thu Nov 13 10:21:13 CET 2008 - ug@suse.de

- checkboxes in the congratulations dialog did not work anymore
  (bnc#444214)

-------------------------------------------------------------------
Tue Nov 11 13:58:17 CET 2008 - ug@suse.de

- fix for image deployment during autoinstallation

-------------------------------------------------------------------
Tue Nov 11 12:20:00 CET 2008 - juhliarik@suse.cz

- changed order of yast modules in Expert tab for installation
  (bnc #441434) 

-------------------------------------------------------------------
Tue Nov 11 10:53:25 CET 2008 - jsrain@suse.cz

- fixed switching to a tab with an error in the proposal
  (bnc #441434)
- 2.17.32

-------------------------------------------------------------------
Tue Nov 11 10:48:03 CET 2008 - aschnell@suse.de

- use accelerated xserver during installation for certain Intel
  cards (bnc #442413)
- 2.17.31

-------------------------------------------------------------------
Fri Nov  7 16:32:28 CET 2008 - locilka@suse.cz

- Fixed deploy_image_auto to handle AutoYaST settings correctly
  (bnc #442691).
- Removing the congrats dialog content before cloning, storing
  the sources, finishing (bnc #441452).
- Using Pkg::SourceProvideDigestedFile function when deploying
  images and in release_notes_popup (bnc #409927).
- 2.17.30

-------------------------------------------------------------------
Thu Nov  6 16:35:10 CET 2008 - locilka@suse.cz

- Fixed progress (SlideShow) information about images being
  deployed (bnc #442286).
- Changing inst_deploy_images to use PackagesUI for opening a
  package selector while debugging mode is turned on (bnc #435479).

-------------------------------------------------------------------
Thu Nov  6 16:19:59 CET 2008 - jsuchome@suse.cz

- S09-cleanup: check for additional services requiring restart
  (bnc#395402)

-------------------------------------------------------------------
Wed Nov  5 17:25:01 CET 2008 - locilka@suse.cz

- Calling set_polkit_default_privs without checking for it using
  FileUtils, checking by 'test -x' instead (bnc #440182).
- 2.17.29

-------------------------------------------------------------------
Wed Nov  5 13:09:04 CET 2008 - locilka@suse.cz

- Added yast2-storage >= 2.17.47 because of the previous fix
  implementation.
- 2.17.28

-------------------------------------------------------------------
Tue Nov 04 13:14:10 CET 2008 - aschnell@suse.de

- improved warning about partitioning (fate #302857)
- 2.17.27

-------------------------------------------------------------------
Mon Nov  3 18:34:30 CET 2008 - locilka@suse.cz

- Writing 'SecondStageRequired' 0/1 to /etc/install.inf even while
  rebooting during second stage (bnc #432005).
- 2.17.26

-------------------------------------------------------------------
Mon Nov 03 14:28:14 CET 2008 - aschnell@suse.de

- better reboot message during ssh installation (bnc #439572 and
  bnc #432005)
- 2.17.25

-------------------------------------------------------------------
Fri Oct 31 16:28:23 CET 2008 - locilka@suse.cz

- Fixed checking whether running the second stage is required.
- Added writing 'SecondStageRequired' 0/1 to /etc/install.inf
  (both bnc #439572)
- 2.17.24

-------------------------------------------------------------------
Thu Oct 30 14:42:15 CET 2008 - locilka@suse.cz

- Saving sources at the end of inst_extrasources if some were
  added (bnc #440184).
- 2.17.23

-------------------------------------------------------------------
Mon Oct 27 10:18:47 CET 2008 - locilka@suse.cz

- Added lnussel's patch to run set_polkit_default_privs at
  desktop_finish script (bnc #438698).
- Bigger license window (bnc #438100).
- Calling inst_prepareprogress also during Upgrade, all control
  files changed (bnc #438848).
- Disabling users and auth in LiveCD second stage (bnc #435965).
- Removing label for user_non_interactive (bnc #401319).
- Desktop 'startkde4' replaced with 'startkde' (bnc #438212).
- Added 'kdump' to 'clone_modules' (SLES) (bnc #436365).
- 2.17.22

-------------------------------------------------------------------
Tue Oct 21 16:46:00 CEST 2008 - locilka@suse.cz

- Added handling for globals->debug_deploying (bnc #436842).

-------------------------------------------------------------------
Mon Oct 20 12:56:32 CEST 2008 - locilka@suse.cz

- Fixed a typo (bnc #436471).

-------------------------------------------------------------------
Fri Oct 17 10:51:05 CEST 2008 - locilka@suse.cz

- Adapted SLES and SLED control files to write default desktop
  settings (bnc #436094).
- Added software->display_support_status flag to SLES/SLED
  (bnc #435479).

-------------------------------------------------------------------
Tue Oct 14 14:15:11 CEST 2008 - locilka@suse.cz

- Changed YaST icons while probing the system (bnc #404809).
- Enhanced scr_switch_debugger - Sending USR1 signal to the new SCR
  (bnc #433057).
- 2.17.21

-------------------------------------------------------------------
Mon Oct 13 13:29:04 CEST 2008 - locilka@suse.cz

- Enabled going_back in Add-Ons during installation (bnc #434735).

-------------------------------------------------------------------
Mon Oct 13 13:10:58 CEST 2008 - mzugec@suse.de

- configure supportconfig in installation (fate#305180)
- 2.17.20

-------------------------------------------------------------------
Mon Oct 13 09:45:23 CEST 2008 - locilka@suse.cz

- Fixed install/update confirmation dialog (bnc #433249).
- Fixed text in openSUSE control file (bnc #432911).
- Fixed typo (bnc #433794).

-------------------------------------------------------------------
Fri Oct 10 14:49:58 CEST 2008 - locilka@suse.cz

- Enhanced scr_switch_debugger (bnc #433057).
- Enabling key-repeating if not running in XEN (bnc #433338).

-------------------------------------------------------------------
Thu Oct  9 21:00:01 CEST 2008 - locilka@suse.cz

- Loading the Target while initializing libzypp in
  inst_upgrade_urls (bnc #429080).
- Running a simple SCR Test after chrooting to the installed system
  in scr_switch_finish, full-test is called in case of simple test
  failure (bnc #433057).
- Added more checking around 'searching for files' (bnc #427879).

-------------------------------------------------------------------
Wed Oct 08 12:51:01 CEST 2008 - aschnell@suse.de

- removed cp of proc/mounts to /etc/mtab (bnc #425464)
- 2.17.19

-------------------------------------------------------------------
Mon Oct  6 15:30:53 CEST 2008 - locilka@suse.cz

- Do not display any system type for SLES/SLED in installation
  overview (bnc #431336).
- Clients inst_new_desktop and inst_scenarios converted to use
  PackagesProposal API instead of using Pkg calls directly (bnc
  #432572)
- Dropping obsolete inst_software_selection client instead of
  convwerting it - not in use anymore (bnc #432572).
- Always change initial proposal [Next] button to [Install],
  resp. [Update] (bnc #431567).
- Removing desktop definitions and default_desktop from SLED
  control file, the required patterns are selected by PATTERNS
  in content file already (bnc #431902).
- Adding lnussel's patch for desktop_finish to write
  POLKIT_DEFAULT_PRIVS if defined in globals->polkit_default_privs
  (bnc #431158).
- Adding polkit_default_privs="restrictive" for SLES (bnc #431158).
- 2.17.18

-------------------------------------------------------------------
Fri Oct  3 16:31:10 CEST 2008 - locilka@suse.cz

- Enabling some steps in second stage even if Automatic
  Configuration is in use.
- Feature added into openSUSE and SLED control files
  (both bnc #428190).

-------------------------------------------------------------------
Thu Oct  2 22:00:46 CEST 2008 - mzugec@suse.de

- changed Release Notes into Support group (bnc#430005)

-------------------------------------------------------------------
Thu Oct  2 19:13:07 CEST 2008 - locilka@suse.cz

- Adjusted presentation_order for SLES and SLED installation
  proposals - software has to be proposed as almost the last one
  (bnc #431580).

-------------------------------------------------------------------
Thu Oct  2 14:00:49 CEST 2008 - locilka@suse.cz

- Added 'default_ntp_setup' into control files (SLES/D: false,
  openSUSE: true) (bnc #431259).

-------------------------------------------------------------------
Thu Oct  2 11:39:48 CEST 2008 - locilka@suse.cz

- Using two default desktops, one for inst_scenarios, another
  one (default) while inst_scenarios not used (bnc #431251,
  bnc #431503).
- Switching scenario_virtual_machine and
  scenario_virtualization_host in SLES control file (bnc #431251).
- 2.17.17

-------------------------------------------------------------------
Wed Oct  1 16:03:32 CEST 2008 - mzugec@suse.de

- use rpcbind instead of portmap for nfs installation (bnc#423026)
- 2.17.16

-------------------------------------------------------------------
Wed Oct  1 15:41:12 CEST 2008 - jsuchome@suse.cz

- if nn_NO language is selected, use nb_NO in YaST (bnc#426124)

-------------------------------------------------------------------
Wed Oct  1 13:42:18 CEST 2008 - locilka@suse.cz

- Changing pattern "Documentation" to "documentation" (bnc #431218)

-------------------------------------------------------------------
Tue Sep 30 13:20:09 CEST 2008 - locilka@suse.cz

- Replacing "networkmanager" proposal call with "general"
  (bnc #430704).

-------------------------------------------------------------------
Mon Sep 29 15:11:33 CEST 2008 - locilka@suse.cz

- Server scenarios work for i386, x86_64 archs only (bnc #430612).

-------------------------------------------------------------------
Mon Sep 29 14:56:45 CEST 2008 - kukuk@suse.de

- Replaced Minimal+Xen with Dom0.
- Removed xen_server from virtualization machine (bnc #429061).
- Added "XEN" suffix to Virtualization Host.

-------------------------------------------------------------------
Mon Sep 29 13:38:13 CEST 2008 - locilka@suse.cz

- Adding inst_lilo_convert to the update workflow (bnc #430579).

-------------------------------------------------------------------
Fri Sep 26 12:27:55 CEST 2008 - locilka@suse.cz

- Optimizing server_selections dialog layout (bnc #429977).
- Better text for installation initialization (bnc #428103).
- Better protection from removing the initial repository
  (bnc #429920).
- 2.17.15

-------------------------------------------------------------------
Thu Sep 25 14:33:36 CEST 2008 - juhliarik@suse.cz

- added calling kdump_finish to inst_finish.ycp (bnc #427732)

-------------------------------------------------------------------
Tue Sep 23 16:17:27 CEST 2008 - locilka@suse.cz

- Buggy SCR Agent run.get.suseconfig.modules replaced with
  .target.dir (bnc #429146).
- Added functionality to recover from failed read of previously
  used repositories in inst_upgrade_urls (bnc #429059).
- 2.17.14

-------------------------------------------------------------------
Mon Sep 22 16:14:54 CEST 2008 - locilka@suse.cz

- Fixed checking whether directory is mounted already (bnc #428368)

-------------------------------------------------------------------
Mon Sep 22 13:59:50 CEST 2008 - locilka@suse.cz

- KDE 3.5 moved to 'Others', removed KDE 3.5 description text.
- GNOME 2.22 changed to 2.24.
- Fixed Installation Mode dialog to show icons again (bnc #427344).
- 2.17.13

-------------------------------------------------------------------
Mon Sep 22 10:45:44 CEST 2008 - locilka@suse.cz

- Changing /sbin/udevtrigger & /sbin/udevsettle to /sbin/udevadm
  trigger & settle (bnc #427705).
- 2.17.12

-------------------------------------------------------------------
Thu Sep 18 10:35:32 CEST 2008 - locilka@suse.cz

- Definition of supported desktops added into SLES and SLED control
  files, added also default_desktop definition (bnc #427061).
- Added control file documentation for supported_desktops section.

-------------------------------------------------------------------
Fri Sep 12 15:01:46 CEST 2008 - locilka@suse.cz

- Disabling inst_suse_register in openSUSE control file
  (FATE #303458).

-------------------------------------------------------------------
Fri Sep 12 10:32:11 CEST 2008 - locilka@suse.cz

- Do not remove installation repository with the same URL as URL
  just being removed by inst_upgrade_urls (bnc #400823).
- 2.17.11

-------------------------------------------------------------------
Thu Sep 11 14:52:25 CEST 2008 - ug@suse.de

- deploy_image.desktop added (Fate #301321)
- deploy_image.rnc added

-------------------------------------------------------------------
Thu Sep 11 13:40:10 CEST 2008 - locilka@suse.cz

- Calling new client reipl_finish from yast2_inf_finish on s390
  (FATE #304960).

-------------------------------------------------------------------
Wed Sep 10 17:15:22 CEST 2008 - locilka@suse.cz

- Fixing control files to call 'inst_proposal' instead of
  'proposal' (bnc #425198).

-------------------------------------------------------------------
Wed Sep 10 15:53:44 CEST 2008 - locilka@suse.cz

- Desktop selection dialog definitions have been moved to control
  file (bnc #424678).
- 2.17.10

-------------------------------------------------------------------
Tue Sep  9 16:02:03 CEST 2008 - locilka@suse.cz

- Replacing usage of barexml with anyxml SCR  agent (bnc #424263).

-------------------------------------------------------------------
Mon Sep  8 17:49:11 CEST 2008 - locilka@suse.cz

- merged texts from proofread

-------------------------------------------------------------------
Mon Sep  8 15:57:09 CEST 2008 - locilka@suse.cz

- Added new AutoYaST client deploy_images_auto to support
  installation from images also in AutoYaST (FATE #301321).
- 2.17.9

-------------------------------------------------------------------
Fri Sep  5 12:45:00 CEST 2008 - locilka@suse.cz

- Some inst_finish steps are called in live installer only.
- Client vm_finish called only if yast2-vm is installed.
- Using WFM::ClientExists (new in yast2-core-2.17.10).
- Adjusted RPM dependencies.
- 2.17.8

-------------------------------------------------------------------
Thu Sep  4 15:02:01 CEST 2008 - sschober@suse.de

- cloning section in control.xml changed.

-------------------------------------------------------------------
Wed Sep 03 14:49:19 CEST 2008 - aschnell@suse.de

- adapted size values in control files to stricter parser in
  storage

-------------------------------------------------------------------
Tue Sep  2 15:20:09 CEST 2008 - locilka@suse.cz

- Using new <execute/> tag in control file to explicitly define
  a client to be called instead of guessing it from <name/> tag
  (openSUSE, SLED control files) (bnc #401319).
- Updated control files to call inst_prepareprogress to
  "Provide consistent progress during installation" (FATE #303860).
- All 'inst_proposal' calls changed to use the new 'execute'
  feature to have unique 'name's (needed for merging add-on control
  files).
- Adjusted RPM dependencies (FATE #303860).
- 2.17.7

-------------------------------------------------------------------
Tue Sep  2 11:10:01 CEST 2008 - visnov@suse.cz

- Use unified progressbar during installation (FATE #303860)

-------------------------------------------------------------------
Thu Aug 28 15:19:57 CEST 2008 - locilka@suse.cz

- Using new ButtonBox widget.
- Adjusted RPM dependencies.

-------------------------------------------------------------------
Thu Aug 21 13:01:40 CEST 2008 - jsuchome@suse.cz

- check for command line mode in inst_suseconfig (bnc#419132)

-------------------------------------------------------------------
Tue Aug 19 15:45:07 CEST 2008 - jsrain@suse.cz

- properly detect firstboot and do not destroy xorg.conf
  (bnc#354738)
- 2.17.6

-------------------------------------------------------------------
Fri Aug 15 10:41:24 CEST 2008 - locilka@suse.cz

- Added new globals->write_hostname_to_hosts control file option
  to configure the default for 127.0.0.2 issue (FATE #303875).
- 2.17.5

-------------------------------------------------------------------
Thu Aug 14 14:28:33 CEST 2008 - locilka@suse.cz

- Added documentation for add_on_products and its new format
  add_on_products.xml (FATE #303675).
- Fixed SCR Switch Debugger to show "Report Error" only once.

-------------------------------------------------------------------
Wed Aug 13 18:23:57 CEST 2008 - locilka@suse.cz

- Dropped some obsolete documentation.
- Started installation-features documentation (FATE #303675).
- Fixed building documentation for proposal-API.

-------------------------------------------------------------------
Tue Aug 12 10:28:24 CEST 2008 - locilka@suse.cz

- Added documentation and example for list of files to be copied
  from the previous installation.
- 2.17.4

-------------------------------------------------------------------
Mon Aug 11 17:35:47 CEST 2008 - locilka@suse.cz

- List of files to be copied from the previous installation moved
  to control file, added new API to define own list (module
  SystemFilesCopy) (FATE #305019).
- Adapted control files.

-------------------------------------------------------------------
Mon Aug 11 10:06:02 CEST 2008 - locilka@suse.cz

- Fixed WFM::Execute to use .local instead of .target in
  copy_files_finish script.

-------------------------------------------------------------------
Thu Aug  7 16:40:32 CEST 2008 - locilka@suse.cz

- Added new client inst_scenarios to offer main scenarios of the
  newly installed system.
- Configuration for inst_scenarios is defined in control file (Only
  SLES so far), client added into SLES workflow.
- Extended control file documentation (All FATE #304373).
- 2.17.3

-------------------------------------------------------------------
Wed Aug  6 13:54:07 CEST 2008 - locilka@suse.cz

- New control file entry globals->enable_kdump (default value)
  (FATE #303893).
- Adjusted control file documentation.

-------------------------------------------------------------------
Tue Aug  5 11:48:44 CEST 2008 - locilka@suse.cz

- Calling reiplauto client in SLES control file before reboot
  (FATE #304940).
- Running SCR Switch Debugger unconditionally if switching to
  installed system fails (bnc #411832).

-------------------------------------------------------------------
Mon Aug 04 16:22:55 CEST 2008 - aschnell@suse.de

- improved text during ssh installation (bnc #411079)

-------------------------------------------------------------------
Mon Aug  4 10:39:41 CEST 2008 - locilka@suse.cz

- Added kdump proposal to SLES control file (FATE #303893).

-------------------------------------------------------------------
Thu Jul 24 13:21:14 CEST 2008 - locilka@suse.cz

- Using button label "License Translations..." in complex welcome
  dialog (bnc #400616).
- SLES and SLED control files adapted to features added in 11.0.
- Added Automatic Configuration support into SLED (FATE #303396).

-------------------------------------------------------------------
Tue Jul 15 16:59:38 CEST 2008 - aschnell@suse.de

- fixed vnc connect message during installation (bnc #395834)
- 2.17.2

-------------------------------------------------------------------
Tue Jul 15 09:54:48 CEST 2008 - locilka@suse.cz

- Not only DPMS->off, but also screen-saver->off (FATE #304395).
- Added new control file feature globals->rle_offer_rulevel_4
  plus control file documentation (FATE #303798).

-------------------------------------------------------------------
Mon Jul 14 15:15:15 CEST 2008 - locilka@suse.cz

- Base-product license directory moved to control file
  (base_product_license_directory) (FATE #304865).
- Copying licenses to the system in copy_files_finish.
- Reading the license directory in inst_license.
- Icons for AC steps defined in control file.
- Adjusting DPMS 'off' when installation starts, DPMS 'on' when
  finishes (FATE #304395).
- Icons for inst_finish.
- 2.17.1

-------------------------------------------------------------------
Fri Jul 11 11:11:11 CEST 2008 - locilka@suse.cz

- Added documentation for AC Setup and for texts in control file.

-------------------------------------------------------------------
Thu Jul 10 17:48:59 CEST 2008 - locilka@suse.cz

- Settings for Automatic Configuration moved to control file
  because of code reuse for different AC in first boot
  (FATE #303939).

-------------------------------------------------------------------
Thu Jul 10 13:31:00 CEST 2008 - locilka@suse.cz

- Only directories in release-notes directory are considered to be
  real release notes (bnc #407922).
- 2.17.0

-------------------------------------------------------------------
Wed Jul  9 17:09:15 CEST 2008 - mvidner@suse.cz

- Fixed building in a prefix (/etc).

-------------------------------------------------------------------
Wed Jul  9 15:12:53 CEST 2008 - locilka@suse.cz

- Initializing the 'use_automatic_configuration' in first-stage
  installation worker (bnc #404122).
- Adjusted dependency on autoyast2-installation bacause of new
  function AutoinstConfig::getProposalList().

-------------------------------------------------------------------
Thu Jun 26 16:43:32 CEST 2008 - locilka@suse.cz

- Fixed help text for deploying images (bnc #391086).
- Fixed 'Do not panic!' text (bnc #388251).

-------------------------------------------------------------------
Wed Jun 25 16:44:33 CEST 2008 - ug@suse.de

- proposal selection possible via autoyast profile (fate#302946)

-------------------------------------------------------------------
Tue Jun 17 14:23:04 CEST 2008 - lslezak@suse.cz

- use Pkg::SourceSaveAll() instead of Pkg::SourceFinishAll()
  (bnc#395738)

-------------------------------------------------------------------
Fri Jun 13 15:37:24 CEST 2008 - locilka@suse.cz

- Removing Pkg//Source and Target finish from inst_inc_all that
  had been saving sources also in case of aborting the installation
  and moving it to inst_congratulate and umount_finish
  (bnc #398315).
- Freeing internal variables in ImageInstallation module after
  images are deployed (bnc #395030).

-------------------------------------------------------------------
Thu Jun 12 16:33:24 CEST 2008 - locilka@suse.cz

- Special mounts (such as /proc) are never remounted read-only
  in umount_finish anymore (bnc #395034)
- Added progress for adding / removing repositories in
  inst_upgrade_urls client (bnc #399223)

-------------------------------------------------------------------
Wed Jun  4 11:57:07 CEST 2008 - locilka@suse.cz

- Copying /license.tar.gz to /etc/YaST2/license/ (bnc #396444).
- Initial mouse probing has been disabled (bnc #395426).

-------------------------------------------------------------------
Tue Jun  3 13:44:56 CEST 2008 - locilka@suse.cz

- Umounting temporary directory in inst_pre_install (if already
  mounted) before new mount is called.
- Always use --numeric-owner (always use numbers for user/group
  names) when deploying images (bnc #396689).

-------------------------------------------------------------------
Mon Jun  2 12:33:57 CEST 2008 - locilka@suse.cz

- Return `next when going back to the automatic configuration
  dialog instead of returning `auto that would finish YaST and
  never start it again (bnc #395098).
- 2.16.49

-------------------------------------------------------------------
Wed May 28 16:23:22 CEST 2008 - ug@suse.de

- timeout in case of hardware probing problems
  when autoyast is in use (especially for harddisk Reports)
  bnc#395099
- 2.16.48

-------------------------------------------------------------------
Mon May 19 09:29:15 CEST 2008 - locilka@suse.cz

- Creating SuSEConfig hook file at installation_settings_finish
  in case of update. The file has to be created to force the
  SuSEConfig run on first boot (bnc #390930).
- Workaround for as-big-dialog-as-possible in License Agreement
  dialog (bnc #385257).
- Adding FACTORY repositories with priority 120, update source with
  priority 20 (bnc #392039).
- 2.16.47

-------------------------------------------------------------------
Fri May 16 16:40:22 CEST 2008 - jsrain@suse.cz

- added categories Settings and System into desktop file
  (bnc #382778)

-------------------------------------------------------------------
Thu May 15 13:13:13 CEST 2008 - locilka@suse.cz

- Changed dialog content for starting the installation
  (bnc #390614).
- Fixed sorting of repositories offered during upgrade to sort by
  repository name (bnc #390612).
- 2.16.46

-------------------------------------------------------------------
Thu May 15 10:32:09 CEST 2008 - jsuchome@suse.cz

- sort keyboard list according to translated items (bnc #390610)

-------------------------------------------------------------------
Wed May 14 15:22:50 CEST 2008 - kmachalkova@suse.cz

- inst_hostname client added to automatic configuration scripts -
  needed to generate random hostname and 127.0.0.2 line in
  /etc/hosts (bnc #383336)

-------------------------------------------------------------------
Wed May 14 14:29:21 CEST 2008 - jsrain@suse.cz

- use process agent instead of background agent when installing
  live image (bnc #384960)
- 2.16.45

-------------------------------------------------------------------
Mon May 12 15:10:50 CEST 2008 - locilka@suse.cz

- Added help to "Image Deployment" (bnc #388665).

-------------------------------------------------------------------
Tue May  6 17:37:22 CEST 2008 - locilka@suse.cz

- When reusing the old repositories during upgrade, copying also
  'autorefresh' and 'alias' (bnc #387261).
- Added software->dropped_packages into the control file to replace
  'delete old packages' (bnc #300540).
- 2.16.44

-------------------------------------------------------------------
Mon May  5 13:26:27 CEST 2008 - locilka@suse.cz

- Typofix (bnc #386606).

-------------------------------------------------------------------
Fri May  2 22:27:21 CEST 2008 - mzugec@suse.cz

- Don't stop network (by killing dhcpcd) at the end of 1.st stage
  (bnc #386588)

-------------------------------------------------------------------
Wed Apr 30 12:07:45 CEST 2008 - locilka@suse.cz

- Adding name and alias tags to extrasources (irc #yast/today).
- 2.16.43

-------------------------------------------------------------------
Wed Apr 30 10:24:19 CEST 2008 - locilka@suse.cz

- Making automatic installation more robust (bnc #384972).
- 2.16.42

-------------------------------------------------------------------
Tue Apr 29 12:59:49 CEST 2008 - locilka@suse.cz

- Disabling Progress when calling inst_finish scripts.

-------------------------------------------------------------------
Mon Apr 28 11:42:21 CEST 2008 - locilka@suse.cz

- Handling KDE3 vs KDE4 in default logon and window managers
  (bnc #381821).
- Optional and extra URLs moved to control file as well as default
  update repository (bnc #381360).
- Added possibility to abort installation during image deployment
  (bnc #382326).
- Progress for inst_proposal.
- 2.16.41

-------------------------------------------------------------------
Fri Apr 25 18:15:09 CEST 2008 - locilka@suse.cz

- New desktop selection dialog (bnc #379157).
- 2.16.40

-------------------------------------------------------------------
Thu Apr 24 14:54:53 CEST 2008 - locilka@suse.cz

- New  better shiny unified progress for image deployment.
- Showing also the just-handled image name (bnc #381188).
- 2.16.39

-------------------------------------------------------------------
Wed Apr 23 15:10:24 CEST 2008 - locilka@suse.cz

- Enabling inst_suseconfig in Automatic configuration (bnc #381751)
- Fixed run_df agent to ignore read errors on rootfs (bnc #382733)

-------------------------------------------------------------------
Tue Apr 22 18:46:51 CEST 2008 - locilka@suse.cz

- Adjusting automatic configuration UI to use two progress bars
  instead of one.

-------------------------------------------------------------------
Tue Apr 22 12:26:52 CEST 2008 - locilka@suse.cz

- Fixed filtering-out already registered repos (bnc #379051).
- Client inst_prepare_image moved to installation proposal make
  disabling 'installation from images' easy (bnc #381234).
- 2.16.38

-------------------------------------------------------------------
Mon Apr 21 15:28:24 CEST 2008 - locilka@suse.cz

- Calling 'xset r off' & 'xset m 1' (bnc #376945).
- Better help for Automatic configuration (bnc #381904).

-------------------------------------------------------------------
Mon Apr 21 14:48:58 CEST 2008 - locilka@suse.cz

- Using new DefaultDesktop::SelectedDesktops for writing the
  display manager configuration.

-------------------------------------------------------------------
Fri Apr 18 16:17:54 CEST 2008 - locilka@suse.cz

- Calling 'xset -r off' at the beginning of installation (both
  first and second stage) in X on XEN (bnc #376945).

-------------------------------------------------------------------
Fri Apr 18 16:01:13 CEST 2008 - juhliarik@suse.cz

- Added text for using kexec (yast_inf_finish.ycp)

-------------------------------------------------------------------
Thu Apr 17 17:15:02 CEST 2008 - locilka@suse.cz

- Added more debugging messages into ImageInstallation module.

-------------------------------------------------------------------
Thu Apr 17 14:01:46 CEST 2008 - locilka@suse.cz

- Added image-downloading progress (reusing existent progress bar).
- 2.16.37

-------------------------------------------------------------------
Wed Apr 16 14:20:06 CEST 2008 - locilka@suse.cz

- Running runlevel proposal after software proposal (bnc #380141).
- Using new possibility to disable and then reenable package
  callbacks (system_analysis, deploy_images).

-------------------------------------------------------------------
Tue Apr 15 11:45:18 CEST 2008 - locilka@suse.cz

- ImageInstallation tries to find details-<arch>.xml, then
  details.xml to provide useful progress while deploying images.
- 2.16.36

-------------------------------------------------------------------
Tue Apr 15 10:22:04 CEST 2008 - mvidner@suse.cz

- Enable printing the last few debugging log messages in the crash
  handler, even if Y2DEBUG is not set (fate#302166).
- 2.16.35

-------------------------------------------------------------------
Mon Apr 14 16:44:09 CEST 2008 - locilka@suse.cz

- Fixed typo in inst_network_check (bnc #379491).
- Fixed help for inst_mode (bnc #374360).

-------------------------------------------------------------------
Mon Apr 14 13:54:42 CEST 2008 - locilka@suse.cz

- Modifying SystemFilesCopy::CopyFilesToSystem to newly accept
  a parameter which defines where to extract cached files
  (fate #302980).
- Caching system files in the System Analysis dialog.
- Some better texts (bnc #377959).
- Better text for Software Selection dialog (bnc #379157).
- 2.16.34

-------------------------------------------------------------------
Fri Apr 11 18:21:53 CEST 2008 - locilka@suse.cz

- Changing Accept buttons to Install, Update and OK (FATE #120373).

-------------------------------------------------------------------
Fri Apr 11 17:55:32 CEST 2008 - locilka@suse.cz

- Added another per-image progress into the Installation images
  deployment (it requires details.xml).
- 2.16.33

-------------------------------------------------------------------
Fri Apr 11 15:33:17 CEST 2008 - juhliarik@suse.cz

- Added loading kernel via kexec (fate #303395)

-------------------------------------------------------------------
Thu Apr 10 12:02:07 CEST 2008 - locilka@suse.cz

- Filtering installation imagesets using the default architecture.
- Installation from images sets the download area (SourceManager).
- Removing image after it is deployed.
- Preparing image installation dialog for two progress-bars.
- 2.16.32

-------------------------------------------------------------------
Wed Apr  9 16:39:36 CEST 2008 - jsrain@suse.cz

- handle compressed logs properly at the end of first stage
  installation (fate #300637)
- 2.16.31

-------------------------------------------------------------------
Tue Apr  8 19:40:58 CEST 2008 - locilka@suse.cz

- Adjusted control file to sort installation overview via
  presentation_order and propose it via the real appearance.
- Fixed selecting the right imageset - the rule is currently that
  all patterns in imageset must be selected for installation
  (bnc #378032).

-------------------------------------------------------------------
Mon Apr  7 15:20:14 CEST 2008 - locilka@suse.cz

- Added new control file entry kexec_reboot that defines whether
  kexec should be used instead of reboot at the end of the first
  stage installation (FATE #303395).

-------------------------------------------------------------------
Fri Apr  4 17:02:23 CEST 2008 - locilka@suse.cz

- Improved user-feedback during automatic configuration.
- 2.16.30

-------------------------------------------------------------------
Fri Apr  4 14:06:22 CEST 2008 - jsrain@suse.cz

- added restart handling for live installation

-------------------------------------------------------------------
Wed Apr  3 16:40:16 CEST 2008 - locilka@suse.cz

- Removed Winkeys support during installation (bnc 376248).
- Fixed the decision-making process which images fits the best.
- Added new control file entries to adjust the Community
  Repositories and Add-Ons during installation.
- Cosmetic changes when initializing the wizard steps according to
  control file.
- Fixed untarring bzip2 or gzip-based images.
- Changed instalation from images to count the best image-set
  from patterns (list of patterns in image-set) in images.xml.
- 2.16.29

-------------------------------------------------------------------
Tue Apr  1 13:12:00 CEST 2008 - locilka@suse.cz

- Automatic configuration can be newly defined by control file. Two
  new variables have been added enable_autoconfiguration and
  autoconfiguration_default.
- New functionality to select the best-matching image for image
  installation if more than one fit.
- 2.16.28

-------------------------------------------------------------------
Tue Apr  1 12:36:52 CEST 2008 - jsrain@suse.cz

- added live installation workflow to default control file
- updated inst_finish clients handling for live installation

-------------------------------------------------------------------
Tue Apr  1 10:15:34 CEST 2008 - jsrain@suse.cz

- merged texts from proofread

-------------------------------------------------------------------
Mon Mar 31 16:42:40 CEST 2008 - locilka@suse.cz

- There are currently two possible patterns/desktops that can use
  kdm: kde4-kdm and kdebase3-kdm (bnc #372506).

-------------------------------------------------------------------
Fri Mar 28 13:33:31 CET 2008 - locilka@suse.cz

- Automatic configuration has been moved from the end of the first
  stage to the second stage. It's non-interactive (FATE #303396).
- Fixed installation from images (FATE #303554).
- ImageInstallation can newly handle .lzma images.
- 2.16.27

-------------------------------------------------------------------
Thu Mar 27 13:37:02 CET 2008 - locilka@suse.cz

- Fixed ZMD service handling, the correct name is novell-zmd
  (bnc #356655).

-------------------------------------------------------------------
Wed Mar 26 11:21:18 CET 2008 - locilka@suse.cz

- Added new entry to control file root_password_as_first_user to
  make it configurable (bnc #359115 comment #14).
- Control file modified to call installation-from-images clients.

-------------------------------------------------------------------
Tue Mar 25 13:12:39 CET 2008 - locilka@suse.cz

- Using Image-Installation clients (done by jsrain).
- Store/Restore resolvable-state functions added into
  ImageInstallation module.

-------------------------------------------------------------------
Fri Mar 21 10:48:20 CET 2008 - locilka@suse.cz

- Dropping keep_installed_patches support from control file as it
  is currently handled by libzypp itself (bnc #349533).

-------------------------------------------------------------------
Thu Mar 20 10:27:09 CET 2008 - locilka@suse.cz

- Added system_settings_finish call to the inst_finish
  (bnc #340733).

-------------------------------------------------------------------
Wed Mar 19 17:27:30 CET 2008 - locilka@suse.cz

- Agent anyxml has been renamed to barexml as it can't really read
  all possible XML files (bnc #366867)

-------------------------------------------------------------------
Wed Mar 19 13:53:05 CET 2008 - locilka@suse.cz

- When checking whether to run the second stage, considering also
  autoinstallation, not only installation (bnc #372322).
- 2.16.26

-------------------------------------------------------------------
Tue Mar 18 18:19:00 CET 2008 - locilka@suse.cz

- Fixed writing disabled modules and proposals during the
  inst_finish run (bnc #364066).
- Calling pre_umount_finish also in AutoYaST (bnc #372322).
- 2.16.25

-------------------------------------------------------------------
Mon Mar 17 12:43:32 CET 2008 - jsrain@suse.cz

- added 'StartupNotify=true' to the desktop file (bnc #304964)

-------------------------------------------------------------------
Mon Mar 17 11:04:38 CET 2008 - locilka@suse.cz

- Automatic configuration is now disabled for mode update.
- The whole second stage in now disabled for mode update.
- Added help text for "Use Automatic Configuration" check-box.
- 2.16.24

-------------------------------------------------------------------
Fri Mar 14 15:02:27 CET 2008 - locilka@suse.cz

- Added possibility to run automatic configuration instead of the
  whole second stage installation (fate #303396).
- Adjusted RPM dependencies.
- Creating and removing the file runme_at_boot is currently handled
  by YaST (YCP) installation scripts.
- Added new client inst_rpmcopy_secondstage that calls inst_rpmcopy
  because of DisabledModules disabling both first and second stage
  occurency of that script.
- Changed control file to call the new script in second stage.
- 2.16.23

-------------------------------------------------------------------
Mon Mar 10 11:25:57 CET 2008 - locilka@suse.cz

- Disabling the window menu in IceWM preferences to make the
  inst-sys 600 kB smaller (*.mo files). Thanks to mmarek.

-------------------------------------------------------------------
Fri Mar  7 11:35:29 CET 2008 - jsuchome@suse.cz

- control.openSUSE.xml: country_simple is for keyboard and language,
  not for timezone
- added 1st stage step for root password dialog (fate#302980)
- 2.16.22

-------------------------------------------------------------------
Thu Mar 06 10:57:42 CET 2008 - aschnell@suse.de

- call rcnetwork with option onboot during start of second stage
  (bnc #363423)
- 2.16.21

-------------------------------------------------------------------
Wed Mar  5 18:52:30 CET 2008 - locilka@suse.cz

- Remember (first stage) and restore (second stage) DisabledModules
  (bnc #364066).
- 2.16.20

-------------------------------------------------------------------
Wed Mar  5 16:30:22 CET 2008 - locilka@suse.cz

- Using client country_simple instead of timezone and language in
  the installation overview (FATE #302980).
- Using new users client in that overview too (FATE #302980).
- Do not remove already registered installation repositories during
  upgrade if they match the old repositories on system
  (bnc #360109).

-------------------------------------------------------------------
Mon Mar  3 21:12:25 CET 2008 - coolo@suse.de

- trying to change defaults for running gdb (arvin's patch)

-------------------------------------------------------------------
Mon Mar  3 15:17:23 CET 2008 - locilka@suse.cz

- Requiring the latest Language::Set functionality by RPM deps.

-------------------------------------------------------------------
Tue Feb 26 12:39:37 CET 2008 - jsuchome@suse.cz

- functionality of integrate_translation_extension.ycp moved into
  Language::Set, inst_complex_welcome adapted (F#302955)

-------------------------------------------------------------------
Fri Feb 22 11:27:13 CET 2008 - locilka@suse.cz

- "iscsi-client" added into modules to clone (bnc #363229 c#1).
- Removing focus from release notes content to make the default
  button focussed instead (bnc #363976).

-------------------------------------------------------------------
Thu Feb 21 06:26:22 CET 2008 - coolo@suse.de

- don't repeat the header

-------------------------------------------------------------------
Wed Feb 20 10:35:04 CET 2008 - locilka@suse.cz

- Showing release notes in tabs only if more than one product is
  installed (bnc #359137).
- Added better text for the complex welcome dialog (bnc #359528).
- Adjusted RPM dependencies (new Language API, see below).
- 2.16.19

-------------------------------------------------------------------
Wed Feb 20 10:24:26 CET 2008 - jsuchome@suse.cz

- inst_complex_welcome: save keyboard settings (bnc #360559),
  use the API from Language.ycp for generating items

-------------------------------------------------------------------
Fri Feb 15 14:28:45 CET 2008 - jsrain@suse.cz

- updated image-based installatoin not to use any hardcoded
  image names

-------------------------------------------------------------------
Thu Feb 14 11:20:04 CET 2008 - locilka@suse.cz

- Function FileSystemCopy from live-installer has been moved
  to ImageInstallation module (installation).
- Adjusted RPM dependencies (Installation module in yast2).

-------------------------------------------------------------------
Wed Feb 13 14:18:16 CET 2008 - jsrain@suse.cz

- added handling of update initiated from running system

-------------------------------------------------------------------
Tue Feb 12 10:26:15 CET 2008 - locilka@suse.cz

- Added new update_wizard_steps YCP client for easy updating or
  redrawing installation wizard steps from other modules.

-------------------------------------------------------------------
Mon Feb 11 18:28:00 CET 2008 - locilka@suse.cz

- Installation clients 'auth', 'user', and 'root' have been
  disabled by default. First-stage users will enable them only
  if needed.

-------------------------------------------------------------------
Fri Feb 08 13:06:19 CET 2008 - aschnell@suse.de

- during installation allow yast to be started from gdb with
  Y2GDB=1 on kernel command line (fate #302346)

-------------------------------------------------------------------
Fri Feb  8 10:37:02 CET 2008 - locilka@suse.cz

- Umount(s) used with -l and -f params.

-------------------------------------------------------------------
Thu Feb  7 14:19:11 CET 2008 - locilka@suse.cz

- Functionality that integrates the just-selected language
  translation has been moved to integrate_translation_extension
  client to make it available for other modules.
- New label for "Show in Fullscreen" button to better match what
  it really does (bnc #359527).
- Module InstExtensionImage moved to yast2.
- Added new disintegrate_all_extensions client that is called at
  the end of the initial installation to umount and remove all
  integrated inst-sys extensions.
- 2.16.18

-------------------------------------------------------------------
Wed Feb  6 13:23:35 CET 2008 - locilka@suse.cz

- Better /lbin/wget handling in InstExtensionImage.
- Speed-up inst_complex_welcome optimalizations (e.g., skipping
  downloading extension already by Linuxrc)

-------------------------------------------------------------------
Tue Feb  5 16:04:15 CET 2008 - locilka@suse.cz

- Squashfs image needs to be mounted using '-o loop'.
- Displaying busy cursor when downloading the extension.
- 2.16.17

-------------------------------------------------------------------
Mon Feb  4 19:04:29 CET 2008 - locilka@suse.cz

- Modular inst-sys used for localizations (FATE #302955).
- Tabs have been removed from installation proposal.
- 2.16.16

-------------------------------------------------------------------
Fri Feb  1 16:08:26 CET 2008 - locilka@suse.cz

- Added new InstExtensionImage module for integration of modular
  inst-sys images on-the-fly (FATE #302955).

-------------------------------------------------------------------
Thu Jan 31 19:05:49 CET 2008 - aschnell@suse.de

- reflect init-script rename from suse-blinux to sbl
- 2.16.15

-------------------------------------------------------------------
Thu Jan 31 15:02:56 CET 2008 - jsuchome@suse.cz

- call users_finish.ycp from inst_finish.ycp (FATE #302980)

-------------------------------------------------------------------
Thu Jan 31 12:58:42 CET 2008 - locilka@suse.cz

- Fixed inst_restore_settings client: NetworkDevices are now
  NetworkInterfaces.
- 2.16.14

-------------------------------------------------------------------
Thu Jan 31 11:14:46 CET 2008 - locilka@suse.cz

- Added docu. for *_finish scripts (needed for FATE #302980).
- Welcome dialog can newly show the license according to the just
  selected language and also show other lozalizations if needed.
- 2.16.13

-------------------------------------------------------------------
Wed Jan 30 15:22:29 CET 2008 - aschnell@suse.de

- Use icewm instead of fvwm during installation (bnc #357240)
- 2.16.12

-------------------------------------------------------------------
Wed Jan 30 14:15:50 CET 2008 - fehr@suse.de

- Add installation step for disk partitioning between time zone
  and software selection
- put user config after disk partitioning

-------------------------------------------------------------------
Wed Jan 30 09:51:42 CET 2008 - locilka@suse.cz

- Added -noreset option to the VNC startup script (bnc #351338).
- Added inst_user_first.ycp call to the control file right before
  the installation proposal.
- Fixed visibility of ZMD Turnoff checkbox (bnc #356655).

-------------------------------------------------------------------
Tue Jan 29 17:34:03 CET 2008 - locilka@suse.cz

- New desktop selection dialog without system task combo-boxes.
  System selection with icons (bnc #356926).
- More UI checking in dialogs.
- Unified DefaultDesktop module and software/desktop selection
  dialog in installation.

-------------------------------------------------------------------
Mon Jan 28 13:00:19 CET 2008 - aschnell@suse.de

- support Qt and Gtk frontend in startup scripts
- hack for key-autorepeat during installation (bnc #346186)
- 2.16.11

-------------------------------------------------------------------
Fri Jan 25 13:35:13 CET 2008 - locilka@suse.cz

- Reduced Wizard redrawing in the installation workflow.

-------------------------------------------------------------------
Thu Jan 24 15:21:39 CET 2008 - aschnell@suse.de

- start service brld before suse-blinux (bug #354769)
- 2.16.10

-------------------------------------------------------------------
Mon Jan 21 11:05:16 CET 2008 - kmachalkova@suse.cz

- Re-enabled thread support for ncurses UI in YaST2.call
  (bug #164999, FaTE #301899)

-------------------------------------------------------------------
Mon Jan 21 10:53:50 CET 2008 - locilka@suse.cz

- Release Notes UI facelifting.
- Splitting Welcome script dialog single-loop into functions.

-------------------------------------------------------------------
Wed Jan 16 15:49:59 CET 2008 - locilka@suse.cz

- Calling SetPackageLocale and SetTextLocale in the initial
  installation dialog (selecting language) (#354133).

-------------------------------------------------------------------
Mon Jan 14 13:39:00 CET 2008 - locilka@suse.cz

- Added new Language/Keyboard/License dialog (FATE #302957).
- Updated control files.
- 2.16.9

-------------------------------------------------------------------
Thu Jan 10 14:08:17 CET 2008 - locilka@suse.cz

- Extended system type and software selection dialog. Added base
  pattern (selected desktop) description, helps, default status
  for secondary selections, ...
- Added possibility to control visibility of Online Repositories
  via the installation control file (hidden by default).
- Added more control-file documentation.

-------------------------------------------------------------------
Tue Dec 18 16:54:39 CET 2007 - locilka@suse.cz

- Added new desktop and software selection dialog.
- 2.16.8

-------------------------------------------------------------------
Mon Dec 17 11:08:42 CET 2007 - locilka@suse.cz

- Hidden Mouse-probing busy popup.
- New YCP module InstData stores the installation data that should
  be shared among the installation clients.
- Installation repository initialization moved to the unified
  progress when probing the system.
- System analysis has been split into two scripts: inst_mode and
  inst_system_analysis to make the maintenance easier (also in
  control file).
- 2.16.7

-------------------------------------------------------------------
Thu Dec 13 14:25:30 CET 2007 - locilka@suse.cz

- Added a possibility to stop and disable the ZMD service in the
  last (congratulate) dialog of installation (FATE #302495).
- Adjusted the SLES control file: module arguments
  'show_zmd_turnoff_checkbox' and 'zmd_turnoff_default_state'.

-------------------------------------------------------------------
Mon Dec 10 12:13:14 CET 2007 - locilka@suse.cz

- Removed dependency on yast2-country, added dependency on
  yast2-country-data.

-------------------------------------------------------------------
Wed Dec  5 11:13:05 CET 2007 - mzugec@suse.cz

- description says network cards are wireless (#346133)

-------------------------------------------------------------------
Mon Dec  3 16:49:46 CET 2007 - locilka@suse.cz

- Installation Mode dialog adapted to new bright and better mod_UI.
- Using informative icon in some inst_network_check script.
- 2.16.6

-------------------------------------------------------------------
Mon Dec  3 14:34:38 CET 2007 - locilka@suse.cz

- Installation Mode dialog adapted to new mod-UI and to new
  Image-Dimming support in UI.

-------------------------------------------------------------------
Thu Nov 29 16:27:59 CET 2007 - locilka@suse.cz

- Using Progress::NewProgressIcons to show icons during the network
  setup in first stage and during system probing.

-------------------------------------------------------------------
Tue Nov 27 19:14:15 CET 2007 - sh@suse.de

- Use string ID "contents" rather than YCPSymbol `contents
  for Wizard ReplacePoint
- 2.16.5

-------------------------------------------------------------------
Fri Nov 23 13:36:54 CET 2007 - locilka@suse.cz

- Using translations for inst_finish steps (#343783).
- 2.16.4

-------------------------------------------------------------------
Tue Nov 20 11:08:23 CET 2007 - locilka@suse.cz

- Shutting down all dhcpcd clients when reconfiguring network in
  the first stage and when finishing the installation (#308577).
- 'Copy 70-persistent-cd.rules' functionality has been moved here
  from yast2-network (#328126).

-------------------------------------------------------------------
Mon Nov 19 15:35:10 CET 2007 - locilka@suse.cz

- Fixed busy texts for restarting YaST vs. finishing the instal.
- Unified used terminology (repositories) (FATE #302970).

-------------------------------------------------------------------
Tue Nov 13 13:54:13 CET 2007 - locilka@suse.cz

- Script copy_files_finish.ycp cleaned up.

-------------------------------------------------------------------
Fri Nov  9 13:30:34 CET 2007 - locilka@suse.cz

- Boot Installed System option has been removed (#327505).
- Installation Mode dialog has been redesigned using
  self-descriptive icons for all options.
- Return value from inst_repair is evaluated, error is reported in
  case of failure.
- 2.16.3

-------------------------------------------------------------------
Fri Nov  2 16:31:06 CET 2007 - locilka@suse.cz

- Adjusted RPM dependencies (Internet module has been moved from
  yast2-network to yast2).

-------------------------------------------------------------------
Tue Oct 30 17:26:51 CET 2007 - locilka@suse.cz

- Modules Hotplug and HwStatus moved to yast2.rpm to remove
  dependency of storage on installation.
- 2.16.2

-------------------------------------------------------------------
Wed Oct 24 16:32:41 CEST 2007 - locilka@suse.cz

- Changes in StorageDevice module API (#335582).
- 2.16.1

-------------------------------------------------------------------
Mon Oct 15 16:00:06 CEST 2007 - locilka@suse.cz

- Abort the installation instead of halting the system in case of
  declining the license when installing from LiveCD (#330730).

-------------------------------------------------------------------
Thu Oct 11 15:00:03 CEST 2007 - jsrain@suse.cz

- show release notes properly in live installation (#332862)

-------------------------------------------------------------------
Wed Oct  3 17:50:11 CEST 2007 - locilka@suse.cz

- Added "Network Type" information to the First Stage Network Setup
- 2.16.0

-------------------------------------------------------------------
Wed Oct  3 09:53:55 CEST 2007 - mvidner@suse.cz

- Do not try to package COPYRIGHT.english, it is gone from
  devtools (#299144).

-------------------------------------------------------------------
Tue Oct  2 16:04:55 CEST 2007 - ug@suse.de

- typo fixed (#328172)

-------------------------------------------------------------------
Mon Sep 24 16:43:11 CEST 2007 - locilka@suse.cz

- Changed default delete_old_packages back to 'true' after finding
  and fixing all remaining issues with 'false' (changed by coolo)
- Added new option 'online_repos_preselected' into the control file
  to make default status of Online Repositories easily configurable
  (#327791).
- Initializing the default behavior of Online Repositories in
  inst_features according to the control file (#327791).
- 2.15.54

-------------------------------------------------------------------
Fri Sep 21 16:35:18 CEST 2007 - locilka@suse.cz

- Start dhcpcd using WFM instead of SCR (#326342).
- 2.15.53

-------------------------------------------------------------------
Fri Sep 21 09:53:37 CEST 2007 - locilka@suse.cz

- When normal umount at the end of the installation fails, try
  at least: sync, remount read-only, umount --force.
- Report all services running in the installation directory
  (both #326478).
- 2.15.52

-------------------------------------------------------------------
Thu Sep 20 12:23:01 CEST 2007 - locilka@suse.cz

- Changed inst_upgrade_urls to add sources not enabled during the
  upgrade in a disabled state instead of ignoring them (#326342).
- 2.15.51

-------------------------------------------------------------------
Tue Sep 18 19:50:52 CEST 2007 - locilka@suse.cz

- Fixed tar syntax: --ignore-failed-read param. position (#326055).
- 2.15.50

-------------------------------------------------------------------
Thu Sep 13 16:18:30 CEST 2007 - locilka@suse.cz

- Fixed inst_upgrade_urls to re-register sources with their
  repository names taken from the upgraded system (#310209).
- 2.15.49

-------------------------------------------------------------------
Tue Sep 11 20:03:02 CEST 2007 - aschnell@suse.de

- don't swapoff after 1st stage installation (bug #308121)
- 2.15.48

-------------------------------------------------------------------
Tue Sep 11 11:07:20 CEST 2007 - locilka@suse.cz

- Calling ntp-client_finish instead of ntp_client_finish in the
  inst_finish script (#309430).

-------------------------------------------------------------------
Wed Sep  5 14:48:33 CEST 2007 - locilka@suse.cz

- Reinitializing variable for skipping add-on-related clients with
  its default value in inst_system_analysis (#305554).
- 2.15.47

-------------------------------------------------------------------
Wed Sep  5 13:24:32 CEST 2007 - jsrain@suse.cz

- removed inst_fam.ycp (also from control files) (#307378)

-------------------------------------------------------------------
Mon Sep  3 12:45:41 CEST 2007 - locilka@suse.cz

- Creating symlinks to .curlrc and .wgetrc files from the root.
- Adjusting RPM dependencies (yast2-core, new builtin 'setenv').
- Adjusting ENV variables with proxy settings (all three #305163).
- Writing also proxy setting into Install.inf (#298001#c5).
- 2.15.46

-------------------------------------------------------------------
Fri Aug 31 16:26:07 CEST 2007 - locilka@suse.cz

- Calling ntp_client_finish client at the end of the installation
  (#299238#c9).
- 2.15.45

-------------------------------------------------------------------
Fri Aug 24 09:25:53 CEST 2007 - locilka@suse.cz

- Changing forgotten "catalogs" to "initializing..." (#302384).
- 2.15.44

-------------------------------------------------------------------
Tue Aug 21 16:10:16 CEST 2007 - locilka@suse.cz

- Fixed evaluating of "enabled" tag in map of repositories in
  inst_upgrade_urls (#300901).
- Added ssh_host_dsa_key ssh_host_dsa_key.pub ssh_host_rsa_key
  ssh_host_rsa_key.pub to be optionally copied as well as the SSH1
  keys (#298798).
- Allowing to abort the "System Probing" dialog (#298049).
- 2.15.43

-------------------------------------------------------------------
Wed Aug 15 17:30:06 CEST 2007 - mzugec@suse.cz

- mark string for translation (#300268)

-------------------------------------------------------------------
Fri Aug 10 11:19:36 CEST 2007 - locilka@suse.cz

- Using "Online Repositories" for Internet/Web-based/Additional/...
  repositories downloaded from web during the first stage
  installation (#296407).
- 2.15.42

-------------------------------------------------------------------
Wed Aug  8 12:35:28 CEST 2007 - jsrain@suse.cz

- show reboot message within live installation without timeout
  (#297691)
- 2.15.41

-------------------------------------------------------------------
Mon Aug  6 08:58:02 CEST 2007 - locilka@suse.cz

- Renamed product/default repositories check-box to "Add Internet
  Repositories Before Installation" (#297580).
- Added help for that check-box (#296810).
- First stage network setup dialog - changes in dialog alignment
  (#295043).
- Initialize mouse after installation steps are displayed (#296406)
- 2.15.40

-------------------------------------------------------------------
Thu Aug  2 08:53:56 CEST 2007 - jsrain@suse.cz

- do not show "Clone" check box in live installation
- 2.15.39

-------------------------------------------------------------------
Wed Aug  1 11:00:15 CEST 2007 - locilka@suse.cz

- Changing remote repositories link to http://download.opensuse.org
  (#297628)

-------------------------------------------------------------------
Wed Aug  1 10:33:45 CEST 2007 - mvidner@suse.cz

- Removed Provides/Obsoletes for ancient yast package names,
  with the devel-doc subpackage they broke yast2-schema build.
- 2.15.38

-------------------------------------------------------------------
Tue Jul 31 11:29:53 CEST 2007 - lslezak@suse.cz

- inst_extrasources - register the extra repositories in content
  file automatically without asking user (#290040), do not download
  metadata from the extra sources (offline registration) (#290040,
  #288640)

-------------------------------------------------------------------
Mon Jul 30 12:38:31 CEST 2007 - locilka@suse.cz

- Added inst_upgrade_urls client which offers URLs used on the
  system to be used during the upgrade as well (FATE #301785).
- Calling the client from control file.
- Adjusted RPM dependencies (.anyxml SCR agent).
- 2.15.37

-------------------------------------------------------------------
Sun Jul 29 22:39:31 CEST 2007 - locilka@suse.cz

- Fixed curl parameters for network test in first stage (#295484).

-------------------------------------------------------------------
Thu Jul 26 17:51:29 CEST 2007 - mzugec@suse.cz

- set variables VNC and USE_SSH in S07-medium (#294485)
- 2.15.36

-------------------------------------------------------------------
Wed Jul 25 12:48:50 CEST 2007 - mvidner@suse.cz

- startup scripts: Call initviocons only if it exists (#173426).
- 2.15.35

-------------------------------------------------------------------
Wed Jul 25 10:58:29 CEST 2007 - locilka@suse.cz

- Renamed yast2-installation-doc to yast2-installation-devel-doc
  (FATE #302461).
- Removed ping-based internet test from the First-stage network
  setup test.
- Sped up internet test by adding timeouts and by downloading only
  the page header.
- Added help texts to the network setup dialogs.

-------------------------------------------------------------------
Tue Jul 24 13:20:36 CEST 2007 - locilka@suse.cz

- Control file: Unified wizard step names with dialogs, removed
  Clean Up step part of the Online Update is now Registration
  (#293095).
- Call inst_network_check (and setup) only in Add-On products
  and/or Additional Product Sources were requested to be used
  (#293808).

-------------------------------------------------------------------
Tue Jul 24 10:48:02 CEST 2007 - locilka@suse.cz

- Splitting auto-generated documentation into separate package
  yast2-installation-doc (FATE #302461).
- 2.15.34

-------------------------------------------------------------------
Thu Jul 19 16:36:19 CEST 2007 - locilka@suse.cz

- If network setup in the first-stage installation is cancelled,
  return to the previous dialog (network check).
- Several minor updates of the network setup workflow (#292379).
- 2.15.33

-------------------------------------------------------------------
Wed Jul 18 10:54:26 CEST 2007 - locilka@suse.cz

- New progress and help messages when initializing the second
  stage (#292617).
- More debugging in switch_scr_finish.

-------------------------------------------------------------------
Thu Jul 12 12:59:32 CEST 2007 - locilka@suse.cz

- Client inst_productsources.ycp moved to yast2-packager.
- Changed link to list of servers in control file.
- Adjusted RPM dependencies.
- Installation sources are now Repositories.
- 2.15.32

-------------------------------------------------------------------
Wed Jul 11 09:09:58 CEST 2007 - locilka@suse.cz

- Changed default delete_old_packages to 'false'.

-------------------------------------------------------------------
Wed Jul  4 16:16:37 CEST 2007 - locilka@suse.cz

- Fixed workflow when user selects to Boot the installed system and
  then cancels that decision.
- 2.15.31

-------------------------------------------------------------------
Mon Jul  2 15:38:27 CEST 2007 - locilka@suse.cz

- Applied patch from sassmann@novell.com for PS3 support with
  576x384 resolution (#273147).

-------------------------------------------------------------------
Fri Jun 29 11:50:47 CEST 2007 - locilka@suse.cz

- Extended "Suggested Installation Sources" to support two levels
  of linking. First link contains list of links to be downloaded
  in order to get lists of suggested repositories.

-------------------------------------------------------------------
Thu Jun 28 21:34:19 CEST 2007 - jsrain@suse.cz

- updated for live CD installation

-------------------------------------------------------------------
Thu Jun 21 17:38:09 CEST 2007 - adrian@suse.de

- fix changelog entry order

-------------------------------------------------------------------
Thu Jun 21 10:34:10 CEST 2007 - locilka@suse.cz

- Added handling for "Suggested Installation Sources" during the
  first stage installation, initial evrsion (FATE #300898).
- Enhanced SCR-Switch installation-debugger.
- Added case-insensitive filter into the "Suggested Installation
  Sources" dialog.

-------------------------------------------------------------------
Wed Jun 20 13:12:10 CEST 2007 - locilka@suse.cz

- Fixed inst_license to really halt the system when license is
  declined (#282958).
- Fixed writing proxy settings during First-Stage Installation,
  Network Setup. Wrong Proxy::Import keys were used).
- Pre-selecting first connected network card in Network Card dialog
  in First-Stage Installation, Network Setup to avoid confusions.
- Fixed canceled Network Setup not to abort the entire
  installation.

-------------------------------------------------------------------
Fri Jun 15 14:34:01 CEST 2007 - locilka@suse.cz

- Fixing inst_addon_update_sources to initialize the target
  and sources before using Pkg:: builtins (#270899#c29).

-------------------------------------------------------------------
Thu Jun 14 11:28:26 CEST 2007 - locilka@suse.cz

- Enhanced network-test in the fist stage installation, three
  different servers are tested with 'ping' instead of only one.
- Current network settings are logged in case of failed network
  test (both #283841).
- Enhanced network-test in the fist stage installation, three
  different web-servers are tested with curl instead of only one.

-------------------------------------------------------------------
Wed Jun 13 15:44:05 CEST 2007 - locilka@suse.cz

- Implemented new feature that saves the content defined in control
  file from the installation system to the just installed system.
  Function, that does it, is SaveInstSysContent in SystemFilesCopy
  module (FATE #301937).
- Added new entry into the control file that defines what and where
  to save it, initially /root/ -> /root/inst-sys/.
- Adjusted control-file documentation.
- Fixed inst_restore_settings to start SuSEfirewall2_setup if it is
  enabled in the system init scripts to prevent from having
  half-started firewall after YOU kernel-update (#282871).

-------------------------------------------------------------------
Mon Jun 11 18:30:48 CEST 2007 - locilka@suse.cz

- Added lost fix from Andreas Schwab for startup scripts. The patch
  fixes evaluation of bash expressions.
- 2.15.30

-------------------------------------------------------------------
Mon Jun 11 17:55:23 CEST 2007 - locilka@suse.cz

- Adjusted SCR for install.inf to provide read/write access.
- Writing install.inf for save_network script at the end of
  the initial stage.
- Changed internal data structure for NetworkSetup in the initial
  stage.
- Added Internet test to the end of the NetworkSetup in the initial
  stage.
- 2.15.29

-------------------------------------------------------------------
Fri Jun  8 17:52:57 CEST 2007 - locilka@suse.cz

- Added initial implementation of possibility to setup network
  in the first stage installation. New YCP clients have beed added:
  inst_network_check and inst_network_setup. Scripts are called
  from inst_system_analysis before sources are initialized
  (FATE #301967).

-------------------------------------------------------------------
Thu Jun  7 15:08:08 CEST 2007 - locilka@suse.cz

- A new label "Writing YaST Configuration..." used in case of
  restarting system or installation.

-------------------------------------------------------------------
Fri Jun  1 12:41:10 CEST 2007 - mzugec@suse.cz

- use shared isNetworkRunning() function in network_finish
- 2.15.28

-------------------------------------------------------------------
Wed May 30 11:33:52 CEST 2007 - mzugec@suse.cz

- fixed spec requirements

-------------------------------------------------------------------
Mon May 28 16:02:38 CEST 2007 - mzugec@suse.cz

- removed netsetup item from control files

-------------------------------------------------------------------
Mon May 28 13:33:08 CEST 2007 - mzugec@suse.cz

- removed inst_netsetup item from control files

-------------------------------------------------------------------
Sun May 27 14:49:37 CEST 2007 - mzugec@suse.de

- installation network changes:
http://lists.opensuse.org/yast-devel/2007-05/msg00025.html
- 2.15.27

-------------------------------------------------------------------
Tue May 22 10:51:57 CEST 2007 - ug@suse.de

- reactivate hardware detection during autoinstall
- 2.15.26

-------------------------------------------------------------------
Mon May 21 10:40:20 CEST 2007 - locilka@suse.cz

- Fixed release-notes desktop file.
- 2.15.25

-------------------------------------------------------------------
Thu May 17 22:18:29 CEST 2007 - locilka@suse.cz

- Progress dialog for initializing installation sources.
- 2.15.24

-------------------------------------------------------------------
Tue May 15 14:14:13 CEST 2007 - locilka@suse.cz

- Changed control file in partitioning/evms_config section from
  'true' to 'false' (#274702).

-------------------------------------------------------------------
Fri May 11 16:30:06 CEST 2007 - locilka@suse.cz

- Removing directories '/var/lib/zypp/cache' and '/var/lib/zypp/db'
  if they exist at the beginning of the installation (#267763).
- 2.15.23

-------------------------------------------------------------------
Thu May 10 17:16:49 CEST 2007 - locilka@suse.cz

- Merged hardware probing (inst_startup) and system probing
  (inst_system_analysis) into one script to have only one progress
  dialog instead of two (#271291).
- openSUSE control file clean-up: The default value for enable_next
  and enable_back is 'yes'. Only few steps do not allow to go back
  (#270893).
- 2.15.22

-------------------------------------------------------------------
Wed May  9 10:25:37 CEST 2007 - locilka@suse.cz

- Safe qouting of bash command in desktop_finish.
- CommandLine for inst_release_notes (#269914).

-------------------------------------------------------------------
Mon May  7 13:43:54 CEST 2007 - ms@suse.de

- don't clobber existing /root/.vnc/passwd file (#271734)

-------------------------------------------------------------------
Wed Apr 18 09:13:10 CEST 2007 - locilka@suse.cz

- Root password dialog has been moved to be the first dialog of the
  second stage installation workflow (FATE #301924).
- "Root Password" step is now called "root Password" (#249706).
- Created new 'Check Installation' entry to the 'Configuration'
  part of the workflow. This section contains setting up network
  if needed, initializing target if needed, and installing
  remaining software (needed by FATE #301924).
- Added new client inst_initialization that creates initialization
  progress UI instead of blank screen.
- 2.15.20

-------------------------------------------------------------------
Tue Apr 17 11:11:37 CEST 2007 - locilka@suse.cz

- Fixed Add-On template to use generic 'control' textdomain
- 2.15.19

-------------------------------------------------------------------
Fri Apr 13 09:45:10 CEST 2007 - locilka@suse.cz

- Replacing networkmanager_proposal with general_proposal (network)
  that includes also IPv6 settings (#263337, #260261).

-------------------------------------------------------------------
Thu Apr 12 11:57:03 CEST 2007 - locilka@suse.cz

- Initialize the target and sources before adding extra sources.
  They needn't be initialized after YaST is restarted during the
  online update (#263289).

-------------------------------------------------------------------
Wed Apr 11 10:21:24 CEST 2007 - locilka@suse.cz

- Release Notes dialog is using a [Close] button if not running in
  installation (#262440).

-------------------------------------------------------------------
Fri Apr  6 16:48:58 CEST 2007 - locilka@suse.cz

- In case of reboot during installation, network services status
  is stored to a reboot_network_settings file and their status
  is restored again when starting the installation after reboot.
  Restoring the status uses Progress library for user feedback
  (#258742).
- Adjusted RPM dependencies.
- 2.15.18

-------------------------------------------------------------------
Thu Apr  5 13:34:48 CEST 2007 - locilka@suse.cz

- Using function PackagesUI::ConfirmLicenses() instead of
  maintaining own code with almost the same functionality (#256627)
- Adjusted RPM dependencies
- Unified inst_startup UI to use the Progress library instead of
  sequence of busy pop-ups.
- Unified inst_system_analysis UI to use the Progress library
  instead of empty dialog.
- 2.15.17

-------------------------------------------------------------------
Wed Apr  4 10:35:55 CEST 2007 - locilka@suse.cz

- Removed IPv6 proposal from installation control file. IPv6
  proposal has been merged into Network Mode proposal (#260261).

-------------------------------------------------------------------
Wed Mar 28 16:17:37 CEST 2007 - locilka@suse.cz

- Adjusted to use WorkflowManager instead AddOnProduct module
  in some cases to make Pattern-based installation and
  configuration workflow (FATE #129).
- Adjusted RPM dependencies and BuildRequires.
- 2.15.16

-------------------------------------------------------------------
Tue Mar 27 14:22:46 CEST 2007 - ms@suse.de

- fixed X11 preparation by checking /etc/reconfig_system (#252763)

-------------------------------------------------------------------
Wed Mar 21 16:47:14 CET 2007 - locilka@suse.cz

- Handling CloneSystem functionality when the client for cloning is
  not installed (checkbox is disabled).

-------------------------------------------------------------------
Mon Mar 19 13:09:57 CET 2007 - locilka@suse.cz

- Creating an empty /etc/sysconfig/displaymanager in desktop_finish
  if the sysconfing doesn't exist (minimal installation).
- Handling missing .proc.parport.devices agent (RPM recommends
  yast2-printer for that).

-------------------------------------------------------------------
Tue Mar 13 13:43:42 CET 2007 - locilka@suse.cz

- Reboot in case of the declined license during the initial
  installation (#252132).

-------------------------------------------------------------------
Mon Mar 12 08:44:19 CET 2007 - locilka@suse.cz

- Modules 'Product' and 'Installation' (installation settings) were
  moved from 'yast2-installation' to 'yast2' to minimize
  cross-package dependencies.
- Adjusted package dependencies.
- 2.15.15

-------------------------------------------------------------------
Fri Mar  9 10:05:20 CET 2007 - locilka@suse.cz

- Module InstShowInfo has been moved from yast2-installation to
  yast2-packager because this module is used by Add-Ons and
  installation sources only.
- Adjusted RPM Requires (yast2-packager >= 2.15.22).
- 2.15.14

-------------------------------------------------------------------
Thu Mar  8 16:59:35 CET 2007 - locilka@suse.cz

- Module GetInstArgs moved from yast2-installation to yast2, many
  clients required yast2-installation only because of this module.

-------------------------------------------------------------------
Thu Mar  8 14:45:39 CET 2007 - locilka@suse.cz

- Tag 'PATTERNS' in product content file is depracated by
  'REQUIRES' and/or 'RECOMMENDS' tag (#252122).

-------------------------------------------------------------------
Tue Mar  6 16:44:49 CET 2007 - kmachalkova@suse.cz

- Do not export LINES and COLUMNS variables, so that terminal
  resize event is handled correctly (#184179)

-------------------------------------------------------------------
Tue Mar  6 16:44:48 CET 2007 - locilka@suse.cz

- AddOnProduct and ProductLicense finally moved to yast2-packager
  from yast2-installation to avoid build cycles.
- 2.15.13

-------------------------------------------------------------------
Mon Mar  5 17:14:58 CET 2007 - locilka@suse.cz

- Moving AddOnProduct module back to yast2-installation because
  this module is needed in the second-stage installation.
- AddOnProduct-related testsuites moved back to yast2-installation.
- 2.15.12

-------------------------------------------------------------------
Mon Mar  5 12:58:21 CET 2007 - locilka@suse.cz

- Adding new installation client mouse_finish which is called
  before SCR is switched. This removes the dependency of
  yast2-installation on yast2-mouse.
- 2.15.11

-------------------------------------------------------------------
Fri Mar  2 15:27:14 CET 2007 - locilka@suse.cz

- Providing feedback (busy message) in inst_restore_settings.
  Starting network by calling 'network start' with timeout.
- Adding yast2-bootloader into required packages because it is
  needed after the SCR is switched into the installed system just
  before reboot (#249679).
- Added more logging into inst_system_analysis (booting installed
  system).
- 2.15.10

-------------------------------------------------------------------
Wed Feb 28 14:11:16 CET 2007 - jsrain@suse.cz

- added more logging to umount_finish (#247594)

-------------------------------------------------------------------
Mon Feb 26 16:03:42 CET 2007 - jsrain@suse.cz

- updated popup in case of license is not accepted (#162499)

-------------------------------------------------------------------
Thu Feb 22 13:52:12 CET 2007 - locilka@suse.cz

- Splitting installation_worker (main installation script) into
  inst_worker_initial and inst_worker_continue.
- Testsuites related to Add-Ons moved to yast2-add-on package.
- 2.15.9

-------------------------------------------------------------------
Wed Feb 21 17:24:30 CET 2007 - locilka@suse.cz

- Added documentation for silently_downgrade_packages and
  keep_installed_patches control file entries (plus their reverse
  lists) (FATE #301990, Bugzilla #238488).

-------------------------------------------------------------------
Mon Feb 19 16:00:23 CET 2007 - locilka@suse.cz

- More concrete fix of bug #160301: Displaying information about
  how to continue the second stage installation if SSH is the only
  installation method. This informational pop-up has disabled
  time-out (#245742).
- Moving parts of installation_worker script to includes based on
  in which installation stage they are used.

-------------------------------------------------------------------
Fri Feb 16 16:18:28 CET 2007 - locilka@suse.cz

- Add-Ons moved to a new package yast2-add-on-2.15.0 (#238673)

-------------------------------------------------------------------
Thu Feb 15 12:21:46 CET 2007 - locilka@suse.cz

- New entries silently_downgrade_packages, plus reverse list, and
  keep_installed_patches, plus reverse list, were added into SLES
  and SLED control files (FATE #301990, Bugzilla #238488).

-------------------------------------------------------------------
Mon Feb 12 13:40:41 CET 2007 - locilka@suse.cz

- Making release_notes modular.
- Rewriting RPM dependencies (#238679).
- Moving parts of installation_worker client into functions.
- Moving Mouse-init functions into inst_init_mouse client.
- Moving Storage-related functions (autoinstall) into
  inst_check_autoinst_mode client.
- Moving vendor client and desktop file to the yast2-update to
  minimize yast2-installation dependencies.
- Remove obsolete /proc/bus/usb mounting (#244950).

-------------------------------------------------------------------
Wed Feb  7 11:01:02 CET 2007 - locilka@suse.cz

- Correct Installation::destdir quoting in .local or .target bash
  commands.
- 2.15.8

-------------------------------------------------------------------
Tue Feb  6 16:29:55 CET 2007 - locilka@suse.cz

- Hide &product; in inst_suseconfig call to remove dependency on
  Product.ycp and not to be so ugly (#241553).

-------------------------------------------------------------------
Mon Feb  5 11:31:52 CET 2007 - locilka@suse.cz

- Store Add-Ons at the end of first stage installation and restore
  them before AutoYaST cloning at the end of the second stage
  installation (bugzilla #187558).
- Set license content before it is displayed for the first time,
  select license language before it is displayed (#220847).
- 2.15.7

-------------------------------------------------------------------
Fri Feb  2 15:25:04 CET 2007 - locilka@suse.cz

- Removing dependency on yast2-slp package.
- Moving all SLP-related functionality to yast2-packager-2.15.7.
- Handling not installed yast2-slp package in Add-Ons (#238680).

-------------------------------------------------------------------
Thu Feb  1 12:41:36 CET 2007 - locilka@suse.cz

- When an Add-On product is added and removed later, correctly
  remove also cached control file of that Add-On (#238307).
- 2.15.6

-------------------------------------------------------------------
Wed Jan 31 09:34:11 CET 2007 - locilka@suse.cz

- Rereading all SCR Agents in case of installation workflow changed
  by Add-On product (#239055).
- Calling PackageLock::Check before Pkg calls (#238556).

-------------------------------------------------------------------
Sun Jan 28 22:27:48 CET 2007 - locilka@suse.cz

- Removed tv and bluetooth hardware proposals from SLES control
  file. There are no such modules in that product (#238759).

-------------------------------------------------------------------
Mon Jan 22 13:46:20 CET 2007 - locilka@suse.cz

- Correct handling of CD/DVD Add-Ons in installation (#237264).
- Fixed switching between Installation Settings tabs in case of
  error in proposal. Every time, only the more-detailed tab is
  selected (#237291).
- Appropriate buttons for Add-Ons dialog for both dialog in
  installation workflow and installation proposal (#237297).
- 2.15.5

-------------------------------------------------------------------
Fri Jan 19 16:25:44 CET 2007 - locilka@suse.cz

- Fixed cancelling of entering a new Add-On (#236315).
- Added zFCP and DASD to installation/update proposal on S/390
  (jsrain) (#160399)
- 2.15.4

-------------------------------------------------------------------
Wed Jan 17 10:50:02 CET 2007 - locilka@suse.cz

- Changed control file documentation for Flexible Partitioning
  (bugzilla #229651 comment #15).
- Changed option <clone_module> "lan" to "networking" (#235457).

-------------------------------------------------------------------
Fri Jan 12 19:05:56 CET 2007 - ms@suse.de

- fixed TERM type setup in case of ssh based installations.
  if the installation is ssh based, TERM is not allowed to
  be overwritten by the value of install.inf. The TERM value
  of install.inf points to the console and not to the remote
  terminal type (#234032)

-------------------------------------------------------------------
Fri Jan 12 17:41:05 CET 2007 - locilka@suse.cz

- control file variable for monthly suse_register run (F#301822)
  (change made by jdsn)

-------------------------------------------------------------------
Thu Jan 11 10:59:40 CET 2007 - locilka@suse.cz

- Changed SLD and SLE control files to reflect demands described in
  bugzilla bug #233156:
  * Old packages are removed by default, only for upgrading from
    SLD 10 or SLE 10, packages are not removed by default.
  * New packages are selected for installation by default, only for
    upgrading from SLD 10 or SLE 10, packages are only updated.
  * Upgrading to new SLE 10 from is only supported from SLES9 and
    SLE 10, upgrading from another product will display warning.

-------------------------------------------------------------------
Sat Jan  6 19:32:23 CET 2007 - ms@suse.de

- fixed usage of fbiterm (#225229)

-------------------------------------------------------------------
Thu Jan  4 14:27:12 CET 2007 - locilka@suse.cz

- Added documentation for new features in control file:
  * boolean delete_old_packages and list of products for which this
    rule is inverted.
  * boolean only_update_selected and list of products for which
    this rule is inverted.
  * list of products supported for upgrade
  (All described in FATE #301844)

-------------------------------------------------------------------
Tue Jan  2 13:07:24 CET 2007 - locilka@suse.cz

- Allowing to add the very same product that has been already
  installed or selected for installation in case the url is
  different than any of the current urls. There can be more sources
  for the product because product urls can be removed and added
  also by inst_source module (#227605).
- Consistent spelling of "Add-On" and "add-on" (#229934).
- 2.15.3

-------------------------------------------------------------------
Tue Dec 12 10:57:21 CET 2006 - locilka@suse.cz

- Consistent spelling of 'AutoYaST' (#221275).

-------------------------------------------------------------------
Mon Dec 11 16:11:21 CET 2006 - locilka@suse.cz

- Handling new flag REGISTERPRODUCT from add-on product content
  file. This flag demands running the registration client after
  an add-on product is installed (on a running system) and demands
  running the registration client even if it is disabled in
  the base-product's control file (during installation)
  (FATE #301312).
- 2.15.2

-------------------------------------------------------------------
Thu Dec  7 18:28:21 CET 2006 - locilka@suse.cz

- Release Notes dialog in the second stage installation now offers
  to select a different language for release notes than the default
  one (#224875).

-------------------------------------------------------------------
Thu Dec  7 10:46:00 CET 2006 - locilka@suse.cz

- Reworked adding and removing Add-Ons during the first stage
  installation. If some Add-Ons are added or removed, the entire
  workflow is created from scratch (#221377).
- Using a separate temporary directory for Add-On licenses not to
  be confused by the previous Add-On.
- Fixed Second Stage Installation script to handle rebooting
  after kernel-patch correctly (#224251).
- Fixed Add-On handling when cancelling adding an Add-On product,
  before that return value from the previous adding was evaluated.
- Fixing some texts (#223880)
- 2.15.1

-------------------------------------------------------------------
Mon Dec  4 16:27:21 CET 2006 - locilka@suse.cz

- Adding support for own help texts for particular submodules in
  installation proposal (FATE #301151). Use key "help" in
  "MakeProposal"'s function result.
- Adding root_password_ca_check item into the globals of control
  file set to true for SLES and false otherwise (FATE #300438).
- A better fix for disabling [Back] button in License Agreement
  dialog when the previous (Language) dialog has been skipped
  (223258).
- 2.15.0

-------------------------------------------------------------------
Mon Dec  4 08:34:02 CET 2006 - lslezak@suse.cz

- "en_EN" -> "en_GB" in list of the preferred languages for EULA

-------------------------------------------------------------------
Thu Nov 23 11:10:14 CET 2006 - locilka@suse.cz

- Disabling [Back] button in License Agreement dialog when the
  previous (Language) dialog has been skipped (223258).
- 2.14.15

-------------------------------------------------------------------
Wed Nov 22 18:51:10 CET 2006 - ms@suse.de

- added hostname/IP information to Xvnc setup (#223266)
- fixed call of initvicons, deactivate s390 exception (#192052)
- 2.14.14

-------------------------------------------------------------------
Tue Nov 21 14:42:50 CET 2006 - locilka@suse.cz

- Reporting the failed or aborted installation only when it has
  been really aborted or when it really failed. YaST or system
  restarts on purpose (online update) are now handled correctly -
  there is no question whether user wants to continue with
  the installation (#222896).
- 2.14.13

-------------------------------------------------------------------
Mon Nov 20 15:25:11 CET 2006 - locilka@suse.cz

- Wider list of extra-sources 56->76 characters (#221984).
- Adding modules listed in Linuxrc entry brokenmodules into the
  /etc/modprobe.d/blacklist file (#221815).
- 2.14.12

-------------------------------------------------------------------
Mon Nov 20 11:49:53 CET 2006 - ms@suse.de

- fixed framebuffer color depth setup (#221139)
- 2.14.11

-------------------------------------------------------------------
Mon Nov 20 08:55:16 CET 2006 - locilka@suse.cz

- Show update-confirmation dialog in Mode::update() only (#221571).
- Pressing [Abort] button in the Add-On dialog during installation
  now opens-up a correct pop-up dialog with correct text (#218677).

-------------------------------------------------------------------
Wed Nov 15 15:30:03 CET 2006 - ms@suse.de

- fixed i810 based installation (#220403)
- 2.14.10

-------------------------------------------------------------------
Wed Nov 15 14:38:21 CET 2006 - locilka@suse.cz

- Defining the minimal size for release_notes pop-up to have the
  minimal size 76x22 or 3/4x2/3 in text mode and 100x30 in graphic
  mode (#221222).

-------------------------------------------------------------------
Wed Nov 15 11:40:48 CET 2006 - locilka@suse.cz

- Restoring the [ Next ] button in the inst_congratlate client when
  the [ Back ] button is pressed (#221190).

-------------------------------------------------------------------
Tue Nov 14 13:20:24 CET 2006 - locilka@suse.cz

- Changes in openSUSE control file (#219878):
  * limit_try_home: 5 GB -> 7 GB
  * root_base_size: 3 GB -> 5 GB

-------------------------------------------------------------------
Thu Nov  9 15:21:14 CET 2006 - locilka@suse.cz

- Always run the fonts_finish's Write() function. Skip running
  "SuSEconfig --module fonts" if script SuSEconfig.fonts does not
  exist (#216079).
- 2.14.9

-------------------------------------------------------------------
Thu Nov  9 10:22:00 CET 2006 - locilka@suse.cz

- Added confirmation dialog into the update workflow on the running
  system before the update really proceeds (#219097).
- confirmInstallation function moved from inst_doit to misc to make
  confirmation dialog possible (#219097).
- Set Product Name only when any Product Name found (#218720).
- 2.14.8

-------------------------------------------------------------------
Fri Nov  3 14:39:53 CET 2006 - locilka@suse.cz

- Preselecting already installed languages in the Language Add-On
  script (FATE #301239) (#217052).
- 2.14.7

-------------------------------------------------------------------
Fri Nov  3 10:17:37 CET 2006 - locilka@suse.cz

- Changed text of question asking whether the second stage
  installation should start again (FATE #300422) in case of
  previous failure or user-abort (#215697).

-------------------------------------------------------------------
Wed Nov  1 17:43:41 CET 2006 - locilka@suse.cz

- "Installation->Other->Boot Installed System->Cancel" now doesn't
  abort the installation but returns to the Installation Mode
  dialog (#216887).
- Correct handling of pressing Cancel or Abort buttons in pop-up
  windows in Add-On installation (#216910).

-------------------------------------------------------------------
Mon Oct 30 15:10:07 CET 2006 - lslezak@suse.cz

- updated inst_extrasources client to not download files from the
  installation sources (#213031)
- requires yast2-pkg-bindings >= 2.13.101
- 2.14.6

-------------------------------------------------------------------
Mon Oct 30 12:59:31 CET 2006 - locilka@suse.cz

- Moving ProductFeatures::Save() from inst_kickoff client to
  save_config_finish - client that is called after the SCR is
  switched to the running system (#209119).
- Calling Storage::RemoveDmMapsTo (device) in after the disks are
  probed in inst_system_analysis (#208222).
- Fixed including packager.

-------------------------------------------------------------------
Thu Oct 26 14:51:12 CEST 2006 - locilka@suse.cz

- Enabling back button in the License Agreement dialog (#215236).
- Adding add-on.rnc for AutoYaST profile validation (#215248).
- Providing an easier switch to disable IPv6 by a new ipv6 client
  in the network proposal (FATE #300604) (mzugec).
- 2.14.5

-------------------------------------------------------------------
Wed Oct 25 16:28:14 CEST 2006 - locilka@suse.cz

- Adding more debugging messages in order to fix random crashing
  of the second stage installation (#214886).

-------------------------------------------------------------------
Tue Oct 24 13:57:57 CEST 2006 - locilka@suse.cz

- Renamed control file control.PROF.xml to control.openSUSE.xml

-------------------------------------------------------------------
Tue Oct 24 10:58:18 CEST 2006 - ms@suse.de

- fixed nic detection (#213870)

-------------------------------------------------------------------
Mon Oct 23 16:04:30 CEST 2006 - locilka@suse.cz

- Added special installation client for Language Add-Ons
  inst_language_add-on and it's XML workflow
  add-on-template_installation.xml for calling this client after
  the Add-On Product is added by the add-on client (FATE #301239).
- Adding add-on client to list of clients that are enabled for
  AutoYaST cloning (bugzilla #198927).
- Added summary of the Release Notes client for the Control Center
  (bugzilla #213878).
- 2.14.4

-------------------------------------------------------------------
Wed Oct 18 16:13:12 CEST 2006 - locilka@suse.cz

- Added a life-belt into the second stage installation. It can be
  restarted under these circumstances:

  1.) User aborts the installation
  2.) Installation process is killed during the installation
  3.) Computer is restarted during the installation (reset)

  The very next time the system is restarted. YaST starts and
  informs user that the previous installation was aborted/failed.
  Then users are asked whether they want to rerun the second stage
  installation (FATE #300422).

- Fixed setting own Y2MAXLOGSIZE up in order to save memory
  requirements during the first stage installation.
- 2.14.3

-------------------------------------------------------------------
Mon Oct 16 13:18:43 CEST 2006 - locilka@suse.cz

- Timeout license in AutoYaST after 2 seconds (#206706).
  This solution doesn't break ncurses.
- 2.14.2

-------------------------------------------------------------------
Mon Oct 16 12:24:10 CEST 2006 - fehr@suse.de

- added new configurable values for LVM/EVMS based proposals
  (feature 300169)
- change evms_config to true

-------------------------------------------------------------------
Mon Oct 16 11:12:51 CEST 2006 - ms@suse.de

- disable oom-killing for X-Server process (#211860)

-------------------------------------------------------------------
Thu Oct 12 16:28:07 CEST 2006 - locilka@suse.cz

- Handle Installation::destdir in *.bash properly (#211576).
- 2.14.1

-------------------------------------------------------------------
Mon Oct  9 16:52:14 CEST 2006 - locilka@suse.cz

- Merged SLES10 SP1 branch to openSUSE 10.2.
- 2.14.0

-------------------------------------------------------------------
Mon Oct  9 09:33:31 CEST 2006 - locilka@suse.cz

- Remove old eula.txt and then copy new one if exists (#208908).
- Using the fullscreen mode again, background images temporarily
  removed from the RPM build (#208307).
- The default "Other Option" is Repair, not Boot (#208841).
- Removed some unneeded imports from inst_clients.
- 2.13.159

-------------------------------------------------------------------
Mon Oct  2 16:44:25 CEST 2006 - locilka@suse.cz

- Merged proofread texts
- 2.13.158

-------------------------------------------------------------------
Mon Oct  2 11:06:29 CEST 2006 - lslezak@suse.cz

- inst_extrasources.ycp - fixed name of the text domain
- 2.13.157

-------------------------------------------------------------------
Wed Sep 27 15:22:15 CEST 2006 - lslezak@suse.cz

- new inst_extrasources.ycp client - add extra installation sources
  during installation (in 2nd stage, after online update)
  (fate #100168, #300910)
- 2.13.156

-------------------------------------------------------------------
Wed Sep 27 09:58:53 CEST 2006 - locilka@suse.cz

- YCP modules that originated at yast2-packager were moved back.
- Usage of dgettext replaced with standard gettext strings.
- Removed yast2-slp and yast2-firewall from build-requirements.
- 2.13.155

-------------------------------------------------------------------
Mon Sep 25 17:45:54 CEST 2006 - locilka@suse.cz

- New icon for Hardware Proposal.
- Root Password dialog moved before Hostname and Domain Name
  (#208032).

-------------------------------------------------------------------
Mon Sep 25 13:21:35 CEST 2006 - locilka@suse.cz

- A bit rewritten code for language selected for second stage of
  update (FATE #300572). Mode::Set is now called before Mode::Get.
- New installation images from jimmac (#203510).
- Timeout and accept the license dialog when installing using
  AutoYaST. By defualt, it's 8 seconds (#206706).
- New busy message when finishing the installation (closing
  sources, etc.).
- 2.13.154

-------------------------------------------------------------------
Mon Sep 25 10:59:16 CEST 2006 - jsrain@suse.cz

- check properly for existing files in /proc (#205408)

-------------------------------------------------------------------
Fri Sep 22 16:01:25 CEST 2006 - jsuchome@suse.cz

- Remember the selected language for update and use it also in the
  second stage (FATE #300572).
- 2.13.153

-------------------------------------------------------------------
Fri Sep 22 14:14:44 CEST 2006 - lslezak@suse.cz

- x11_finish.ycp - removed workaround for #201121

-------------------------------------------------------------------
Fri Sep 22 09:35:36 CEST 2006 - locilka@suse.cz

- Fixed starting Installation in window: Exception for PPC, 832x624
  still runs in fullscreen. Fixed using a fallback image when
  the current resolution is not supported (#207321).
- Fixed counting offset for installation in window. Exceptions are
  now handled correctly (#207310).
- Changed fallback background image - a pure black suits better.
- Visual speeding-up initializing the installation - adding
  a wrapper installation.ycp around installation_worker.ycp client
  to provide UI ASAP.

-------------------------------------------------------------------
Thu Sep 21 16:36:42 CEST 2006 - ms@suse.de

- added patch from Olaf Hering to remove the DefaultColorDepth
  for special fb devices which are not VESA VGA (#207338)

-------------------------------------------------------------------
Tue Sep 19 17:14:28 CEST 2006 - locilka@suse.cz

- Removed Installation background 1600x800 px.
- Added installation background 1280x800 px.

-------------------------------------------------------------------
Mon Sep 18 09:53:18 CEST 2006 - locilka@suse.cz

- Icon for release notes (inst_release_notes).
- List of available SLP sources based on Product Name (SLP label),
  also with filter when more than 15 sources are listed
  (FATE #300619).
- Added background images for installation (thanks to jimmac)
  [1024x768, 1280x1024, 1400x1050, 1600x800, 1600x1200] (Bugzilla
  #203510).
- Replacing "Product %1" with "%1" for list of selected Add-On
  products - the column is already called "Product".
- 2.13.152

-------------------------------------------------------------------
Thu Sep 14 14:45:54 CEST 2006 - locilka@suse.cz

- Finally! Corrected path for importing user-related data to the
  just installed system (FATE #120103, comments #17, #18).

-------------------------------------------------------------------
Thu Sep 14 00:46:19 CEST 2006 - ro@suse.de

- added yast2-core-devel to BuildRequires

-------------------------------------------------------------------
Wed Sep 13 09:27:51 CEST 2006 - locilka@suse.cz

- Calling languages.ycp client has been changed to a function call
  Language::GetLanguagesMap (#204791).
- Added new Requirement: yast2-country >= 2.13.35
- Calling copy_systemfiles_finish from inst_finish (FATE #300421).
- New icon for Finishing Basic Installation dialog.
- Calling new pre_umount_finish client before umount_finish,
  umount_finish closes SCR (#205389).
- Correctly quote files that are added into the temporary archive
  (FATE #300421).
- Removing the leading slashes from filenames when archiving them.
- Reporting error (into log) if save_hw_status_finish.ycp goes
  wrong (partly fixed #205408).
- 2.13.151

-------------------------------------------------------------------
Tue Sep 12 18:40:34 CEST 2006 - locilka@suse.cz

- Found a better place for calling 'inst_pre_install' client, by
  now it is really called...
- Enhanced logging.
- Disabling the License Language combo-box in case of less than
  two languages in it (#203543).

-------------------------------------------------------------------
Tue Sep 12 17:07:19 CEST 2006 - locilka@suse.cz

- Fixed displaying license: Language name should always be either
  shown or the license is disabled as invalid; If there are both
  license.en.txt and license.txt, one of them is hidden because
  they have the very same content; An installation language is also
  pre-selected as a language for a license (if such exists).
- Fixed initializing the known languages via WFM::call("languages")
  (#204791).
- Another icon for Installation Mode dialog, it was the same as for
  Initialization and Analyzing the Computer dialogs.
- 2.13.150

-------------------------------------------------------------------
Mon Sep 11 09:59:15 CEST 2006 - locilka@suse.cz

- Added 'inst_pre_install' and 'copy_systemfiles_finish' clients,
  and module 'SystemFilesCopy' as a solution for FATE requests
  #300421 and #120103, which means that SSH keys are, by now,
  copied from another already installed system (if such exists).
  If there are more installed systems, the best ones are selected
  considering the newest access-time.
- More verbose dialog when initializing the installation (+icon).

-------------------------------------------------------------------
Thu Sep  7 15:13:54 CEST 2006 - locilka@suse.cz

- Added dialog content and help into the initial dialog of add-on
  client. Progress will be even better.
- Temporarily disabled buttons that don't work there.
- Added more "busy messages" into the add-on dialogs.
- Added new functionality for filtering services in SLP services
  table. Allowed characters are "a-zA-Z0-9 .*-".

-------------------------------------------------------------------
Wed Sep  6 17:41:07 CEST 2006 - mvidner@suse.cz

- To allow adding unsigned sources, temporarily "rug set-pref
  security-level none" when syncing in inst_source (#190403).
- 2.13.149

-------------------------------------------------------------------
Wed Sep  6 12:47:51 CEST 2006 - locilka@suse.cz

- No such headline "Mode" in the Installation Settings dialog.
  Help fixed (#203811).
- Added help into the Add-On Product Installation dialog.
- Add and Delete buttons in the same dialog were moved to the left
  side according the YaST style guide.
- Disabling Delete button in case of no Products listed
  (all filed as bug #203809).
- Used a correct (another) icon in License Agreement dialog
  (#203808).

-------------------------------------------------------------------
Mon Sep  4 15:59:47 CEST 2006 - locilka@suse.cz

- Running Installation in Wizard Window (#203510).
- Needed binaries in inst-sys: xquery and fvwm-root.
- Initially, a plain colored image is used as a background.
- 2.13.148

-------------------------------------------------------------------
Mon Sep  4 15:49:40 CEST 2006 - ms@suse.de

- fixed -fp setup of Xvnc (#203531)

-------------------------------------------------------------------
Fri Sep  1 08:48:50 CEST 2006 - locilka@suse.cz

- Fixed Installation Mode dialog to redraw itself only when needed.

-------------------------------------------------------------------
Wed Aug 23 16:59:03 CEST 2006 - locilka@suse.cz

- Added a new debugger tool scr_switch_debugger.ycp that is called
  when switching to the installed system in switch_scr_finish.ycp
  fails (#201058).
- Additionally, YaST logs from installed system are stored under
  the /var/log/YaST2/InstalledSystemLogs/ directory.
- 2.13.147

-------------------------------------------------------------------
Wed Aug 23 16:44:18 CEST 2006 - jsrain@suse.cz

- use version specific Xvnc parameters
- 2.13.146

-------------------------------------------------------------------
Wed Aug 23 13:05:35 CEST 2006 - jsrain@suse.cz

- temporary fix to copy /etc/X11/xorg.conf to the system during
  installation (#201121)
- 2.13.145

-------------------------------------------------------------------
Tue Aug 22 19:26:28 CEST 2006 - mvidner@suse.cz

- test_proposal and test_inst_client: also call
  Mode::SetMode ("installation");

-------------------------------------------------------------------
Tue Aug 22 14:27:53 CEST 2006 - locilka@suse.cz

- New Installation Mode dialog (#156529)
- 2.13.144

-------------------------------------------------------------------
Tue Aug 22 13:41:54 CEST 2006 - jsrain@suse.cz

- weaken dependency on suseRegister (#183656)

-------------------------------------------------------------------
Fri Aug 18 09:49:41 CEST 2006 - jsrain@suse.cz

- fixed building documentation
- 2.13.143

-------------------------------------------------------------------
Thu Aug 10 11:18:24 CEST 2006 - jsrain@suse.cz

- fixed congratulation text for openSUSE (#198252)
- 2.13.142

-------------------------------------------------------------------
Wed Aug  9 15:30:57 CEST 2006 - jsrain@suse.cz

- read info about products from package manager without parsing all
  metadata and reading RPM database (#66046)
- added unzip to Requires (#195911)

-------------------------------------------------------------------
Tue Aug  8 09:54:38 CEST 2006 - jsrain@suse.cz

- fixed 'Requires'
- 2.13.141

-------------------------------------------------------------------
Fri Aug  4 16:33:11 CEST 2006 - jsrain@suse.cz

- updated for X.Org 7
- 2.13.140

-------------------------------------------------------------------
Fri Aug  4 09:21:28 CEST 2006 - jsrain@suse.cz

- moved SLP source scanning to SourceManager.ycp

-------------------------------------------------------------------
Wed Aug  2 14:10:41 CEST 2006 - mvidner@suse.cz

- Added a configure-time check for fvwm directory

-------------------------------------------------------------------
Fri Jul 28 09:42:00 CEST 2006 - jsrain@suse.cz

- offer to eject the CD drive when asking for add-on CD (#181992)

-------------------------------------------------------------------
Thu Jul 27 14:18:01 CEST 2006 - jsrain@suse.cz

- added support for merging multiple proposal items as one proposal
  item (eg. to group langage and keyboard)
- 2.13.139

-------------------------------------------------------------------
Wed Jul 26 09:18:36 CEST 2006 - jsrain@suse.cz

- get version from installed product proper way (#157924)

-------------------------------------------------------------------
Tue Jul 25 14:32:18 CEST 2006 - jsrain@suse.cz

- beep before rebooting the machine during installation (#144614)

-------------------------------------------------------------------
Mon Jul 24 13:56:22 CEST 2006 - jsrain@suse.cz

- fixed error reporting when creating a source (#159695)
- abort installation if package manager initialization fails
  (#167674)
- report proper message if no catalog found via SLP and firewall
  is running (#156444)

-------------------------------------------------------------------
Tue Jul 18 16:57:08 CEST 2006 - jsrain@suse.cz

- fixed displaying catalog selection dialog if multiple catalogs
  found on add-on media (#192761)

-------------------------------------------------------------------
Tue Jul 18 16:14:17 CEST 2006 - jsrain@suse.cz

- fixed vendor URL in congratulate dialog (#187358)
- 2.13.138

-------------------------------------------------------------------
Mon Jul 17 10:12:58 CEST 2006 - jsrain@suse.cz

- check if there are any patches available before offering online
  update (jsuchome)
- merged inst_default_desktop.ycp to desktop_finish.ycp

-------------------------------------------------------------------
Sun Jul 16 08:54:55 CEST 2006 - olh@suse.de

- introduce a Linuxrc::display_ip and use it instead of Arch::s390
- 2.13.137

-------------------------------------------------------------------
Fri Jul 14 15:16:00 CEST 2006 - jsrain@suse.cz

- adapted to changes in yast2-packager
- use only one implementation of product license handling (#191523)
- 2.13.136

-------------------------------------------------------------------
Fri Jul 14 14:51:37 CEST 2006 - olh@suse.de

- move /tmp/vncserver.log to /var/log/YaST2/vncserver.log

-------------------------------------------------------------------
Mon Jul 10 10:47:57 CEST 2006 - jsrain@suse.cz

- correctly import add-on product control file even if no
  additional YaST modules are present on the media (#185768)
- 2.13.135

-------------------------------------------------------------------
Mon Jul 10 09:23:29 CEST 2006 - mvidner@suse.cz

- When running Novell Customer Center Configuration the second time,
  do not add duplicate update sources for graphic card drivers
  (#188572).
- 2.13.134

-------------------------------------------------------------------
Fri Jun 30 11:42:11 CEST 2006 - ug@suse.de

- during autoinstall, timeout early warning popups

-------------------------------------------------------------------
Tue Jun 27 14:02:45 CEST 2006 - mvidner@suse.cz

- Don't show the URL passwords in registration success popup (#186978).
- Include the password in URLs passed to ZMD (#186842).
- Don't log the URL passwords.
- 2.13.133

-------------------------------------------------------------------
Mon Jun 26 08:54:43 CEST 2006 - jsrain@suse.cz

- preselect patterns according to selected desktop (#183944)

-------------------------------------------------------------------
Wed Jun 21 11:03:58 CEST 2006 - jsrain@suse.cz

- display the source URL dialog if adding add-on product update
  source fails in order to allow to enter password (#186804)

-------------------------------------------------------------------
Tue Jun 20 14:50:48 CEST 2006 - mvidner@suse.cz

- When registration succeeds, display only the actually added sources
(#180820#c26).

-------------------------------------------------------------------
Tue Jun 20 14:35:15 CEST 2006 - jsrain@suse.cz

- translate the congratulate string (#186567)

-------------------------------------------------------------------
Mon Jun 19 14:05:21 CEST 2006 - jsrain@suse.cz

- report an error when failed to register the update source for
  an add-on product (#185846)
- 2.13.132

-------------------------------------------------------------------
Mon Jun 19 12:54:36 CEST 2006 - jsrain@suse.cz

- ask about accepting license of add-on product added via the
  /add_on_product file (#186148)
- 2.13.131

-------------------------------------------------------------------
Thu Jun 15 18:47:05 CEST 2006 - mvidner@suse.cz

- Do not complain if ZMD cannot be stopped (#166900).
- When syncing the _original_ installation sources to ZMD,
  temporarily turn off signature checking because the user has
  already decided to trust the sources (#182747).
- SourceManager: factored out the rug pathname.
- 2.13.130

-------------------------------------------------------------------
Thu Jun 15 12:45:27 CEST 2006 - jsrain@suse.cz

- set installation server as host name (not IP address) if it is
  defined as host name during installation (#178933)
- 2.13.129

-------------------------------------------------------------------
Thu Jun 15 10:20:39 CEST 2006 - visnov@suse.cz

- fix the please-wait string

-------------------------------------------------------------------
Wed Jun 14 15:07:04 CEST 2006 - jdsn@suse.de

- added a please-wait string in registration (already translated)
- 2.13.128

-------------------------------------------------------------------
Mon Jun 12 16:07:52 CEST 2006 - mvidner@suse.cz

- Fillup /etc/sysconfig/security:CHECK_SIGNATURES and initialize it
  based on an install time kernel parameter.
- 2.13.127

-------------------------------------------------------------------
Mon Jun 12 13:22:08 CEST 2006 - jdsn@suse.de

- run pango module creation as root (#165891)
- fixed SLE desktop file of suse_register for autoyast (mc, ug)
- 2.13.126

-------------------------------------------------------------------
Fri Jun  9 11:02:57 CEST 2006 - locilka@suse.cz

- Identify the downloaded release notes by the product name during
  the internet test. Changes were made in the module Product
  (#180581).
- 2.13.125

-------------------------------------------------------------------
Thu Jun  8 11:49:04 CEST 2006 - jdsn@suse.de

- create pango modules for registration browser (#165891)
- sync zypp update sources in autoyast mode as well (#181183)
- 2.13.124

-------------------------------------------------------------------
Wed Jun  7 16:15:36 CEST 2006 - jsrain@suse.cz

- avoid adding update source of an add-on product twice during
  installation (#182434)
- 2.13.123

-------------------------------------------------------------------
Tue Jun  6 18:56:57 CEST 2006 - mvidner@suse.cz

- Moved SourceManager + deps from yast2-packager to yast2-installation
  to avoid circular BuildRequires.
- 2.13.122

-------------------------------------------------------------------
Tue Jun  6 18:32:04 CEST 2006 - mvidner@suse.cz

- Call suse_register with --nozypp meaning that we will tell rug
  ourselves which zypp/yum sources it should add. This enables
  rejecting broken or untrusted sources (#180820).
- Moved the major part of Register::add_update_sources to
  SourceManager::AddUpdateSources.
- 2.13.121

-------------------------------------------------------------------
Tue Jun  6 09:53:16 CEST 2006 - jsrain@suse.cz

- sync add-on product source to ZMD (#181743)
- 2.13.120

-------------------------------------------------------------------
Thu Jun  1 17:57:23 CEST 2006 - mvidner@suse.cz

- Do log Report::{Message,Warning,Error} messages by default (#180862).
- 2.13.119

-------------------------------------------------------------------
Thu Jun  1 14:55:44 CEST 2006 - jsrain@suse.cz

- honor UPDATEURLS if installing add-on product in running system
  (#180417)
- 2.13.118

-------------------------------------------------------------------
Wed May 31 12:58:33 CEST 2006 - jsrain@suse.cz

- avoid calling Pkg::SourceStartCache during 1st stage of the
  installation (#178007)
- 2.13.117

-------------------------------------------------------------------
Tue May 30 18:02:54 CEST 2006 - jdsn@suse.de

- set correct title of installation step Customer Center (#179921)
- 2.13.116

-------------------------------------------------------------------
Fri May 26 14:27:56 CEST 2006 - jsrain@suse.cz

- fixed behavior if SLP source detection fails (#179036)
- 2.13.115

-------------------------------------------------------------------
Thu May 25 08:46:56 CEST 2006 - jsrain@suse.cz

- added possibility to specify add-on product URL as command-line
  parameter of add-on.ycp (to run add-on product workflow via
  autorun.sh)
- 2.13.114

-------------------------------------------------------------------
Wed May 24 12:52:21 CEST 2006 - jsrain@suse.cz

- properly integrate YCP code for add-on product installation in
  running system (if YCP code present) (#178311)
- 2.13.113

-------------------------------------------------------------------
Tue May 23 18:58:20 CEST 2006 - jdsn@suse.de

- gray out checkboxes in inst_suse_register when skipping (#178042)
- 2.13.112

-------------------------------------------------------------------
Tue May 23 15:07:42 CEST 2006 - jsrain@suse.cz

- added different desktop files for SLE and BOX/openSUSE
- 2.13.111

-------------------------------------------------------------------
Tue May 23 13:20:03 CEST 2006 - jdsn@suse.de

- fixed layouting in inst_ask_online_update (#177559)

-------------------------------------------------------------------
Fri May 19 17:57:10 CEST 2006 - jdsn@suse.de

- let inst_suse_register ask to install mozilla-xulrunner if
  missing (#175166)
- prevent non-root user to run inst_suse_register (#170736)
- 2.13.110

-------------------------------------------------------------------
Fri May 19 15:36:36 CEST 2006 - jsrain@suse.cz

- more verbose logging of storing hardware status (#170188)
- 2.13.109

-------------------------------------------------------------------
Thu May 18 17:07:13 CEST 2006 - hare@suse.de

- start iscsid if root is on iSCSI (#176804)

-------------------------------------------------------------------
Wed May 17 13:08:52 CEST 2006 - jsrain@suse.cz

- set DISPLAYMANAGER_SHUTDOWN according to control file (#169639)
- 2.13.108

-------------------------------------------------------------------
Tue May 16 13:29:38 CEST 2006 - jsrain@suse.cz

- marked missed text for translation (#175930)
- 2.13.107

-------------------------------------------------------------------
Mon May 15 12:59:58 CEST 2006 - jsrain@suse.cz

- handle additional data for installation restart (#167561)

-------------------------------------------------------------------
Fri May 12 14:11:18 CEST 2006 - jsrain@suse.cz

- initialize callbacks before adding an add-on product, properly
  handle installation sources of add-on products (both if preparing
  AutoYaST configuration (#172837)
- 2.13.106

-------------------------------------------------------------------
Thu May 11 13:50:29 CEST 2006 - jsrain@suse.cz

- do not disable automatic modprobe before adding add-on products
  (#172149)
- 2.13.105

-------------------------------------------------------------------
Thu May 11 12:02:13 CEST 2006 - ms@suse.de

- fixed message text (#172766)

-------------------------------------------------------------------
Thu May 11 09:55:08 CEST 2006 - ms@suse.de

- prevent ssh message from being displayed if vnc+ssh has
  been specified as installation method (#173486)

-------------------------------------------------------------------
Wed May 10 13:40:16 CEST 2006 - jdsn@suse.de

- removed search bar from registration browser (#169092)
- 2.13.104

-------------------------------------------------------------------
Tue May  9 19:35:47 CEST 2006 - jdsl@suse.de

- switched to Enterprise wording for inst_suse_register (#173970)
- 2.13.103

-------------------------------------------------------------------
Tue May  9 19:30:47 CEST 2006 - mvidner@suse.cz

- Save the update sources if registration is done later after the
  installation (#172665).
- When adding upate sources, do not add duplicates (check by the alias
  passed by suse_register on SLE), delete the duplicate beforehand
  (#168740#c3).
- 2.13.102

-------------------------------------------------------------------
Tue May  9 11:32:20 CEST 2006 - mvidner@suse.cz

- Start the network also when doing a remote X11 installation (#165458,
  hare).
- 2.13.101

-------------------------------------------------------------------
Mon May  8 17:32:59 CEST 2006 - jdsl@suse.de

- added hard require from y2-installation to suseRegister (hmuelle)
- added new w3m-jail for registration (#167225)
- fixed passing of url to browser(s) for registration (#167225)
- switched to Enterprise strings for inst_suse_register (shorn)
- 2.13.100

-------------------------------------------------------------------
Thu May  4 14:31:29 CEST 2006 - jsrain@suse.cz

- added congratulate text to the control file (#170881)
- 2.13.99

-------------------------------------------------------------------
Thu May  4 13:10:48 CEST 2006 - jsrain@suse.cz

- disable timeout in popup before installation reboot in case
  of SSH installation (#160301)

-------------------------------------------------------------------
Thu May  4 11:21:32 CEST 2006 - locilka@suse.cz

- include proofread message texts

-------------------------------------------------------------------
Wed May  3 10:26:29 CEST 2006 - locilka@suse.cz

- Busy cursor when "Contacting server" in suse_register (#171061).
- 2.13.97

-------------------------------------------------------------------
Tue May  2 15:25:35 CEST 2006 - locilka@suse.cz

- Display KDE-related help in the Congratulations dialog only
  in case of KDE as the default windowmanager (#170880).
- 2.13.96

-------------------------------------------------------------------
Fri Apr 28 14:10:50 CEST 2006 - locilka@suse.cz

- Proper checking for available network when adding an Add-On
  product. Network-related options are disabled in case of missing
  network both in installation and running system (#170147).
- 2.13.95

-------------------------------------------------------------------
Fri Apr 28 11:32:03 CEST 2006 - jsuchome@suse.cz

- initialize package callbacks for add on product workflow (#170317)
- 2.13.94

-------------------------------------------------------------------
Thu Apr 27 16:50:50 CEST 2006 - mvidner@suse.cz

- Tell libzypp-zmd-backend not to write sources to zypp db,
  we are going to do it ourselves (#170113).
- 2.13.93

-------------------------------------------------------------------
Thu Apr 27 16:03:39 CEST 2006 - jsrain@suse.de

- handle missing SHORTLABEL in content file (#170129)
- 2.13.92

-------------------------------------------------------------------
Thu Apr 27 14:57:23 CEST 2006 - fehr@suse.de

- set limit for separate /home to 14G for SLED (#169232)

-------------------------------------------------------------------
Thu Apr 27 11:16:56 CEST 2006 - ms@suse.de

- removed update_xf86config call, checking for /dev/psaux was
  broken and is no longer needed because the default mouse device
  is /dev/input/mice since many versions now (#168816)

-------------------------------------------------------------------
Thu Apr 27 10:52:08 CEST 2006 - mvidner@suse.cz

- When asking for update URLs, go trough products, not patterns (#169836).
- 2.13.91

-------------------------------------------------------------------
Thu Apr 27 08:34:33 CEST 2006 - locilka@suse.cz

- Making "SLP Catalog" selection bigger (maximum ncurses size)
  (#168718)
- 2.13.90

-------------------------------------------------------------------
Tue Apr 25 22:58:52 CEST 2006 - jsrain@suse.de

- fixed service proposal in SLES control file (#159771)

-------------------------------------------------------------------
Tue Apr 25 16:19:11 CEST 2006 - locilka@suse.cz

- Return `next instead of `ok in case of SLP Add-On Source (#165989)
- 2.13.89

-------------------------------------------------------------------
Mon Apr 24 16:22:14 CEST 2006 - jsrain@suse.de

- GDM is default if both KDE and GNOME installed (#155095)
- 2.13.88

-------------------------------------------------------------------
Mon Apr 24 13:30:50 CEST 2006 - sh@suse.de

- V 2.13.87
- Removed "Disagree with all" button (bug #163001)

-------------------------------------------------------------------
Mon Apr 24 12:35:52 CEST 2006 - ug@suse.de

- 2.13.86

-------------------------------------------------------------------
Mon Apr 24 11:52:47 CEST 2006 - ug@suse.de

- X-SuSE-YaST-AutoInstRequires=lan
  added to desktop file of suse register.
  Otherwise the registration fails.

-------------------------------------------------------------------
Mon Apr 24 09:37:57 CEST 2006 - lnussel@suse.de

- run rcSuSEfirewall2 reload when installing via vnc or ssh (#153467)
- 2.13.85

-------------------------------------------------------------------
Fri Apr 21 23:26:26 CEST 2006 - jsrain@suse.de

- determine base product accordign to flag (#160585)
- 2.13.84

-------------------------------------------------------------------
Fri Apr 21 17:26:15 CEST 2006 - jdsn@suse.de

- added proxy support for registration browser (#165891)
- 2.13.83

-------------------------------------------------------------------
Thu Apr 20 22:22:59 CEST 2006 - jsrain@suse.de

- handle installation restart with repeating last step (#167561)
- 2.13.82

-------------------------------------------------------------------
Thu Apr 20 18:51:55 CEST 2006 - jdsn@suse.de

- proxy support for registration process (#165891)
- disable w3m registration by control variable (aj)
- 2.13.81

-------------------------------------------------------------------
Thu Apr 20 16:09:23 CEST 2006 - mvidner@suse.cz

- When cloning, save installation sources beforehand (#165860).
- 2.13.80

-------------------------------------------------------------------
Wed Apr 19 19:55:47 CEST 2006 - jsrain@suse.de

- restore buttons after calling DASD or zFCP module (#160399)
- 2.13.79

-------------------------------------------------------------------
Wed Apr 19 15:04:03 CEST 2006 - locilka@suse.cz

- Added more debugging messages to the inst_proposal (#162831)
- 2.13.78

-------------------------------------------------------------------
Tue Apr 18 22:58:41 CEST 2006 - jsrain@suse.de

- display proper popup when aborting add-on product installation
  (#159689)

-------------------------------------------------------------------
Tue Apr 18 22:22:02 CEST 2006 - jdsn@suse.de

- in inst_suse_register:
- busy/waiting popups (#163366, #164794)
- text changes (#165509)
- autodisable checkbox "Registration Code" (# 165841)
- error handling in case no browser is available
- cleanup
- 2.13.77

-------------------------------------------------------------------
Tue Apr 18 21:44:45 CEST 2006 - jsrain@suse.de

- do not initialize catalogs before booting installed system (#162899)
- 2.13.76

-------------------------------------------------------------------
Tue Apr 18 18:08:18 CEST 2006 - mvidner@suse.cz

- Do not try to add empty URL as an update source (#165860#c12).

-------------------------------------------------------------------
Tue Apr 18 17:02:05 CEST 2006 - mvidner@suse.cz

- Fixed a typo in the previous change.
- 2.13.75

-------------------------------------------------------------------
Tue Apr 18 14:06:21 CEST 2006 - locilka@suse.cz

- Add-On SLP source was allways returning `back also in case
  of `ok (`next) (#165989)
- 2.13.74

-------------------------------------------------------------------
Tue Apr 18 10:12:19 CEST 2006 - mvidner@suse.cz

- Skip popup and unnecessary work if there are no online update
  sources for add-ons (#167233).
- 2.13.73

-------------------------------------------------------------------
Fri Apr 14 22:25:11 CEST 2006 - jsrain@suse.de

- prevent from changing installation mode and system for update once
  it is selected (#165832)
- added add-on products to installation/update proposal for SLES/SLED
- 2.13.72

-------------------------------------------------------------------
Fri Apr 14 13:19:52 CEST 2006 - lslezak@suse.cz

- call vm_finish client at the end of installation - disable
  some services in Xen domU (#161720, #161721, #161756)
- 2.13.71

-------------------------------------------------------------------
Thu Apr 13 18:17:52 CEST 2006 - jdsn@suse.de

- changed control files according to (#165509)

-------------------------------------------------------------------
Thu Apr 13 10:35:42 CEST 2006 - mvidner@suse.cz

- Do not display errors if language specific release notes are missing
  on the installation source (#165767).
- 2.13.70

-------------------------------------------------------------------
Wed Apr 12 16:24:48 CEST 2006 - jdsn@suse.de

- added missing autoyast entries in suse_register.desktop
- 2.13.69

-------------------------------------------------------------------
Wed Apr 12 12:57:53 CEST 2006 - jsuchome@suse.cz

- control files updated for manual online update run (#165503)
- 2.13.68

-------------------------------------------------------------------
Wed Apr 12 11:39:08 CEST 2006 - ms@suse.de

- fixed displaying ftp password in plaintext in y2start.log (#164824)

-------------------------------------------------------------------
Wed Apr 12 11:05:34 CEST 2006 - mvidner@suse.cz

- Do not mangle the URL obtained from suse_register (#165499).
- 2.13.67

-------------------------------------------------------------------
Wed Apr 12 09:15:48 CEST 2006 - locilka@suse.cz

- fixed Product.ycp - relnotes_url might be defined as an empty
  string (#165314).
- 2.13.66

-------------------------------------------------------------------
Tue Apr 11 22:19:03 CEST 2006 - jsrain@suse.de

- fixed boot if root is on LVM (initialize udev symlinks) (#163073)
- 2.13.65

-------------------------------------------------------------------
Tue Apr 11 16:01:40 CEST 2006 - jdsn@suse.de

- in inst_suse_register:
  - resized popups (hmuelle)
  - new info pupop showing new update server (aj)
  - removed cancel button (#164801, shorn)
- 2.13.64

-------------------------------------------------------------------
Tue Apr 11 11:28:23 CEST 2006 - fehr@suse.de

- flag for evms in control.SLES.xml needs to be true

-------------------------------------------------------------------
Mon Apr 10 17:08:10 CEST 2006 - mvidner@suse.cz

- Add installation sources for online update (#163192).
- 2.13.63

-------------------------------------------------------------------
Fri Apr  7 23:01:33 CEST 2006 - jsrain@suse.de

- provide Product::short_name (#163702)
- 2.13.62

-------------------------------------------------------------------
Fri Apr  7 15:14:01 CEST 2006 - jdsn@suse.de

- fixed evaluation of control file variables (#162988)
- 2.13.61

-------------------------------------------------------------------
Fri Apr  7 09:39:20 CEST 2006 - jsuchome@suse.cz

- 2.13.60

-------------------------------------------------------------------
Thu Apr  6 17:10:07 CEST 2006 - ms@suse.de

- allow huge memory allocations (#151515)

-------------------------------------------------------------------
Thu Apr  6 15:19:13 CEST 2006 - jsuchome@suse.cz

- Product.ycp: read SHORTLABEL value from content file (#163702)

-------------------------------------------------------------------
Wed Apr  5 18:13:11 CEST 2006 - mvidner@suse.cz

- Call SourceManager::SyncYaSTInstSourceWithZMD () in
  inst_rpmcopy(continue) because inst_suse_register does not run
  without a network connection (#156030#c30).

-------------------------------------------------------------------
Wed Apr  5 17:05:27 CEST 2006 - jsrain@suse.de

- do not rewrite log from SCR running in chroot during installation
- fix checking for duplicate sources (#159662)
- 2.13.59

-------------------------------------------------------------------
Tue Apr  4 18:11:34 CEST 2006 - jdsn@suse.de

- fixed w3m registration again (#162462)
- changed Requires to Recommends for suseRegister (hmuelle, aj)
- 2.13.58

-------------------------------------------------------------------
Mon Apr  3 18:27:15 CEST 2006 - jdsn@suse.de

- fixed w3m in ncuses registration (#162462)
- changes in suse_register to test new server side business logic
- 2.13.57

-------------------------------------------------------------------
Mon Apr  3 14:33:44 CEST 2006 - locilka@suse.cz

- Using yast-addon icon in the .desktop file and also in the source
  code (#154930).
- 2.13.56

-------------------------------------------------------------------
Mon Apr  3 14:32:08 CEST 2006 - ug@suse.de

- by default, enable clone box on SLD

-------------------------------------------------------------------
Mon Apr  3 14:22:22 CEST 2006 - ug@suse.de

- uncheck clone checkbox if cloning is greyed out (#162457)

-------------------------------------------------------------------
Fri Mar 31 17:32:03 CEST 2006 - mvidner@suse.cz

- Tell ZMD to get the inst source (#156030)
- No unlocking after all (#160319)
  - Don't reset zypp
  - Reenable Back
  - Fetch update source from suse_resigster and add it
- 2.13.55

-------------------------------------------------------------------
Thu Mar 30 13:42:35 CEST 2006 - mvidner@suse.cz

- Reset zypp and release its lock before suse_register (#160319).
  Therefore disabled the Back button.
- Don't run add-on.ycp if another process has the zypp lock (#160319).
- 2.13.53

-------------------------------------------------------------------
Thu Mar 30 12:31:49 CEST 2006 - jdsn@suse.de

- included new desktop file in Makefile (162112)

-------------------------------------------------------------------
Wed Mar 29 17:57:35 CEST 2006 - jsrain@suse.de

- prevent from installing one product multiple times (#159662)
- 2.13.54

-------------------------------------------------------------------
Wed Mar 29 16:43:02 CEST 2006 - locilka@suse.cz

- Fixed adding SLP-based Add-On product (#161270)
- SLP-based Add-On product handling moved to separate function
- Add-On MediaSelect dialog creation moved to separate function
- Changed icon for License
- 2.13.52

-------------------------------------------------------------------
Tue Mar 29 16:06:23 CEST 2006 - jdsn@suse.de

- late feature "force registration" for suse_register (aj, shorn)

-------------------------------------------------------------------
Tue Mar 28 21:29:07 CEST 2006 - jdsn@suse.de

- added 'rm -f /var/lib/zypp/zmd_updated_the_sources'
  flag file to be deleted if suse_register runs during installation
  file checked by online update - deletion requested by mvidner
- 2.13.51

-------------------------------------------------------------------
Tue Mar 28 20:53:13 CEST 2006 - jdsn@suse.de

- added autoyast part of suse_register
- icon for product registration (#160293)
- fixes for inst_suse_register
- 2.13.50

-------------------------------------------------------------------
Mon Mar 27 23:47:38 CEST 2006 - jsrain@suse.de

- removed desktop selection from NLD workflow (#160650)

-------------------------------------------------------------------
Fri Mar 24 15:15:30 CET 2006 - locilka@suse.cz

- Filling up list of release_notes urls for all installed products
  in the Product.ycp. Needed for internet_test (#160563).
- 2.13.49

-------------------------------------------------------------------
Fri Mar 24 11:00:06 CET 2006 - ms@suse.de

- added initvicons call in second stage S05-config (#160299)

-------------------------------------------------------------------
Thu Mar 23 18:34:18 CET 2006 - jdsn@suse.de

- fixed security issue: suse-ncc dummy user got his own group

-------------------------------------------------------------------
Thu Mar 23 18:33:25 CET 2006 - jdsn@suse.de

- added controlfile configured default settings for suse_register
- 2.13.47

-------------------------------------------------------------------
Thu Mar 23 16:23:37 CET 2006 - locilka@suse.cz

- Display license immediately after the Add-On product is scanned
  and added. Handle user interaction.
- 2.13.46

-------------------------------------------------------------------
Thu Mar 23 14:16:46 CET 2006 - jdsn@suse.de

- final texts for suse_register
- nonroot - warning for suse_register
- 2.13.45

-------------------------------------------------------------------
Thu Mar 23 13:19:03 CET 2006 - locilka@suse.cz

- Displaying license of the Add-On product if exists. Trying the
  localized version first. Waiting for user interaction if needed.
- Displaying info.txt if exists (#160017)
- Adjusting testsuites
- 2.13.44

-------------------------------------------------------------------
Mon Mar 22 19:04:55 CET 2006 - jdsn@suse.de

- fixed missing module in makefile
- 2.13.43

-------------------------------------------------------------------
Wed Mar 22 19:03:57 CET 2006 - locilka@suse.cz

- Added fallback for adding add-on products without file
  installation.xml. In this case, the product is added as a normal
  installation source and sw_single is called.
- 2.13.42

-------------------------------------------------------------------
Mon Mar 22 18:45:17 CET 2006 - jdsn@suse.de

- fixed ssh bug in suse_register
- suse_register reads and writes configuration to sysconfig
- final texts in suse_register
- 2.13.41

-------------------------------------------------------------------
Wed Mar 22 13:43:12 CET 2006 - mvidner@suse.cz

- Fixed release notes download (by Product::FindBaseProducts), #159490.

-------------------------------------------------------------------
Wed Mar 22 11:40:18 CET 2006 - jdsn@suse.de

- changed help text in suse_register
- patch to make the ComboBox appear longer in release_notes

-------------------------------------------------------------------
Tue Mar 21 16:33:32 CET 2006 - locilka@suse.cz

- adding "Local Directory" option for Add-On Products when no
  network is available (#159779).
- avoid from adding "Unknown" Add-On Product when Cancel button
  pressed in the Add New Add-On popup (#159784).

-------------------------------------------------------------------
Tue Mar 21 08:57:51 CET 2006 - jsuchome@suse.cz

- returned dependency on yast2-online-update

-------------------------------------------------------------------
Tue Mar 21 07:57:37 CET 2006 - visnov@suse.cz

- try to get add-on product control files only optionally (#159116)
- 2.13.40

-------------------------------------------------------------------
Mon Mar 20 10:08:13 CET 2006 - locilka@suse.cz

- disabled skipping the 'Installation Mode' dialog when no other
  installed Linux found. Just disabling 'Update' and 'Other'
  options in that case (#157695).
- removed calling uml_finish, client doesn't has been dropped.

-------------------------------------------------------------------
Fri Mar 17 22:50:06 CET 2006 - jsrain@suse.de

- added AytoYaST support for add-on products
- 2.13.39

-------------------------------------------------------------------
Fri Mar 17 09:30:02 CET 2006 - locilka@suse.cz

- fixed .desktop file for Add-On Products, now it starts add-on
  instead of sw_single when launched from YaST Control Center
  (#158869).

-------------------------------------------------------------------
Thu Mar 16 23:24:11 CET 2006 - jsrain@suse.de

- added zFCP and DASD modules to list of modules to be cloned after
  SLES installation (#153378)
- 2.13.38

-------------------------------------------------------------------
Thu Mar 16 23:10:06 CET 2006 - jsrain@suse.de

- fixed product handling (&product; macro) (#151050)
- allow multiple installation sources (#151755)

-------------------------------------------------------------------
Thu Mar 16 15:51:42 CET 2006 - jdsn@suse.de

- fixed blocker bug (#158628), suse_register call in all products

-------------------------------------------------------------------
Thu Mar 16 14:56:36 CET 2006 - fehr@suse.de

- increase maximal size of root fs to 20 Gig (#158608)
- 2.13.37

-------------------------------------------------------------------
Wed Mar 15 18:21:54 CET 2006 - jsrain@suse.de

- do not overwrite language settings during update (#156562)
- do not offer network sources for Add-On products if no network is
  configured (#156467)
- 2.13.36

-------------------------------------------------------------------
Tue Mar 14 18:16:32 CET 2006 - jdsn@suse.de

- corrected titles in control file
- 2.13.35

-------------------------------------------------------------------
Tue Mar 14 18:11:53 CET 2006 - jdsn@suse.de

- 2.13.34

-------------------------------------------------------------------
Tue Mar 14 18:09:58 CET 2006 - jdsn@suse.de

- new browser for registration
- new texts for registration module

-------------------------------------------------------------------
Mon Mar 13 16:26:00 CET 2006 - jsrain@suse.de

- report an error if creating catalog for add-on product fails
  (#157566)
- 2.13.33

-------------------------------------------------------------------
Fri Mar 10 19:02:04 CET 2006 - jsrain@suse.de

- disable add-on products if inst-sys is mounted from CD
- 2.13.32

-------------------------------------------------------------------
Fri Mar 10 18:33:55 CET 2006 - jdsn@suse.de

- fixed security bug (#157008)
- added link to browser for Novell privacy statement

-------------------------------------------------------------------
Fri Mar 10 17:55:11 CET 2006 - mvidner@suse.cz

- Start ncurses UI in non-threaded mode to enable spawning of
  interactive processes (like w3m for suseRegister, #150799).
- 2.13.31

-------------------------------------------------------------------
Fri Mar 10 12:17:56 CET 2006 - ms@suse.de

- forcing using xim for Qt Input (#156962)

-------------------------------------------------------------------
Thu Mar  9 17:36:39 CET 2006 - mvidner@suse.cz

- Control files: added network/startmode, being ifplugd for SL and
  SLED, auto for SLES (#156388).
- 2.13.30

-------------------------------------------------------------------
Thu Mar  9 17:35:30 CET 2006 - jsrain@suse.de

- fixed asking for add-on product CD (#156469)

-------------------------------------------------------------------
Thu Mar  9 12:01:07 CET 2006 - ms@suse.de

- include proofread message texts

-------------------------------------------------------------------
Wed Mar  8 17:00:41 CET 2006 - jdsn@suse.de

- fixed launch of yastbrowser (during installation)
- 2.13.29

-------------------------------------------------------------------
Wed Mar  8 15:25:57 CET 2006 - ms@suse.de

- fixed createStageList() function to be more restrictive on checking
  for stage files. Adapt startup documentation according to this
  change (#144783)

-------------------------------------------------------------------
Wed Mar  8 14:25:02 CET 2006 - lrupp@suse.de

- added suseRegister to Requires

-------------------------------------------------------------------
Tue Mar  7 22:27:45 CET 2006 - jdsn@suse.de

- added functionality to skip suse register and/or online update
- 2.13.28

-------------------------------------------------------------------
Tue Mar  7 20:07:43 CET 2006 - jsrain@suse.de

- added yastbrowser

-------------------------------------------------------------------
Tue Mar  7 00:26:26 CET 2006 - jsrain@suse.de

- fixed back button behavior in installation mode dialog (#155044)

-------------------------------------------------------------------
Mon Mar  6 10:47:31 CET 2006 - visnov@suse.cz

- enable media callbacks in the add-on product handling

-------------------------------------------------------------------
Fri Mar  3 23:30:36 CET 2006 - jsrain@suse.de

- added .desktop file for add-on product installation (#154930)
- properly initialize source for add-on product (#154980)
- 2.13.27

-------------------------------------------------------------------
Fri Mar  3 10:43:12 CET 2006 - visnov@suse.cz

- reset package manager before installing patches

-------------------------------------------------------------------
Wed Mar  1 23:19:47 CET 2006 - jsrain@suse.de

- release all medias before registering add-on product CD or DVD
  (#154348)
- check whether files are on the add-on product media before using
  them (#154314)
- 2.13.26

-------------------------------------------------------------------
Mon Feb 27 18:32:05 CET 2006 - jsrain@suse.de

- fixed setting default desktop according to destop dialog (#152709)
- 2.13.25

-------------------------------------------------------------------
Fri Feb 24 19:40:37 CET 2006 - jsrain@suse.de

- select base product before runing add-on products dialog
- 2.13.24

-------------------------------------------------------------------
Fri Feb 24 16:57:03 CET 2006 - ms@suse.de

- added qt plugin check to check_network function (#149025)

-------------------------------------------------------------------
Thu Feb 23 16:15:50 CET 2006 - jsrain@suse.de

- changed the name of the add-on product control file (#152770)
- 2.13.23

-------------------------------------------------------------------
Wed Feb 22 23:05:28 CET 2006 - jsrain@suse.de

- using correct icon (#151630)
- 2.13.22

-------------------------------------------------------------------
Wed Feb 22 12:45:54 CET 2006 - ms@suse.de

- added console startup message when y2base is called (#148165)

-------------------------------------------------------------------
Wed Feb 22 10:28:42 CET 2006 - visnov@suse.cz

- adapt BuildRequires
- 2.13.21

-------------------------------------------------------------------
Wed Feb 22 01:20:18 CET 2006 - jsrain@suse.de

- do not offer creating AutoYaST profile in first boot mode
  (#152285)
- 2.13.20

-------------------------------------------------------------------
Sun Feb 19 17:48:17 CET 2006 - jsrain@suse.de

- made inst_proposal more resistent to incorrect data returned from
  client modules (#148271)

-------------------------------------------------------------------
Fri Feb 17 23:58:34 CET 2006 - jsrain@suse.de

- removed dependency on yast2-online-update
- integrated add-on product selection to installation workflow
- 2.13.19

-------------------------------------------------------------------
Fri Feb 17 14:19:46 CET 2006 - mvidner@suse.cz

- inst_release_notes: Let the combo box have a label.
- inst_disks_activate: fixed the textdomain (s390 -> installation)

-------------------------------------------------------------------
Thu Feb 16 23:29:18 CET 2006 - jsrain@suse.de

- several fixes of add-on product installation
- 2.13.18

-------------------------------------------------------------------
Tue Feb 14 23:40:31 CET 2006 - jsrain@suse.de

- added possibility to use standalone-installation proposals when
  installing with base product
- added support for replacing 2nd stage workflow
- added support for disabling individual proposal
- added support for inserting steps to inst_finish for add-on
  products
- added copying merged control files to installed system, merging
  them for 2nd stage workflow
- 2.13.17

-------------------------------------------------------------------
Tue Feb 14 18:32:18 CET 2006 - jdsn@suse.de

- new release notes module (multiple release notes) FATE: 120129
- 2.13.16

-------------------------------------------------------------------
Tue Feb 14 01:22:52 CET 2006 - jsrain@suse.de

- fixed add-on product workflow and proposal merging

-------------------------------------------------------------------
Mon Feb 13 22:33:37 CET 2006 - jsrain@suse.de

- updated patchs on add-on product CD according to spec
- 2.13.15

-------------------------------------------------------------------
Mon Feb 13 10:09:58 CET 2006 - visnov@suse.cz

- save zypp.log from instsys

-------------------------------------------------------------------
Sun Feb 12 20:41:09 CET 2006 - olh@suse.de

- umount /dev and /sys unconditionally in umount_finish.ycp

-------------------------------------------------------------------
Sun Feb 12 19:41:28 CET 2006 - olh@suse.de

- remove obsolete comment from umount_finish.ycp

-------------------------------------------------------------------
Sun Feb 12 18:35:41 CET 2006 - visnov@suse.cz

- revert redirect

-------------------------------------------------------------------
Sun Feb 12 16:45:43 CET 2006 - kkaempf@suse.de

- redirect stderr to /var/log/YaST2/zypp.log when running
  1st or 2nd stage installation. (#149001)

-------------------------------------------------------------------
Thu Feb  9 21:27:28 CET 2006 - jsrain@suse.de

- added add-on product installation in running system

-------------------------------------------------------------------
Thu Feb  9 00:56:18 CET 2006 - jsrain@suse.de

- added control file merging functionality

-------------------------------------------------------------------
Tue Feb  7 17:57:40 CET 2006 - mvidner@suse.cz

- control files: Configure the hostname in the main installation
  workflow also in SuSE Linux (#142758) and SLED (#137340).
- 2.13.13

-------------------------------------------------------------------
Mon Feb  6 10:43:59 CET 2006 - olh@suse.de

- remove the /usr/share/locale/br symlink creation, there is
  no user of /usr/share/locale files inside the inst-sys
- remove the hostname linux, domainname local calls
  the hostname is already set in inst_setup.
  yast can not be restarted with ssh installs

-------------------------------------------------------------------
Tue Jan 31 14:30:07 CET 2006 - fehr@suse.de

- disable proposal with separate /home for SLES

-------------------------------------------------------------------
Mon Jan 30 18:19:31 CET 2006 - ms@suse.de

- fixed PCI bus ID setup (#145938)

-------------------------------------------------------------------
Fri Jan 27 14:37:30 CET 2006 - ms@suse.de

- adding truetype font path to the vnc font path (#139351)

-------------------------------------------------------------------
Thu Jan 26 12:51:17 CET 2006 - fehr@suse.de

- remove loading of dm modules, if needed this is done in libstorage

-------------------------------------------------------------------
Tue Jan 24 13:00:43 CET 2006 - ms@suse.de

- added check for testutf8 binary (#144699)

-------------------------------------------------------------------
Tue Jan 24 08:29:29 CET 2006 - jsrain@suse.cz

- enable iSCSI dialog during installation
- 2.13.12

-------------------------------------------------------------------
Mon Jan 23 13:21:46 CET 2006 - mvidner@suse.cz

- Added networkmanager_proposal to the network proposal.
- 2.13.11

-------------------------------------------------------------------
Mon Jan 23 13:03:09 CET 2006 - ms@suse.de

- added y2start.log message if YaST exits abnormally (#141016)
- fixed repatching of xorg.conf file (#144538)

-------------------------------------------------------------------
Mon Jan 23 09:30:07 CET 2006 - jsrain@suse.cz

- added "enable_clone" option (#144101)

-------------------------------------------------------------------
Mon Jan 16 17:07:17 CET 2006 - mvidner@suse.cz

- Prefer the string product feature network/network_manager (always,
  laptop, never) over boolean network/network_manager_is_default.

-------------------------------------------------------------------
Fri Jan 13 14:12:31 CET 2006 - jsrain@suse.cz

- run the desktop dialog also on SLES (#142771)
- added iscsi installation to the installatino workflow
- 2.13.10

-------------------------------------------------------------------
Wed Jan 11 14:50:18 CET 2006 - jsrain@suse.cz

- call installation clients for DASD/zFCP configuration instead of
  the run-time ones

-------------------------------------------------------------------
Mon Jan  9 16:47:46 CET 2006 - jsrain@suse.cz

- write mouse information on PPC (#116406)
- UI mode set to expert for SLES
- reset storage after (de)activating any disk (#140936)
- 2.13.9

-------------------------------------------------------------------
Fri Jan  6 16:20:23 CET 2006 - ms@suse.de

- fixed HVC_CONSOLE_HINT text (#140386)

-------------------------------------------------------------------
Thu Jan  5 16:49:24 CET 2006 - jsrain@suse.cz

- Removed unneeded stuff from proposals on some architectures for
  SLES (#140999, #140991)
- Added iSCSI to installation workflow (real call still missing)
- moved DASD/zFCP disk activation prior installation mode selection
  (#140936)
- 2.13.8

-------------------------------------------------------------------
Thu Jan  5 14:29:12 CET 2006 - sh@suse.de

- V 2.13.7
- Fixed bugs #79289, #114037: trouble with y2cc at end of installation
  Dropped y2cc at end of installation (OK from aj + gp)

-------------------------------------------------------------------
Thu Jan  5 13:52:48 CET 2006 - mvidner@suse.cz

- control file: for SLES, ask for the host name in the main workflow (F4126)

-------------------------------------------------------------------
Thu Jan  5 13:04:46 CET 2006 - jsuchome@suse.cz

- control file: for NLD, do not enable autologin by default (#140990)

-------------------------------------------------------------------
Tue Jan  3 12:11:15 CET 2006 - ms@suse.de

- don't call initvicons on s390/s390x architectures (#140383)

-------------------------------------------------------------------
Thu Dec 22 12:25:26 CET 2005 - fehr@suse.de

- added try_separate_home to partitioning section of control.xml

-------------------------------------------------------------------
Wed Dec 21 11:30:11 CET 2005 - ms@suse.de

- fixed startup Makefile.am

-------------------------------------------------------------------
Wed Dec 21 10:36:13 CET 2005 - visnov@suse.cz

- merged proofread texts

-------------------------------------------------------------------
Tue Dec 20 13:14:02 CET 2005 - ms@suse.de

- added support for graphical installation on ia64 archs (#140142)

-------------------------------------------------------------------
Mon Dec 19 18:10:00 CET 2005 - sh@suse.de

- Implemented feature #300359: Show Beta notice during installation
  Now showing /info.txt in a popup (with a simple "OK" button)
  over the license agreement
- V 2.13.6

-------------------------------------------------------------------
Fri Dec 16 16:15:24 CET 2005 - jsrain@suse.cz

- do not call obsolete gnome-postinstall script
- added list of modules to offer clone at the end of installation
  to control files
- 2.13.5

-------------------------------------------------------------------
Wed Dec 14 12:07:13 CET 2005 - ms@suse.de

- make service startup more robust (#138433)

-------------------------------------------------------------------
Fri Dec  2 16:19:15 CET 2005 - mvidner@suse.cz

- Added control file variables network_manager_is_default,
  force_static_ip.
- 2.13.4

-------------------------------------------------------------------
Fri Dec  2 09:57:48 CET 2005 - jsrain@suse.cz

- mark missing texts for translation (#136021)

-------------------------------------------------------------------
Wed Nov 30 08:07:25 CET 2005 - lslezak@suse.cz

- removed Xen and UML sections from control files
  (moved to yast2-vm package)
- 2.13.4

-------------------------------------------------------------------
Tue Nov 29 14:19:05 CET 2005 - sh@suse.de

- Implemented feature #110081: License translations
- V 2.13.3

-------------------------------------------------------------------
Mon Nov 28 12:50:08 CET 2005 - jsrain@suse.cz

- adjusted default desktop in control files (#132491)

-------------------------------------------------------------------
Tue Nov 22 12:58:19 CET 2005 - jsrain@suse.cz

- added default desktop to control files

-------------------------------------------------------------------
Fri Nov 11 08:20:27 CET 2005 - jsrain@suse.cz

- write hwcfg-static-printer only if parallel port is present
  (#116406)
- 2.13.2

-------------------------------------------------------------------
Tue Nov  1 13:02:58 CET 2005 - jsrain@suse.cz

- adapted to inst_desktop_new.ycp -> inst_desktop.ycp rename

-------------------------------------------------------------------
Tue Oct 18 12:35:16 CEST 2005 - ms@suse.de

- added update check: update_xf86config to be called in case of
  update. The script will fix the mouse configuration if the device
  /dev/mouse or /dev/psaux is in use (#118755)

-------------------------------------------------------------------
Mon Oct 17 16:28:11 CEST 2005 - ms@suse.de

- added testX binary check

-------------------------------------------------------------------
Thu Oct 13 16:21:53 CEST 2005 - ms@suse.de

- fixed startup scripts because Stefan changed the X11 module
  naming from drv.o to drv.so :-(

-------------------------------------------------------------------
Fri Sep 30 14:22:28 CEST 2005 - jsrain@suse.cz

- remove checking whether to run language selection (language
  module knows better whether it is needed)

-------------------------------------------------------------------
Mon Sep 26 17:48:58 CEST 2005 - jsrain@suse.cz

- do close target before switching from update to bare metal
  installation (#115075)
- do not set default window manager in sysconfig if neither KDE
  nor GNOME are installed (#115412)
- 2.13.0

-------------------------------------------------------------------
Fri Sep  9 14:14:24 CEST 2005 - ms@suse.de

- fixed service startup sequence of HAL and DBUS (#115815)

-------------------------------------------------------------------
Wed Sep  7 16:00:24 CEST 2005 - jsrain@suse.cz

- fixed typo in the cursor scheme name for GNOME (#74309)
- 2.12.28

-------------------------------------------------------------------
Wed Sep  7 09:16:44 CEST 2005 - jsuchome@suse.cz

- 2.12.27

-------------------------------------------------------------------
Tue Sep  6 17:01:51 CEST 2005 - jsrain@suse.cz

- fixed freezing installation while saving configured hardware
 (#115387)

-------------------------------------------------------------------
Tue Sep  6 13:28:06 CEST 2005 - jsrain@suse.cz

- use correct icons for license agreement and installation mode
  dialogs (#105158)
- 2.12.26

-------------------------------------------------------------------
Mon Sep  5 17:30:18 CEST 2005 - ms@suse.de

- fixed braille setup (#115278)

-------------------------------------------------------------------
Mon Sep  5 16:25:44 CEST 2005 - ms@suse.de

- start dbus in Second-Stage/S06-services (#114667)

-------------------------------------------------------------------
Mon Sep  5 12:46:43 CEST 2005 - jsrain@suse.cz

- save all configured hardware at the end of installation (#104676)
- 2.12.25

-------------------------------------------------------------------
Thu Sep  1 13:45:29 CEST 2005 - ms@suse.de

- start hald in Second-Stage/S06-services (#114667)

-------------------------------------------------------------------
Mon Aug 29 09:56:30 CEST 2005 - jsrain@suse.cz

- reset package manager when switched installation mode (#105857)
- 2.12.24

-------------------------------------------------------------------
Fri Aug 26 10:23:24 CEST 2005 - jsrain@suse.cz

- set default cursor theme according to default desktop (#74309)
- 2.12.23

-------------------------------------------------------------------
Wed Aug 24 10:39:48 CEST 2005 - ms@suse.de

- fixed umount_result setting in /etc/install.inf. A space is
  needed between the colon and the value (#112620)

-------------------------------------------------------------------
Tue Aug 23 15:02:53 CEST 2005 - ms@suse.de

- fixed umount call in First-Stage setup -> added F03-umount (#103800)

-------------------------------------------------------------------
Tue Aug 23 12:46:16 CEST 2005 - jsrain@suse.cz

- mark correct tab selected after language is changed (#105995)
- reset target map when switching between installation and upgrade
  (#106627)

-------------------------------------------------------------------
Mon Aug 22 12:18:08 CEST 2005 - jsrain@suse.cz

- fixed title icons for proposal dialogs (#105165)
- 2.12.22

-------------------------------------------------------------------
Fri Aug 19 15:39:31 CEST 2005 - jsrain@suse.cz

- reverted forcing language dialog in NCurses (#102958)
- 2.12.21

-------------------------------------------------------------------
Fri Aug 19 15:33:08 CEST 2005 - ms@suse.de

- fixed mouse probing call, was never called in initial stage (#100665)

-------------------------------------------------------------------
Fri Aug 19 11:32:09 CEST 2005 - arvin@suse.de

- improved initialisation of libstorage callbacks (bug #105562)

-------------------------------------------------------------------
Wed Aug 17 17:37:02 CEST 2005 - ms@suse.de

- added umount_result key to /etc/install.inf containing the exit
  code from trying to umount the inst-sys (#103800)
- 2.12.19

-------------------------------------------------------------------
Wed Aug 17 15:45:40 CEST 2005 - jsrain@suse.cz

- handle correctly if _proposal client returns nil as warning level
  (#105154)

-------------------------------------------------------------------
Wed Aug 17 15:09:44 CEST 2005 - arvin@suse.de

- check if /sbin/splash exists (bug #105159)
- 2.12.18

-------------------------------------------------------------------
Tue Aug 16 08:51:16 CEST 2005 - jsrain@suse.cz

- build relation between old keys and new UDIs (#104676)

-------------------------------------------------------------------
Mon Aug 15 16:49:22 CEST 2005 - jsrain@suse.cz

- merged texts from proofread
- 2.12.17

-------------------------------------------------------------------
Mon Aug 15 14:45:43 CEST 2005 - ms@suse.de

- fixed vncpassword handling (#104377)

-------------------------------------------------------------------
Mon Aug 15 13:02:07 CEST 2005 - jsrain@suse.cz

- make the OK button in other installatino options popup default
  button (#104589)

-------------------------------------------------------------------
Fri Aug 12 14:35:19 CEST 2005 - jsrain@suse.cz

- force language selection in NCurses (#102958)
- 2.12.16

-------------------------------------------------------------------
Fri Aug 12 12:32:42 CEST 2005 - ms@suse.de

- fixed use of graphical installer within SSH session (#53767)

-------------------------------------------------------------------
Fri Aug 12 10:15:26 CEST 2005 - ms@suse.de

- fixed set_splash function to work with SuSE 10.0

-------------------------------------------------------------------
Tue Aug  9 15:22:24 CEST 2005 - ms@suse.de

- fixed shell warning (#100729)

-------------------------------------------------------------------
Mon Aug  8 14:06:10 CEST 2005 - jsrain@suse.cz

- show URL of product vendor in congratulation dialog (#102542)

-------------------------------------------------------------------
Fri Aug  5 13:00:16 CEST 2005 - lslezak@suse.cz

- added virtual machine proposal into contol file
- 2.12.15

-------------------------------------------------------------------
Wed Aug  3 13:01:20 CEST 2005 - jsrain@suse.cz

- fixed behavior in proposal with tabs if one of the submodules
  returned an error (#100203)
- 2.12.14

-------------------------------------------------------------------
Tue Aug  2 15:24:14 CEST 2005 - jsrain@suse.cz

- do not allow going back after 2nd stage installation is
  interrupted by reboot
- restore settings after reboot during 2nd stage installation

-------------------------------------------------------------------
Thu Jul 28 11:31:15 CEST 2005 - jsrain@suse.cz

- updated the installation confirmation popup (#98841)
- changed label of push button to access boot and repair (#98836),
  added help text
- 2.12.13

-------------------------------------------------------------------
Mon Jul 25 14:56:54 CEST 2005 - ms@suse.de

- include functions start_yast_and_reboot() and start_yast_again()
  according to a feature request for Jiri.

-------------------------------------------------------------------
Fri Jul 22 13:09:38 CEST 2005 - jsrain@suse.cz

- fixed dialog captions of proposals

-------------------------------------------------------------------
Thu Jul 21 17:01:57 CEST 2005 - fehr@suse.de

- replace obsolete SCR agent calls by call to Storage::ActivateHld()

-------------------------------------------------------------------
Thu Jul 21 11:54:19 CEST 2005 - ms@suse.de

- fixed YaST2.call::wait_for_x11() to set an initial value
  for server_running (#97381)
- 2.12.12

-------------------------------------------------------------------
Tue Jul 19 17:25:15 CEST 2005 - jsrain@suse.cz

- fixed switch from installation to update and vice versa
- added support for reboot and restart of YaST during 2nd stage
  installation
- updated control file to show 3 installation stages

-------------------------------------------------------------------
Mon Jul 18 13:38:50 CEST 2005 - jsrain@suse.cz

- updated control file
- minor inst_proposal clean-up
- 2.12.11

-------------------------------------------------------------------
Fri Jul 15 15:35:03 CEST 2005 - jsrain@suse.cz

- fixed behavior of several dialogs
- 2.12.10

-------------------------------------------------------------------
Thu Jul 14 18:18:42 CEST 2005 - jsrain@suse.cz

- added installation workflow
- added support for tabs in proposals
- adapted to new partitioner using storage-lib (arvin)
- moved inst_desktop.ycp to yast2-packager
- 2.12.9

-------------------------------------------------------------------
Mon Jul 11 16:21:58 CEST 2005 - jsrain@suse.cz

- removed dependency on vanished Display.ycp to fix build
- 2.12.8

-------------------------------------------------------------------
Mon Jul 11 11:14:18 CEST 2005 - ms@suse.de

- fixed race condition in checking servers exit code (#91342)
- fixed testX and xupdate paths

-------------------------------------------------------------------
Thu Jun  2 16:57:14 CEST 2005 - jsrain@suse.cz

- put focus on the release notes to allow scrolling without pushing
  Tab many times to move the focus (#80215)

-------------------------------------------------------------------
Wed Jun  1 14:12:06 CEST 2005 - mvidner@suse.cz

- Added a scr file for .etc.install_inf_options (#75720).
- 2.12.7

-------------------------------------------------------------------
Tue May 31 11:39:56 CEST 2005 - ms@suse.de

- implement check for driver update mode (#84155)

-------------------------------------------------------------------
Tue May 31 11:04:04 CEST 2005 - ms@suse.de

- applied patch from Olaf to avoid some time consuming calls (#86178)
- allow "vnc=1 usessh=1" as install and debug method (#45127)

-------------------------------------------------------------------
Mon May 30 15:55:55 CEST 2005 - jsrain@suse.cz

- display message when fallen into text mode installation (#53748)

-------------------------------------------------------------------
Mon May 16 10:53:27 CEST 2005 - jsrain@suse.cz

- renamed 'default' variable
- 2.12.6

-------------------------------------------------------------------
Tue May 10 14:05:01 CEST 2005 - jsrain@suse.cz

- copy /etc/X11/xorg.conf instead of XF86Config to the target
  system
- 2.12.5

-------------------------------------------------------------------
Mon May  9 18:27:54 CEST 2005 - ms@suse.de

- removed sed update of BusID (#78950)

-------------------------------------------------------------------
Wed Apr 27 12:56:15 CEST 2005 - jsrain@suse.cz

- modularized inst_finish.ycp
- 2.12.4

-------------------------------------------------------------------
Thu Apr 21 11:14:04 CEST 2005 - ms@suse.de

- fixed X11 config patching code, related to (#66989)

-------------------------------------------------------------------
Mon Apr 18 17:10:55 CEST 2005 - jsrain@suse.cz

- one more fix for new ProductFeatures.ycp interface
- 2.12.3

-------------------------------------------------------------------
Mon Apr 18 15:19:44 CEST 2005 - jsrain@suse.cz

- adapted to new interface of ProductFeatures.ycp
- 2.12.2

-------------------------------------------------------------------
Thu Apr 14 17:19:30 CEST 2005 - visnov@suse.cz

- 2.12.1

-------------------------------------------------------------------
Wed Apr  6 15:39:25 CEST 2005 - ms@suse.de

- inst-sys move XF86Config to xorg.conf (#66989)

-------------------------------------------------------------------
Tue Mar 29 14:23:17 CET 2005 - jsrain@suse.cz

- updated the layout of the source files in the repository
- 2.12.0

-------------------------------------------------------------------
Wed Mar 23 15:04:17 CET 2005 - ms@suse.de

- fixed vnc server arguments (#70896)

-------------------------------------------------------------------
Sat Mar 19 10:15:14 CET 2005 - ms@suse.de

- fixed second stage locale setup for textbased installation (#73631)

-------------------------------------------------------------------
Tue Mar 15 16:59:19 CET 2005 - ms@suse.de

- IMPORTANT: fixed locale setup (#72145)

-------------------------------------------------------------------
Tue Mar 15 09:44:32 CET 2005 - jsrain@suse.cz

- enable netdaemon if GNOME is default desktop (#72018)

-------------------------------------------------------------------
Mon Mar 14 15:23:17 CET 2005 - jsrain@suse.cz

- enable FAM daemon when GNOME is installed

-------------------------------------------------------------------
Mon Mar 14 14:15:34 CET 2005 - ms@suse.de

- fixed missing reboot on SSH installation (#67043)

-------------------------------------------------------------------
Fri Mar 11 16:50:14 CET 2005 - ms@suse.de

- added option --auto-fonts to Y2_QT_ARGS (#72174)

-------------------------------------------------------------------
Fri Mar 11 12:57:37 CET 2005 - ms@suse.de

- fixed setting TERM variable (#71771)

-------------------------------------------------------------------
Mon Mar  7 08:27:03 CET 2005 - jsrain@suse.cz

- initialize &product; macro in inst_suseconfig (#70899)
- set hwcfg file for parallel printer (#64412)

-------------------------------------------------------------------
Thu Mar  3 17:36:56 CET 2005 - ms@suse.de

- fixed LANG setting in F03-language (#66498)

-------------------------------------------------------------------
Thu Mar  3 12:53:00 CET 2005 - ms@suse.de

- fixed startup scripts for pcmcia/usb network installations (#65164)

-------------------------------------------------------------------
Wed Mar  2 10:53:37 CET 2005 - jsrain@suse.cz

- merged texts from proofread

-------------------------------------------------------------------
Wed Mar  2 06:42:11 CET 2005 - nashif@suse.de

- url in last dialog is set to www.novell.com/linux

-------------------------------------------------------------------
Tue Mar  1 12:13:09 CET 2005 - jsrain@suse.cz

- removed obsolete symlink juggling (#66016)

-------------------------------------------------------------------
Thu Feb 24 16:10:03 CET 2005 - ms@suse.de

- added logsize check to FirstStage/F07-logging

-------------------------------------------------------------------
Wed Feb 23 11:35:18 CET 2005 - jsrain@suse.cz

- fixed comments for translators

-------------------------------------------------------------------
Tue Feb 22 18:30:15 CET 2005 - ms@suse.de

- fixed check for X11 configuration in continue mode (#66224)

-------------------------------------------------------------------
Tue Feb 22 13:11:41 CET 2005 - sh@suse.de

- V 2.11.17

-------------------------------------------------------------------
Tue Feb 22 13:05:23 CET 2005 - ms@suse.de

- fixed Y2MAXLOGSIZE setting, which was set to 0 because df within
  inst-sys is not an option for checking the filesystem space

-------------------------------------------------------------------
Mon Feb 21 18:10:26 CET 2005 - sh@suse.de

- Proper log-rotating in inst_finish
- V 2.11.16

-------------------------------------------------------------------
Fri Feb 18 10:55:09 CET 2005 - jsrain@suse.cz

- added "Initializing..." title to installation before something
  else is shown (#51039)

-------------------------------------------------------------------
Thu Feb 17 12:41:33 CET 2005 - ms@suse.de

- fixed inst-sys copy process of XF86Config to take care
  about the new name xorg.conf

-------------------------------------------------------------------
Wed Feb 16 14:53:57 CET 2005 - jsrain@suse.cz

- fix displaying release notes if the localized version is not
  available (#50911)

-------------------------------------------------------------------
Thu Feb 10 13:13:50 CET 2005 - jsrain@suse.cz

- reduced forced minimal size of the release notes popup (#50637)
- fixed the order of proposal creation (and thus firewall
  is enabled again) (#50622)
- 2.11.15

-------------------------------------------------------------------
Wed Feb  9 19:16:22 CET 2005 - nashif@suse.de

- Save files control.xml and info.txt from installation into
  /etc/YaST2.

-------------------------------------------------------------------
Wed Feb  9 15:05:33 CET 2005 - jsrain@suse.cz

- additional kernel parameters in control file Prof moved to
  the new variable (#50369)

-------------------------------------------------------------------
Tue Feb  8 16:14:44 CET 2005 - nashif@suse.de

- Moved ProductControl to yast2 package

-------------------------------------------------------------------
Mon Feb  7 13:46:48 CET 2005 - jsrain@suse.cz

- fixed order of items in the "Change" button in proposals (#50204)
- merged texts from proofread
- added label informing about release notes from media
- fixed translating empty string in the installation steps
- 2.11.12

-------------------------------------------------------------------
Fri Feb  4 13:14:54 CET 2005 - jsrain@suse.cz

- display release notes from installation proposal

-------------------------------------------------------------------
Wed Feb  2 18:21:48 CET 2005 - ms@suse.de

- fixed control center call (#50389)

-------------------------------------------------------------------
Tue Feb  1 17:02:20 CET 2005 - nashif@suse.de

- Fixed left "steps" display problems (#50388)

-------------------------------------------------------------------
Wed Jan 26 16:12:23 CET 2005 - nashif@suse.de

- install inst_default_desktop.ycp (#49838)

-------------------------------------------------------------------
Tue Jan 25 07:21:53 CET 2005 - nashif@suse.de

- Fixed arguments in control file
- Fixed deleting completed steps
- 2.11.10

-------------------------------------------------------------------
Mon Jan 24 16:29:32 CET 2005 - nashif@suse.de

- Moved installation workflow routines out of installation.ycp
- Adapted arguments of installation clients
- Enhanced control file and made it more readable (arguments of clients
  are clearer now)

-------------------------------------------------------------------
Mon Jan 24 11:27:55 CET 2005 - ms@suse.de

- fixed language environment (#49811)

-------------------------------------------------------------------
Thu Jan 13 11:35:45 CET 2005 - jsrain@suse.cz

- changed the "System will boot now..." message at the end of
  isnt_finish.ycp (#41592)
- 2.11.8

-------------------------------------------------------------------
Wed Jan 12 12:44:29 CET 2005 - ms@suse.de

- removed xmset calls to disable/enable the mouse pointer.
- prevent patching X11 configuration in continue mode

-------------------------------------------------------------------
Wed Jan 12 11:39:31 CET 2005 - ms@suse.de

- fixed yast startup in continue mode. The evaluation of the
  variables USE_SSH and VNC was wrong in S08-start and
  S09-cleanup

-------------------------------------------------------------------
Tue Jan 11 16:16:38 CET 2005 - jsrain@suse.cz

- prevent disabling the Next button in the proposal (#46708)

-------------------------------------------------------------------
Wed Jan  5 17:30:11 CET 2005 - jsrain@suse.cz

- removed unneeded imports and variables from installation.ycp
- adapted to changed interface of Kernel.ycp
- 2.11.7

-------------------------------------------------------------------
Tue Jan  4 09:45:17 CET 2005 - jsrain@suse.cz

- on SGI Altix add fetchop and mmtimer to MODULES_LOADED_ON_BOOT
  (was disabled due to problems in Kernel.ycp) (bug #46971)
- disable Back/Accept buttons in inst_finish.ycp (#37025)

-------------------------------------------------------------------
Thu Dec 16 15:13:23 CET 2004 - sh@suse.de

- Applied patch from bug #49275: Enable user to skip proposal
  even if there is a blocker error in it

-------------------------------------------------------------------
Thu Dec 09 10:52:54 CET 2004 - arvin@suse.de

- disable inclusion of fetchop and mmtimer in
  MODULES_LOADED_ON_BOOT on SGI Altix (bug #46971)

-------------------------------------------------------------------
Fri Dec  3 15:05:57 CET 2004 - ms@suse.de

- include some patches from old startup code which has been
  changed while developing the new startup concept. Please note
  all architecture dependant code has to be part of the startup/arch
  directories and must be included in a clean way to the new scripts.
  I will not include any arch changes made in the last weeks because
  this will lead to the same horrible situation we had in the past.
  if there is anything which has to be handled differntly on another
  architecture this must be done separately to be able to maintain
  that code longer than two days

-------------------------------------------------------------------
Wed Dec  1 12:04:13 CET 2004 - sh@suse.de

- Fixed bug #48722: Inconsistent lower/upper case in mode dialog

-------------------------------------------------------------------
Mon Nov 29 12:32:36 CET 2004 - ms@suse.de

- startup scripts ready now. reports can be send using bug: (#46886)

-------------------------------------------------------------------
Thu Nov 11 18:11:38 CET 2004 - arvin@suse.de

- always use Directory::logdir

-------------------------------------------------------------------
Thu Nov 11 17:47:45 CET 2004 - sh@suse.de

- Record macros during installation:
  /var/log/YaST2/macro_inst_initial.ycp for initial stage,
  /var/log/YaST2/macro_inst_cont.ycp  for "continue" mode

-------------------------------------------------------------------
Tue Nov 02 08:45:57 CET 2004 - arvin@suse.de

- allow to select repair/boot in installation mode selection even
  when no update is possible (bug #39874)

-------------------------------------------------------------------
Mon Nov  1 14:32:25 CET 2004 - visnov@suse.cz

- set product name in wizard (#46247)

-------------------------------------------------------------------
Wed Oct 27 11:20:44 CEST 2004 - arvin@suse.de

- on SGI Altix add fetchop and mmtimer to MODULES_LOADED_ON_BOOT
  (bug #46971)

-------------------------------------------------------------------
Tue Oct 26 12:36:26 CEST 2004 - jsrain@suse.cz

- moved parts of Mode.ycp to Installation.ycp
- adapted to Mode.ycp clean-up
- 2.11.2

-------------------------------------------------------------------
Tue Oct 19 10:46:15 CEST 2004 - lslezak@suse.cz

- UML mode: copy /etc/mtab file to host system (#42859)
- version 2.11.1

-------------------------------------------------------------------
Mon Oct 11 15:04:26 CEST 2004 - jsrain@suse.cz

- adapted to functional interface of Arch.ycp

-------------------------------------------------------------------
Mon Oct 11 10:43:25 CEST 2004 - jsrain@suse.cz

- moved default logon/window manager setting to extra client,
  setting it according to the base package selection (#46619)
- 2.11.0

-------------------------------------------------------------------
Thu Sep 30 15:12:09 CEST 2004 - sh@suse.de

- V 2.10.30
- Made final confirmation popup higher to accomodate all text
  without scrolling even in more verbose languages (de, fr)

-------------------------------------------------------------------
Wed Sep 29 14:13:35 CEST 2004 - mls@suse.de

- stop splash animation before starting yast
- go to verbose mode if X didn't start

-------------------------------------------------------------------
Mon Sep 27 15:37:03 CEST 2004 - arvin@suse.de

- don't create top-level "media" convenience links (bug #46152)

-------------------------------------------------------------------
Wed Sep 22 16:48:43 CEST 2004 - sh@suse.de

- Made final installation confirmation dialog wider and higher
  to avoid scrolling even for more verbose languages (de, fr)
- V 2.10.27

-------------------------------------------------------------------
Wed Sep 22 09:30:45 CEST 2004 - visnov@suse.cz

- reinitialize dialog after mode chosen (#45784)

-------------------------------------------------------------------
Tue Sep 21 14:48:15 CEST 2004 - arvin@suse.de

- use suse marble in congratulation screen (bug #45712)

-------------------------------------------------------------------
Mon Sep 20 13:52:35 CEST 2004 - sh@suse.de

- V 2.10.24
- Merged accidentially split translatable messages

-------------------------------------------------------------------
Fri Sep 17 16:12:53 CEST 2004 - sh@suse.de

- V 2.10.23
- Changed final installation confirmation dialog according to
  bug #45279

-------------------------------------------------------------------
Fri Sep 17 12:12:12 CEST 2004 - arvin@suse.de

- moved popup with boot message further to the end (bug #45432)

-------------------------------------------------------------------
Thu Sep 16 17:00:17 CEST 2004 - snwint@suse.de

- use language info from linuxrc to set LANG in YaST.start; this is
  just to run ncurses yast in fbiterm for exotic languages

-------------------------------------------------------------------
Wed Sep 15 15:16:41 CEST 2004 - arvin@suse.de

- fixed back button in internet test dialog (bug #45319)

-------------------------------------------------------------------
Wed Sep 15 14:48:09 CEST 2004 - visnov@suse.cz

- initialize proposal heading before creating dialog (#45340)

-------------------------------------------------------------------
Tue Sep 14 18:22:06 CEST 2004 - sh@suse.de

- V 2.10.20
- Fixed bug #45271: Mixture of en_UK / en_US: "licence" / "license"

-------------------------------------------------------------------
Tue Sep 14 17:05:15 CEST 2004 - mvidner@suse.cz

- Copy the DHCP cache to the right place (#45150).

-------------------------------------------------------------------
Tue Sep 14 12:46:53 CEST 2004 - arvin@suse.de

- fixed help text in main proposal (bug #45093)

-------------------------------------------------------------------
Tue Sep 14 10:53:02 CEST 2004 - jsrain@suse.cz

- added enable_firewall and firewall_ssh_enable to control file
  for PROF
- added related handlinng to ProductControl

-------------------------------------------------------------------
Mon Sep 13 12:57:41 CEST 2004 - jsrain@suse.cz

- set FAM_ONLY_LOCAL and start fam according to default windowmanager
- 2.10.18

-------------------------------------------------------------------
Mon Sep 13 11:28:33 CEST 2004 - arvin@suse.de

- added system info entry to update proposal (bug #45096)

-------------------------------------------------------------------
Fri Sep 10 13:03:30 CEST 2004 - snwint@suse.de

- use vesa driver as fallback, not vga (see #38253, comment #11)

-------------------------------------------------------------------
Thu Sep  9 15:49:46 CEST 2004 - mvidner@suse.cz

- Added a client to test the network and hardware proposals (#44677).
- 2.10.16

-------------------------------------------------------------------
Wed Sep  8 15:47:16 CEST 2004 - visnov@suse.cz

- implemented reordering of proposal items
- implemented support for hyperlinks in proposal summaries

-------------------------------------------------------------------
Tue Sep 07 14:18:56 CEST 2004 - arvin@suse.de

- added proposal step to initialize sources during update before
  mounting filesystems (needed to solve bug #44724)

-------------------------------------------------------------------
Mon Sep  6 13:33:34 CEST 2004 - mvidner@suse.cz

- Copy the DHCP client cache so that we can request the same IP
  (#43974).
- 2.10.14

-------------------------------------------------------------------
Mon Sep  6 09:50:37 CEST 2004 - jsrain@suse.cz

- avoid asking to confirm one license multiple times (#44145)

-------------------------------------------------------------------
Fri Sep 03 14:33:07 CEST 2004 - arvin@suse.de

- call Bootloader::Update instead of Bootloader::Write during
  update (bug #44286)

-------------------------------------------------------------------
Mon Aug 30 17:23:29 CEST 2004 - jsrain@suse.cz

- ask to confirm licenses of packages before installing/updating
  (#44145)
- 2.10.12

-------------------------------------------------------------------
Fri Aug 27 16:59:56 CEST 2004 - mvidner@suse.cz

- When showing the address for a VNC installation, don't rely on
  install.inf, print the current IP (#43974).
- 2.10.11

-------------------------------------------------------------------
Fri Aug 27 15:09:13 CEST 2004 - arvin@suse.de

- merged proof read messages

-------------------------------------------------------------------
Wed Aug 25 11:56:57 CEST 2004 - arvin@suse.de

- avoid tmp file in /tmp (bug #39444)

-------------------------------------------------------------------
Wed Aug 18 09:10:38 CEST 2004 - arvin@suse.de

- updated fvwmrc.yast2 (see bug #43796)

-------------------------------------------------------------------
Tue Aug 17 15:27:40 CEST 2004 - nashif@suse.de

- XFree86 -> xorg-x11 (#43832)

-------------------------------------------------------------------
Fri Aug 13 22:12:31 CEST 2004 - nashif@suse.de

- Fixed update (#43795)

-------------------------------------------------------------------
Wed Aug 11 18:03:11 CEST 2004 - nashif@suse.de

- Copy EULA to installed system for later use in firstboot module

-------------------------------------------------------------------
Wed Aug 11 16:09:43 CEST 2004 - nashif@suse.de

- Added firewall to network proposal (#43718)

-------------------------------------------------------------------
Tue Aug 10 15:21:56 CEST 2004 - nashif@suse.de

- Add default label for proposals

-------------------------------------------------------------------
Tue Aug 10 14:31:34 CEST 2004 - mvidner@suse.cz

- Fixed arguments for proposals (`initial)

-------------------------------------------------------------------
Mon Aug  9 19:37:28 CEST 2004 - nashif@suse.de

- Enable locking of proposals in control file
- Updated DTD for control file

-------------------------------------------------------------------
Thu Jul 29 10:10:04 CEST 2004 - nashif@suse.de

- New variables for ui and language handling added to control file
- Use Linuxrc module for install.inf and yast.inf handling

-------------------------------------------------------------------
Tue Jul 20 11:18:33 CEST 2004 - arvin@suse.de

- use capitalized SUSE in congratulation screen (bug #38853)

-------------------------------------------------------------------
Tue Jun 15 19:16:26 CEST 2004 - sh@suse.de

- Fixed typo in ssh install script (#42058)

-------------------------------------------------------------------
Tue Jun 15 14:11:06 CEST 2004 - sh@suse.de

- Fixed bug #41597: EULA must be scrolled in both dimensions

-------------------------------------------------------------------
Tue Jun 15 12:23:23 CEST 2004 - arvin@suse.de

- added Requires for yast2-update (bug #42013)

-------------------------------------------------------------------
Fri Jun 11 00:58:40 CEST 2004 - nashif@suse.de

- Added variable software_proposal to control file (NLD)

-------------------------------------------------------------------
Thu Jun 10 03:53:14 CEST 2004 - nashif@suse.de

- Added control for NLD

-------------------------------------------------------------------
Tue Jun  8 04:55:22 CEST 2004 - nashif@suse.de

- Also install control file for SLES to avoid lots of possible
  confusion when control file is not found on installation media
  and fallback file is used.
  (#41696)

-------------------------------------------------------------------
Tue Jun  8 04:37:03 CEST 2004 - nashif@suse.de

- Fixed bug #41696: yast uses elevator=anticipatory instead of
  elevator=as

-------------------------------------------------------------------
Sun May 30 00:38:55 CEST 2004 - nashif@suse.de

- Added Services to main control file for translation (#41367)
- 2.9.83

-------------------------------------------------------------------
Thu May 27 14:40:46 CEST 2004 - mvidner@suse.cz

- Added variables to ProductFeatures
  so that yast2-nis-client testsuite passes (~#41038).
- 2.9.82

-------------------------------------------------------------------
Thu May 27 12:21:19 CEST 2004 - arvin@suse.de

- added special console handling for iSeries (bug #39025)

-------------------------------------------------------------------
Wed May 26 11:12:56 CEST 2004 - arvin@suse.de

- set LD_LIBRARY_PATH in 1st stage installation start script
  (bug #40833)

-------------------------------------------------------------------
Tue May 25 14:10:33 CEST 2004 - jsrain@suse.cz

- set the I/O scheduler in ProductFeatures (#41038)
- 2.9.79

-------------------------------------------------------------------
Mon May 24 14:58:50 CEST 2004 - arvin@suse.de

- again ask for TERM variable if it's set to "vt100" (bug #40991)

-------------------------------------------------------------------
Tue May 18 15:32:30 CEST 2004 - arvin@suse.de

- moved fvwmrc.notitle from sax2 here (bug #37480)

-------------------------------------------------------------------
Tue May 11 13:54:26 CEST 2004 - lslezak@suse.cz

- don't ask for TERM variable if it's already set to "xterm"
  or "vt100" from linuxrc (don't ask in UML installation) (#39947)
- version 2.9.76

-------------------------------------------------------------------
Tue May 04 11:13:53 CEST 2004 - arvin@suse.de

- merged proofread messages

-------------------------------------------------------------------
Fri Apr 30 16:30:13 CEST 2004 - arvin@suse.de

- readded vnc remote proposal to SLES workflow (bug #31023)

-------------------------------------------------------------------
Wed Apr 28 15:38:45 CEST 2004 - arvin@suse.de

- quick implementation of execution of update.post2 scripts
  (bug #38677)

-------------------------------------------------------------------
Wed Apr 28 15:26:30 CEST 2004 - lslezak@suse.cz

- set Ctrl+Alt+Del handler in /etc/inittab to halt (instead of
  reboot) in UML system (safe shutdown from host system using
  uml_mconsole)
- version 2.9.73

-------------------------------------------------------------------
Tue Apr 27 18:25:25 CEST 2004 - gs@suse.de

- write Console: entry for p690 hvc console before reading
  /etc/install.inf (bug #39527)

-------------------------------------------------------------------
Tue Apr 27 10:34:06 CEST 2004 - arvin@suse.de

- call Pkg::SetAdditionalLocales after language change from
  proposal (bug #38366)

-------------------------------------------------------------------
Mon Apr 26 12:34:02 CEST 2004 - arvin@suse.de

- activate lvm and md before booting into a installed system
  (bug #39423)

-------------------------------------------------------------------
Thu Apr 22 18:12:43 CEST 2004 - arvin@suse.de

- removed support of starting yast2 installation without keyboard
  (linuxrc always reports a keyboard now) (bug #39235)

-------------------------------------------------------------------
Thu Apr 22 11:08:53 CEST 2004 - arvin@suse.de

- run unicode_{start,stop} only if they are present (bug #35714)

-------------------------------------------------------------------
Wed Apr 21 13:23:17 CEST 2004 - arvin@suse.de

- uses special sles screen for user authentication on sles

-------------------------------------------------------------------
Mon Apr 19 08:44:01 CEST 2004 - lslezak@suse.cz

- UML mode fixes: don't copy mtab to the host (it's not needed),
  find kernel and initrd even when symlinks are missing
  (workaround for bug #39063)
- added help text in UML installation proposal
- version 2.9.64

-------------------------------------------------------------------
Fri Apr 16 17:58:43 CEST 2004 - nashif@suse.de

- store variables needed in run-time in a sysconfig like file
- first try to load saved control file before fallback to packaged one.

-------------------------------------------------------------------
Fri Apr 16 14:57:44 CEST 2004 - arvin@suse.de

- fixed network start for remote x11 installation (bug #38832)

-------------------------------------------------------------------
Fri Apr 16 14:26:09 CEST 2004 - lslezak@suse.cz

- UML mode fixes: don't copy mtab to the host (it's not needed),
  find kernel and initrd even when symlinks are missing
  (workaround for bug #39063)
- added help text in UML installation proposal

-------------------------------------------------------------------
Fri Apr 16 11:08:42 CEST 2004 - arvin@suse.de

- removed keyboard proposal from update proposal for the update
  in the running system (bug #37817)

-------------------------------------------------------------------
Fri Apr 16 10:57:57 CEST 2004 - arvin@suse.de

- don't run on serial console in case of vnc or ssh installation
  (bug #37325)

-------------------------------------------------------------------
Thu Apr 15 18:26:04 CEST 2004 - arvin@suse.de

- add "service" proposal to SLES installation

-------------------------------------------------------------------
Thu Apr 15 12:03:00 CEST 2004 - arvin@suse.de

- log fvwm output for vnc installation (bug #30061)

-------------------------------------------------------------------
Wed Apr 07 12:37:53 CEST 2004 - arvin@suse.de

- avoid tmp file creation in check.boot script (bug #38572)

-------------------------------------------------------------------
Tue Apr 06 19:04:33 CEST 2004 - arvin@suse.de

- use fbiterm for CJK locales if appropriate (bug #37823)

-------------------------------------------------------------------
Tue Apr  6 18:55:20 CEST 2004 - nashif@suse.de

- only_update_selected option added to product feature set
- V 2.9.56

-------------------------------------------------------------------
Tue Apr  6 16:26:14 CEST 2004 - sh@suse.de

- V 2.9.55
- Fixed bug #36908: Use dynamic fonts based on resolution

-------------------------------------------------------------------
Mon Apr  5 14:38:22 CEST 2004 - fehr@suse.de

- load module dm-snapshort at to prevent hangs if LVM contains
  snapshot LVs (#36422)

-------------------------------------------------------------------
Mon Apr 05 11:32:21 CEST 2004 - arvin@suse.de

- show correct warning in second stage installation when xserver
  can't be started (bug #38298)

-------------------------------------------------------------------
Mon Apr 05 11:04:34 CEST 2004 - arvin@suse.de

- adjusted decision of frontend depending on memory size to memory
  requirements of new interpreter (bug #38298)
- fixed memory value in warning popup

-------------------------------------------------------------------
Sat Apr 03 17:44:03 CEST 2004 - arvin@suse.de

- use fbiterm for CJK locales if appropriate (bug #37823)

-------------------------------------------------------------------
Fri Apr 02 15:59:59 CEST 2004 - arvin@suse.de

- finally changed license to GPL for good

-------------------------------------------------------------------
Thu Apr 01 11:34:10 CEST 2004 - arvin@suse.de

- symmetricalized calls to inst_netsetup (bug #37763)

-------------------------------------------------------------------
Thu Apr 01 11:03:37 CEST 2004 - arvin@suse.de

- removed step label for inst_netsetup (bug #37546)

-------------------------------------------------------------------
Wed Mar 31 19:41:34 CEST 2004 - nashif@suse.de

- Added 2 options to control file:
   inform_about_suboptimal_distribution
   use_desktop_scheduler

-------------------------------------------------------------------
Wed Mar 31 17:19:12 CEST 2004 - lslezak@suse.cz

- inst_finish.ycp - copy kernel image, initrd and /etc/mtab to
  the host system in UML installation mode

-------------------------------------------------------------------
Tue Mar 30 11:25:44 CEST 2004 - arvin@suse.de

- disable virtual desktops in fvwm during vnc installation
  (bug #37480)

-------------------------------------------------------------------
Mon Mar 29 14:48:56 CEST 2004 - fehr@suse.de

- call Storage::FinishInstall() at end of installation

-------------------------------------------------------------------
Mon Mar 29 14:46:51 CEST 2004 - sh@suse.de

- Fixed bug #36713 (relies on yast2-core with fix for bug #36711):
  textdomain for wizard steps should come from control.xml

-------------------------------------------------------------------
Mon Mar 29 05:22:12 CEST 2004 - nashif@suse.de

- fixed copying of hook script logs into installed system

-------------------------------------------------------------------
Sun Mar 28 16:05:19 CEST 2004 - nashif@suse.de

- fixed hook scrips, now using WFM::Read(.local...) (#36831 )
- Not executing any scripting after last client
- Detecting mode before installation steps are sets (#37070 )
- logging hook output to /var/log/YaST2 and copying those
file to installed system.

-------------------------------------------------------------------
Thu Mar 25 16:49:04 CET 2004 - sh@suse.de

- Fixed bug #34618: Don't use full-screen if started remotely

-------------------------------------------------------------------
Thu Mar 25 14:50:07 CET 2004 - ms@suse.de

- fixed driver to use on ia64 systems. there is no framebuffer
  available but the vesa driver is working now (#34909)
- fixed possible loop at installation. handle different exit codes
  from testX in scripts/YaST2. The needed changes to testX have
  been made within the sax2 package (#36794)

-------------------------------------------------------------------
Thu Mar 25 12:12:44 CET 2004 - arvin@suse.de

- removed network proposal from update work flow

-------------------------------------------------------------------
Wed Mar 24 16:10:31 CET 2004 - arvin@suse.de

- renamed usbdevfs to usbfs (bug #31869)

-------------------------------------------------------------------
Wed Mar 24 15:07:03 CET 2004 - sh@suse.de

- Fixed bug #36850: Strange texts in y2qt wizard side bar
- V 2.9.42

-------------------------------------------------------------------
Wed Mar 24 11:13:46 CET 2004 - gs@suse.de

- workaround beta3 pre bug: deactivate Hooks::Run
  (causes crash after inst_finish)
- V 2.9.41

-------------------------------------------------------------------
Mon Mar 22 20:32:41 CET 2004 - nashif@suse.de

- Execute features client if variables are set in control file
- V 2.9.40

-------------------------------------------------------------------
Mon Mar 22 15:58:33 CET 2004 - sh@suse.de

- V 2.9.39
- Fixed bug #36292: Wizard steps not translated
- Preliminary fix for bug #36713: Use textdomain from XML file

-------------------------------------------------------------------
Mon Mar 22 11:14:07 CET 2004 - arvin@suse.de

- introduced and handle new variable Installation::scr_destdir
  to be used by Storage (bug #34996)

-------------------------------------------------------------------
Sun Mar 21 19:48:42 CET 2004 - nashif@suse.de

- read/set language/keyboard/timezone
- added client to set product variables before entering proposal

-------------------------------------------------------------------
Fri Mar 19 15:47:08 CET 2004 - arvin@suse.de

- omit skip/don't skip buttons in uml proposal

-------------------------------------------------------------------
Thu Mar 18 16:18:30 CET 2004 - arvin@suse.de

- fixed update work flow setting (bug #36429 and #35007)

-------------------------------------------------------------------
Thu Mar 18 09:59:01 CET 2004 - mvidner@suse.cz

- Fall back to runlevel 3 if we accidentally don't set it
  in the installation proposal. It would be 0 (#35662).

-------------------------------------------------------------------
Wed Mar 17 22:56:12 CET 2004 - nashif@suse.de

- Add runlevel to s390 proposal
- remove x11 from autoinst workflow (handled differently)

-------------------------------------------------------------------
Wed Mar 17 05:46:03 CET 2004 - nashif@suse.de

- update wizard steps at the right spot to enable switching back
  to installation mode

-------------------------------------------------------------------
Tue Mar 16 21:18:06 CET 2004 - kkaempf@suse.de

- run cleanup script for GNOME (#36196)

-------------------------------------------------------------------
Tue Mar 16 16:02:52 CET 2004 - msvec@suse.cz

- added icons to network and hardware proposals

-------------------------------------------------------------------
Tue Mar 16 14:26:03 CET 2004 - fehr@suse.de

- fix typo devmap_mkmod.sh -> devmap_mknod.sh
- 2.9.32

-------------------------------------------------------------------
Tue Mar 16 01:53:54 CET 2004 - nashif@suse.de

- Enabled evms_config in control file

-------------------------------------------------------------------
Tue Mar 16 01:31:55 CET 2004 - nashif@suse.de

- Update steps when switching modes (#35590)

-------------------------------------------------------------------
Mon Mar 15 12:00:07 CET 2004 - arvin@suse.de

- don't ask for terminal type during vnc installation (bug #33534)

-------------------------------------------------------------------
Fri Mar 12 06:45:02 CET 2004 - nashif@suse.de

- Update control file for autoinst
- Enable swittching of steps upon mode change
- Added possibility to disable a workflow step in runtime

-------------------------------------------------------------------
Thu Mar 11 18:50:55 CET 2004 - sh@suse.de

- Fixed bug #34618: Don't use full screen in remote installation

-------------------------------------------------------------------
Wed Mar 10 14:40:11 CET 2004 - arvin@suse.de

- don't warn if only no disk controller can be found (bug #35546)

-------------------------------------------------------------------
Wed Mar 10 09:51:29 CET 2004 - arvin@suse.de

- extended uml installation work flow

-------------------------------------------------------------------
Wed Mar 10 07:08:09 CET 2004 - nashif@suse.de

- Set wizard steps depending on installation mode

-------------------------------------------------------------------
Wed Mar 10 03:04:53 CET 2004 - nashif@suse.de

- removed include dir from spec

-------------------------------------------------------------------
Wed Mar 10 01:07:58 CET 2004 - sh@suse.de

- V 2.9.24
- Migration to new wizard

-------------------------------------------------------------------
Tue Mar  9 13:08:25 CET 2004 - msvec@suse.cz

- replaced X11 version detection code with (simpler) YCP
- package could be noarch currently (reduced NFB a lot)

-------------------------------------------------------------------
Mon Mar 08 11:54:40 CET 2004 - arvin@suse.de

- call more generalized storage function during update

-------------------------------------------------------------------
Fri Mar 05 12:07:50 CET 2004 - arvin@suse.de

- load correct device mapper module and create nodes

-------------------------------------------------------------------
Thu Mar  4 16:40:36 CET 2004 - visnov@suse.cz

- added type info
- 2.9.20

-------------------------------------------------------------------
Wed Mar  3 17:48:49 CET 2004 - nashif@suse.de

- Moved product features to new feature module

-------------------------------------------------------------------
Wed Mar  3 17:43:45 CET 2004 - sh@suse.de

- Applied rw's patch for bug #34531

-------------------------------------------------------------------
Wed Mar 03 15:45:45 CET 2004 - arvin@suse.de

- call storage function to update fstab (bug #34996)

-------------------------------------------------------------------
Tue Mar  2 17:47:11 CET 2004 - sh@suse.de

- Added user-visible workflow step descriptions for new wizard
  layout

-------------------------------------------------------------------
Mon Mar 01 16:53:44 CET 2004 - arvin@suse.de

- work on UML installation

-------------------------------------------------------------------
Fri Feb 27 03:31:46 CET 2004 - nashif@suse.de

- New control file based installation merged

-------------------------------------------------------------------
Fri Feb 20 19:53:00 CET 2004 - arvin@suse.de

- handle abort button in inst_finish (bug #30303)

-------------------------------------------------------------------
Fri Feb 20 11:28:26 CET 2004 - arvin@suse.de

- removed obsolete code from start scripts (bug #31805)

-------------------------------------------------------------------
Mon Feb 16 16:52:00 CET 2004 - mvidner@suse.cz

- set the runlevel according to the proposal
- 2.9.15

-------------------------------------------------------------------
Mon Feb 16 16:01:35 CET 2004 - arvin@suse.de

- added more flexible package handling for products

-------------------------------------------------------------------
Mon Feb 16 13:49:50 CET 2004 - mvidner@suse.cz

- added runlevel_proposal to installation_proposals (#30028)
- 2.9.14

-------------------------------------------------------------------
Mon Feb 16 11:20:01 CET 2004 - arvin@suse.de

- removed obsolete Mode::hardBoot

-------------------------------------------------------------------
Fri Feb 13 15:16:41 CET 2004 - sh@suse.de

- Applied patch from bug #34531: Kernel 2.6 hotplug handling

-------------------------------------------------------------------
Wed Feb 11 16:11:02 CET 2004 - arvin@suse.de

- more control over base selection handling

-------------------------------------------------------------------
Tue Feb 10 17:59:40 CET 2004 - arvin@suse.de

- added type specification in inst_proposal.ycp

-------------------------------------------------------------------
Tue Feb 10 16:02:19 CET 2004 - nashif@suse.de

- remove x11 from workflow for autoyast

-------------------------------------------------------------------
Tue Feb 10 10:32:08 CET 2004 - arvin@suse.de

- fixed building on s390

-------------------------------------------------------------------
Sat Feb  7 09:33:56 CET 2004 - nashif@suse.de

- remove vendor.y2cc file

-------------------------------------------------------------------
Fri Feb 06 16:13:58 CET 2004 - arvin@suse.de

- set default runlevel to 3 or 5 during installation depending
  on the presents of X11 (see bug #32366)

-------------------------------------------------------------------
Fri Feb 06 11:46:47 CET 2004 - arvin@suse.de

- fixed copying of temporary X11 config

-------------------------------------------------------------------
Mon Feb  2 15:49:46 CET 2004 - lslezak@suse.cz

- InitHWinfo module enabled in installation proposal
- version 2.9.4

-------------------------------------------------------------------
Sat Jan 31 21:07:11 CET 2004 - arvin@suse.de

- removed useless 'global'

-------------------------------------------------------------------
Mon Jan 26 17:28:06 CET 2004 - jsrain@suse.de

- removed cfg_susecnfig.scr from file list (was moved to yast2.rpm)
- 2.9.2

-------------------------------------------------------------------
Fri Dec 12 14:23:14 CET 2003 - jsrain@suse.de

- don't check if module is present in initrd before loading it

-------------------------------------------------------------------
Fri Oct 24 15:58:50 CEST 2003 - ms@suse.de

- added stuff from yast2/library/x11 to installation package

-------------------------------------------------------------------
Fri Oct 24 13:09:25 CEST 2003 - arvin@suse.de

- added help text for "Repair Installed System" (bug #30402)

-------------------------------------------------------------------
Fri Oct 17 11:37:46 CEST 2003 - ms@suse.de

- inst_finish: (#32366)
  removed runlevel setup code which is handled within the X11
  module now (XProposal.ycp). The update code for initdefault
  is still present because during update the X11 configuration
  is not started

- inst_x11: (#32366)
  removed dead code which sets the default runlevel to 3 if there
  is no XF86Config file present. This task is done if the X11
  configuration is finished and if there is no X11 configuration
  the default initdefault with aaa_base is set to 3 already

-------------------------------------------------------------------
Wed Sep 24 12:25:08 CEST 2003 - snwint@suse.de

- look for x11 drivers in lib64 dir on x86_64 (#31649)

-------------------------------------------------------------------
Thu Sep 18 11:38:50 CEST 2003 - arvin@suse.de

- shut down temporary network before online test during update
  (bug #31030)

-------------------------------------------------------------------
Thu Sep 18 10:55:43 CEST 2003 - arvin@suse.de

- don't use external pcmcia during firstboot (bug #31252)

-------------------------------------------------------------------
Mon Sep 15 19:26:33 CEST 2003 - msvec@suse.cz

- 2.8.34

-------------------------------------------------------------------
Mon Sep 15 15:15:25 CEST 2003 - gs@suse.de

- YaST2.start: set default value for LANGUAGE

-------------------------------------------------------------------
Mon Sep 15 11:03:04 CEST 2003 - arvin@suse.de

- skip network probing during update (bug #30545)

-------------------------------------------------------------------
Sun Sep 14 15:07:36 CEST 2003 - arvin@suse.de

- reset packagemanager when changing installation mode (bug #27970)

-------------------------------------------------------------------
Sun Sep 14 14:27:12 CEST 2003 - snwint@suse.de

- added test for utf8 serial console to YaST2.{start,firstboot}

-------------------------------------------------------------------
Sat Sep 13 18:39:23 CEST 2003 - nashif@suse.de

- remove inst_startup from autoinst workflow, add it autoinst_init
  (bug #30678)

-------------------------------------------------------------------
Fri Sep 12 17:25:56 CEST 2003 - ms@suse.de

- added milestone texts for X11 config update/inject (#30612)
- fixed lookup path for XFree86 3.x config (#30612)

-------------------------------------------------------------------
Fri Sep 12 14:06:05 CEST 2003 - arvin@suse.de

- fixed permissions of /var/lib/YaST2/install.inf (bug #30630)

-------------------------------------------------------------------
Thu Sep 11 17:32:40 CEST 2003 - kkaempf@suse.de

- use kernel k_smp4G on SMP-systems with
  memory <= 4GB or without PAE support

-------------------------------------------------------------------
Thu Sep 11 11:12:36 CEST 2003 - arvin@suse.de

- check for /proc/splash (bug #30472)

-------------------------------------------------------------------
Wed Sep 10 11:34:10 CEST 2003 - sh@suse.de

- Fixed max log file size calculation:
  Set LANG only in subshell,
  don't rely on /dev in 'df' output - use last line instead

-------------------------------------------------------------------
Tue Sep  9 12:48:47 CEST 2003 - kkaempf@suse.de

- use kernel k_psmp on smp-systems with
  less than 4GB memory or without PAE support

-------------------------------------------------------------------
Tue Sep 09 12:42:20 CEST 2003 - arvin@suse.de

- added kernel option desktop

-------------------------------------------------------------------
Mon Sep  8 18:01:53 CEST 2003 - sh@suse.de

- V 2.8.24
- Fixed bug #29927: Logfile setting too restrictive
  Now checking free space on RAM disk with 'df' and using
  max 10% of that per log file (max 5000)

-------------------------------------------------------------------
Mon Sep  8 11:53:17 CEST 2003 - snwint@suse.de

- advance splash progress bar in YaST2{,.start}
- driver updates are applied in inst_setup (used to be in YaST2.start)
- don't clear screen in YaST2.start

-------------------------------------------------------------------
Thu Sep 04 17:45:53 CEST 2003 - arvin@suse.de

- proof-read messages

-------------------------------------------------------------------
Wed Sep  3 17:27:51 CEST 2003 - gs@suse.de

- installation.ycp: call UI::SetKeyboard in continue mode
  (enable unicode for ncurses in UTF-8 locale)

-------------------------------------------------------------------
Wed Sep  3 10:15:44 CEST 2003 - kkaempf@suse.de

- copy XF86Config from inst-sys to XF86Config.install in
  the system (#29910)

-------------------------------------------------------------------
Tue Sep  2 13:54:53 CEST 2003 - kkaempf@suse.de

- make repair system accessible

-------------------------------------------------------------------
Mon Sep 01 17:42:20 CEST 2003 - arvin@suse.de

- removed obsolete inst_hw_config.ycp and inst_confirm_abort.ycp

-------------------------------------------------------------------
Sun Aug 31 14:56:10 CEST 2003 - arvin@suse.de

- use Popup::ConfirmAbort

-------------------------------------------------------------------
Sat Aug 30 22:27:57 CEST 2003 - arvin@suse.de

- moved reactivation of network to yast2-network (bug #29561)
- moved display of into.txt into separate file

-------------------------------------------------------------------
Thu Aug 28 16:55:51 CEST 2003 - ms@suse.de

- fixed xmigrate call (#29535)

-------------------------------------------------------------------
Thu Aug 28 16:04:41 CEST 2003 - kkaempf@suse.de

- Install default kernel on SMP systems without 'PAE'
  (i.e. Pentium1-SMP)
- Drop check for unsupported Cyrix-CPUs without 'TSC'

-------------------------------------------------------------------
Tue Aug 26 11:49:21 CEST 2003 - arvin@suse.de

- don't gray out next button in proposal in case of blockers
  (bug #29320)

-------------------------------------------------------------------
Fri Aug 22 18:11:20 CEST 2003 - arvin@suse.de

- fixed reading of memory info (bug #29017)

-------------------------------------------------------------------
Fri Aug 22 11:27:23 CEST 2003 - arvin@suse.de

- fixed update workflow

-------------------------------------------------------------------
Thu Aug 21 14:42:12 CEST 2003 - arvin@suse.de

- removed obsolete installation_ui.ycp

-------------------------------------------------------------------
Thu Aug 21 10:04:25 CEST 2003 - kkaempf@suse.de

- copy badlist (if existing) to installed system (#29092)

-------------------------------------------------------------------
Tue Aug 19 08:13:17 CEST 2003 - arvin@suse.de

- better way for mouse probing in text mode (bug #29005)

-------------------------------------------------------------------
Mon Aug 18 11:22:04 CEST 2003 - arvin@suse.de

- don't probe mouse in text mode (bug #29005)

-------------------------------------------------------------------
Fri Aug 15 15:20:38 CEST 2003 - arvin@suse.de

- removed obsolete showlog_defines.ycp

-------------------------------------------------------------------
Tue Aug 12 20:31:12 CEST 2003 - arvin@suse.de

- added remote administration proposal to network proposal

-------------------------------------------------------------------
Tue Aug 12 14:38:03 CEST 2003 - gs@suse.de

- YaST2.start: don't run in UTF-8 mode on a console which is
  connected to a serial port

-------------------------------------------------------------------
Mon Aug 11 15:51:52 CEST 2003 - arvin@suse.de

- use ycp based ncurses menu at end of installation

-------------------------------------------------------------------
Fri Aug 08 10:54:34 CEST 2003 - arvin@suse.de

- variable handling of release notes url

-------------------------------------------------------------------
Wed Aug 06 09:37:19 CEST 2003 - arvin@suse.de

- don't copy kernel config from to /usr/src/linux (bug #28496)

-------------------------------------------------------------------
Fri Aug 01 20:10:11 CEST 2003 - arvin@suse.de

- call inst_netprobe during install
- added desktop files

-------------------------------------------------------------------
Wed Jul 30 11:42:24 CEST 2003 - arvin@suse.de

- don't complain when no storage controllers can be found
  (bug #23686)

-------------------------------------------------------------------
Wed Jul 30 10:23:01 CEST 2003 - arvin@suse.de

- always let YaST run in an UTF-8 environment during installation
  (bug #14751)

-------------------------------------------------------------------
Fri Jul 25 15:13:04 CEST 2003 - arvin@suse.de

- removed handling of XFree86 Version 3 from YaST2.start

-------------------------------------------------------------------
Fri Jul 25 15:12:25 CEST 2003 - gs@suse.de

- YaST2.firstboot: read RC_LANG from /etc/sysconfig/language and
                   export LANG accordingly;
		   call unicode_start/unicode_stop (if required)

-------------------------------------------------------------------
Thu Jul 24 13:39:36 CEST 2003 - gs@suse.de

- YaST2.start: call unicode_start/unicode_stop;
               export YAST_DOES_ACS removed

-------------------------------------------------------------------
Fri Jul 04 13:21:20 CEST 2003 - arvin@suse.de

- convert update workflow into a proposal

-------------------------------------------------------------------
Fri May 23 15:20:32 CEST 2003 - arvin@suse.de

- take kernel command line from install.inf (bug #25745)

-------------------------------------------------------------------
Mon Apr 28 17:25:45 CEST 2003 - arvin@suse.de

- fixes for live eval (bug #26457)

-------------------------------------------------------------------
Wed Apr 23 12:09:20 CEST 2003 - ms@suse.de

- add config migration from 3x to 4x if possible
- ensure XF86Config is available if someone performs an update
  within a XFree86 3.x environment

-------------------------------------------------------------------
Tue Apr 15 17:18:13 CEST 2003 - arvin@suse.de

- removed call of SuSEconfig.3ddiag and switch2mesasoft after
  reboot during installation since they don't exist anymore

-------------------------------------------------------------------
Thu Apr 10 15:49:20 CEST 2003 - ms@suse.de

- fixed conditions of xmset calls (#26214)

-------------------------------------------------------------------
Tue Apr  8 12:51:55 CEST 2003 - jsrain@suse.de

- fixed parsing of kernel parameters containing blank space
  (#26147)

-------------------------------------------------------------------
Tue Apr  1 15:44:12 CEST 2003 - jsrain@suse.de

- added init= kernel parameter to discard list (#25478)

-------------------------------------------------------------------
Tue Mar 18 13:37:15 CET 2003 - kkaempf@suse.de

- drop "insserv apache" again, opens port 80
- 2.7.43

-------------------------------------------------------------------
Mon Mar 17 18:11:40 CET 2003 - kkaempf@suse.de

- "insserv apache" if it's DOC_SERVER (#25436)
- 2.7.42

-------------------------------------------------------------------
Mon Mar 17 16:36:24 CET 2003 - arvin@suse.de

- start fvwm2 for vnc installation (bug #25405)

-------------------------------------------------------------------
Mon Mar 17 15:30:26 CET 2003 - arvin@suse.de

- turn of silent splash mode before displaying messages during
  vnc and ssh installation (bug #25407)

-------------------------------------------------------------------
Mon Mar 17 09:21:22 CET 2003 - kkaempf@suse.de

- start apache as doc_server if suse_help_viewer isn't provided
  by kdebase3-SuSE (25436)
- 2.7.39

-------------------------------------------------------------------
Sat Mar 15 22:54:09 CET 2003 - kkaempf@suse.de

- gdm2 might not be installed yet but earmarked for installation
  (#25410)
- 2.7.38

-------------------------------------------------------------------
Fri Mar 14 17:41:40 CET 2003 - sh@suse.de

- The final and super-great ultimate path for release notes:
  /usr/share/doc/release-notes/RELEASE-NOTES.*.rtf

-------------------------------------------------------------------
Fri Mar 14 17:38:44 CET 2003 - sh@suse.de

- Moved RTF version of release notes from /usr/share/doc to
  /usr/share/doc/release_notes

-------------------------------------------------------------------
Fri Mar 14 17:32:20 CET 2003 - sh@suse.de

- Using file name RELEASE_NOTES.rtf to allow coexistence with
  RELEASE_NOTES.html for Konqueror

-------------------------------------------------------------------
Fri Mar 14 11:14:01 CET 2003 - fehr@suse.de

- remove handling of IDE recorders from inst_finish.ycp
  this is now done much sooner in StorageDevices.ycp (bug #25293)

-------------------------------------------------------------------
Wed Mar 12 15:12:54 CET 2003 - arvin@suse.de

- fixed focus in last installation dialog (bug #25171)

-------------------------------------------------------------------
Wed Mar 12 10:19:51 CET 2003 - ms@suse.de

- fixed broken mouse bug in continue mode (#24914)

-------------------------------------------------------------------
Tue Mar 11 17:16:03 CET 2003 - kkaempf@suse.de

- also set /etc/sysconfig/displaymanager:DISPLAYMANAGER (#25087)

-------------------------------------------------------------------
Mon Mar 10 19:03:34 CET 2003 - kkaempf@suse.de

- check for existance of /usr/src/linux/include/linux before
  copying kernel config.
- 2.7.32

-------------------------------------------------------------------
Mon Mar 10 18:34:58 CET 2003 - mvidner@suse.de

- Added .etc.install_inf_alias to work around an ini-agent
  limitation (#24836).
- 2.7.31

-------------------------------------------------------------------
Mon Mar 10 16:10:27 CET 2003 - arvin@suse.de

- fixed compose characters for certain locales (bug #14751)

-------------------------------------------------------------------
Fri Mar  7 17:21:06 CET 2003 - nashif@suse.de

- Dont read product data from installed system if in config mode
  (#24772 )

-------------------------------------------------------------------
Fri Mar  7 14:04:21 CET 2003 - kkaempf@suse.de

- copy kernel config to /usr/src/linux/... (#24835)

-------------------------------------------------------------------
Thu Mar  6 13:33:40 CET 2003 - fehr@suse.de

- umount fs based on crypto loop files before all other umounts
  (#24751)

-------------------------------------------------------------------
Thu Mar  6 12:58:31 CET 2003 - ms@suse.de

- removed mouse probing code from inst_startup.ycp and put
  that code into installation.ycp. Changed the mouse probing
  code to disconnect the device in front of the probing and
  re-connect it after the probing is done to avoid any
  jumping mouse cursors (#24355)

-------------------------------------------------------------------
Tue Mar 04 21:13:02 CET 2003 - arvin@suse.de

- handle flags from content file in Product module (bug #21561)

-------------------------------------------------------------------
Tue Mar  4 13:07:02 CET 2003 - sh@suse.de

- Fixed bug #24542: Bad license agreement button text

-------------------------------------------------------------------
Mon Mar  3 16:47:07 CET 2003 - sh@suse.de

- Fixed bug #10990: Boot installed system does not unmount

-------------------------------------------------------------------
Mon Mar  3 11:06:28 CET 2003 - fehr@suse.de

- call win resize module not only on i386 but also on x86_64 and ia64

-------------------------------------------------------------------
Thu Feb 27 12:36:16 CET 2003 - arvin@suse.de

- kill (with SIGKILL) shell on tty2 after installation (bug #24404)

-------------------------------------------------------------------
Wed Feb 26 17:17:43 CET 2003 - kkaempf@suse.de

- pass language to packagemanager (#23828)

-------------------------------------------------------------------
Wed Feb 26 12:31:27 CET 2003 - arvin@suse.de

- disable all sources if user aborts installation (bug #24292)

-------------------------------------------------------------------
Tue Feb 25 11:19:26 CET 2003 - arvin@suse.de

- make Hardware Configuration Dialog unconfuseable (bug #24020)

-------------------------------------------------------------------
Mon Feb 24 19:55:43 CET 2003 - kkaempf@suse.de

- add debug hooks (#23787)

-------------------------------------------------------------------
Mon Feb 24 18:25:31 CET 2003 - sh@suse.de

- V 2.7.20
- Fixed bug #24038: Installation language re-selection does not work

-------------------------------------------------------------------
Mon Feb 24 18:00:37 CET 2003 - gs@suse.de

- don't add .UTF-8 to LANG variable (causes problems with ncurses)
  bug #23348

-------------------------------------------------------------------
Mon Feb 24 17:23:55 CET 2003 - mvidner@suse.de

- Added proxy to the network configuration proposal (#24204).

-------------------------------------------------------------------
Fri Feb 21 15:21:41 CET 2003 - arvin@suse.de

- better text for "abort installation" popup (bug #24019)

-------------------------------------------------------------------
Fri Feb 21 12:40:55 CET 2003 - arvin@suse.de

- fixed button labels and help texts (bug #23912)

-------------------------------------------------------------------
Fri Feb 21 12:00:14 CET 2003 - sh@suse.de

- Fixed bug #24027: Root exploit in inst_suseconfig

-------------------------------------------------------------------
Fri Feb 21 11:30:37 CET 2003 - arvin@suse.de

- always do hard reboot (bug #23903)

-------------------------------------------------------------------
Thu Feb 20 15:49:44 CET 2003 - kkaempf@suse.de

- drop /etc/XF86Config (#23965)

-------------------------------------------------------------------
Thu Feb 20 11:39:23 CET 2003 - arvin@suse.de

- use title-style capitalization for menu names (bug #23848)

-------------------------------------------------------------------
Thu Feb 20 09:51:29 CET 2003 - ms@suse.de

- add support for mouse wheel during installation (#21660)

-------------------------------------------------------------------
Wed Feb 19 16:42:22 CET 2003 - arvin@suse.de

- disable all sources if user aborts installation (bug #23776)

-------------------------------------------------------------------
Wed Feb 19 16:07:29 CET 2003 - fehr@suse.de

- fix wrong variable of keyboard module in inst_finish.ycp (#23782)

-------------------------------------------------------------------
Wed Feb 19 08:35:05 CET 2003 - arvin@suse.de

- run SuSEconfig fonts during inst_finish for anti aliased fonts
  (bug #23768)

-------------------------------------------------------------------
Tue Feb 18 20:47:55 CET 2003 - arvin@suse.de

- fixed reading of content file if FLAGS line is missing

-------------------------------------------------------------------
Sat Feb 15 16:26:26 CET 2003 - nashif@suse.de

- call inst_x11 in autoinst mode

-------------------------------------------------------------------
Wed Feb 12 15:23:00 CET 2003 - kkaempf@suse.de

- remove call to mkinfodir (#23588)

-------------------------------------------------------------------
Wed Feb 12 12:03:24 CET 2003 - fehr@suse.de

- Write keytable info to yast.inf again in inst_finish.ycp

-------------------------------------------------------------------
Tue Feb 11 21:39:29 CET 2003 - arvin@suse.de

- handle update flag from content file (bug #21561)

-------------------------------------------------------------------
Mon Feb 10 20:53:53 CET 2003 - arvin@suse.de

- setup complete environment for qt during installation

-------------------------------------------------------------------
Mon Feb 10 18:24:12 CET 2003 - arvin@suse.de

- skip proposal dialog if it's empty (bug #23520)

-------------------------------------------------------------------
Fri Feb  7 16:12:49 CET 2003 - jsuchome@suse.de

- adapted inst_confirm_abort for the use from yast2-repair

-------------------------------------------------------------------
Thu Feb  6 16:16:29 CET 2003 - jsrain@suse.de

- removed missleading help text about starting of network during
  hardware proposal, when network has already been started (#20912)

-------------------------------------------------------------------
Wed Feb 05 17:05:43 CET 2003 - arvin@suse.de

- merged proofread messages

-------------------------------------------------------------------
Mon Feb  3 18:18:08 CET 2003 - sh@suse.de

- V 2.7.7
- Added default function key handling

-------------------------------------------------------------------
Thu Jan 30 16:08:44 CET 2003 - kkaempf@suse.de

- call /usr/bin/mkinfodir in inst_suseconfig
  (replaces SuSEconfig.man_info)

-------------------------------------------------------------------
Wed Jan 29 14:42:42 CET 2003 - arvin@suse.de

- added dialog to ask for preferred method of user authentication

-------------------------------------------------------------------
Tue Jan 28 18:47:16 CET 2003 - arvin@suse.de

- added final congratulations dialog
- added dialog with release notes

-------------------------------------------------------------------
Mon Jan 27 17:47:38 CET 2003 - sh@suse.de

- V 2.7.5
- Use new y2base/qt command line options for better WM cooperation
- Don't start a WM any more in YaST2 start script
  (testX does that now)

-------------------------------------------------------------------
Wed Jan 22 17:11:20 CET 2003 - arvin@suse.de

- use newer interface to modules agent (bug #22995)

-------------------------------------------------------------------
Wed Jan 22 11:36:10 CET 2003 - jsrain@suse.de

- returned accidentally removed call of Bootloader::Write ()
  function (bug #23018)
- 2.7.3

-------------------------------------------------------------------
Fri Dec 20 17:25:00 CET 2002 - arvin@suse.de

- changed label of second button of popup with info.txt (EULA)
  from "Cancel" to "Do Not Accept" (bug #21874)

-------------------------------------------------------------------
Fri Dec 20 17:04:37 CET 2002 - arvin@suse.de

- merged from 8.1 branch:
  - only set hostname during vnc installation if necessary
    (bug #21454)
  - popup with info.txt (EULA) now has a timeout during
    autoinstallation (bug #21413)
  - remove /root/.vnc/passwd after installation (bug #21360)
  - popup with info.txt now has two buttons (accept and cancel)
  - start portmapper if instmode==nfs also on s390 (#21094)

-------------------------------------------------------------------
Thu Dec 12 12:40:22 CET 2002 - jsrain@suse.de

- added handling of modules required to be loaded early after
  mounting root
- not adding ide-scsi to initrd, but scheduling relevant modules
  to be loaded after boot (#19376)

-------------------------------------------------------------------
Wed Dec 11 16:51:45 CET 2002 - lslezak@suse.cz

- .proc.cpuinfo agent rewritten to INI-agent (now supports
  multiple CPU, all keys from /proc/cpuinfo can be read)

-------------------------------------------------------------------
Mon Dec 09 12:49:20 CET 2002 - arvin@suse.de

- add modules ide-cd and cdrom before ide-scsi to INITRD_MODULES
  when an ide cdwriter is found (bug #22343)

-------------------------------------------------------------------
Wed Dec  4 15:29:17 CET 2002 - jsrain@suse.cz

- adapted to new bootloader module interface
- 2.7.1

-------------------------------------------------------------------
Tue Oct 22 16:53:21 CEST 2002 - ms@suse.de

- removed inst_x11 to be part of the installation workflow
- add x11_proposal to:
  hw-config-proposals-home-pc.ycp
  hw-config-proposals-networked-pc.ycp

-------------------------------------------------------------------
Wed Oct 16 14:03:27 CEST 2002 - arvin@suse.de

- correctly handle quotes in /etc/install.inf (bug #20986)

-------------------------------------------------------------------
Wed Oct 16 11:10:07 CEST 2002 - kkaempf@suse.de

- use proper tmpdir for vendor-supplied script when loading
  vendor driver disk (#20967)
- 2.6.87

-------------------------------------------------------------------
Tue Oct 15 16:29:21 CEST 2002 - choeger@suse.de

- renamed product id text from "Open Team Server" to "Openexchange Server",
  because this text is shown into the installation window and the name of
  the cd is associated with this name

-------------------------------------------------------------------
Mon Oct 14 18:21:52 CEST 2002 - sh@suse.de

- V 2.6.85
- Fixed bug #19214: Return to proposal after update

-------------------------------------------------------------------
Mon Oct 14 15:57:34 CEST 2002 - kkaempf@suse.de

- use "UpdateDir" from install.inf when checking vendor
  update media (#19442)
- set /sysconfig/suseconfig/CWD_IN_USER_PATH="no" on non-box
  products (#17464)
- 2.6.84

-------------------------------------------------------------------
Mon Oct 14 15:41:33 CEST 2002 - sh@suse.de

- V 2.6.83
- Fixed bug #19628: Obsolete MediaUI::ChangeMedium() call

-------------------------------------------------------------------
Thu Oct 10 15:26:07 CEST 2002 - arvin@suse.de

- make info text (aka beta warning) scroll-able (bug #20063)

-------------------------------------------------------------------
Wed Oct  9 09:23:53 CEST 2002 - jsrain@suse.cz

- now not enabling 2 gettys on same serial line on p690 (#19788)

-------------------------------------------------------------------
Tue Oct  8 15:37:59 CEST 2002 - kkaempf@suse.de

- disable update for non-box products (#20695)
- 2.6.80

-------------------------------------------------------------------
Mon Oct  7 17:09:46 CEST 2002 - kkaempf@suse.de

- display media.1/info.txt if exists before starting installation
  (#18504)

-------------------------------------------------------------------
Tue Oct  1 17:01:15 CEST 2002 - kkaempf@suse.de

- runlevel 5 only where applicable (#20369)

-------------------------------------------------------------------
Thu Sep 26 18:17:35 CEST 2002 - arvin@suse.de

- remove console kernel option if it's autodectected like
  pseries can do (bug #20177)

-------------------------------------------------------------------
Thu Sep 26 12:56:01 CEST 2002 - choeger@suse.de

- call product specific YaST2 modules before finishing the
  installation

-------------------------------------------------------------------
Tue Sep 24 11:48:17 CEST 2002 - arvin@suse.de

- run depmod after network setup for ssh and vnc installation
  (bug #20040)

-------------------------------------------------------------------
Mon Sep 23 15:31:25 CEST 2002 - arvin@suse.de

- again fix for qt background color (bug #18926)

-------------------------------------------------------------------
Fri Sep 20 17:02:45 CEST 2002 - arvin@suse.de

- in final proposal screen hide button to start control center if
  the control center is not available (bug #19926)

-------------------------------------------------------------------
Fri Sep 20 16:58:14 CEST 2002 - kkaempf@suse.de

- re-init Product module in running system from cached
  product data properly
- 2.6.72

-------------------------------------------------------------------
Fri Sep 20 13:30:40 CEST 2002 - kkaempf@suse.de

- initialize Product module from content data
- 2.6.71

-------------------------------------------------------------------
Fri Sep 20 13:08:08 CEST 2002 - kkaempf@suse.de

- add agent to read "/content" file
- 2.6.69

-------------------------------------------------------------------
Fri Sep 20 11:47:05 CEST 2002 - kkaempf@suse.de

- linuxrc provides 'content' at / now, no need to mount the source.
- 2.6.70

-------------------------------------------------------------------
Fri Sep 20 11:32:26 CEST 2002 - kkaempf@suse.de

- force reboot on s390 after installation
- 2.6.69

-------------------------------------------------------------------
Thu Sep 19 21:17:17 CEST 2002 - kkaempf@suse.de

- umount /var/adm/mount after retrieving content file
- 2.6.68

-------------------------------------------------------------------
Wed Sep 18 17:49:20 CEST 2002 - kkaempf@suse.de

- added product hooks to installation workflow
- 2.6.67

-------------------------------------------------------------------
Wed Sep 18 16:28:57 CEST 2002 - arvin@suse.de

- removed all code regarding zilo (bug #19821)
- fixed qt background color (bug #18926)

-------------------------------------------------------------------
Wed Sep 18 16:00:39 CEST 2002 - arvin@suse.de

- provides/obsoletes the old yast

-------------------------------------------------------------------
Mon Sep 16 12:37:32 CEST 2002 - kkaempf@suse.de

- remove unneeded Save() functions (#19591)

-------------------------------------------------------------------
Thu Sep 12 22:14:45 CEST 2002 - fehr@suse.de

- remove obsolete LVM and MD initialisation in inst_mode.ycp
- 2.6.63

-------------------------------------------------------------------
Thu Sep 12 17:15:52 CEST 2002 - kkaempf@suse.de

- remove control files (#19564)
- 2.6.62

-------------------------------------------------------------------
Thu Sep 12 15:26:35 CEST 2002 - kkaempf@suse.de

- fix vendor path for UnitedLinux (#19442)
- 2.6.61

-------------------------------------------------------------------
Thu Sep 12 14:38:52 CEST 2002 - kkaempf@suse.de

- dont warn about kernel if not in update mode.
- 2.6.60

-------------------------------------------------------------------
Thu Sep 12 13:10:40 CEST 2002 - kkaempf@suse.de

- symlink *.shipped to *.suse on update for LILO compatibility
- 2.6.59

-------------------------------------------------------------------
Wed Sep 11 13:40:41 CEST 2002 - kkaempf@suse.de

- properly unmount sources also on abort and end of update
- move package log to yast2-packager
- handle run-time kernel switch extra
- 2.6.58

-------------------------------------------------------------------
Wed Sep 11 00:42:12 CEST 2002 - kkaempf@suse.de

- remove obsolete package data after update
- release source (CD) and target (rpmdb)
- 2.6.57

-------------------------------------------------------------------
Tue Sep 10 16:15:09 CEST 2002 - arvin@suse.de

- added more provides/obsoletes (bug #19325)

-------------------------------------------------------------------
Tue Sep 10 14:34:13 CEST 2002 - arvin@suse.de

- again fix initial language

-------------------------------------------------------------------
Mon Sep  9 15:46:39 CEST 2002 - kkaempf@suse.de

- fix initial language
- 2.6.54

-------------------------------------------------------------------
Mon Sep 09 15:41:19 CEST 2002 - arvin@suse.de

- run ncurses control center after installation (instead of ycp
  based one) (bug #19246)

-------------------------------------------------------------------
Mon Sep  9 12:48:38 CEST 2002 - kkaempf@suse.de

- drop "noarch"
- 2.6.53

-------------------------------------------------------------------
Mon Sep 09 12:24:03 CEST 2002 - arvin@suse.de

- setup proxy configuration for installation (bug #19189)

-------------------------------------------------------------------
Mon Sep  9 12:20:13 CEST 2002 - kkaempf@suse.de

- remove runme_at_boot at end
- 2.6.51

-------------------------------------------------------------------
Fri Sep  6 12:56:08 CEST 2002 - kkaempf@suse.de

- s390'ers want it different -> k_deflt on smp systems (#18990)
- 2.6.50

-------------------------------------------------------------------
Fri Sep  6 12:48:51 CEST 2002 - kkaempf@suse.de

- properly detect update_mode after restart
- 2.6.49

-------------------------------------------------------------------
Thu Sep  5 20:47:47 CEST 2002 - kkaempf@suse.de

- continue with inst_rpmcopy after update
- 2.6.48

-------------------------------------------------------------------
Thu Sep 05 19:10:43 CEST 2002 - arvin@suse.de

- more old trans-package fun

-------------------------------------------------------------------
Thu Sep 05 15:01:29 CEST 2002 - arvin@suse.de

- always run depmod after installation (bug #18382)
- set HOME=/root during installation (bug #18882)

-------------------------------------------------------------------
Wed Sep  4 16:12:19 CEST 2002 - kkaempf@suse.de

- move update branch to yast2-update (#18876)
- 2.6.45

-------------------------------------------------------------------
Wed Sep 04 12:48:03 CEST 2002 - arvin@suse.de

- fixed provide/obsolete of trans packages (bug #18691)

-------------------------------------------------------------------
Tue Sep  3 22:34:44 CEST 2002 - kkaempf@suse.de

- adapt update workflow to package manager
- 2.6.41

-------------------------------------------------------------------
Mon Sep 02 14:14:15 CEST 2002 - arvin@suse.de

- set default runlevel back to 3 if X11 is not configured
  (bug #18705)

-------------------------------------------------------------------
Mon Sep 02 11:04:17 CEST 2002 - arvin@suse.de

- set HOME=/tmp during installation so qt doesn't pollute root
  filesystem (bug #18663)

-------------------------------------------------------------------
Fri Aug 30 11:18:15 CEST 2002 - arvin@suse.de

- hide output of kill in YaST2.firstboot (bug #18585)
- moved X11Version.ycp to yast2 package

-------------------------------------------------------------------
Thu Aug 29 10:43:43 CEST 2002 - arvin@suse.de

- fixed network start for ssh installation (bug #18506)
- fixed password saving for ssh installation (bug #18507)
- start in textmode for ssh installation (bug #18571)

-------------------------------------------------------------------
Thu Aug 29 10:41:00 CEST 2002 - kkaempf@suse.de

- close source in inst_finish (#18508)

-------------------------------------------------------------------
Wed Aug 28 22:34:37 CEST 2002 - kkaempf@suse.de

- trigger cache copying at end
- 2.6.35

-------------------------------------------------------------------
Tue Aug 27 23:16:31 CEST 2002 - kkaempf@suse.de

- init packagemanager properly
- drop all references to old data (suse/setup/descr/info)

-------------------------------------------------------------------
Tue Aug 27 12:10:15 CEST 2002 - arvin@suse.de

- load firewire support during installation (bug #18379)
- create_interfaces has moved from / to /sbin

-------------------------------------------------------------------
Tue Aug 27 10:43:05 CEST 2002 - arvin@suse.de

- fixes for ssh installation

-------------------------------------------------------------------
Mon Aug 26 12:43:26 CEST 2002 - arvin@suse.de

- don't run x11 configuration if x11 is missing (bug #18208)

-------------------------------------------------------------------
Mon Aug 26 10:18:44 CEST 2002 - kkaempf@suse.de

- ignore even more boot options (#18154)

-------------------------------------------------------------------
Thu Aug 22 20:18:17 CEST 2002 - fehr@suse.de

- call /sbin/vgscan if root filesystem is on LVM before calling
  Boot::Save() (#18180)

-------------------------------------------------------------------
Thu Aug 22 14:43:26 CEST 2002 - arvin@suse.de

- use the same workflow on s390 as on other architectures

-------------------------------------------------------------------
Thu Aug 22 12:31:17 CEST 2002 - kkaempf@suse.de

- drop "ht" flag probing, done in libhd now (#13532).

-------------------------------------------------------------------
Thu Aug 22 10:45:21 CEST 2002 - kkaempf@suse.de

- run "SuSEconfig --module bootsplash" before bootloader
  V 2.6.29

-------------------------------------------------------------------
Thu Aug 22 09:46:46 CEST 2002 - kkaempf@suse.de

- selected packages are also provided after installation
  V 2.6.28

-------------------------------------------------------------------
Thu Aug 22 09:22:28 CEST 2002 - kkaempf@suse.de

- dont use .package agent in inst_finish
  V 2.6.27

-------------------------------------------------------------------
Wed Aug 21 18:01:05 CEST 2002 - kkaempf@suse.de

- fix for build
  V 2.6.26

-------------------------------------------------------------------
Wed Aug 21 16:31:59 CEST 2002 - kkaempf@suse.de

- adaptions to new packager
- V 2.6.25

-------------------------------------------------------------------
Tue Aug 20 19:08:14 CEST 2002 - arvin@suse.de

- use new Mode::x11_setup_needed and Arch::x11_setup_needed

-------------------------------------------------------------------
Tue Aug 20 12:00:23 CEST 2002 - arvin@suse.de

- don't probe for mouse, floppy and usb devices on iseries

-------------------------------------------------------------------
Mon Aug 19 17:58:45 CEST 2002 - olh@suse.de

- implemented starting of ssh in installed system (needed for
  some kinds of remote installation)

-------------------------------------------------------------------
Mon Aug 19 17:53:40 CEST 2002 - arvin@suse.de

- don't probe for mouse, floppy and usb devices on s390

-------------------------------------------------------------------
Mon Aug 19 16:24:31 CEST 2002 - arvin@suse.de

- don't run X11 configuration on S390 (bug #17371)

-------------------------------------------------------------------
Mon Aug 19 09:32:04 CEST 2002 - kkaempf@suse.de

- Moving target by ppc team. One bit more entered to #17739.

-------------------------------------------------------------------
Fri Aug 16 15:21:48 CEST 2002 - kkaempf@suse.de

- drop BOOT_IMAGE=apic evaluation. enableapic is passed
  as normal kernel parameter to k_deflt now.
- add "SuSE" to list of kernel parameters to discard.

-------------------------------------------------------------------
Thu Aug 15 13:53:54 CEST 2002 - kkaempf@suse.de

- linuxrc doesn't reboot on PCMCIA systems any more (#17739)

-------------------------------------------------------------------
Wed Aug 14 17:12:01 CEST 2002 - arvin@suse.de

- added special hardware configuration list for ppc64 and s390
  (bug #17742)

-------------------------------------------------------------------
Wed Aug 14 11:32:07 CEST 2002 - kkaempf@suse.de

- fix NoShell: check (#17714)

-------------------------------------------------------------------
Mon Aug 12 17:01:52 CEST 2002 - kkaempf@suse.de

- fix network parameters passing from /etc/install.inf
- install k_athlon if vendor_id == "AuthenticAMD"  && cpu family >= 6
- drop "acpismp=force" for hyperthreading SMP

-------------------------------------------------------------------
Mon Aug 12 15:48:57 CEST 2002 - kkaempf@suse.de

- read /etc/install.inf:InstMode correctly

-------------------------------------------------------------------
Thu Aug  8 16:23:00 CEST 2002 - kkaempf@suse.de

- honor "/etc/install.inf:NoShell" to suppress extra shell on tty2.

-------------------------------------------------------------------
Wed Aug  7 12:16:33 CEST 2002 - kkaempf@suse.de

- allow for multiple foreign primary partitions (#17458)

-------------------------------------------------------------------
Wed Aug 07 10:47:45 CEST 2002 - arvin@suse.de

- removed access to variable DEFAULT_LANGUAGE in YaST2 start
  script (now only RC_LANG is unsed)

-------------------------------------------------------------------
Tue Aug 06 12:51:33 CEST 2002 - arvin@suse.de

- don't start vnc server twice after reboot during installation
  (bug #17415)

-------------------------------------------------------------------
Mon Aug 05 18:56:15 CEST 2002 - arvin@suse.de

- even more changed for new /etc/install.inf agent

-------------------------------------------------------------------
Mon Aug  5 16:57:21 CEST 2002 - ms@suse.de

- do not call module x11 if serial_console or vnc session
  is active: (#17233)

-------------------------------------------------------------------
Mon Aug  5 15:17:53 CEST 2002 - kkaempf@suse.de

- call "/create_interface <destdir>" on S/390 in order to get network
  setup data to installed system.

-------------------------------------------------------------------
Mon Aug 05 12:10:21 CEST 2002 - arvin@suse.de

- further changed for new /etc/install.inf agent

-------------------------------------------------------------------
Sat Aug 03 15:33:51 CEST 2002 - arvin@suse.de

- removed option -noxim for qt frontend since bug #17161 is now
  solved by changes to yast2-qt

-------------------------------------------------------------------
Fri Aug 02 15:02:54 CEST 2002 - arvin@suse.de

- run qt frontend with option -noxim (bug #17161)
- configure only network card on iSeries

-------------------------------------------------------------------
Fri Aug  2 14:31:49 CEST 2002 - olh@suse.de

- export Y2DEBUG and increase logsize in YaST2.firstboot when
  booted with 'debug'

-------------------------------------------------------------------
Wed Jul 31 16:21:07 CEST 2002 - msvec@suse.cz

- remove MakeCDLinks from inst_finish.ycp (#17309)

-------------------------------------------------------------------
Wed Jul 31 16:21:07 CEST 2002 - msvec@suse.cz

- new agent for /etc/install.inf

-------------------------------------------------------------------
Mon Jul 29 18:15:45 CEST 2002 - arvin@suse.de

- fixed return value in inst_x11.ycp

-------------------------------------------------------------------
Fri Jul 26 13:35:24 CEST 2002 - ms@suse.de

- add subdirectory x11 and include the base modules
  X11Version and inst_x11 to be present at any time

-------------------------------------------------------------------
Tue Jul 23 15:29:46 CEST 2002 - olh@suse.de

- new kernel names and binaries for ppc.

-------------------------------------------------------------------
Tue Jul 23 12:17:48 CEST 2002 - olh@suse.de

- add -httpd /usr/share/vnc/classes to inst_setup_vnc

-------------------------------------------------------------------
Sat Jul 20 11:35:06 CEST 2002 - olh@suse.de

- use WFM::Execute (.local to copy vnc data to target directory

-------------------------------------------------------------------
Fri Jul 19 18:05:51 CEST 2002 - fehr@suse.de

- removed writing of /etc/fstab from inst_finish it is now in
  inst_prepdisk
- version 2.6.5

-------------------------------------------------------------------
Thu Jul 18 13:37:59 CEST 2002 - fehr@suse.de

- moved variable immediate_prepdisk from module Installation to
  module Storage.

-------------------------------------------------------------------
Wed Jul 17 16:29:25 CEST 2002 - arvin@suse.de

- fixed S390 reboot message (bug #17049)

-------------------------------------------------------------------
Tue Jul 16 17:25:31 CEST 2002 - sh@suse.de

- provide/obsolete yast2-trans-inst-proposal and
  yast2-trans-inst-general

-------------------------------------------------------------------
Wed Jul 10 15:51:00 CEST 2002 - arvin@suse.de

- omit keyboard, mouse and bootloader in initial proposal on s390
- fixed location of ycp data files

-------------------------------------------------------------------
Thu Jul 04 16:10:45 CEST 2002 - arvin@suse.de

- moved non binary files to /usr/share/YaST2

-------------------------------------------------------------------
Mon Jun 24 15:24:43 CEST 2002 - kkaempf@suse.de

- New package: split off purely installation related code
  from yast2.rpm<|MERGE_RESOLUTION|>--- conflicted
+++ resolved
@@ -1,17 +1,16 @@
 -------------------------------------------------------------------
-<<<<<<< HEAD
 Wed Jan 25 15:29:02 UTC 2017 - mvidner@suse.com
 
 - Added an all-in-one installation overview for CaaSP (FATE#322328)
-- 3.1.217.12
-=======
+- 3.1.217.13
+
+-------------------------------------------------------------------
 Fri Jan 20 08:44:28 UTC 2017 - mfilka@suse.com
 
 - bnc#1017752
   - do not show language change warning in software proposal
     incorrectly when language was not changed.
 - 3.1.217.12 
->>>>>>> b4185494
 
 -------------------------------------------------------------------
 Tue Jan 17 15:34:22 UTC 2017 - igonzalezsosa@suse.com
