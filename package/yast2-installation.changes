--- conflicted
+++ resolved
@@ -1,15 +1,15 @@
 -------------------------------------------------------------------
-<<<<<<< HEAD
 Fri May 16 12:19:30 UTC 2014 - jsrain@suse.cz
 
 - reduced time-out for downloading release notes when behind
   firewall (bnc#878265)
-=======
+- 3.1.84
+
+-------------------------------------------------------------------
 Fri May 16 08:37:23 UTC 2014 - mvidner@suse.com
 
 - Fixed "undefined method" if an add-on has empty release notes URL
   (bnc#877705)
->>>>>>> cf86cbbc
 - 3.1.83
 
 -------------------------------------------------------------------
