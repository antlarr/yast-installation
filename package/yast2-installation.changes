-------------------------------------------------------------------
<<<<<<< HEAD
Thu Nov 26 13:15:19 UTC 2015 - lslezak@suse.cz

- Save the software selection for using it later in AutoYaST
  when deploying installation images (bsc#956325, bsc#910728)
- 3.1.162.2

-------------------------------------------------------------------
Thu Nov 26 09:09:59 UTC 2015 - jreidinger@suse.com

- Do not crash in proposal client if zfcp proposal reports itself
  as unavailable (bnc#956745)
- 3.1.162.1
=======
Thu Nov 19 09:38:48 UTC 2015 - mvidner@suse.com

- Ensure second stage and YaST-Firstboot don't get killed by
  getty when running over 2nd or 3rd serial console (bsc#935965)
- 3.1.116.7
>>>>>>> b9c28d67

-------------------------------------------------------------------
Fri Nov  6 11:59:26 UTC 2015 - ancor@suse.com

- Ensure second stage and YaST-Firstboot don't get killed by
  getty when running over serial console (bsc#935965)
- 3.1.162

-------------------------------------------------------------------
Fri Oct  9 13:32:36 UTC 2015 - ancor@suse.com

- Language selection screen fixed to immediately apply the keyboard
  layout after changing it automatically (bsc#947969).
- 3.1.161

-------------------------------------------------------------------
Thu Oct  1 15:55:54 UTC 2015 - ancor@suse.com

- Simplified second stage systemd unit to avoid dependencies cycles
  (bnc#947521 and bnc#931643). Logic moved to YaST startup scripts.
- 3.1.160

-------------------------------------------------------------------
Fri Sep  4 07:07:33 UTC 2015 - jsrain@suse.cz

- fix bug preventing to finish proposal in some sutuations
  (bsc#944334)
- 3.1.159

-------------------------------------------------------------------
Thu Sep  3 14:41:07 CEST 2015 - locilka@suse.com

- Fixed setting language / languages in the installation welcome
  screen (bsc#943746, bsc#944035)
- 3.1.158

-------------------------------------------------------------------
Wed Sep  2 09:43:21 UTC 2015 - igonzalezsosa@suse.com

- Move #second_stage_required? method to InstFunctions module
  to be used by AutoYaST (bnc#892091)
- 3.1.157

-------------------------------------------------------------------
Tue Aug 25 10:17:24 CEST 2015 - schubi@suse.de

- fixed cio_ignore testcase
  This testcase is for bnc#941406
- 3.1.156

-------------------------------------------------------------------
Thu Aug 13 13:26:56 CEST 2015 - schubi@suse.de

- AutoYaST S390: handling cio_ignore
  Entry <general><cio_ignore> in order to set it
  (values: true/false). If it is not set cio_ignore is true.
  So it is backward compatible.
  (bnc#941406)
- cio_ignore does not make sense for KVM or z/VM. So checking
  for KVM and z/VM and evtl. disabling cio_ignore (fate#317861).
- 3.1.155

-------------------------------------------------------------------
Tue Aug 11 15:50:49 CEST 2015 - schubi@suse.de

- AutoYaST second stage: YaST2-Second-Stage.service
  Continue installation even if plymouth has returned an error.
  (bnc#940878)
- 3.1.154

-------------------------------------------------------------------
Fri Aug  7 12:53:08 UTC 2015 - igonzalezsosa@suse.com

- Fix release notes loading when network is not working (bsc#940648)
- 3.1.153

-------------------------------------------------------------------
Wed Aug  5 11:45:25 UTC 2015 - jsrain@suse.cz

- store cio_ignore settings before installing bootloader
  (bsc#933177)
- 3.1.152

-------------------------------------------------------------------
Fri Jul 24 13:01:22 UTC 2015 - jsrain@suse.cz

- avoid duplicating release notes for products (bsc#935599)
- 3.1.151

-------------------------------------------------------------------
Tue Jul 21 09:16:03 UTC 2015 - mvidner@suse.com

- Moved client code to lib/installation/clients to enable test
  coverage measurements.
- 3.1.150

-------------------------------------------------------------------
Wed Jul  1 13:50:55 CEST 2015 - shundhammer@suse.de

- Cleanup for snapshots made during installation (bnc#935923)
- 3.1.149 

-------------------------------------------------------------------
Wed Jul  1 10:46:50 CEST 2015 - locilka@suse.com

- Fixed handling user request to change an installation proposal
  (bsc#936448)
- 3.1.148

-------------------------------------------------------------------
Mon Jun 29 13:11:57 UTC 2015 - lslezak@suse.cz

- fixed menu button label in the proposal (bsc#936427)
- 3.1.147

-------------------------------------------------------------------
Mon Jun 29 08:41:17 UTC 2015 - jreidinger@suse.com

- add ability to hide export button (fate#315161)
- 3.1.146

-------------------------------------------------------------------
Wed Jun 17 09:29:09 CEST 2015 - locilka@suse.com

- Implemented triggers for installation proposal (FATE#317488).
  Any *_proposal client can define 'trigger' in 'MakeProposal'
  that defines in which circumstances it should be called again
  after all proposals have been called, e.g., if partitioning or
  software selection changes.
- 3.1.145

-------------------------------------------------------------------
Tue Jun  2 08:41:03 UTC 2015 - jreidinger@suse.com

- fix crash in Upgrade when creating post upgrade snapshot
  (fate#317973)
- 3.1.144

-------------------------------------------------------------------
Thu May 28 12:41:49 UTC 2015 - igonzalezsosa@suse.com

- add a client to create a snapshot after installation/upgrade
  (fate#317973)
- 3.1.143

-------------------------------------------------------------------
Wed May 20 19:29:48 UTC 2015 - lslezak@suse.cz

- set Xvnc server resolution to 96 dpi to fix broken layout in VNC
  installations (defaults to 75 dpi) (bsc#919456)
- 3.1.142

-------------------------------------------------------------------
Fri Apr 24 06:01:14 UTC 2015 - ancor@suse.com

- Fixed an error preventing the VNC connection during second
  installation stage of AutoYaST when using VNC=1 (bnc#923901)
- 3.1.141

-------------------------------------------------------------------
Wed Apr 20 13:11:40 CEST 2015 - schubi@suse.de

- Fixed differnt bugs in proposal overview with multiple tabs.
- Checking if plymouth is available while starting second
  installation stage for AutoYaST.
- 3.1.140

-------------------------------------------------------------------
Thu Apr 16 13:02:23 CEST 2015 - locilka@suse.com

- Always enable systemd startup services for Second Stage and
  Firstboot (bsc#924278)
- 3.1.139

-------------------------------------------------------------------
Thu Apr  2 09:27:55 UTC 2015 - jreidinger@suse.com

- avoid endless loop when confirm update in proposal runner
  (FATE#315161)
- 3.1.138

-------------------------------------------------------------------
Wed Apr  1 18:54:34 UTC 2015 - jreidinger@suse.com

- fix method missing error in proposal_runner (FATE#315161)
- 3.1.137

-------------------------------------------------------------------
Wed Apr  1 11:39:32 UTC 2015 - jreidinger@suse.com

- fix dependencies in proposal_store (FATE#315161)
- 3.1.136

-------------------------------------------------------------------
Fri Mar 27 13:14:22 UTC 2015 - jreidinger@suse.com

- allow proposal runner dialog to use different proposal store
  (FATE#315161)
- 3.1.135

-------------------------------------------------------------------
Tue Feb 17 14:24:19 CET 2015 - aschnell@suse.de

- get list of mounts from /proc/mounts in umount_finish (for
  fate#318392)
- 3.1.134

-------------------------------------------------------------------
Mon Feb 16 12:44:16 UTC 2015 - cwh@suse.com

- Delete or copy install.inf as applicable (bnc#897066)
- 3.1.133

-------------------------------------------------------------------
Wed Feb 11 09:03:38 UTC 2015 - lslezak@suse.cz

- removed redundant initialization label (bnc#878538)
- 3.1.132

-------------------------------------------------------------------
Fri Feb  6 12:56:53 UTC 2015 - ancor@suse.com

- The unit tests are now compatible with RSpec 3 (bnc#916364)
- 3.1.131

-------------------------------------------------------------------
Wed Feb  4 13:15:43 UTC 2015 - lslezak@suse.cz

- support custom display number in "display_ip" boot option
  (bnc#913888)
- 3.1.130

-------------------------------------------------------------------
Tue Feb  3 11:11:49 CET 2015 - schubi@suse.de

- AutoYaST: If the system starts in multi-user mode plymouth will
  be quit while installation in order to ensure that installation
  will be finished on console 1 and the login prompt will be
  shown.
  (bnc#903682,889757,897956)

-------------------------------------------------------------------
Thu Jan 29 17:10:44 UTC 2015 - jsrain@suse.cz

- allow keyboard layout testing in language dialog (bsc#889549)
- 3.1.129

-------------------------------------------------------------------
Tue Jan 27 13:39:57 CET 2015 - jsuchome@suse.cz

- explicitely set language packages for installation during the
  live install (bnc#904103)
- 3.1.128

-------------------------------------------------------------------
Mon Jan 26 16:09:01 UTC 2015 - jreidinger@suse.com

- fix typo causing error in installation ( catched by openQA ) 

-------------------------------------------------------------------
Mon Jan 26 10:21:19 UTC 2015 - jreidinger@suse.com

- Properly install new Proposal* libs to fix installation

-------------------------------------------------------------------
Tue Jan 13 12:27:52 UTC 2015 - jreidinger@suse.com

- Refactored inst_proposal into Installation::ProposalRunner and
  Installation::ProposalStore.
- 3.1.127

-------------------------------------------------------------------
Tue Jan 13 12:27:40 UTC 2015 - jsrain@suse.cz

- fixed progress bar during (live) image installation (bsc#854378)

-------------------------------------------------------------------
Wed Jan  7 14:27:28 UTC 2015 - jreidinger@suse.com

- do not stuck during copy of logs files (bnc#897091)
- 3.1.126

-------------------------------------------------------------------
Thu Dec 18 20:12:47 UTC 2014 - lslezak@suse.cz

- Fix bashisms and shebangs in scripts (by "Ledest")
- 3.1.125

-------------------------------------------------------------------
Wed Dec 10 15:57:59 CET 2014 - aschnell@suse.de

- drop check for Gtk since Gtk UI of YaST is no longer supported
  (bsc#908607)
- 3.1.124

-------------------------------------------------------------------
Thu Dec  4 09:50:16 UTC 2014 - jreidinger@suse.com

- remove X-KDE-Library from desktop file (bnc#899104)

-------------------------------------------------------------------
Wed Nov 26 16:53:17 UTC 2014 - ancor@suse.com

- Added more debug information in order to track bnc#897091
- 3.1.122

-------------------------------------------------------------------
Fri Nov 14 09:51:04 UTC 2014 - ancor@suse.com

- Merging changes from 3.1.116.1 (SLE12 maintenance branch)
- Fixed the "previously used repositories" step to work properly
  when reached using the back button (bnc#889791)
- 3.1.121

-------------------------------------------------------------------
Tue Nov  4 08:32:27 UTC 2014 - jreidinger@suse.com

- Improve dialog asking if system should be cloned (bnc#900028)
- 3.1.120

-------------------------------------------------------------------
Mon Nov  3 16:19:30 CET 2014 - schubi@suse.de

- AutoYaST Second Stage: Fixed a crash in package management when
  running in Qt UI with libproxy1-config-kde4 package installed.
  (bnc#866692)
- 3.1.119

-------------------------------------------------------------------
Fri Oct 31 07:41:09 UTC 2014 - jreidinger@suse.com

- do not write obsolete /etc/syconfig/boot RUN_PARALLEL key
  (bnc#896207)
- 3.1.118

-------------------------------------------------------------------
Thu Oct 30 07:35:52 UTC 2014 - lslezak@suse.cz

- properly setup locale in installation start script to display
  texts and labels correctly in a texmode installation and also
  to translate all buttons in graphical mode (removed "testutf8"
  calls, it has been dropped, always set UTF-8 locale) (bnc#902411)
- 3.1.117

-------------------------------------------------------------------
Wed Sep 17 16:04:11 UTC 2014 - lslezak@suse.cz

- additionaly return file system type in ".run.df" agent result,
  (to use it in the disk usage calculation bnc#896176)
- 3.1.116

-------------------------------------------------------------------
Thu Sep  4 12:21:25 UTC 2014 - mvidner@suse.com

- Use a more flexible rubygem requirement syntax (bnc#895069)
- 3.1.115

-------------------------------------------------------------------
Wed Aug 28 15:31:55 UTC 2014 - ancor@suse.com

- Enabled remote access on systems installed using VNC (bnc#893501)
- 3.1.114

-------------------------------------------------------------------
Thu Aug 28 15:04:59 CEST 2014 - locilka@suse.com

- Setting data for &product; macro (used in helps) as soon as
  the base-product repository is initialized (bnc#886608)
- 3.1.113

-------------------------------------------------------------------
Wed Aug 27 15:39:52 CEST 2014 - locilka@suse.com

- Fixed [Abort] button handling in Disks Activation dialog
  (bnc#893281)
- 3.1.112

-------------------------------------------------------------------
Wed Aug 27 10:33:03 CEST 2014 - schubi@suse.de

- Autoyast: Second stage will not be called at all. This bug has
  been generated due the fix in bnc#886464.
- 3.1.111

-------------------------------------------------------------------
Mon Aug 25 09:15:13 CEST 2014 - schubi@suse.de

- Autoyast
  -- Disabling second installation stage via autoyast
     configuration "second_stage".
  -- Centralized minimal configuration and disabling more
     configuration steps like X11, user, default_desktop,...
  -- bnc#886464 and bnc#892091
- 3.1.110

-------------------------------------------------------------------
Mon Aug 18 12:30:53 UTC 2014 - jreidinger@suse.com

- workaround problem with missing capabilities in image deployment
  (bnc#889489)
- 3.1.109

-------------------------------------------------------------------
Thu Aug  7 11:50:28 CEST 2014 - snwint@suse.de

- use oom_score_adj instead of oom_adj (bnc #890432)
- 3.1.108

-------------------------------------------------------------------
Thu Aug  7 08:20:36 UTC 2014 - jreidinger@suse.com

- update ca certificates after upgrade (bnc#889616)
- 3.1.107

-------------------------------------------------------------------
Mon Jul 28 11:52:43 UTC 2014 - lslezak@suse.cz

- use short product name for the default base product release notes
  (read from the installation medium) (bnc#885247)
- display at least an empty dialog when downloading release notes
  to hide the previous dialog in the installation workflow
  (bnc#889196)
- 3.1.106

-------------------------------------------------------------------
Thu Jul 24 14:42:59 UTC 2014 - lslezak@suse.cz

- do not repeat release notes downloading on network time out
  (bnc#885486)
- 3.1.105

-------------------------------------------------------------------
Thu Jul 24 11:52:43 CEST 2014 - aschnell@suse.de

- do not log sensitive information in y2start.log (bnc#888645)
- 3.1.104

-------------------------------------------------------------------
Tue Jul 22 08:13:41 CEST 2014 - snwint@suse.de

- linuxrc already provides proxy settings in URL form - so use it
- 3.1.103

-------------------------------------------------------------------
Mon Jul 21 12:10:43 CEST 2014 - schubi@suse.de

- taking display-manager.service instead of xdm.service in the
  second boot stage (bnc#886654, 884447)
- Workaround of bug in plymouth --> using deactivate option
  in second boot stage in order to start ncurses yast correctly
  (bnc#886488)
- 3.1.102

-------------------------------------------------------------------
Wed Jul 16 09:15:10 UTC 2014 - jsrain@suse.cz

- retranslate release notes button when going back in workflow
  (bnc#886660)
- 3.1.101

-------------------------------------------------------------------
Tue Jul 15 15:44:41 CEST 2014 - locilka@suse.com

- Asking user for confirmation while aborting the installation in
  disk activation dialog (bnc#886662)
- 3.1.100

-------------------------------------------------------------------
Fri Jul  4 08:48:03 UTC 2014 - jreidinger@suse.com

- Copy multipath blacklist to target system (bnc#885628)
- 3.1.99

-------------------------------------------------------------------
Thu Jul  3 09:14:53 UTC 2014 - jreidinger@suse.com

- remove useless steps from system analysis because it confuses
  users (bnc#885609)
- 3.1.98

-------------------------------------------------------------------
Mon Jun 30 14:34:59 UTC 2014 - jreidinger@suse.cz

- restore: use restore script instead of manual unpacking tarball
  to also remove newly generated content when rollbacking
  (bnc#882039)
- 3.1.97

-------------------------------------------------------------------
Mon Jun 23 16:09:32 CEST 2014 - locilka@suse.com

- Changed /bin/rm path to /usr/bin/rm path (bnc#882453)
- 3.1.96

-------------------------------------------------------------------
Mon Jun 23 13:02:27 UTC 2014 - jreidinger@suse.com

- directly export autoyast profile to target file (bnc#881108)
- 3.1.95

-------------------------------------------------------------------
Thu Jun 19 19:05:10 UTC 2014 - lslezak@suse.cz

- removed random_finish client, haveged service is by default
  enabled, no need for explicit enabling by Yast
  (gh#yast/yast-installation#214)
- 3.1.94

-------------------------------------------------------------------
Wed Jun 18 11:47:26 UTC 2014 - lslezak@suse.cz

- make sure the CIO ignore config file ends with a new line
  (bnc#883198)
- 3.1.93

-------------------------------------------------------------------
Tue Jun 17 12:34:33 UTC 2014 - lslezak@suse.cz

- inst_upgrade_urls.rb: set the future target distribution to not
  ignore the SCC online repositories in libzypp (bnc#881320)
- 3.1.92

-------------------------------------------------------------------
Mon Jun 16 12:33:18 UTC 2014 - jreidinger@suse.com

- write list of active devices for cio_ignore ( partially written
  by Ihno )
- 3.1.91

-------------------------------------------------------------------
Thu Jun 12 15:20:04 UTC 2014 - jreidinger@suse.com

- restore backup if yast failed during installation/upgrade
  (bnc#882039)
- 3.1.90

-------------------------------------------------------------------
Thu Jun 12 08:27:01 UTC 2014 - lslezak@suse.cz

- properly enable the add-on module in the installation workflow
- 3.1.89

-------------------------------------------------------------------
Tue Jun  3 13:53:15 UTC 2014 - lslezak@suse.cz

- inst_upgrade_urls.rb client:
  - remove old repositories (repo files) to avoid loading old
    SLE11 repositories when refreshing a registered service
    (bnc#880971)
  - remove old services to get rid of the old NCC service
  (Note: everything is backed up into /var/adm/backup/upgrade/zypp
  directory)
- 3.1.88

-------------------------------------------------------------------
Thu May 29 08:23:21 UTC 2014 - lslezak@suse.cz

- better error message for accepting the license (bnc#875183)
- 3.1.87

-------------------------------------------------------------------
Wed May 28 11:00:51 CEST 2014 - aschnell@suse.de

- close port 6000 during installation (bnc#879262)
- 3.1.86

-------------------------------------------------------------------
Wed May 21 10:32:51 UTC 2014 - jreidinger@suse.com

- do not call reipl multiple times (patch by Ihno)
- 3.1.85

-------------------------------------------------------------------
Fri May 16 12:19:30 UTC 2014 - jsrain@suse.cz

- reduced time-out for downloading release notes when behind
  firewall (bnc#878265)
- 3.1.84

-------------------------------------------------------------------
Fri May 16 08:37:23 UTC 2014 - mvidner@suse.com

- Fixed "undefined method" if an add-on has empty release notes URL
  (bnc#877705)
- 3.1.83

-------------------------------------------------------------------
Fri May 16 07:11:52 UTC 2014 - jsrain@suse.cz

- adjusted wording when deploying image to disk (bnc#877666)
- 3.1.82

-------------------------------------------------------------------
Wed May 14 11:10:05 UTC 2014 - jreidinger@suse.com

- Use new bootloader API to set kernel parameters (bnc#869608)
- 3.1.81

-------------------------------------------------------------------
Tue May 13 13:51:52 UTC 2014 - jreidinger@suse.com

- Fix haveged path to kill it properly (patch by Ihno) (bnc#876876)
- 3.1.80

-------------------------------------------------------------------
Tue May 13 10:09:55 CEST 2014 - gs@suse.de

- enable services for FCoE by calling fcoe-client finish script
  (bnc#877352)
- 3.1.79

-------------------------------------------------------------------
Fri May  9 10:44:11 UTC 2014 - jreidinger@suse.com

- ensure maximum size of prep partition for ppc64 (bnc#867345)
  ( part of patch made by dinaar@suse.com )
- 3.1.78

-------------------------------------------------------------------
Fri May  9 10:15:34 UTC 2014 - jsrain@suse.cz

- adjusted downloading release notes to work also for extensions
  (bnc#876700)
- 3.1.77

-------------------------------------------------------------------
Wed Apr 30 11:01:12 UTC 2014 - jreidinger@suse.com

- use correct keywords for cio ignore kernel params (bnc#874902)
- move cio_ignore step after bootloader step to have sections 
  generated (bnc#873996)
- 3.1.76

-------------------------------------------------------------------
Fri Apr 25 13:21:52 UTC 2014 - mfilka@suse.com

- bnc#872086
  - always copy network configuration. Even if network is not
    running during installation
- 3.1.75

-------------------------------------------------------------------
Fri Apr 25 08:22:06 UTC 2014 - jsrain@suse.cz

- enhanced handling of release notes from media (contrary to those
  downloaded on-line) (bnc#874996)
- 3.1.74

-------------------------------------------------------------------
Thu Apr 24 16:02:13 CEST 2014 - locilka@suse.com

- Changed inst_system_analysis to read Product information
  (that uses libzypp) after initializing libzypp (bnc#873877)
- 3.1.73

-------------------------------------------------------------------
Wed Apr 23 08:48:13 UTC 2014 - jsrain@suse.cz

- enable top bar with logo during installation (bnc#868722)
- 3.1.72

-------------------------------------------------------------------
Tue Apr 15 16:51:58 CEST 2014 - locilka@suse.com

- Switched from the old to the new network setup client for remote
  repositories (bnc#869640)
- 3.1.71

-------------------------------------------------------------------
Tue Apr 15 07:02:35 UTC 2014 - jreidinger@suse.com

- fix crash from last fix and adapt it to cooperate nice with
  autoinstallation (bnc#873458)
- 3.1.70

-------------------------------------------------------------------
Mon Apr 14 14:38:22 UTC 2014 - jreidinger@suse.com

- return error message if base product not found and continue in
  installation(bnc#873458)
- 3.1.69

-------------------------------------------------------------------
Mon Apr 14 10:11:52 CEST 2014 - locilka@suse.com

- removed loading 'pciehp' Kernel module (added for SLE 11 by FATE
  #311991) - it is now built-in Kernel (bnc#865834)
- 3.1.68

-------------------------------------------------------------------
Fri Apr 11 08:44:10 UTC 2014 - jsrain@suse.cz

- added missing files to package (bnc#872925)
- 3.1.67

-------------------------------------------------------------------
Thu Apr 10 09:34:30 UTC 2014 - mvidner@suse.com

- Put wizard title on the left instead of on top (bnc#868859)
- 3.1.66

-------------------------------------------------------------------
Thu Apr 10 09:15:56 UTC 2014 - jsrain@suse.cz

- added handling of release notes for slide show (bnc#871158)
- 3.1.65

-------------------------------------------------------------------
Wed Apr  9 10:07:02 CEST 2014 - snwint@suse.de

- save a copy of pbl.log
- 3.1.64

-------------------------------------------------------------------
Fri Apr  4 15:33:40 CEST 2014 - snwint@suse.de

- remove LIBGL_ALWAYS_INDIRECT (bnc #869172)
- 3.1.63

-------------------------------------------------------------------
Thu Apr  3 12:15:49 UTC 2014 - jreidinger@suse.com

- do not write network configuration from upgrade to system
  (bnc#871178)
- 3.1.62

-------------------------------------------------------------------
Wed Apr  2 09:25:38 UTC 2014 - jreidinger@suse.com

- remove ssh_service_finish as it is handle in
  firewall_stage1_finish due to split of ssh port open and sshd
  enablement (bnc#865056)
- 3.1.61

-------------------------------------------------------------------
Sun Mar 30 17:15:03 UTC 2014 - mfilka@suse.com

- bnc#869719
  - fixed parameters forcing manual network configuration on user's
    request at disks activation screen
- 3.1.60 

-------------------------------------------------------------------
Mon Mar 24 14:48:36 UTC 2014 - jreidinger@suse.com

- change cio_ignore kernel parameter according to kernel changes
  (bnc#869463)
- 3.1.59

-------------------------------------------------------------------
Mon Mar 24 12:33:47 UTC 2014 - jreidinger@suse.com

- avoid constant redefinition warning(BNC#869202)
- 3.1.58

-------------------------------------------------------------------
Wed Mar 19 12:45:27 UTC 2014 - lslezak@suse.cz

- skip "Installation Options" dialog when online repository option
  should not be displayed (part of bnc#868942)
- 3.1.57

-------------------------------------------------------------------
Fri Mar 14 14:43:06 CET 2014 - snwint@suse.de

- set LIBGL_ALWAYS_INDIRECT in ssh mode (bnc #868175)
- enable yast theme in ssh mode
- 3.1.56

-------------------------------------------------------------------
Fri Mar 14 08:15:01 UTC 2014 - jsrain@suse.cz

- download on-line version of release notes (fate#314695)
- 3.1.55

-------------------------------------------------------------------
Thu Mar 13 09:46:18 UTC 2014 - jreidinger@suse.com

- add kernel parameters for s390 when cio_ignore enabled to never
  blacklist console or ipl devices (fate#315318)
- 3.1.54

-------------------------------------------------------------------
Wed Mar 12 12:00:40 UTC 2014 - mfilka@suse.com

- bnc#858523
  - dropped disabling network configuration code. yast2-network is
    in charge of it now.
- 3.1.53 

-------------------------------------------------------------------
Mon Mar 10 13:01:48 UTC 2014 - jsrain@suse.cz

- don't hide ReleaseNotes button going back fron inst proposal
  (bnc#867389)
- 3.1.52

-------------------------------------------------------------------
Fri Mar  7 16:00:42 UTC 2014 - lslezak@suse.cz

- run scc_finish client if present (FATE#312012)
- 3.1.51

-------------------------------------------------------------------
Thu Mar  6 09:15:24 UTC 2014 - jreidinger@suse.com

- fix malformed string exception if cio ignore is disabled
  (bnc#866995)
- 3.1.50

-------------------------------------------------------------------
Tue Mar  4 09:13:41 UTC 2014 - jreidinger@suse.com

- call proper bash agent otherwise cio ignore feature do not work
  (bnc#866614)
- 3.1.49

-------------------------------------------------------------------
Mon Mar  3 12:57:24 UTC 2014 - jreidinger@suse.com

- do not crash if there is no general section in autoyast profile
  (BNC#866529)
- 3.1.48

-------------------------------------------------------------------
Thu Feb 27 15:08:12 CET 2014 - aschnell@suse.de

- reset proposal after rescanning storage (bnc#865579)
- 3.1.47

-------------------------------------------------------------------
Thu Feb 27 13:55:16 UTC 2014 - jreidinger@suse.com

- revert back complete skip of probing due to disks with activation
  (BNC#865579)
- 3.1.46

-------------------------------------------------------------------
Thu Feb 27 12:54:37 UTC 2014 - jreidinger@suse.com

- Do not rerun system probing as it is already done (BNC#865579)
- 3.1.45

-------------------------------------------------------------------
Wed Feb 26 09:15:50 UTC 2014 - jreidinger@suse.com

- implement cio ignore feature during installation for s390x
  (FATE#315586)
- 3.1.44

-------------------------------------------------------------------
Tue Feb 25 16:11:08 CET 2014 - locilka@suse.com

- Removed an icon from License Agreement dialog (bnc#865575)
- 3.1.43

-------------------------------------------------------------------
Tue Feb 25 14:14:59 CET 2014 - locilka@suse.com

- Adapted ignored_features to handle possibly missing Cmdline entry
  from Linuxrc (bnc#861465)
- 3.1.42

-------------------------------------------------------------------
Tue Feb 25 13:27:34 CET 2014 - locilka@suse.cz

- Removed hard-coded color and RichText formatting from
  installation confirmation dialog (#bnc#865371)
- 3.1.41

-------------------------------------------------------------------
Fri Feb 21 14:54:01 CET 2014 - snwint@suse.de

- Make vnc use real yast theme (bnc #855246) and make vnc screen size configurable.
- 3.1.40

-------------------------------------------------------------------
Fri Feb 21 09:16:18 UTC 2014 - mvidner@suse.com

- ssh installation: fix network start after reboot (bnc#850446)
- 3.1.39

-------------------------------------------------------------------
Wed Feb 19 15:22:00 CET 2014 - locilka@suse.com

- Prevent from re-defining CopyFilesFinishClient class (bnc#864631)
- 3.1.38

-------------------------------------------------------------------
Wed Feb 19 14:51:24 CET 2014 - locilka@suse.com

- Writing bootloader as late as possible, several configs need to
  be written and coppied to the installed system first (bnc#860089)
- 3.1.37

-------------------------------------------------------------------
Tue Feb 18 17:09:08 CET 2014 - locilka@suse.com

- Copying all udev rules from inst-sys to installed system
  (bnc#860089)
- 3.1.36

-------------------------------------------------------------------
Mon Feb 17 13:45:08 UTC 2014 - jreidinger@suse.com

- fix detection if ssh daemon run otherwise ssh installation do not
  reboot after first stage(BNC#864260)
- 3.1.35

-------------------------------------------------------------------
Wed Feb 12 11:44:20 UTC 2014 - jreidinger@suse.com

- fix namespace collision that cause error in installation
- 3.1.34

-------------------------------------------------------------------
Mon Feb 11 15:26:47 UTC 2014 - jreidinger@suse.com

- keep proper installation mode after cloning(BNC#861520)
- 3.1.33

-------------------------------------------------------------------
Tue Feb 11 14:55:36 UTC 2014 - jreidinger@suse.com

- fix dependencies to properly require new ruby bindings
- 3.1.32

-------------------------------------------------------------------
Mon Feb 10 14:31:52 UTC 2014 - jsrain@suse.cz

- removed unused release_notes_popup.rb


- Remove initialisation of Report in autoinst mode from 
  inst_system_analysis. Not needed any more since autoyast Profile 
  is now processed before inst_system_analysis gets called
  (bnc#862829).
- 3.1.31

-------------------------------------------------------------------
Fri Feb  7 09:36:00 UTC 2014 - jreidinger@suse.com

- Implement minimal installation feature (FATE#313149)
- 3.1.30

-------------------------------------------------------------------
Mon Feb  3 14:36:34 UTC 2014 - jreidinger@suse.com

- fix false positive errors in log for easier debugging in future
- 3.1.29

-------------------------------------------------------------------
Fri Jan 31 12:04:52 UTC 2014 - lslezak@suse.cz

- inst_inc_all.rb - added missing import (bnc#860263)
- 3.1.28

-------------------------------------------------------------------
Thu Jan 30 15:43:05 UTC 2014 - jreidinger@suse.com

- Remove write to non-existing /etc/sysconfig/suseconfig
  (FATE#100011)
- 3.1.27

-------------------------------------------------------------------
Thu Jan 30 15:42:52 CET 2014 - aschnell@suse.de

- fixed DASD detection (bnc#860398)
- 3.1.26

-------------------------------------------------------------------
Tue Jan 28 15:37:15 UTC 2014 - jreidinger@suse.com

- Fix exporting configuration in first stage (FATE#308539)
- 3.1.25

-------------------------------------------------------------------
Mon Jan 27 09:56:26 UTC 2014 - mfilka@suse.com

- fate#316768, bnc#854500
  - enable network service according product feature
- 3.1.24

-------------------------------------------------------------------
Fri Jan 24 12:01:29 UTC 2014 - lslezak@suse.cz

- removed inst_scc.rb client (moved to yast2-registration)
- 3.1.23

-------------------------------------------------------------------
Tue Jan 21 14:18:08 UTC 2014 - jreidinger@suse.com

- Remove icons from system analysis according to Ken's comments
  (fate#314695)
- 3.1.22

-------------------------------------------------------------------
Tue Jan 21 12:15:21 UTC 2014 - jreidinger@suse.com

- Remove "Change..." button in non-textual installation
- Add "Export Configuration" button in non-textual installation
  (FATE#308539)
- Add "Export Configuration" menu item in textual installation
  (FATE#308539)
- 3.1.21

-------------------------------------------------------------------
Tue Jan 21 08:48:17 UTC 2014 - jsrain@suse.cz

- adjusted UI according to Ken's comments (fate#314695)
- 3.1.20

-------------------------------------------------------------------
Mon Jan 13 09:58:46 UTC 2014 - jreidinger@suse.com

- add clone proposal and finish client (FATE#308539)
- 3.1.19

-------------------------------------------------------------------
Wed Jan  8 12:46:34 UTC 2014 - jsrain@suse.cz

- added capability to install OEM images (fate#316326)
- added handling Release Notes button (fate#314695)

-------------------------------------------------------------------
Fri Dec 20 09:32:08 UTC 2013 - vmoravec@suse.com

- Add abort and fail hooks for installation
- 3.1.18

-------------------------------------------------------------------
Thu Dec 12 14:50:32 UTC 2013 - lslezak@suse.cz

- control files have been moved to a separate package/git repo
  (https://github.com/yast/yast-installation-control)
- 3.1.17

-------------------------------------------------------------------
Wed Dec 11 09:54:10 UTC 2013 - lslezak@suse.cz

- fixed Makefile.am (added missing inst_scc.rb)
- 3.1.16

-------------------------------------------------------------------
Tue Dec 10 08:46:11 UTC 2013 - vmoravec@suse.com

- Show hook summary only if some hooks failed
- 3.1.15

-------------------------------------------------------------------
Thu Dec  5 15:32:24 UTC 2013 - jreidinger@suse.com

- fix opening zfcp client in disk activation on s390
- 3.1.14

-------------------------------------------------------------------
Thu Dec  5 15:25:18 UTC 2013 - lslezak@suse.cz

- added a new client for SCC registration (first iteration, UI
  only, does not work yet)

-------------------------------------------------------------------
Wed Dec  4 16:11:37 UTC 2013 - jreidinger@suse.com

- fix failure in remote disks activation client
- 3.1.13

-------------------------------------------------------------------
Wed Dec  4 08:30:37 UTC 2013 - lslezak@suse.cz

- removed "trang" dependency (requires complete Java stack, convert
  the file directly in the source repository)
- 3.1.12

-------------------------------------------------------------------
Tue Dec  3 15:11:17 UTC 2013 - jreidinger@suse.com

- remove server base scenario and media check clients from SLE
  installation (FATE#314695)
- add storage proposal dialog to SLE installation (FATE#314695)
- 3.1.11

-------------------------------------------------------------------
Tue Dec  3 13:40:27 UTC 2013 - vmoravec@suse.com

- Show popup window with used hooks before installation finished
- 3.1.10

-------------------------------------------------------------------
Mon Dec  2 12:28:26 UTC 2013 - jreidinger@suse.com

- Add direct link to network communication from remote disks
  activation (FATE#314695, part of NI requirements)
- 3.1.9

-------------------------------------------------------------------
Thu Nov 28 13:01:44 UTC 2013 - vmoravec@suse.com

- Add hooks to main installation client
- 3.1.8

-------------------------------------------------------------------
Wed Nov 20 13:21:57 UTC 2013 - lslezak@suse.cz

- removed support for automatic 2nd stage (the 2nd stage has been
  dropped completely) (FATE#314695)
- 3.1.7

-------------------------------------------------------------------
Tue Nov 19 10:19:13 CET 2013 - locilka@suse.com

- Proposing separate /home partition on SLES and SLES for VMware
  (FATE#316624)

-------------------------------------------------------------------
Mon Nov 18 13:28:32 UTC 2013 - lslezak@suse.cz

- move some steps from removed 2nd stage to the 1st stage
- "inst_mode" client: removed installation/update switch,
  renamed to "inst_installation_options" 
- 3.1.6

-------------------------------------------------------------------
Tue Nov 12 09:24:25 UTC 2013 - lslezak@suse.cz

- control file cleanup:
  * remove the 2nd stage in installation (FATE#314695)
  * removed autoconfiguration support in the 2nd stage (the 2nd
    stage has been removed completely)
  * repair mode removed (not supported) (FATE#308679)

-------------------------------------------------------------------
Mon Nov 11 14:21:37 UTC 2013 - vmoravec@suse.com

- 3.1.5
- replace runlevel entries in control files with default_target
  entries
- replace dependency on yast2-runlevel with yast2-services-manager

-------------------------------------------------------------------
Thu Nov  7 11:45:45 UTC 2013 - mfilka@suse.com

- bnc#849391
  - removed explicit start of second phase of SuSEfirewall2 
    initialization. Not needed when systemd is in use.
- 3.1.4

-------------------------------------------------------------------
Thu Oct 31 11:32:01 UTC 2013 - lslezak@suse.cz

- install "perl-Bootloader-YAML" package
- removed "Use Automatic Configuration" option from the
  installation mode dialog (the 2nd stage has been removed)
- 3.1.3

-------------------------------------------------------------------
Tue Oct 29 13:17:59 UTC 2013 - lslezak@suse.cz

- install only "perl-YAML-LibYAML" and "perl-bootloader" packages
  to the target system
- updated scr_switch_debugger.rb client

-------------------------------------------------------------------
Fri Oct 26 11:39:17 UTC 2013 - jsrain@suse.cz

- show release notes button (fate#314695)

-------------------------------------------------------------------
Fri Oct 25 10:06:07 CEST 2013 - aschnell@suse.de

- removed long obsolete EVMS entries from control file (see
  fate#305007)

-------------------------------------------------------------------
Wed Oct 23 07:27:28 UTC 2013 - lslezak@suse.cz

- removed autorepeat workaround for bnc#346186, not needed anymore,
  xset might not be installed (bnc#846768)
- 3.1.2

-------------------------------------------------------------------
Tue Oct 22 16:46:18 CEST 2013 - locilka@suse.com

- Extended support for ignored_features: They can be also mentioned
  in PTOptions and thus not appended to Kernel command line
  (FATE#314982)

-------------------------------------------------------------------
Tue Oct 15 14:15:31 CEST 2013 - locilka@suse.com

- Added support for ignore[d][_]feature[s] (FATE#314982) allowing
  to skip some unwanted features of the installer
- 3.1.1

-------------------------------------------------------------------
Thu Oct 10 14:48:46 CEST 2013 - locilka@suse.com

- Dropped modem and DSL detection (and configuration) from
  installation proposal (FATE#316263, FATE#316264)

-------------------------------------------------------------------
Fri Sep 27 16:34:11 UTC 2013 - lslezak@suse.cz

- do not use *.spec.in template, use *.spec file with RPM macros
  instead
- 3.1.0

-------------------------------------------------------------------
Fri Sep 27 14:17:54 CEST 2013 - jsuchome@suse.cz

- yast2-mouse was dropped, do not call its components (bnc#841960)
- 3.0.7 

-------------------------------------------------------------------
Thu Sep 26 10:47:32 CEST 2013 - jsuchome@suse.cz

- fix console status after the installation (bnc#750326)
- 3.0.6 

-------------------------------------------------------------------
Tue Sep  3 11:55:45 CEST 2013 - jsuchome@suse.cz

- do not mention xorg-x11 in the control files (bnc#837450) 
- remove obsoleted part of X11 related code
- 3.0.5

-------------------------------------------------------------------
Fri Aug  9 06:36:31 UTC 2013 - mfilka@suse.com

- bnc#798620
    - removed proposed hotfix for the bug. The hotfix could block 
    starting firewall under some circunstances.
    - (re)starting firewall is handled in yast2.rpm since 3.0.2
- 3.0.4 

-------------------------------------------------------------------
Wed Aug  7 12:57:05 CEST 2013 - jsuchome@suse.cz

- use pure ruby solution when sorting proposal items

-------------------------------------------------------------------
Tue Aug  6 11:30:53 CEST 2013 - jsuchome@suse.cz

- use pure ruby solution when sorting destkop items, so major desktop
  (with same order number) won't get resorted
- 3.0.3

-------------------------------------------------------------------
Mon Aug  5 13:16:04 CEST 2013 - jsuchome@suse.cz

- check the product profiles during system analysis and
  copy them to installed system (backport of fate#310730)
- 3.0.2

-------------------------------------------------------------------
Sun Aug  4 11:48:21 UTC 2013 - lslezak@suse.cz

- removed empty agents/Makefile.am and unused testsuite/Makefile.am
- removed obsolete BuildRequires: doxygen perl-XML-Writer sgml-skel
  yast2-testsuite yast2-storage yast2-pkg-bindings yast2-packager

-------------------------------------------------------------------
Fri Aug  2 14:25:07 CEST 2013 - jsuchome@suse.cz

- remove trang from BuildRequires: rng can be created during
  packaging, not needed during build

-------------------------------------------------------------------
Thu Aug  1 11:21:35 CEST 2013 - jsuchome@suse.cz

- correctly write supporturl (port of bnc#520169) 
- limit the number of the searched disks to 8 of each kind to
  shorten time needed for finding SSH keys (port of fate#305873)
- 3.0.1

-------------------------------------------------------------------
Wed Jul 31 08:30:58 UTC 2013 - yast-devel@opensuse.org

- converted from YCP to Ruby by YCP Killer
  (https://github.com/yast/ycp-killer)
- version 3.0.0

-------------------------------------------------------------------
Mon Jul 29 13:43:13 CEST 2013 - fehr@suse.de

- ignore SIGHUP in YaST2.Second-Stage to make autoyast installs
  with serial console succeed again (bnc#825728, bnc#823224)

-------------------------------------------------------------------
Thu Jul 11 12:23:36 CEST 2013 - aschnell@suse.de

- fixed sshd check (bnc#825160)
- 2.24.10

-------------------------------------------------------------------
Thu Jul  4 13:56:19 CEST 2013 - jsuchome@suse.cz

- show release notes of newest product first (bnc#827590)
- 2.24.9

-------------------------------------------------------------------
Tue Jun 25 10:17:46 CEST 2013 - jsuchome@suse.cz

- adapt control.xml to offical Factory one:
  added e17 desktop, enabled online repositories
- 2.24.8

-------------------------------------------------------------------
Fri Jun 21 16:55:50 CEST 2013 - jsuchome@suse.cz

- only show desktops for which their defined patterns are known
  (needed when desktop defined in control file is only available
  via some optional installation source - fate#315061)
- 2.24.7

-------------------------------------------------------------------
Wed Jun 19 11:42:59 CEST 2013 - aschnell@suse.de

- make check for sshd more robust (bnc#825160)
- 2.24.6

-------------------------------------------------------------------
Thu Jun  6 08:29:44 UTC 2013 - mfilka@suse.com

- bnc#774301
    - fixed udev events handling in kernel_finish 
- 2.24.5

-------------------------------------------------------------------
Wed Jun  5 13:02:06 UTC 2013 - lslezak@suse.cz

- use WFM::ClientExists() call instead of checking *.ycp file
  presence (works also with non-YCP clients and checks also e.g.
  /y2update/clients path)

-------------------------------------------------------------------
Mon May 27 15:27:12 CEST 2013 - locilka@suse.com

- Using unique IDs while calling rpmcopy_secondstage to prevent
  from disabling this step in AutoYaST or Upgrade while it should
  be disabled only in Installation (bnc#813072).

-------------------------------------------------------------------
Mon May 13 09:40:15 CEST 2013 - jsuchome@suse.cz

- startup scripts: if RC_LANG is not set, use en_US as default
  (bnc#815265)
- 2.24.4

-------------------------------------------------------------------
Fri May 03 12:18:43 CEST 2013 - aschnell@suse.de

- call unicode_start/stop and initviocons only on consoles
  (bnc#800790)
- fixed check for missing initviocons
- 2.24.3

-------------------------------------------------------------------
Mon Apr 22 14:59:35 CEST 2013 - jsuchome@suse.cz

- show dialog for all available disk controlers (bnc#807026)
- 2.24.2 

-------------------------------------------------------------------
Wed Apr 17 14:50:48 CEST 2013 - jsuchome@suse.cz

- force disk activation when Storage reports no disk was found
  (bnc#810823) 
- 2.24.1

-------------------------------------------------------------------
Fri Mar 29 11:58:02 CET 2013 - jsuchome@suse.cz

- always return boolean from DeployTarImage (bnc#804293)
- make the "Check drivers" error message depend on control.xml
  variable (fate#312875, bnc#805251) 
- 2.24.0

-------------------------------------------------------------------
Wed Mar 13 12:35:54 UTC 2013 - mfilka@suse.com

- NetworkManager is enabled and active after second stage (bnc#808039)
- 2.23.13 

-------------------------------------------------------------------
Mon Mar 04 14:42:03 CET 2013 - aschnell@suse.de

- deactivate RAID before going back to "Disk Activation" during
  installation (bnc#806454)

-------------------------------------------------------------------
Thu Feb 14 17:06:53 CET 2013 - fehr@suse.de

- fix got_kernel_param in misc.sh to not match substrings (so far 
  kernel parameters like systemd.log_level=debug activated Y2DEBUG)
- 2.23.12
 
-------------------------------------------------------------------
Wed Jan 23 16:00:21 CET 2013 - jsuchome@suse.cz

- prevent systemctl hang in 2nd stage (from fcrozat@suse.com,
  bnc#798620)
- 2.23.11

-------------------------------------------------------------------
Sun Jan 20 15:27:33 UTC 2013 - lslezak@suse.cz

- start the add-on module also when "addon" boot parameter is
  present (fate#314318)
- 2.23.10

-------------------------------------------------------------------
Mon Jan 14 13:45:23 UTC 2013 - locilka@suse.com

- Adding repositories that cannot be (re)added as enabled in
  a disabled state (bnc#779396).
- 2.23.9

-------------------------------------------------------------------
Fri Jan 11 10:47:11 CET 2013 - jsuchome@suse.cz

- adapted to changes in Storage.ycp API (bnc#797245)
- 2.23.8

-------------------------------------------------------------------
Mon Jan  7 13:06:32 CET 2013 - jsuchome@suse.cz

- set new keyboard layout right after selecting (bnc#796589)
- added SYSTEMCTL_OPTIONS to Firstboot/Second Stage services
  (bnc#791076)
- 2.23.7

-------------------------------------------------------------------
Fri Dec 21 08:23:47 CET 2012 - jsuchome@suse.cz

- show the info about possibility to download drivers
  from drivers.suse.com (fate#312875) 
- added KVM installation scenario (bnc#795067)
- 2.23.6

-------------------------------------------------------------------
Fri Dec 14 15:16:52 CET 2012 - jsuchome@suse.cz

- disable USB sources after installation (bnc#793709) 
- 2.23.5

-------------------------------------------------------------------
Tue Dec  4 16:54:56 CET 2012 - jsuchome@suse.cz

- allow using local repositories during update (bnc#779397)
- 2.23.4

-------------------------------------------------------------------
Mon Nov  5 08:21:41 CET 2012 - jsuchome@suse.cz

- fixed installation of systemd units (crrodriguez)
- 2.23.3

-------------------------------------------------------------------
Wed Oct 31 08:16:46 CET 2012 - jsuchome@suse.cz

- removed fonts_finish, its only action was to call obsolete
  SuSEconfig script
- removed inst_suseconfig client (fate#100011)
- 2.23.2 

-------------------------------------------------------------------
Fri Oct 26 08:44:43 CEST 2012 - jsuchome@suse.cz

- do not allow to go next without desktop selected (bnc#786507)
- 2.23.1

-------------------------------------------------------------------
Wed Oct 24 11:12:55 CEST 2012 - jsuchome@suse.cz

- removed suseconfig step from installation sequence (fate#100011)
- 2.23.0

-------------------------------------------------------------------
Wed Jul 11 15:56:38 CEST 2012 - jsuchome@suse.cz

- create simpler and non translated aliases for update sources 
  (bnc#768624)
- 2.22.10

-------------------------------------------------------------------
Thu Jun 28 14:36:08 CEST 2012 - jsuchome@suse.cz

- set TERM=linux for 2nd stage services, to keep ncurses nice
  (bnc#768356)
- 2.22.9

-------------------------------------------------------------------
Mon Jun 25 15:43:43 CEST 2012 - jsuchome@suse.cz

- ensure Plymouth is hiddent before 2nd start, to prevent system
  freeze (bnc#768185)
- ensure 2nd stage is started before SuSEfirewall2_init (bnc#733361)
- 2.22.8

-------------------------------------------------------------------
Tue Jun 19 14:49:52 CEST 2012 - aschnell@suse.de

- kill console before reboot (bnc#759627)
  (otherwise systemd will not proceed with system shutdown)

-------------------------------------------------------------------
Wed Jun  6 11:27:02 CEST 2012 - jsuchome@suse.cz

- require yast2-proxy for 2nd stage (bnc#764951)
- show a message if network config has failed (bnc#765129)
- 2.22.7

-------------------------------------------------------------------
Tue Apr 17 16:03:55 CEST 2012 - jsuchome@suse.cz

- enhanced image installation help text (bnc#732914)

-------------------------------------------------------------------
Tue Apr 03 14:56:55 CEST 2012 - aschnell@suse.de

- adapted to move of testX (see bnc#749184)
- 2.22.6

-------------------------------------------------------------------
Wed Mar 14 15:42:19 CET 2012 - aschnell@suse.de

- create link yast.ssh for 2nd stage ssh installation (bnc#745340)
- 2.22.5

-------------------------------------------------------------------
Wed Feb 15 11:46:45 CET 2012 - gs@suse.de

- Improve layout of the release notes dialog (bnc #550610)
- 2.22.4 

-------------------------------------------------------------------
Thu Feb  9 10:53:01 CET 2012 - jsuchome@suse.cz

- adapt the style only for ssh installation, not vnc (bnc#742777)
- 2.22.3 

-------------------------------------------------------------------
Tue Feb  7 17:22:46 CET 2012 - tgoettlicher@suse.de

- Fixed bnc #742777: ssh installation needs to much bandwidth
- 2.22.2

-------------------------------------------------------------------
Fri Jan 13 11:02:40 CET 2012 - jsuchome@suse.cz

- confirmed license
- 2.22.1

-------------------------------------------------------------------
Mon Jan  9 14:29:34 CET 2012 - locilka@suse.cz

- save ecdsa keys as well (bnc#726468) (added where missing)

-------------------------------------------------------------------
Mon Jan  9 13:39:10 CET 2012 - locilka@suse.cz

- Added ntp-client into list of cloned modules in control file
  (bnc #738019).

-------------------------------------------------------------------
Wed Jan  4 15:21:30 CET 2012 - locilka@suse.cz

- Reading the current random/poolsize from /proc to store the exact
  number of bytes (bnc#692799).

-------------------------------------------------------------------
Tue Jan  3 16:21:42 CET 2012 - locilka@suse.cz

- Modified saving state of the current randomness (bnc#692799).

-------------------------------------------------------------------
Thu Dec  8 16:45:15 CET 2011 - locilka@suse.cz

- Fixed saving state of the current randomness (bnc#692799).

-------------------------------------------------------------------
Fri Nov 25 11:35:04 CET 2011 - jsuchome@suse.cz

- ask for Abort confirmation in Update URLs step (bnc#728907)

-------------------------------------------------------------------
Wed Nov 16 13:18:40 CET 2011 - jsuchome@suse.cz

- merged texts from proofreading
- 2.22.0 

-------------------------------------------------------------------
Thu Nov 10 14:27:55 UTC 2011 - fcrozat@suse.com

- Disable routing initscript commands through systemd, prevent
  lockups.

-------------------------------------------------------------------
Thu Nov 03 11:52:08 CET 2011 - aschnell@suse.de

- use same code to display ip addresses during vnc and ssh
  installation (bnc#727802)
- 2.21.28

-------------------------------------------------------------------
Wed Nov  2 17:14:51 CET 2011 - fcrozat@suse.com

- Ensure network is not started by systemd before Firstboot /
  SecondStage (bnc#726823)
- 2.21.27

-------------------------------------------------------------------
Mon Oct 31 09:18:46 CET 2011 - jsuchome@suse.cz

- control files: save ecdsa keys (bnc#726468)
- 2.21.26 

-------------------------------------------------------------------
Wed Oct 19 16:25:41 CEST 2011 - locilka@suse.cz

- Creating /etc/mtab linking to /proc/self/mounts in umount_finish
  (bnc#725166)
- 2.21.25

-------------------------------------------------------------------
Fri Oct 14 11:27:58 CEST 2011 - fcrozat@suse.com

- Fix text mode handled in systemd (bnc#724115)
- 2.21.24

-------------------------------------------------------------------
Tue Oct 11 08:52:43 CEST 2011 - jsuchome@suse.cz

- compress the log file from 1st stage of installation (bnc#716938)
- 2.21.23

-------------------------------------------------------------------
Fri Oct  7 11:38:39 UTC 2011 - fcrozat@suse.com

- Use latest macros for systemd
- Drop workaround for bnc#719221, systemd is fixed now.
- 2.21.22

-------------------------------------------------------------------
Fri Oct  7 11:30:21 UTC 2011 - jsrain@suse.cz

- change the URL for congratulation dialog (bnc#720481)

-------------------------------------------------------------------
Mon Sep 26 10:41:38 CEST 2011 - jsuchome@suse.cz

- control.openSUSE: use lightdm as default DM for Xfce 
- 2.21.21

-------------------------------------------------------------------
Fri Sep 23 15:36:11 CEST 2011 - jsuchome@suse.cz

- updated systemd service files (bnc#719221)
- 2.21.20 

-------------------------------------------------------------------
Fri Sep 23 14:27:36 CEST 2011 - jsuchome@suse.cz

- unmount previously mounted /run (bnc#717321)
- 2.21.19

-------------------------------------------------------------------
Thu Sep 15 12:16:49 UTC 2011 - lslezak@suse.cz

- improved package update check - display only the repositories
  with an update available, display package updates in details
- 2.21.18

-------------------------------------------------------------------
Tue Sep  6 10:05:00 CEST 2011 - jsuchome@suse.cz

- enable system cloning only when autoyast2 is installed
  (bnc#692790)
- 2.21.17

-------------------------------------------------------------------
Wed Aug 31 14:33:50 CEST 2011 - jsuchome@suse.cz

- fix build for older distributions
- 2.21.16 

-------------------------------------------------------------------
Mon Aug 29 12:12:55 CEST 2011 - jsuchome@suse.cz

- added systemd .service files for second stage and firstboot
  (from fcrozat@suse.com, bnc#713760)
- 2.21.15

-------------------------------------------------------------------
Fri Aug 12 13:58:01 CEST 2011 - jsuchome@suse.cz

- expect there might me extra checks for disk controllers with
  s390 (bnc#706911)
- adapted help text and label in installation mode selection
  (bnc#711160)
- 2.21.14 

-------------------------------------------------------------------
Fri Aug  5 12:13:13 UTC 2011 - lslezak@suse.cz

- upgrade_urls.ycp - do not display reading and writing progress,
  it is pretty quick and just causes screen flickering
  (the write progress is displayed only when there is an enabled
  repo to add, refreshing it can take long time) (bnc#692614)
- 2.21.13

-------------------------------------------------------------------
Fri Aug  5 12:32:16 CEST 2011 - tgoettlicher@suse.de

- fixed .desktop file (bnc #681249)

-------------------------------------------------------------------
Thu Aug  4 14:50:33 UTC 2011 - lslezak@suse.cz

- 2.21.12

-------------------------------------------------------------------
Thu Aug  4 14:07:38 CEST 2011 - mvidner@suse.cz

- Copy network interface naming rules early to get them to initrd (bnc#666079).

-------------------------------------------------------------------
Thu Aug  4 11:37:02 UTC 2011 - lslezak@suse.cz

- extraurls: check whether there is an update candidate in the
  added extra repositories - openSUSE DVD does not contain all
  packages, packages from OSS repository which are not on DVD
  medium were not upgraded and were left in the old version even
  after adding new OSS repository with updated version (bnc#693230)

-------------------------------------------------------------------
Wed Aug  3 13:19:50 UTC 2011 - lslezak@suse.cz

- cleanup: removed obsoleted SourceManager::SyncAddedAndDeleted()
  call (zmd sync has been removed)
- 2.21.11

-------------------------------------------------------------------
Wed Aug  3 08:53:14 UTC 2011 - lslezak@suse.cz

- use term "Software manager" instead of "Package manager"
  (bnc#585679)
- 2.21.10

-------------------------------------------------------------------
Tue Aug  2 13:37:03 CEST 2011 - locilka@suse.cz

- Preserving the /dev/urandom state from inst-sys after the
  installation (bnc#692799)
- Automatically enabling haveged service if installed (bnc#692799)
- 2.21.9

-------------------------------------------------------------------
Mon Aug  1 15:38:32 CEST 2011 - locilka@suse.cz

- Added control.SLES-for-VMware into the SVN

-------------------------------------------------------------------
Fri Jul 22 15:00:30 CEST 2011 - locilka@suse.cz

- Removed obsoleted X-KDE-SubstituteUID from deploy_image.desktop
  (bnc#540627)
- 2.21.8

-------------------------------------------------------------------
Tue Jul 12 15:34:38 CEST 2011 - jsuchome@suse.cz

- Show Xen Virtualization Host Server Installation scenario
  only for x86_64 architecture (bnc#702103)
- 2.21.7

-------------------------------------------------------------------
Thu Jun 30 14:09:17 CEST 2011 - jsuchome@suse.cz

- fixed typos (bnc#703119)
- 2.21.6 

-------------------------------------------------------------------
Wed Jun  1 17:24:25 CEST 2011 - locilka@suse.cz

- always loading 'pciehp' kernel module on Dell hardware
  (FATE #311991)
- fixed control file validation
- stricter btrfs_increase_percentage definition in all control
  files (only 'integer' is allowed)

-------------------------------------------------------------------
Wed Jun  1 11:56:08 CEST 2011 - fehr@suse.de

- add btrfs_increase_percentage to to category "partitioning" in
  config.xml files
- 2.21.5 

-------------------------------------------------------------------
Thu May 19 14:22:10 CEST 2011 - jsuchome@suse.cz

- enable YaST restart in the 1st stage (bnc#694299)
- 2.21.4 

-------------------------------------------------------------------
Wed Apr 27 15:08:04 CEST 2011 - jsuchome@suse.cz

- added option to configure FCoE Interfaces when started with
  WithFCoE=1 argument (fate#307445)
- 2.21.3 

-------------------------------------------------------------------
Wed Apr 27 11:19:50 CEST 2011 - jsuchome@suse.cz

- Copy /media.1/build to the installed system (fate#311377)
- 2.21.2 

-------------------------------------------------------------------
Fri Mar 25 10:26:44 CET 2011 - jsuchome@suse.cz

- show the 'before-reboot' message in RichText, so possible command
  can be copy-pasted (bnc#383519)
- 2.21.1

-------------------------------------------------------------------
Thu Mar 24 16:14:02 CET 2011 - jsuchome@suse.cz

- do not start automatic configuration for autoYaST (bnc#679435)
- 2.21.0

-------------------------------------------------------------------
Mon Feb 28 14:52:26 CET 2011 - locilka@suse.cz

- Handling disabled installation steps also in Live Installation
  mode (BNC #675516)
- 2.20.6

-------------------------------------------------------------------
Thu Feb 17 13:49:19 CET 2011 - aschnell@suse.de

- fixed braille support during installation (bnc #672086)
- 2.20.5

-------------------------------------------------------------------
Tue Feb  8 15:10:25 CET 2011 - locilka@suse.cz

- Adapted openSUSE control file to the current naming schema of
  desktops (BNC #667408)

-------------------------------------------------------------------
Thu Jan 20 14:18:41 CET 2011 - jsrain@suse.cz

- fix initialization of AutoUpgrade for 2nd stage
- 2.20.4

-------------------------------------------------------------------
Wed Jan 19 15:38:20 CET 2011 - jsrain@suse.cz

- adaptations for unattended migration (fate#310481)
- don't delete /etc/mtab if it is a symlink (bnc#665437)
- 2.20.3

-------------------------------------------------------------------
Wed Jan 19 12:53:00 CET 2011 - jsrain@suse.cz

- fixed progress during live installation (bnc#665413)
- 2.20.2

-------------------------------------------------------------------
Fri Jan  7 13:43:01 CET 2011 - jsrain@suse.cz

- update XFCE desktop definition

-------------------------------------------------------------------
Thu Jan  6 10:47:00 CET 2011 - locilka@suse.cz

- Using wider space for licence displayed in non-textual interface
  (BNC #607135).
- Fixed DUD deployment (BNC #626337)

-------------------------------------------------------------------
Thu Nov 16 16:13:48 UTC 2010 - jsrain@suse.cz

- fixed behavior of window closing in installation proposal
  (bnc#636980)
- use df for estimating partition size for live installer
  (bnc#555288)
- 2.20.1

-------------------------------------------------------------------
Thu Sep 30 17:33:48 UTC 2010 - lslezak@suse.cz

- don't use spaces in repo alias (bnc#596950)
- inst_addon_update_sources.ycp - removed obsoleted ZMD sync call
- 2.20.0

-------------------------------------------------------------------
Wed Jun  2 13:52:02 CEST 2010 - jsrain@suse.cz

- removed link to repairing the system
- 2.19.20

-------------------------------------------------------------------
Wed May 12 15:33:24 CEST 2010 - ug@suse.de

- fixed the cloning at the end of a manual
  installation (bnc#605132)
- 2.19.7

-------------------------------------------------------------------
Mon Apr 19 12:29:08 CEST 2010 - aschnell@suse.de

- allow btrfs as root fs
- 2.19.6

-------------------------------------------------------------------
Thu Apr 15 17:12:28 CEST 2010 - locilka@suse.cz

- Script copy_files_finish copies files with --dereference to
  prevent from copying symlinks instead of the files content
  (BNC #596938).

-------------------------------------------------------------------
Fri Apr 09 17:09:27 CEST 2010 - aschnell@suse.de

- disable Qt/Gtk frontend if testX is unavailable (bnc #585432)
- 2.19.5

-------------------------------------------------------------------
Tue Apr  6 17:44:25 CEST 2010 - locilka@suse.cz

- Searching for LiveCD license in /usr/share/doc/licenses and /
  directories (BNC #594042).

-------------------------------------------------------------------
Fri Mar 26 11:26:04 CET 2010 - ug@suse.de

- fixed a broken yast2-installation.spec.in
- fixed broken schema validation files for control.xml files
- 2.19.4

-------------------------------------------------------------------
Wed Mar 24 07:42:19 UTC 2010 - lslezak@suse.cz

- inst_suseconfig.ycp - do not reset UI product name
  (&product; macro) (bnc#539906)

-------------------------------------------------------------------
Thu Mar 18 14:55:20 CET 2010 - locilka@suse.cz

- Previously used repositories switched from enabled/disabled mode
  to removed/enabled/disabled mode (BNC #588659).

-------------------------------------------------------------------
Fri Mar 12 13:19:15 CET 2010 - kmachalkova@suse.cz

- Port from SLE11 SP1: process files in _datadir/autoinstall/modules 
  with %suse_update_desktop_file. This passes their strings into
  translation (bnc#549944)

-------------------------------------------------------------------
Fri Mar 12 10:53:55 CET 2010 - locilka@suse.cz

- Unique identification in inst_upgrade_urls switched from URL to
  ALIAS (BNC #587517).
- In case of re-adding CD/DVD media, user is asked to insert
  correct media before adding it (BNC #587517).
- Only upgrade packages if upgrading from SLES 11, otherwise use
  patterns for upgrade (BNC #587544).

-------------------------------------------------------------------
Tue Mar  9 15:35:48 CET 2010 - locilka@suse.cz

- Fixed calling update.post from DUD (BNC #586609).

-------------------------------------------------------------------
Tue Mar  2 14:30:31 CET 2010 - locilka@suse.cz

- CIM service is proposed as disabled by default (BNC #584524).

-------------------------------------------------------------------
Mon Feb 22 17:48:57 CET 2010 - locilka@suse.cz

- Documented YaST RELAX NG schema (FATE #305551).
- Correctly re-added unique_id to RNC - AC steps and proposals
  (BNC #582094).

-------------------------------------------------------------------
Wed Feb 17 11:05:12 CET 2010 - ug@suse.de

- clone checkbox at the end of the installation is always
  enabled now and can install the autoyast2 package if needed
  (bnc#547486)

-------------------------------------------------------------------
Mon Feb 15 15:48:51 CET 2010 - ug@suse.de

- UI for autoinstallation images added to deploy_image_auto

-------------------------------------------------------------------
Tue Feb  9 17:06:15 CET 2010 - locilka@suse.cz

- Steps 'user' and 'auth' enabled again in Live mode (BNC #547931).

-------------------------------------------------------------------
Tue Feb  9 14:49:33 CET 2010 - locilka@suse.cz

- Fixed license agreement check box visibility (BNC #571846).
- 2.19.3

-------------------------------------------------------------------
Tue Feb  2 11:03:04 CET 2010 - locilka@suse.cz

- Added LXDE to openSUSE control file (FATE #307729).

-------------------------------------------------------------------
Mon Feb  1 11:35:15 CET 2010 - locilka@suse.cz

- Fixed 'going back' from services proposal BNC #572734.

-------------------------------------------------------------------
Fri Jan 22 15:56:07 CET 2010 - aschnell@suse.de

- fixed message during ssh installation (bnc #518616)

-------------------------------------------------------------------
Fri Jan 15 17:29:45 CET 2010 - aschnell@suse.de

- updated control.rnc
- 2.19.2

-------------------------------------------------------------------
Thu Jan  7 15:29:13 CET 2010 - jsuchome@suse.cz

- inst_complex_welcome adapted to Language::SwitchToEnglishIfNeeded
  (bnc#479529)
- 2.19.1

-------------------------------------------------------------------
Fri Dec 11 16:48:58 CET 2009 - locilka@suse.cz

- Adapted for new API to ProductLicense (FATE #306295).

-------------------------------------------------------------------
Wed Dec  9 16:44:34 CET 2009 - locilka@suse.cz

- Package kde4-kdm has been renamed to kdm (SLES, SLED control
  files) (bnc #561627).

-------------------------------------------------------------------
Wed Dec  9 14:58:38 CET 2009 - kmachalkova@suse.cz

- Un-check automatic configuration box when user selects update
  (bnc#537625)  

-------------------------------------------------------------------
Wed Dec  9 14:12:21 CET 2009 - locilka@suse.cz

- Enabled CIM by default (SLES and SLED) (FATE #305583)
- Adapted RNC for control files

-------------------------------------------------------------------
Wed Dec  9 12:49:08 CET 2009 - jsrain@suse.cz

- dereference hardlinks when deploying live CD so that it can
  be also deployed on multiple separate partitions (bnc#549158)

-------------------------------------------------------------------
Mon Nov 30 14:38:26 CET 2009 - locilka@suse.cz

- Repositories added by inst_addon_update_sources use
  Pkg::RepositoryAdd that does not need access to network
  (bnc #557723)

-------------------------------------------------------------------
Tue Nov 24 16:13:31 CET 2009 - kmachalkova@suse.cz

Cumulative patch with SLE11 SP1 features:
- In TUI (ncurses), use plain text (.txt) file with release notes, 
  if found (FaTE#306167)
- Set /etc/sysconfig/boot:RUN_PARALLEL according to corresponding
  value in control file (FaTE#307555) 
- 2.19.0

-------------------------------------------------------------------
Thu Nov 19 16:51:55 CET 2009 - locilka@suse.cz

- Added control file configuration option require_registration
  (FATE #305578).

-------------------------------------------------------------------
Wed Nov  4 16:31:17 CET 2009 - mzugec@suse.cz

- lan module in 1st stage (FaTE#303069)
- 2.18.34 

-------------------------------------------------------------------
Fri Oct 23 07:40:56 CEST 2009 - jsuchome@suse.cz

- during update, do not save timezone and console settings
  (bnc#547587)
- 2.18.33 

-------------------------------------------------------------------
Fri Oct 16 14:36:11 CEST 2009 - locilka@suse.cz

- Fixed handling repositories during upgrade (bnc #543468).
- 2.18.32

-------------------------------------------------------------------
Wed Oct  7 15:36:44 CEST 2009 - jsuchome@suse.cz

- set the time after chroot (bnc#538357)
- 2.18.31 

-------------------------------------------------------------------
Wed Oct  7 12:17:52 CEST 2009 - jsuchome@suse.cz

- correctly set the keyboard layout in 2nd stage (bnc#542009)
- 2.18.30

-------------------------------------------------------------------
Thu Oct  1 13:27:16 CEST 2009 - locilka@suse.cz

- Adjusting understandable name for update URLs added during second
  stage of installation (bnc #542792).
- 2.18.29

-------------------------------------------------------------------
Tue Sep 29 16:41:32 CEST 2009 - kmachalkova@suse.cz

- Correct HTML format tags in helptext (bnc#540784)
- Set firewall status according to user's choice also in non-automatic 
  2nd stage (missing call for AdjustDisabledSubProposals) (bnc#534862)
- 2.18.28 

-------------------------------------------------------------------
Thu Sep 24 15:51:15 CEST 2009 - kmachalkova@suse.cz

- Enable SSH service after reboot if this is SSH or VNC installation 
  (new ssh_service_finish client) (bnc#535206)
- 2.18.27 

-------------------------------------------------------------------
Mon Sep 14 15:27:19 CEST 2009 - jsrain@suse.cz

- enhanced display of release notes (fate#306237)
- 2.18.26

-------------------------------------------------------------------
Wed Sep  9 14:33:14 CEST 2009 - jsrain@suse.cz

- better error handling for image installation (bnc#533601)
- 2.18.25

-------------------------------------------------------------------
Fri Sep  4 19:00:27 CEST 2009 - kmachalkova@suse.cz

- Introducing unique IDs to unambiguously identify AC steps and 
  sub-proposals
- Writing disabled AC steps and subproposals at the end of 1st 
  stage, reading them back at the end of 2nd stage
- Filtering out disabled AC steps from AC workflow (FaTE #303859 and 
  bnc#534862)
- Require new yast2 base 
- 2.18.24

-------------------------------------------------------------------
Fri Sep  4 09:07:42 CEST 2009 - locilka@suse.cz

- Dropped unnecessary fallback text from the fallback control file
  (BNC #536288).

-------------------------------------------------------------------
Wed Aug 26 15:33:51 CEST 2009 - locilka@suse.cz

- Do not copy xorg.conf to installed system anymore (bnc #441404).
- 2.18.23

-------------------------------------------------------------------
Fri Aug 21 12:38:42 CEST 2009 - aschnell@suse.de

- do not disable qt/gtk frontends if xorg.conf is missing (bnc
  #533159)
- 2.18.22

-------------------------------------------------------------------
Fri Aug 14 18:26:49 CEST 2009 - kmachalkova@suse.cz

- Simple network (firewall) configuration in 1st stage (FaTE #303859) 

-------------------------------------------------------------------
Mon Aug 10 14:18:11 CEST 2009 - locilka@suse.cz

- added calling bootloader client bootloader_preupdate to control
  file to fix multiple grub entries (bnc #414490, bnc #477778).

-------------------------------------------------------------------
Thu Jul 30 20:26:30 CEST 2009 - jdsn@suse.de

- disable yast2-x11 during installation (bnc#441404) 
- 2.18.21

-------------------------------------------------------------------
Thu Jul 30 15:32:37 CEST 2009 - jsuchome@suse.cz

- adapted to changes in yast2-country: no saving of xorg.conf
  (bnc#441404) 
- 2.18.20

-------------------------------------------------------------------
Wed Jun 24 10:02:20 CEST 2009 - locilka@suse.cz

- Fixed Welcome dialog layout to have more license content visible
  and to align language and keyboard widgets with it.
- Not offering installation images if there are none (bnc #492745).
- 2.18.19

-------------------------------------------------------------------
Mon Jun 22 20:20:18 CEST 2009 - coolo@novell.com

- fix build with automake 1.11
- 2.18.18

-------------------------------------------------------------------
Thu Jun 11 12:57:14 CEST 2009 - jsrain@suse.cz

- adapted for unified progress during live installation
  (bnc#435680)
- 2.18.17

-------------------------------------------------------------------
Mon Jun 08 14:03:30 CEST 2009 - aschnell@suse.de

- use minimalistic xorg.conf during installation (bnc #510015)
- 2.18.16

-------------------------------------------------------------------
Wed May 20 12:45:47 CEST 2009 - aschnell@suse.de

- moved .proc.mounts agent from yast2-installation to yast2 (bnc
  #504429)

-------------------------------------------------------------------
Mon May 18 16:46:03 CEST 2009 - juhliarik@suse.cz

- added kdump support for autoyast installation (FATE#305588) 

-------------------------------------------------------------------
Thu May 14 13:45:08 CEST 2009 - locilka@suse.cz

- Installation/Upgrade newly require some packages essential for
  them to succeed (bnc #469730).

-------------------------------------------------------------------
Mon Apr 27 10:22:24 CEST 2009 - locilka@suse.cz

- Using a new yast-spanner (old yast icon) for Repair.
- 2.18.14

-------------------------------------------------------------------
Mon Apr 20 13:59:31 CEST 2009 - locilka@suse.cz

- Fixed Vendor module to use zypp history file instead of using
  y2logRPM (bnc #456446).
- 2.18.13

-------------------------------------------------------------------
Thu Apr 16 16:58:07 CEST 2009 - locilka@suse.cz

- Added documentation for installation images.

-------------------------------------------------------------------
Fri Apr 10 14:11:46 CEST 2009 - locilka@suse.cz

- KDE 3.x dropped from openSUSE control file (bnc #493547).

-------------------------------------------------------------------
Tue Apr  7 13:02:39 CEST 2009 - ug@suse.de

- changed the error message of missing hard disks during
  autoinstallation. Might confuse s390/iSCSI users. (bnc#476147)

-------------------------------------------------------------------
Mon Mar 30 14:20:57 CEST 2009 - locilka@suse.cz

- Fixing reevaluation of packages to remove, install and/or upgrade
  after images are deployed during first stage (bnc #489448).
- 2.18.12

-------------------------------------------------------------------
Fri Mar 27 18:15:15 CET 2009 - locilka@suse.cz

- Added new globals->ac_redraw_and_ignore control file item
  (openSUSE and SLED) that ignores if AC UI is missing and just
  redraws it. An error is still reported in case of missing Wizard
  widget (bnc #487565).

-------------------------------------------------------------------
Thu Mar 19 14:14:34 CET 2009 - locilka@suse.cz

- Continuing on Repair integration.
- Handling missing FLAGS in the content file.
- 2.18.11

-------------------------------------------------------------------
Wed Mar 18 13:17:58 CET 2009 - locilka@suse.cz

- Location /etc/modprobe.d/blacklist has been renamed to
  /etc/modprobe.d/50-blacklist.conf (bnc #485980).
- Unified inst_mode handling, especially correct handling of
  Automatic Configuration together with switching to Update mode
  (originally reported as bnc #469273).
- Repair workflow unified with the rest of installation.
- 2.18.10

-------------------------------------------------------------------
Mon Mar 16 14:47:46 CET 2009 - locilka@suse.cz

- Fixed help for "License Translations..." button (bnc #481113).

-------------------------------------------------------------------
Tue Mar 10 10:26:02 CET 2009 - locilka@suse.cz

- Obsolete 'tar --preserve' replaced with
  'tar --preserve-permissions --preserve-order' (bnc #483791).
- Added recovery support for AC (dialogs) possibly called by AC
  scripts (bnc #483211).

-------------------------------------------------------------------
Thu Feb 26 16:00:44 CET 2009 - ug@suse.de

- RPMs via driverupdate were not possible

-------------------------------------------------------------------
Tue Feb 24 13:30:15 CET 2009 - locilka@suse.cz

- Added support for .xz images deployment (bnc #476079).
- Added support for `reboot_same_step (bnc #475650).
- 2.18.9

-------------------------------------------------------------------
Mon Feb 23 16:36:56 CET 2009 - locilka@suse.cz

- Offering to configure network if remote repositories are used
  during upgrade (inst_upgrade_urls). Setup can be safely skipped
  and comes from the Online Repositories (bnc #478024).
- 2.18.8

-------------------------------------------------------------------
Fri Feb 20 20:40:09 CET 2009 - locilka@suse.cz

- save network configuration also for IPv6 only (bnc#477917)
- 2.18.7

-------------------------------------------------------------------
Tue Feb 17 16:56:09 CET 2009 - locilka@suse.cz

- Writing additional-control-files index file after removing and
  recreating the directory where it is stored (bnc #475516).
- 2.18.6

-------------------------------------------------------------------
Mon Feb  9 13:21:50 CET 2009 - locilka@suse.cz

- Enabling online update in (SLED) Automatic Configuration
  (bnc #449128).

-------------------------------------------------------------------
Fri Feb  6 10:39:20 CET 2009 - locilka@suse.cz

- InstError has been moved to yast2-2.18.6
- 2.18.5

-------------------------------------------------------------------
Thu Feb  5 18:16:17 CET 2009 - locilka@suse.cz

- InstError extended and documented.

-------------------------------------------------------------------
Mon Feb  2 13:09:08 CET 2009 - locilka@suse.cz

- Erasing all old additional control files in the final step of
  upgrade before rebooting to the second stage (bnc #471454).
- InstError can now save YaST logs on user request.
- 2.18.4

-------------------------------------------------------------------
Wed Jan 28 14:33:09 CET 2009 - locilka@suse.cz

- Added new InstError module for unified reporting of errors
  during installation.
- Better SlideShow support in inst_finish.
- Reporting more errors in inst_finish.
- 2.18.3

-------------------------------------------------------------------
Tue Jan 27 17:13:57 CET 2009 - locilka@suse.cz

- Added test for checking free space when SCR switch fails
  (bnc #460477).

-------------------------------------------------------------------
Mon Jan 26 13:58:00 CET 2009 - locilka@suse.cz

- Disabling [Back] buttons in the very first interactive dialogs
  in second stage, SLES and SLED control files (bnc #468677).

-------------------------------------------------------------------
Thu Jan 22 12:50:38 CET 2009 - locilka@suse.cz

- Dropping mode_proposal client - not in use anymore.
- 2.18.2

-------------------------------------------------------------------
Wed Jan 21 13:09:33 CET 2009 - locilka@suse.cz

- Removing dependency on yast2-runlevel (duplicate code in runlevel
  proposal).
- Removing dependency on yast2-mouse by moving the mouse-related
  scripts to yast2-mouse-2.18.0.
- Removing dependency on yast2-bootloader.
- inst_finish script newly uses the SlideShow module.

-------------------------------------------------------------------
Tue Jan 20 13:37:03 CET 2009 - locilka@suse.cz

- Possibility to move the base installation window has been
  disabled (bnc #466827)
- 2.18.1

-------------------------------------------------------------------
Tue Jan 13 12:15:42 CET 2009 - locilka@suse.cz

- Adapted the inst_proposal to better reflect the current situation
  'analyzing...' vs. 'adapting the proposal...' (bnc #463567).

-------------------------------------------------------------------
Fri Dec 19 13:07:49 CET 2008 - locilka@suse.cz

- Pattern WBEM added into two server scenarios (bnc #458332).

-------------------------------------------------------------------
Thu Dec 18 18:04:47 CET 2008 - locilka@suse.cz

- Updated control file documentation (bnc #438678).

-------------------------------------------------------------------
Wed Dec 17 14:42:22 CET 2008 - locilka@suse.cz

- Added yet another xset call (bnc #455771 comment #40)

-------------------------------------------------------------------
Tue Dec 16 17:13:38 CET 2008 - aschnell@suse.de

- adapted to storage API changes
- 2.18.0

-------------------------------------------------------------------
Tue Dec 16 12:29:27 CET 2008 - locilka@suse.cz

- Removed SLED control file labels that should be hidden
  (bnc #459080).
- Using a better help text for inst_new_desktop (bnc #432912).

-------------------------------------------------------------------
Mon Dec 15 14:32:27 CET 2008 - locilka@suse.cz

- Removed all (inst_)do_rezise calls from all control files on
  aschnell's request.

-------------------------------------------------------------------
Fri Dec 12 16:36:28 CET 2008 - aschnell@suse.de

- require initviocons (bnc #173426)
- 2.17.47

-------------------------------------------------------------------
Tue Dec  9 16:40:35 CET 2008 - locilka@suse.cz

- Updated control.rnc
- 2.17.46

-------------------------------------------------------------------
Mon Dec  8 13:16:33 CET 2008 - locilka@suse.cz

- Updated control.rnc
- Added two more control-file examples.
- Checking all control files during build.
- Adjusted control-file examples (all bnc #438678).
- Checking the process exit status returned after deploying an
  image (bnc #456337).
- 2.17.45

-------------------------------------------------------------------
Fri Dec  5 10:38:41 CET 2008 - locilka@suse.cz

- New control.rnc/rng for control file validation (bnc #455994).
- Added build-time control file validation.
- 2.17.44

-------------------------------------------------------------------
Wed Dec  3 18:33:59 CET 2008 - locilka@suse.cz

- inst_extrasources moved before inst_ask_online_update to register
  the online update repository before checking for patches
  (bnc #450229).

-------------------------------------------------------------------
Mon Dec  1 16:59:14 CET 2008 - locilka@suse.cz

- Fixed proposing the online update depending on the fact whether
  network is running (bnc #450229).
- 2.17.43

-------------------------------------------------------------------
Fri Nov 28 15:05:02 CET 2008 - locilka@suse.cz

- Updated labels of Installation Scenarios for SLES (bnc #428202).

-------------------------------------------------------------------
Fri Nov 28 12:16:03 CET 2008 - locilka@suse.cz

- Fixed behavior of inst_new_desktop when user switched to another
  language later (bnc #449818).
- 2.17.42

-------------------------------------------------------------------
Thu Nov 27 16:49:11 CET 2008 - locilka@suse.cz

- Using yast-live-install-finish icon when finishing LiveCD
  installation/inst_finish (bnc #438154).
- Fixed ImageInstallation SlideShow - download progress is shown
  only when downloading the images, not the other helper files
  (bnc #449792).
- Adjusting ImageInstallation-related SlideShow only if
  ImageInstallation is in use (bnc #439104).

-------------------------------------------------------------------
Thu Nov 27 15:05:11 CET 2008 - ug@suse.de

- the real fix for bnc#442691
  deploy_image_auto doesn't use the boolean variable 
  image_installation
- 2.17.41

-------------------------------------------------------------------
Tue Nov 25 14:42:31 CET 2008 - locilka@suse.cz

- Handling new feature of licenses ProductLicense::AcceptanceNeeded
  (bnc #448598).
- 2.17.40

-------------------------------------------------------------------
Mon Nov 24 12:51:48 CET 2008 - locilka@suse.cz

- Completely initializing the target and sources before checking
  for available patches and offering online update (bnc #447080).
- 2.17.39

-------------------------------------------------------------------
Thu Nov 20 18:21:32 CET 2008 - locilka@suse.cz

- Pkg::SourceStartManager in inst_ask_online_update to replace
  obsolete Pkg::PkgEstablish (bnc #447080).
- Reading all supported desktops to define the order of desktops
  in desktop_finish (bnc #446640).
- Added shadow desktops to SLES and SLED desktop files to have
  a fallback if user selects some other desktop than the default
  one (bnc #446640).
- 2.17.38

-------------------------------------------------------------------
Wed Nov 19 16:01:53 CET 2008 - locilka@suse.cz

- Added pciutils to Requires, lspci was called but not required
  (bnc #446533).
- 2.17.37

-------------------------------------------------------------------
Wed Nov 19 13:23:10 CET 2008 - locilka@suse.cz

- Added inst_fallback_controlfile client reporting about using
  a fallback control file.
- Calling inst_fallback_controlfile in the fallback control file
  (both bnc #440982).
- 2.17.36

-------------------------------------------------------------------
Fri Nov 14 12:17:47 CET 2008 - aschnell@suse.de

- don't start iscsid in second stage start scripts (bnc #444976)
- 2.17.35

-------------------------------------------------------------------
Thu Nov 13 17:36:53 CET 2008 - locilka@suse.cz

- Flushing the cache before calling a set_polkit_default_privs that
  uses the written data (bnc #440182).
- 2.17.34

-------------------------------------------------------------------
Thu Nov 13 11:21:11 CET 2008 - locilka@suse.cz

- Handling errors while deploying images, installation will abort
  (bnc #444209).
- 2.17.33

-------------------------------------------------------------------
Thu Nov 13 10:21:13 CET 2008 - ug@suse.de

- checkboxes in the congratulations dialog did not work anymore
  (bnc#444214)

-------------------------------------------------------------------
Tue Nov 11 13:58:17 CET 2008 - ug@suse.de

- fix for image deployment during autoinstallation

-------------------------------------------------------------------
Tue Nov 11 12:20:00 CET 2008 - juhliarik@suse.cz

- changed order of yast modules in Expert tab for installation
  (bnc #441434) 

-------------------------------------------------------------------
Tue Nov 11 10:53:25 CET 2008 - jsrain@suse.cz

- fixed switching to a tab with an error in the proposal
  (bnc #441434)
- 2.17.32

-------------------------------------------------------------------
Tue Nov 11 10:48:03 CET 2008 - aschnell@suse.de

- use accelerated xserver during installation for certain Intel
  cards (bnc #442413)
- 2.17.31

-------------------------------------------------------------------
Fri Nov  7 16:32:28 CET 2008 - locilka@suse.cz

- Fixed deploy_image_auto to handle AutoYaST settings correctly
  (bnc #442691).
- Removing the congrats dialog content before cloning, storing
  the sources, finishing (bnc #441452).
- Using Pkg::SourceProvideDigestedFile function when deploying
  images and in release_notes_popup (bnc #409927).
- 2.17.30

-------------------------------------------------------------------
Thu Nov  6 16:35:10 CET 2008 - locilka@suse.cz

- Fixed progress (SlideShow) information about images being
  deployed (bnc #442286).
- Changing inst_deploy_images to use PackagesUI for opening a
  package selector while debugging mode is turned on (bnc #435479).

-------------------------------------------------------------------
Thu Nov  6 16:19:59 CET 2008 - jsuchome@suse.cz

- S09-cleanup: check for additional services requiring restart
  (bnc#395402)

-------------------------------------------------------------------
Wed Nov  5 17:25:01 CET 2008 - locilka@suse.cz

- Calling set_polkit_default_privs without checking for it using
  FileUtils, checking by 'test -x' instead (bnc #440182).
- 2.17.29

-------------------------------------------------------------------
Wed Nov  5 13:09:04 CET 2008 - locilka@suse.cz

- Added yast2-storage >= 2.17.47 because of the previous fix
  implementation.
- 2.17.28

-------------------------------------------------------------------
Tue Nov 04 13:14:10 CET 2008 - aschnell@suse.de

- improved warning about partitioning (fate #302857)
- 2.17.27

-------------------------------------------------------------------
Mon Nov  3 18:34:30 CET 2008 - locilka@suse.cz

- Writing 'SecondStageRequired' 0/1 to /etc/install.inf even while
  rebooting during second stage (bnc #432005).
- 2.17.26

-------------------------------------------------------------------
Mon Nov 03 14:28:14 CET 2008 - aschnell@suse.de

- better reboot message during ssh installation (bnc #439572 and
  bnc #432005)
- 2.17.25

-------------------------------------------------------------------
Fri Oct 31 16:28:23 CET 2008 - locilka@suse.cz

- Fixed checking whether running the second stage is required.
- Added writing 'SecondStageRequired' 0/1 to /etc/install.inf
  (both bnc #439572)
- 2.17.24

-------------------------------------------------------------------
Thu Oct 30 14:42:15 CET 2008 - locilka@suse.cz

- Saving sources at the end of inst_extrasources if some were
  added (bnc #440184).
- 2.17.23

-------------------------------------------------------------------
Mon Oct 27 10:18:47 CET 2008 - locilka@suse.cz

- Added lnussel's patch to run set_polkit_default_privs at
  desktop_finish script (bnc #438698).
- Bigger license window (bnc #438100).
- Calling inst_prepareprogress also during Upgrade, all control
  files changed (bnc #438848).
- Disabling users and auth in LiveCD second stage (bnc #435965).
- Removing label for user_non_interactive (bnc #401319).
- Desktop 'startkde4' replaced with 'startkde' (bnc #438212).
- Added 'kdump' to 'clone_modules' (SLES) (bnc #436365).
- 2.17.22

-------------------------------------------------------------------
Tue Oct 21 16:46:00 CEST 2008 - locilka@suse.cz

- Added handling for globals->debug_deploying (bnc #436842).

-------------------------------------------------------------------
Mon Oct 20 12:56:32 CEST 2008 - locilka@suse.cz

- Fixed a typo (bnc #436471).

-------------------------------------------------------------------
Fri Oct 17 10:51:05 CEST 2008 - locilka@suse.cz

- Adapted SLES and SLED control files to write default desktop
  settings (bnc #436094).
- Added software->display_support_status flag to SLES/SLED
  (bnc #435479).

-------------------------------------------------------------------
Tue Oct 14 14:15:11 CEST 2008 - locilka@suse.cz

- Changed YaST icons while probing the system (bnc #404809).
- Enhanced scr_switch_debugger - Sending USR1 signal to the new SCR
  (bnc #433057).
- 2.17.21

-------------------------------------------------------------------
Mon Oct 13 13:29:04 CEST 2008 - locilka@suse.cz

- Enabled going_back in Add-Ons during installation (bnc #434735).

-------------------------------------------------------------------
Mon Oct 13 13:10:58 CEST 2008 - mzugec@suse.de

- configure supportconfig in installation (fate#305180)
- 2.17.20

-------------------------------------------------------------------
Mon Oct 13 09:45:23 CEST 2008 - locilka@suse.cz

- Fixed install/update confirmation dialog (bnc #433249).
- Fixed text in openSUSE control file (bnc #432911).
- Fixed typo (bnc #433794).

-------------------------------------------------------------------
Fri Oct 10 14:49:58 CEST 2008 - locilka@suse.cz

- Enhanced scr_switch_debugger (bnc #433057).
- Enabling key-repeating if not running in XEN (bnc #433338).

-------------------------------------------------------------------
Thu Oct  9 21:00:01 CEST 2008 - locilka@suse.cz

- Loading the Target while initializing libzypp in
  inst_upgrade_urls (bnc #429080).
- Running a simple SCR Test after chrooting to the installed system
  in scr_switch_finish, full-test is called in case of simple test
  failure (bnc #433057).
- Added more checking around 'searching for files' (bnc #427879).

-------------------------------------------------------------------
Wed Oct 08 12:51:01 CEST 2008 - aschnell@suse.de

- removed cp of proc/mounts to /etc/mtab (bnc #425464)
- 2.17.19

-------------------------------------------------------------------
Mon Oct  6 15:30:53 CEST 2008 - locilka@suse.cz

- Do not display any system type for SLES/SLED in installation
  overview (bnc #431336).
- Clients inst_new_desktop and inst_scenarios converted to use
  PackagesProposal API instead of using Pkg calls directly (bnc
  #432572)
- Dropping obsolete inst_software_selection client instead of
  convwerting it - not in use anymore (bnc #432572).
- Always change initial proposal [Next] button to [Install],
  resp. [Update] (bnc #431567).
- Removing desktop definitions and default_desktop from SLED
  control file, the required patterns are selected by PATTERNS
  in content file already (bnc #431902).
- Adding lnussel's patch for desktop_finish to write
  POLKIT_DEFAULT_PRIVS if defined in globals->polkit_default_privs
  (bnc #431158).
- Adding polkit_default_privs="restrictive" for SLES (bnc #431158).
- 2.17.18

-------------------------------------------------------------------
Fri Oct  3 16:31:10 CEST 2008 - locilka@suse.cz

- Enabling some steps in second stage even if Automatic
  Configuration is in use.
- Feature added into openSUSE and SLED control files
  (both bnc #428190).

-------------------------------------------------------------------
Thu Oct  2 22:00:46 CEST 2008 - mzugec@suse.de

- changed Release Notes into Support group (bnc#430005)

-------------------------------------------------------------------
Thu Oct  2 19:13:07 CEST 2008 - locilka@suse.cz

- Adjusted presentation_order for SLES and SLED installation
  proposals - software has to be proposed as almost the last one
  (bnc #431580).

-------------------------------------------------------------------
Thu Oct  2 14:00:49 CEST 2008 - locilka@suse.cz

- Added 'default_ntp_setup' into control files (SLES/D: false,
  openSUSE: true) (bnc #431259).

-------------------------------------------------------------------
Thu Oct  2 11:39:48 CEST 2008 - locilka@suse.cz

- Using two default desktops, one for inst_scenarios, another
  one (default) while inst_scenarios not used (bnc #431251,
  bnc #431503).
- Switching scenario_virtual_machine and
  scenario_virtualization_host in SLES control file (bnc #431251).
- 2.17.17

-------------------------------------------------------------------
Wed Oct  1 16:03:32 CEST 2008 - mzugec@suse.de

- use rpcbind instead of portmap for nfs installation (bnc#423026)
- 2.17.16

-------------------------------------------------------------------
Wed Oct  1 15:41:12 CEST 2008 - jsuchome@suse.cz

- if nn_NO language is selected, use nb_NO in YaST (bnc#426124)

-------------------------------------------------------------------
Wed Oct  1 13:42:18 CEST 2008 - locilka@suse.cz

- Changing pattern "Documentation" to "documentation" (bnc #431218)

-------------------------------------------------------------------
Tue Sep 30 13:20:09 CEST 2008 - locilka@suse.cz

- Replacing "networkmanager" proposal call with "general"
  (bnc #430704).

-------------------------------------------------------------------
Mon Sep 29 15:11:33 CEST 2008 - locilka@suse.cz

- Server scenarios work for i386, x86_64 archs only (bnc #430612).

-------------------------------------------------------------------
Mon Sep 29 14:56:45 CEST 2008 - kukuk@suse.de

- Replaced Minimal+Xen with Dom0.
- Removed xen_server from virtualization machine (bnc #429061).
- Added "XEN" suffix to Virtualization Host.

-------------------------------------------------------------------
Mon Sep 29 13:38:13 CEST 2008 - locilka@suse.cz

- Adding inst_lilo_convert to the update workflow (bnc #430579).

-------------------------------------------------------------------
Fri Sep 26 12:27:55 CEST 2008 - locilka@suse.cz

- Optimizing server_selections dialog layout (bnc #429977).
- Better text for installation initialization (bnc #428103).
- Better protection from removing the initial repository
  (bnc #429920).
- 2.17.15

-------------------------------------------------------------------
Thu Sep 25 14:33:36 CEST 2008 - juhliarik@suse.cz

- added calling kdump_finish to inst_finish.ycp (bnc #427732)

-------------------------------------------------------------------
Tue Sep 23 16:17:27 CEST 2008 - locilka@suse.cz

- Buggy SCR Agent run.get.suseconfig.modules replaced with
  .target.dir (bnc #429146).
- Added functionality to recover from failed read of previously
  used repositories in inst_upgrade_urls (bnc #429059).
- 2.17.14

-------------------------------------------------------------------
Mon Sep 22 16:14:54 CEST 2008 - locilka@suse.cz

- Fixed checking whether directory is mounted already (bnc #428368)

-------------------------------------------------------------------
Mon Sep 22 13:59:50 CEST 2008 - locilka@suse.cz

- KDE 3.5 moved to 'Others', removed KDE 3.5 description text.
- GNOME 2.22 changed to 2.24.
- Fixed Installation Mode dialog to show icons again (bnc #427344).
- 2.17.13

-------------------------------------------------------------------
Mon Sep 22 10:45:44 CEST 2008 - locilka@suse.cz

- Changing /sbin/udevtrigger & /sbin/udevsettle to /sbin/udevadm
  trigger & settle (bnc #427705).
- 2.17.12

-------------------------------------------------------------------
Thu Sep 18 10:35:32 CEST 2008 - locilka@suse.cz

- Definition of supported desktops added into SLES and SLED control
  files, added also default_desktop definition (bnc #427061).
- Added control file documentation for supported_desktops section.

-------------------------------------------------------------------
Fri Sep 12 15:01:46 CEST 2008 - locilka@suse.cz

- Disabling inst_suse_register in openSUSE control file
  (FATE #303458).

-------------------------------------------------------------------
Fri Sep 12 10:32:11 CEST 2008 - locilka@suse.cz

- Do not remove installation repository with the same URL as URL
  just being removed by inst_upgrade_urls (bnc #400823).
- 2.17.11

-------------------------------------------------------------------
Thu Sep 11 14:52:25 CEST 2008 - ug@suse.de

- deploy_image.desktop added (Fate #301321)
- deploy_image.rnc added

-------------------------------------------------------------------
Thu Sep 11 13:40:10 CEST 2008 - locilka@suse.cz

- Calling new client reipl_finish from yast2_inf_finish on s390
  (FATE #304960).

-------------------------------------------------------------------
Wed Sep 10 17:15:22 CEST 2008 - locilka@suse.cz

- Fixing control files to call 'inst_proposal' instead of
  'proposal' (bnc #425198).

-------------------------------------------------------------------
Wed Sep 10 15:53:44 CEST 2008 - locilka@suse.cz

- Desktop selection dialog definitions have been moved to control
  file (bnc #424678).
- 2.17.10

-------------------------------------------------------------------
Tue Sep  9 16:02:03 CEST 2008 - locilka@suse.cz

- Replacing usage of barexml with anyxml SCR  agent (bnc #424263).

-------------------------------------------------------------------
Mon Sep  8 17:49:11 CEST 2008 - locilka@suse.cz

- merged texts from proofread

-------------------------------------------------------------------
Mon Sep  8 15:57:09 CEST 2008 - locilka@suse.cz

- Added new AutoYaST client deploy_images_auto to support
  installation from images also in AutoYaST (FATE #301321).
- 2.17.9

-------------------------------------------------------------------
Fri Sep  5 12:45:00 CEST 2008 - locilka@suse.cz

- Some inst_finish steps are called in live installer only.
- Client vm_finish called only if yast2-vm is installed.
- Using WFM::ClientExists (new in yast2-core-2.17.10).
- Adjusted RPM dependencies.
- 2.17.8

-------------------------------------------------------------------
Thu Sep  4 15:02:01 CEST 2008 - sschober@suse.de

- cloning section in control.xml changed.

-------------------------------------------------------------------
Wed Sep 03 14:49:19 CEST 2008 - aschnell@suse.de

- adapted size values in control files to stricter parser in
  storage

-------------------------------------------------------------------
Tue Sep  2 15:20:09 CEST 2008 - locilka@suse.cz

- Using new <execute/> tag in control file to explicitly define
  a client to be called instead of guessing it from <name/> tag
  (openSUSE, SLED control files) (bnc #401319).
- Updated control files to call inst_prepareprogress to
  "Provide consistent progress during installation" (FATE #303860).
- All 'inst_proposal' calls changed to use the new 'execute'
  feature to have unique 'name's (needed for merging add-on control
  files).
- Adjusted RPM dependencies (FATE #303860).
- 2.17.7

-------------------------------------------------------------------
Tue Sep  2 11:10:01 CEST 2008 - visnov@suse.cz

- Use unified progressbar during installation (FATE #303860)

-------------------------------------------------------------------
Thu Aug 28 15:19:57 CEST 2008 - locilka@suse.cz

- Using new ButtonBox widget.
- Adjusted RPM dependencies.

-------------------------------------------------------------------
Thu Aug 21 13:01:40 CEST 2008 - jsuchome@suse.cz

- check for command line mode in inst_suseconfig (bnc#419132)

-------------------------------------------------------------------
Tue Aug 19 15:45:07 CEST 2008 - jsrain@suse.cz

- properly detect firstboot and do not destroy xorg.conf
  (bnc#354738)
- 2.17.6

-------------------------------------------------------------------
Fri Aug 15 10:41:24 CEST 2008 - locilka@suse.cz

- Added new globals->write_hostname_to_hosts control file option
  to configure the default for 127.0.0.2 issue (FATE #303875).
- 2.17.5

-------------------------------------------------------------------
Thu Aug 14 14:28:33 CEST 2008 - locilka@suse.cz

- Added documentation for add_on_products and its new format
  add_on_products.xml (FATE #303675).
- Fixed SCR Switch Debugger to show "Report Error" only once.

-------------------------------------------------------------------
Wed Aug 13 18:23:57 CEST 2008 - locilka@suse.cz

- Dropped some obsolete documentation.
- Started installation-features documentation (FATE #303675).
- Fixed building documentation for proposal-API.

-------------------------------------------------------------------
Tue Aug 12 10:28:24 CEST 2008 - locilka@suse.cz

- Added documentation and example for list of files to be copied
  from the previous installation.
- 2.17.4

-------------------------------------------------------------------
Mon Aug 11 17:35:47 CEST 2008 - locilka@suse.cz

- List of files to be copied from the previous installation moved
  to control file, added new API to define own list (module
  SystemFilesCopy) (FATE #305019).
- Adapted control files.

-------------------------------------------------------------------
Mon Aug 11 10:06:02 CEST 2008 - locilka@suse.cz

- Fixed WFM::Execute to use .local instead of .target in
  copy_files_finish script.

-------------------------------------------------------------------
Thu Aug  7 16:40:32 CEST 2008 - locilka@suse.cz

- Added new client inst_scenarios to offer main scenarios of the
  newly installed system.
- Configuration for inst_scenarios is defined in control file (Only
  SLES so far), client added into SLES workflow.
- Extended control file documentation (All FATE #304373).
- 2.17.3

-------------------------------------------------------------------
Wed Aug  6 13:54:07 CEST 2008 - locilka@suse.cz

- New control file entry globals->enable_kdump (default value)
  (FATE #303893).
- Adjusted control file documentation.

-------------------------------------------------------------------
Tue Aug  5 11:48:44 CEST 2008 - locilka@suse.cz

- Calling reiplauto client in SLES control file before reboot
  (FATE #304940).
- Running SCR Switch Debugger unconditionally if switching to
  installed system fails (bnc #411832).

-------------------------------------------------------------------
Mon Aug 04 16:22:55 CEST 2008 - aschnell@suse.de

- improved text during ssh installation (bnc #411079)

-------------------------------------------------------------------
Mon Aug  4 10:39:41 CEST 2008 - locilka@suse.cz

- Added kdump proposal to SLES control file (FATE #303893).

-------------------------------------------------------------------
Thu Jul 24 13:21:14 CEST 2008 - locilka@suse.cz

- Using button label "License Translations..." in complex welcome
  dialog (bnc #400616).
- SLES and SLED control files adapted to features added in 11.0.
- Added Automatic Configuration support into SLED (FATE #303396).

-------------------------------------------------------------------
Tue Jul 15 16:59:38 CEST 2008 - aschnell@suse.de

- fixed vnc connect message during installation (bnc #395834)
- 2.17.2

-------------------------------------------------------------------
Tue Jul 15 09:54:48 CEST 2008 - locilka@suse.cz

- Not only DPMS->off, but also screen-saver->off (FATE #304395).
- Added new control file feature globals->rle_offer_rulevel_4
  plus control file documentation (FATE #303798).

-------------------------------------------------------------------
Mon Jul 14 15:15:15 CEST 2008 - locilka@suse.cz

- Base-product license directory moved to control file
  (base_product_license_directory) (FATE #304865).
- Copying licenses to the system in copy_files_finish.
- Reading the license directory in inst_license.
- Icons for AC steps defined in control file.
- Adjusting DPMS 'off' when installation starts, DPMS 'on' when
  finishes (FATE #304395).
- Icons for inst_finish.
- 2.17.1

-------------------------------------------------------------------
Fri Jul 11 11:11:11 CEST 2008 - locilka@suse.cz

- Added documentation for AC Setup and for texts in control file.

-------------------------------------------------------------------
Thu Jul 10 17:48:59 CEST 2008 - locilka@suse.cz

- Settings for Automatic Configuration moved to control file
  because of code reuse for different AC in first boot
  (FATE #303939).

-------------------------------------------------------------------
Thu Jul 10 13:31:00 CEST 2008 - locilka@suse.cz

- Only directories in release-notes directory are considered to be
  real release notes (bnc #407922).
- 2.17.0

-------------------------------------------------------------------
Wed Jul  9 17:09:15 CEST 2008 - mvidner@suse.cz

- Fixed building in a prefix (/etc).

-------------------------------------------------------------------
Wed Jul  9 15:12:53 CEST 2008 - locilka@suse.cz

- Initializing the 'use_automatic_configuration' in first-stage
  installation worker (bnc #404122).
- Adjusted dependency on autoyast2-installation bacause of new
  function AutoinstConfig::getProposalList().

-------------------------------------------------------------------
Thu Jun 26 16:43:32 CEST 2008 - locilka@suse.cz

- Fixed help text for deploying images (bnc #391086).
- Fixed 'Do not panic!' text (bnc #388251).

-------------------------------------------------------------------
Wed Jun 25 16:44:33 CEST 2008 - ug@suse.de

- proposal selection possible via autoyast profile (fate#302946)

-------------------------------------------------------------------
Tue Jun 17 14:23:04 CEST 2008 - lslezak@suse.cz

- use Pkg::SourceSaveAll() instead of Pkg::SourceFinishAll()
  (bnc#395738)

-------------------------------------------------------------------
Fri Jun 13 15:37:24 CEST 2008 - locilka@suse.cz

- Removing Pkg//Source and Target finish from inst_inc_all that
  had been saving sources also in case of aborting the installation
  and moving it to inst_congratulate and umount_finish
  (bnc #398315).
- Freeing internal variables in ImageInstallation module after
  images are deployed (bnc #395030).

-------------------------------------------------------------------
Thu Jun 12 16:33:24 CEST 2008 - locilka@suse.cz

- Special mounts (such as /proc) are never remounted read-only
  in umount_finish anymore (bnc #395034)
- Added progress for adding / removing repositories in
  inst_upgrade_urls client (bnc #399223)

-------------------------------------------------------------------
Wed Jun  4 11:57:07 CEST 2008 - locilka@suse.cz

- Copying /license.tar.gz to /etc/YaST2/license/ (bnc #396444).
- Initial mouse probing has been disabled (bnc #395426).

-------------------------------------------------------------------
Tue Jun  3 13:44:56 CEST 2008 - locilka@suse.cz

- Umounting temporary directory in inst_pre_install (if already
  mounted) before new mount is called.
- Always use --numeric-owner (always use numbers for user/group
  names) when deploying images (bnc #396689).

-------------------------------------------------------------------
Mon Jun  2 12:33:57 CEST 2008 - locilka@suse.cz

- Return `next when going back to the automatic configuration
  dialog instead of returning `auto that would finish YaST and
  never start it again (bnc #395098).
- 2.16.49

-------------------------------------------------------------------
Wed May 28 16:23:22 CEST 2008 - ug@suse.de

- timeout in case of hardware probing problems
  when autoyast is in use (especially for harddisk Reports)
  bnc#395099
- 2.16.48

-------------------------------------------------------------------
Mon May 19 09:29:15 CEST 2008 - locilka@suse.cz

- Creating SuSEConfig hook file at installation_settings_finish
  in case of update. The file has to be created to force the
  SuSEConfig run on first boot (bnc #390930).
- Workaround for as-big-dialog-as-possible in License Agreement
  dialog (bnc #385257).
- Adding FACTORY repositories with priority 120, update source with
  priority 20 (bnc #392039).
- 2.16.47

-------------------------------------------------------------------
Fri May 16 16:40:22 CEST 2008 - jsrain@suse.cz

- added categories Settings and System into desktop file
  (bnc #382778)

-------------------------------------------------------------------
Thu May 15 13:13:13 CEST 2008 - locilka@suse.cz

- Changed dialog content for starting the installation
  (bnc #390614).
- Fixed sorting of repositories offered during upgrade to sort by
  repository name (bnc #390612).
- 2.16.46

-------------------------------------------------------------------
Thu May 15 10:32:09 CEST 2008 - jsuchome@suse.cz

- sort keyboard list according to translated items (bnc #390610)

-------------------------------------------------------------------
Wed May 14 15:22:50 CEST 2008 - kmachalkova@suse.cz

- inst_hostname client added to automatic configuration scripts -
  needed to generate random hostname and 127.0.0.2 line in
  /etc/hosts (bnc #383336)

-------------------------------------------------------------------
Wed May 14 14:29:21 CEST 2008 - jsrain@suse.cz

- use process agent instead of background agent when installing
  live image (bnc #384960)
- 2.16.45

-------------------------------------------------------------------
Mon May 12 15:10:50 CEST 2008 - locilka@suse.cz

- Added help to "Image Deployment" (bnc #388665).

-------------------------------------------------------------------
Tue May  6 17:37:22 CEST 2008 - locilka@suse.cz

- When reusing the old repositories during upgrade, copying also
  'autorefresh' and 'alias' (bnc #387261).
- Added software->dropped_packages into the control file to replace
  'delete old packages' (bnc #300540).
- 2.16.44

-------------------------------------------------------------------
Mon May  5 13:26:27 CEST 2008 - locilka@suse.cz

- Typofix (bnc #386606).

-------------------------------------------------------------------
Fri May  2 22:27:21 CEST 2008 - mzugec@suse.cz

- Don't stop network (by killing dhcpcd) at the end of 1.st stage
  (bnc #386588)

-------------------------------------------------------------------
Wed Apr 30 12:07:45 CEST 2008 - locilka@suse.cz

- Adding name and alias tags to extrasources (irc #yast/today).
- 2.16.43

-------------------------------------------------------------------
Wed Apr 30 10:24:19 CEST 2008 - locilka@suse.cz

- Making automatic installation more robust (bnc #384972).
- 2.16.42

-------------------------------------------------------------------
Tue Apr 29 12:59:49 CEST 2008 - locilka@suse.cz

- Disabling Progress when calling inst_finish scripts.

-------------------------------------------------------------------
Mon Apr 28 11:42:21 CEST 2008 - locilka@suse.cz

- Handling KDE3 vs KDE4 in default logon and window managers
  (bnc #381821).
- Optional and extra URLs moved to control file as well as default
  update repository (bnc #381360).
- Added possibility to abort installation during image deployment
  (bnc #382326).
- Progress for inst_proposal.
- 2.16.41

-------------------------------------------------------------------
Fri Apr 25 18:15:09 CEST 2008 - locilka@suse.cz

- New desktop selection dialog (bnc #379157).
- 2.16.40

-------------------------------------------------------------------
Thu Apr 24 14:54:53 CEST 2008 - locilka@suse.cz

- New  better shiny unified progress for image deployment.
- Showing also the just-handled image name (bnc #381188).
- 2.16.39

-------------------------------------------------------------------
Wed Apr 23 15:10:24 CEST 2008 - locilka@suse.cz

- Enabling inst_suseconfig in Automatic configuration (bnc #381751)
- Fixed run_df agent to ignore read errors on rootfs (bnc #382733)

-------------------------------------------------------------------
Tue Apr 22 18:46:51 CEST 2008 - locilka@suse.cz

- Adjusting automatic configuration UI to use two progress bars
  instead of one.

-------------------------------------------------------------------
Tue Apr 22 12:26:52 CEST 2008 - locilka@suse.cz

- Fixed filtering-out already registered repos (bnc #379051).
- Client inst_prepare_image moved to installation proposal make
  disabling 'installation from images' easy (bnc #381234).
- 2.16.38

-------------------------------------------------------------------
Mon Apr 21 15:28:24 CEST 2008 - locilka@suse.cz

- Calling 'xset r off' & 'xset m 1' (bnc #376945).
- Better help for Automatic configuration (bnc #381904).

-------------------------------------------------------------------
Mon Apr 21 14:48:58 CEST 2008 - locilka@suse.cz

- Using new DefaultDesktop::SelectedDesktops for writing the
  display manager configuration.

-------------------------------------------------------------------
Fri Apr 18 16:17:54 CEST 2008 - locilka@suse.cz

- Calling 'xset -r off' at the beginning of installation (both
  first and second stage) in X on XEN (bnc #376945).

-------------------------------------------------------------------
Fri Apr 18 16:01:13 CEST 2008 - juhliarik@suse.cz

- Added text for using kexec (yast_inf_finish.ycp)

-------------------------------------------------------------------
Thu Apr 17 17:15:02 CEST 2008 - locilka@suse.cz

- Added more debugging messages into ImageInstallation module.

-------------------------------------------------------------------
Thu Apr 17 14:01:46 CEST 2008 - locilka@suse.cz

- Added image-downloading progress (reusing existent progress bar).
- 2.16.37

-------------------------------------------------------------------
Wed Apr 16 14:20:06 CEST 2008 - locilka@suse.cz

- Running runlevel proposal after software proposal (bnc #380141).
- Using new possibility to disable and then reenable package
  callbacks (system_analysis, deploy_images).

-------------------------------------------------------------------
Tue Apr 15 11:45:18 CEST 2008 - locilka@suse.cz

- ImageInstallation tries to find details-<arch>.xml, then
  details.xml to provide useful progress while deploying images.
- 2.16.36

-------------------------------------------------------------------
Tue Apr 15 10:22:04 CEST 2008 - mvidner@suse.cz

- Enable printing the last few debugging log messages in the crash
  handler, even if Y2DEBUG is not set (fate#302166).
- 2.16.35

-------------------------------------------------------------------
Mon Apr 14 16:44:09 CEST 2008 - locilka@suse.cz

- Fixed typo in inst_network_check (bnc #379491).
- Fixed help for inst_mode (bnc #374360).

-------------------------------------------------------------------
Mon Apr 14 13:54:42 CEST 2008 - locilka@suse.cz

- Modifying SystemFilesCopy::CopyFilesToSystem to newly accept
  a parameter which defines where to extract cached files
  (fate #302980).
- Caching system files in the System Analysis dialog.
- Some better texts (bnc #377959).
- Better text for Software Selection dialog (bnc #379157).
- 2.16.34

-------------------------------------------------------------------
Fri Apr 11 18:21:53 CEST 2008 - locilka@suse.cz

- Changing Accept buttons to Install, Update and OK (FATE #120373).

-------------------------------------------------------------------
Fri Apr 11 17:55:32 CEST 2008 - locilka@suse.cz

- Added another per-image progress into the Installation images
  deployment (it requires details.xml).
- 2.16.33

-------------------------------------------------------------------
Fri Apr 11 15:33:17 CEST 2008 - juhliarik@suse.cz

- Added loading kernel via kexec (fate #303395)

-------------------------------------------------------------------
Thu Apr 10 12:02:07 CEST 2008 - locilka@suse.cz

- Filtering installation imagesets using the default architecture.
- Installation from images sets the download area (SourceManager).
- Removing image after it is deployed.
- Preparing image installation dialog for two progress-bars.
- 2.16.32

-------------------------------------------------------------------
Wed Apr  9 16:39:36 CEST 2008 - jsrain@suse.cz

- handle compressed logs properly at the end of first stage
  installation (fate #300637)
- 2.16.31

-------------------------------------------------------------------
Tue Apr  8 19:40:58 CEST 2008 - locilka@suse.cz

- Adjusted control file to sort installation overview via
  presentation_order and propose it via the real appearance.
- Fixed selecting the right imageset - the rule is currently that
  all patterns in imageset must be selected for installation
  (bnc #378032).

-------------------------------------------------------------------
Mon Apr  7 15:20:14 CEST 2008 - locilka@suse.cz

- Added new control file entry kexec_reboot that defines whether
  kexec should be used instead of reboot at the end of the first
  stage installation (FATE #303395).

-------------------------------------------------------------------
Fri Apr  4 17:02:23 CEST 2008 - locilka@suse.cz

- Improved user-feedback during automatic configuration.
- 2.16.30

-------------------------------------------------------------------
Fri Apr  4 14:06:22 CEST 2008 - jsrain@suse.cz

- added restart handling for live installation

-------------------------------------------------------------------
Wed Apr  3 16:40:16 CEST 2008 - locilka@suse.cz

- Removed Winkeys support during installation (bnc 376248).
- Fixed the decision-making process which images fits the best.
- Added new control file entries to adjust the Community
  Repositories and Add-Ons during installation.
- Cosmetic changes when initializing the wizard steps according to
  control file.
- Fixed untarring bzip2 or gzip-based images.
- Changed instalation from images to count the best image-set
  from patterns (list of patterns in image-set) in images.xml.
- 2.16.29

-------------------------------------------------------------------
Tue Apr  1 13:12:00 CEST 2008 - locilka@suse.cz

- Automatic configuration can be newly defined by control file. Two
  new variables have been added enable_autoconfiguration and
  autoconfiguration_default.
- New functionality to select the best-matching image for image
  installation if more than one fit.
- 2.16.28

-------------------------------------------------------------------
Tue Apr  1 12:36:52 CEST 2008 - jsrain@suse.cz

- added live installation workflow to default control file
- updated inst_finish clients handling for live installation

-------------------------------------------------------------------
Tue Apr  1 10:15:34 CEST 2008 - jsrain@suse.cz

- merged texts from proofread

-------------------------------------------------------------------
Mon Mar 31 16:42:40 CEST 2008 - locilka@suse.cz

- There are currently two possible patterns/desktops that can use
  kdm: kde4-kdm and kdebase3-kdm (bnc #372506).

-------------------------------------------------------------------
Fri Mar 28 13:33:31 CET 2008 - locilka@suse.cz

- Automatic configuration has been moved from the end of the first
  stage to the second stage. It's non-interactive (FATE #303396).
- Fixed installation from images (FATE #303554).
- ImageInstallation can newly handle .lzma images.
- 2.16.27

-------------------------------------------------------------------
Thu Mar 27 13:37:02 CET 2008 - locilka@suse.cz

- Fixed ZMD service handling, the correct name is novell-zmd
  (bnc #356655).

-------------------------------------------------------------------
Wed Mar 26 11:21:18 CET 2008 - locilka@suse.cz

- Added new entry to control file root_password_as_first_user to
  make it configurable (bnc #359115 comment #14).
- Control file modified to call installation-from-images clients.

-------------------------------------------------------------------
Tue Mar 25 13:12:39 CET 2008 - locilka@suse.cz

- Using Image-Installation clients (done by jsrain).
- Store/Restore resolvable-state functions added into
  ImageInstallation module.

-------------------------------------------------------------------
Fri Mar 21 10:48:20 CET 2008 - locilka@suse.cz

- Dropping keep_installed_patches support from control file as it
  is currently handled by libzypp itself (bnc #349533).

-------------------------------------------------------------------
Thu Mar 20 10:27:09 CET 2008 - locilka@suse.cz

- Added system_settings_finish call to the inst_finish
  (bnc #340733).

-------------------------------------------------------------------
Wed Mar 19 17:27:30 CET 2008 - locilka@suse.cz

- Agent anyxml has been renamed to barexml as it can't really read
  all possible XML files (bnc #366867)

-------------------------------------------------------------------
Wed Mar 19 13:53:05 CET 2008 - locilka@suse.cz

- When checking whether to run the second stage, considering also
  autoinstallation, not only installation (bnc #372322).
- 2.16.26

-------------------------------------------------------------------
Tue Mar 18 18:19:00 CET 2008 - locilka@suse.cz

- Fixed writing disabled modules and proposals during the
  inst_finish run (bnc #364066).
- Calling pre_umount_finish also in AutoYaST (bnc #372322).
- 2.16.25

-------------------------------------------------------------------
Mon Mar 17 12:43:32 CET 2008 - jsrain@suse.cz

- added 'StartupNotify=true' to the desktop file (bnc #304964)

-------------------------------------------------------------------
Mon Mar 17 11:04:38 CET 2008 - locilka@suse.cz

- Automatic configuration is now disabled for mode update.
- The whole second stage in now disabled for mode update.
- Added help text for "Use Automatic Configuration" check-box.
- 2.16.24

-------------------------------------------------------------------
Fri Mar 14 15:02:27 CET 2008 - locilka@suse.cz

- Added possibility to run automatic configuration instead of the
  whole second stage installation (fate #303396).
- Adjusted RPM dependencies.
- Creating and removing the file runme_at_boot is currently handled
  by YaST (YCP) installation scripts.
- Added new client inst_rpmcopy_secondstage that calls inst_rpmcopy
  because of DisabledModules disabling both first and second stage
  occurency of that script.
- Changed control file to call the new script in second stage.
- 2.16.23

-------------------------------------------------------------------
Mon Mar 10 11:25:57 CET 2008 - locilka@suse.cz

- Disabling the window menu in IceWM preferences to make the
  inst-sys 600 kB smaller (*.mo files). Thanks to mmarek.

-------------------------------------------------------------------
Fri Mar  7 11:35:29 CET 2008 - jsuchome@suse.cz

- control.openSUSE.xml: country_simple is for keyboard and language,
  not for timezone
- added 1st stage step for root password dialog (fate#302980)
- 2.16.22

-------------------------------------------------------------------
Thu Mar 06 10:57:42 CET 2008 - aschnell@suse.de

- call rcnetwork with option onboot during start of second stage
  (bnc #363423)
- 2.16.21

-------------------------------------------------------------------
Wed Mar  5 18:52:30 CET 2008 - locilka@suse.cz

- Remember (first stage) and restore (second stage) DisabledModules
  (bnc #364066).
- 2.16.20

-------------------------------------------------------------------
Wed Mar  5 16:30:22 CET 2008 - locilka@suse.cz

- Using client country_simple instead of timezone and language in
  the installation overview (FATE #302980).
- Using new users client in that overview too (FATE #302980).
- Do not remove already registered installation repositories during
  upgrade if they match the old repositories on system
  (bnc #360109).

-------------------------------------------------------------------
Mon Mar  3 21:12:25 CET 2008 - coolo@suse.de

- trying to change defaults for running gdb (arvin's patch)

-------------------------------------------------------------------
Mon Mar  3 15:17:23 CET 2008 - locilka@suse.cz

- Requiring the latest Language::Set functionality by RPM deps.

-------------------------------------------------------------------
Tue Feb 26 12:39:37 CET 2008 - jsuchome@suse.cz

- functionality of integrate_translation_extension.ycp moved into
  Language::Set, inst_complex_welcome adapted (F#302955)

-------------------------------------------------------------------
Fri Feb 22 11:27:13 CET 2008 - locilka@suse.cz

- "iscsi-client" added into modules to clone (bnc #363229 c#1).
- Removing focus from release notes content to make the default
  button focussed instead (bnc #363976).

-------------------------------------------------------------------
Thu Feb 21 06:26:22 CET 2008 - coolo@suse.de

- don't repeat the header

-------------------------------------------------------------------
Wed Feb 20 10:35:04 CET 2008 - locilka@suse.cz

- Showing release notes in tabs only if more than one product is
  installed (bnc #359137).
- Added better text for the complex welcome dialog (bnc #359528).
- Adjusted RPM dependencies (new Language API, see below).
- 2.16.19

-------------------------------------------------------------------
Wed Feb 20 10:24:26 CET 2008 - jsuchome@suse.cz

- inst_complex_welcome: save keyboard settings (bnc #360559),
  use the API from Language.ycp for generating items

-------------------------------------------------------------------
Fri Feb 15 14:28:45 CET 2008 - jsrain@suse.cz

- updated image-based installatoin not to use any hardcoded
  image names

-------------------------------------------------------------------
Thu Feb 14 11:20:04 CET 2008 - locilka@suse.cz

- Function FileSystemCopy from live-installer has been moved
  to ImageInstallation module (installation).
- Adjusted RPM dependencies (Installation module in yast2).

-------------------------------------------------------------------
Wed Feb 13 14:18:16 CET 2008 - jsrain@suse.cz

- added handling of update initiated from running system

-------------------------------------------------------------------
Tue Feb 12 10:26:15 CET 2008 - locilka@suse.cz

- Added new update_wizard_steps YCP client for easy updating or
  redrawing installation wizard steps from other modules.

-------------------------------------------------------------------
Mon Feb 11 18:28:00 CET 2008 - locilka@suse.cz

- Installation clients 'auth', 'user', and 'root' have been
  disabled by default. First-stage users will enable them only
  if needed.

-------------------------------------------------------------------
Fri Feb 08 13:06:19 CET 2008 - aschnell@suse.de

- during installation allow yast to be started from gdb with
  Y2GDB=1 on kernel command line (fate #302346)

-------------------------------------------------------------------
Fri Feb  8 10:37:02 CET 2008 - locilka@suse.cz

- Umount(s) used with -l and -f params.

-------------------------------------------------------------------
Thu Feb  7 14:19:11 CET 2008 - locilka@suse.cz

- Functionality that integrates the just-selected language
  translation has been moved to integrate_translation_extension
  client to make it available for other modules.
- New label for "Show in Fullscreen" button to better match what
  it really does (bnc #359527).
- Module InstExtensionImage moved to yast2.
- Added new disintegrate_all_extensions client that is called at
  the end of the initial installation to umount and remove all
  integrated inst-sys extensions.
- 2.16.18

-------------------------------------------------------------------
Wed Feb  6 13:23:35 CET 2008 - locilka@suse.cz

- Better /lbin/wget handling in InstExtensionImage.
- Speed-up inst_complex_welcome optimalizations (e.g., skipping
  downloading extension already by Linuxrc)

-------------------------------------------------------------------
Tue Feb  5 16:04:15 CET 2008 - locilka@suse.cz

- Squashfs image needs to be mounted using '-o loop'.
- Displaying busy cursor when downloading the extension.
- 2.16.17

-------------------------------------------------------------------
Mon Feb  4 19:04:29 CET 2008 - locilka@suse.cz

- Modular inst-sys used for localizations (FATE #302955).
- Tabs have been removed from installation proposal.
- 2.16.16

-------------------------------------------------------------------
Fri Feb  1 16:08:26 CET 2008 - locilka@suse.cz

- Added new InstExtensionImage module for integration of modular
  inst-sys images on-the-fly (FATE #302955).

-------------------------------------------------------------------
Thu Jan 31 19:05:49 CET 2008 - aschnell@suse.de

- reflect init-script rename from suse-blinux to sbl
- 2.16.15

-------------------------------------------------------------------
Thu Jan 31 15:02:56 CET 2008 - jsuchome@suse.cz

- call users_finish.ycp from inst_finish.ycp (FATE #302980)

-------------------------------------------------------------------
Thu Jan 31 12:58:42 CET 2008 - locilka@suse.cz

- Fixed inst_restore_settings client: NetworkDevices are now
  NetworkInterfaces.
- 2.16.14

-------------------------------------------------------------------
Thu Jan 31 11:14:46 CET 2008 - locilka@suse.cz

- Added docu. for *_finish scripts (needed for FATE #302980).
- Welcome dialog can newly show the license according to the just
  selected language and also show other lozalizations if needed.
- 2.16.13

-------------------------------------------------------------------
Wed Jan 30 15:22:29 CET 2008 - aschnell@suse.de

- Use icewm instead of fvwm during installation (bnc #357240)
- 2.16.12

-------------------------------------------------------------------
Wed Jan 30 14:15:50 CET 2008 - fehr@suse.de

- Add installation step for disk partitioning between time zone
  and software selection
- put user config after disk partitioning

-------------------------------------------------------------------
Wed Jan 30 09:51:42 CET 2008 - locilka@suse.cz

- Added -noreset option to the VNC startup script (bnc #351338).
- Added inst_user_first.ycp call to the control file right before
  the installation proposal.
- Fixed visibility of ZMD Turnoff checkbox (bnc #356655).

-------------------------------------------------------------------
Tue Jan 29 17:34:03 CET 2008 - locilka@suse.cz

- New desktop selection dialog without system task combo-boxes.
  System selection with icons (bnc #356926).
- More UI checking in dialogs.
- Unified DefaultDesktop module and software/desktop selection
  dialog in installation.

-------------------------------------------------------------------
Mon Jan 28 13:00:19 CET 2008 - aschnell@suse.de

- support Qt and Gtk frontend in startup scripts
- hack for key-autorepeat during installation (bnc #346186)
- 2.16.11

-------------------------------------------------------------------
Fri Jan 25 13:35:13 CET 2008 - locilka@suse.cz

- Reduced Wizard redrawing in the installation workflow.

-------------------------------------------------------------------
Thu Jan 24 15:21:39 CET 2008 - aschnell@suse.de

- start service brld before suse-blinux (bug #354769)
- 2.16.10

-------------------------------------------------------------------
Mon Jan 21 11:05:16 CET 2008 - kmachalkova@suse.cz

- Re-enabled thread support for ncurses UI in YaST2.call
  (bug #164999, FaTE #301899)

-------------------------------------------------------------------
Mon Jan 21 10:53:50 CET 2008 - locilka@suse.cz

- Release Notes UI facelifting.
- Splitting Welcome script dialog single-loop into functions.

-------------------------------------------------------------------
Wed Jan 16 15:49:59 CET 2008 - locilka@suse.cz

- Calling SetPackageLocale and SetTextLocale in the initial
  installation dialog (selecting language) (#354133).

-------------------------------------------------------------------
Mon Jan 14 13:39:00 CET 2008 - locilka@suse.cz

- Added new Language/Keyboard/License dialog (FATE #302957).
- Updated control files.
- 2.16.9

-------------------------------------------------------------------
Thu Jan 10 14:08:17 CET 2008 - locilka@suse.cz

- Extended system type and software selection dialog. Added base
  pattern (selected desktop) description, helps, default status
  for secondary selections, ...
- Added possibility to control visibility of Online Repositories
  via the installation control file (hidden by default).
- Added more control-file documentation.

-------------------------------------------------------------------
Tue Dec 18 16:54:39 CET 2007 - locilka@suse.cz

- Added new desktop and software selection dialog.
- 2.16.8

-------------------------------------------------------------------
Mon Dec 17 11:08:42 CET 2007 - locilka@suse.cz

- Hidden Mouse-probing busy popup.
- New YCP module InstData stores the installation data that should
  be shared among the installation clients.
- Installation repository initialization moved to the unified
  progress when probing the system.
- System analysis has been split into two scripts: inst_mode and
  inst_system_analysis to make the maintenance easier (also in
  control file).
- 2.16.7

-------------------------------------------------------------------
Thu Dec 13 14:25:30 CET 2007 - locilka@suse.cz

- Added a possibility to stop and disable the ZMD service in the
  last (congratulate) dialog of installation (FATE #302495).
- Adjusted the SLES control file: module arguments
  'show_zmd_turnoff_checkbox' and 'zmd_turnoff_default_state'.

-------------------------------------------------------------------
Mon Dec 10 12:13:14 CET 2007 - locilka@suse.cz

- Removed dependency on yast2-country, added dependency on
  yast2-country-data.

-------------------------------------------------------------------
Wed Dec  5 11:13:05 CET 2007 - mzugec@suse.cz

- description says network cards are wireless (#346133)

-------------------------------------------------------------------
Mon Dec  3 16:49:46 CET 2007 - locilka@suse.cz

- Installation Mode dialog adapted to new bright and better mod_UI.
- Using informative icon in some inst_network_check script.
- 2.16.6

-------------------------------------------------------------------
Mon Dec  3 14:34:38 CET 2007 - locilka@suse.cz

- Installation Mode dialog adapted to new mod-UI and to new
  Image-Dimming support in UI.

-------------------------------------------------------------------
Thu Nov 29 16:27:59 CET 2007 - locilka@suse.cz

- Using Progress::NewProgressIcons to show icons during the network
  setup in first stage and during system probing.

-------------------------------------------------------------------
Tue Nov 27 19:14:15 CET 2007 - sh@suse.de

- Use string ID "contents" rather than YCPSymbol `contents
  for Wizard ReplacePoint
- 2.16.5

-------------------------------------------------------------------
Fri Nov 23 13:36:54 CET 2007 - locilka@suse.cz

- Using translations for inst_finish steps (#343783).
- 2.16.4

-------------------------------------------------------------------
Tue Nov 20 11:08:23 CET 2007 - locilka@suse.cz

- Shutting down all dhcpcd clients when reconfiguring network in
  the first stage and when finishing the installation (#308577).
- 'Copy 70-persistent-cd.rules' functionality has been moved here
  from yast2-network (#328126).

-------------------------------------------------------------------
Mon Nov 19 15:35:10 CET 2007 - locilka@suse.cz

- Fixed busy texts for restarting YaST vs. finishing the instal.
- Unified used terminology (repositories) (FATE #302970).

-------------------------------------------------------------------
Tue Nov 13 13:54:13 CET 2007 - locilka@suse.cz

- Script copy_files_finish.ycp cleaned up.

-------------------------------------------------------------------
Fri Nov  9 13:30:34 CET 2007 - locilka@suse.cz

- Boot Installed System option has been removed (#327505).
- Installation Mode dialog has been redesigned using
  self-descriptive icons for all options.
- Return value from inst_repair is evaluated, error is reported in
  case of failure.
- 2.16.3

-------------------------------------------------------------------
Fri Nov  2 16:31:06 CET 2007 - locilka@suse.cz

- Adjusted RPM dependencies (Internet module has been moved from
  yast2-network to yast2).

-------------------------------------------------------------------
Tue Oct 30 17:26:51 CET 2007 - locilka@suse.cz

- Modules Hotplug and HwStatus moved to yast2.rpm to remove
  dependency of storage on installation.
- 2.16.2

-------------------------------------------------------------------
Wed Oct 24 16:32:41 CEST 2007 - locilka@suse.cz

- Changes in StorageDevice module API (#335582).
- 2.16.1

-------------------------------------------------------------------
Mon Oct 15 16:00:06 CEST 2007 - locilka@suse.cz

- Abort the installation instead of halting the system in case of
  declining the license when installing from LiveCD (#330730).

-------------------------------------------------------------------
Thu Oct 11 15:00:03 CEST 2007 - jsrain@suse.cz

- show release notes properly in live installation (#332862)

-------------------------------------------------------------------
Wed Oct  3 17:50:11 CEST 2007 - locilka@suse.cz

- Added "Network Type" information to the First Stage Network Setup
- 2.16.0

-------------------------------------------------------------------
Wed Oct  3 09:53:55 CEST 2007 - mvidner@suse.cz

- Do not try to package COPYRIGHT.english, it is gone from
  devtools (#299144).

-------------------------------------------------------------------
Tue Oct  2 16:04:55 CEST 2007 - ug@suse.de

- typo fixed (#328172)

-------------------------------------------------------------------
Mon Sep 24 16:43:11 CEST 2007 - locilka@suse.cz

- Changed default delete_old_packages back to 'true' after finding
  and fixing all remaining issues with 'false' (changed by coolo)
- Added new option 'online_repos_preselected' into the control file
  to make default status of Online Repositories easily configurable
  (#327791).
- Initializing the default behavior of Online Repositories in
  inst_features according to the control file (#327791).
- 2.15.54

-------------------------------------------------------------------
Fri Sep 21 16:35:18 CEST 2007 - locilka@suse.cz

- Start dhcpcd using WFM instead of SCR (#326342).
- 2.15.53

-------------------------------------------------------------------
Fri Sep 21 09:53:37 CEST 2007 - locilka@suse.cz

- When normal umount at the end of the installation fails, try
  at least: sync, remount read-only, umount --force.
- Report all services running in the installation directory
  (both #326478).
- 2.15.52

-------------------------------------------------------------------
Thu Sep 20 12:23:01 CEST 2007 - locilka@suse.cz

- Changed inst_upgrade_urls to add sources not enabled during the
  upgrade in a disabled state instead of ignoring them (#326342).
- 2.15.51

-------------------------------------------------------------------
Tue Sep 18 19:50:52 CEST 2007 - locilka@suse.cz

- Fixed tar syntax: --ignore-failed-read param. position (#326055).
- 2.15.50

-------------------------------------------------------------------
Thu Sep 13 16:18:30 CEST 2007 - locilka@suse.cz

- Fixed inst_upgrade_urls to re-register sources with their
  repository names taken from the upgraded system (#310209).
- 2.15.49

-------------------------------------------------------------------
Tue Sep 11 20:03:02 CEST 2007 - aschnell@suse.de

- don't swapoff after 1st stage installation (bug #308121)
- 2.15.48

-------------------------------------------------------------------
Tue Sep 11 11:07:20 CEST 2007 - locilka@suse.cz

- Calling ntp-client_finish instead of ntp_client_finish in the
  inst_finish script (#309430).

-------------------------------------------------------------------
Wed Sep  5 14:48:33 CEST 2007 - locilka@suse.cz

- Reinitializing variable for skipping add-on-related clients with
  its default value in inst_system_analysis (#305554).
- 2.15.47

-------------------------------------------------------------------
Wed Sep  5 13:24:32 CEST 2007 - jsrain@suse.cz

- removed inst_fam.ycp (also from control files) (#307378)

-------------------------------------------------------------------
Mon Sep  3 12:45:41 CEST 2007 - locilka@suse.cz

- Creating symlinks to .curlrc and .wgetrc files from the root.
- Adjusting RPM dependencies (yast2-core, new builtin 'setenv').
- Adjusting ENV variables with proxy settings (all three #305163).
- Writing also proxy setting into Install.inf (#298001#c5).
- 2.15.46

-------------------------------------------------------------------
Fri Aug 31 16:26:07 CEST 2007 - locilka@suse.cz

- Calling ntp_client_finish client at the end of the installation
  (#299238#c9).
- 2.15.45

-------------------------------------------------------------------
Fri Aug 24 09:25:53 CEST 2007 - locilka@suse.cz

- Changing forgotten "catalogs" to "initializing..." (#302384).
- 2.15.44

-------------------------------------------------------------------
Tue Aug 21 16:10:16 CEST 2007 - locilka@suse.cz

- Fixed evaluating of "enabled" tag in map of repositories in
  inst_upgrade_urls (#300901).
- Added ssh_host_dsa_key ssh_host_dsa_key.pub ssh_host_rsa_key
  ssh_host_rsa_key.pub to be optionally copied as well as the SSH1
  keys (#298798).
- Allowing to abort the "System Probing" dialog (#298049).
- 2.15.43

-------------------------------------------------------------------
Wed Aug 15 17:30:06 CEST 2007 - mzugec@suse.cz

- mark string for translation (#300268)

-------------------------------------------------------------------
Fri Aug 10 11:19:36 CEST 2007 - locilka@suse.cz

- Using "Online Repositories" for Internet/Web-based/Additional/...
  repositories downloaded from web during the first stage
  installation (#296407).
- 2.15.42

-------------------------------------------------------------------
Wed Aug  8 12:35:28 CEST 2007 - jsrain@suse.cz

- show reboot message within live installation without timeout
  (#297691)
- 2.15.41

-------------------------------------------------------------------
Mon Aug  6 08:58:02 CEST 2007 - locilka@suse.cz

- Renamed product/default repositories check-box to "Add Internet
  Repositories Before Installation" (#297580).
- Added help for that check-box (#296810).
- First stage network setup dialog - changes in dialog alignment
  (#295043).
- Initialize mouse after installation steps are displayed (#296406)
- 2.15.40

-------------------------------------------------------------------
Thu Aug  2 08:53:56 CEST 2007 - jsrain@suse.cz

- do not show "Clone" check box in live installation
- 2.15.39

-------------------------------------------------------------------
Wed Aug  1 11:00:15 CEST 2007 - locilka@suse.cz

- Changing remote repositories link to http://download.opensuse.org
  (#297628)

-------------------------------------------------------------------
Wed Aug  1 10:33:45 CEST 2007 - mvidner@suse.cz

- Removed Provides/Obsoletes for ancient yast package names,
  with the devel-doc subpackage they broke yast2-schema build.
- 2.15.38

-------------------------------------------------------------------
Tue Jul 31 11:29:53 CEST 2007 - lslezak@suse.cz

- inst_extrasources - register the extra repositories in content
  file automatically without asking user (#290040), do not download
  metadata from the extra sources (offline registration) (#290040,
  #288640)

-------------------------------------------------------------------
Mon Jul 30 12:38:31 CEST 2007 - locilka@suse.cz

- Added inst_upgrade_urls client which offers URLs used on the
  system to be used during the upgrade as well (FATE #301785).
- Calling the client from control file.
- Adjusted RPM dependencies (.anyxml SCR agent).
- 2.15.37

-------------------------------------------------------------------
Sun Jul 29 22:39:31 CEST 2007 - locilka@suse.cz

- Fixed curl parameters for network test in first stage (#295484).

-------------------------------------------------------------------
Thu Jul 26 17:51:29 CEST 2007 - mzugec@suse.cz

- set variables VNC and USE_SSH in S07-medium (#294485)
- 2.15.36

-------------------------------------------------------------------
Wed Jul 25 12:48:50 CEST 2007 - mvidner@suse.cz

- startup scripts: Call initviocons only if it exists (#173426).
- 2.15.35

-------------------------------------------------------------------
Wed Jul 25 10:58:29 CEST 2007 - locilka@suse.cz

- Renamed yast2-installation-doc to yast2-installation-devel-doc
  (FATE #302461).
- Removed ping-based internet test from the First-stage network
  setup test.
- Sped up internet test by adding timeouts and by downloading only
  the page header.
- Added help texts to the network setup dialogs.

-------------------------------------------------------------------
Tue Jul 24 13:20:36 CEST 2007 - locilka@suse.cz

- Control file: Unified wizard step names with dialogs, removed
  Clean Up step part of the Online Update is now Registration
  (#293095).
- Call inst_network_check (and setup) only in Add-On products
  and/or Additional Product Sources were requested to be used
  (#293808).

-------------------------------------------------------------------
Tue Jul 24 10:48:02 CEST 2007 - locilka@suse.cz

- Splitting auto-generated documentation into separate package
  yast2-installation-doc (FATE #302461).
- 2.15.34

-------------------------------------------------------------------
Thu Jul 19 16:36:19 CEST 2007 - locilka@suse.cz

- If network setup in the first-stage installation is cancelled,
  return to the previous dialog (network check).
- Several minor updates of the network setup workflow (#292379).
- 2.15.33

-------------------------------------------------------------------
Wed Jul 18 10:54:26 CEST 2007 - locilka@suse.cz

- New progress and help messages when initializing the second
  stage (#292617).
- More debugging in switch_scr_finish.

-------------------------------------------------------------------
Thu Jul 12 12:59:32 CEST 2007 - locilka@suse.cz

- Client inst_productsources.ycp moved to yast2-packager.
- Changed link to list of servers in control file.
- Adjusted RPM dependencies.
- Installation sources are now Repositories.
- 2.15.32

-------------------------------------------------------------------
Wed Jul 11 09:09:58 CEST 2007 - locilka@suse.cz

- Changed default delete_old_packages to 'false'.

-------------------------------------------------------------------
Wed Jul  4 16:16:37 CEST 2007 - locilka@suse.cz

- Fixed workflow when user selects to Boot the installed system and
  then cancels that decision.
- 2.15.31

-------------------------------------------------------------------
Mon Jul  2 15:38:27 CEST 2007 - locilka@suse.cz

- Applied patch from sassmann@novell.com for PS3 support with
  576x384 resolution (#273147).

-------------------------------------------------------------------
Fri Jun 29 11:50:47 CEST 2007 - locilka@suse.cz

- Extended "Suggested Installation Sources" to support two levels
  of linking. First link contains list of links to be downloaded
  in order to get lists of suggested repositories.

-------------------------------------------------------------------
Thu Jun 28 21:34:19 CEST 2007 - jsrain@suse.cz

- updated for live CD installation

-------------------------------------------------------------------
Thu Jun 21 17:38:09 CEST 2007 - adrian@suse.de

- fix changelog entry order

-------------------------------------------------------------------
Thu Jun 21 10:34:10 CEST 2007 - locilka@suse.cz

- Added handling for "Suggested Installation Sources" during the
  first stage installation, initial evrsion (FATE #300898).
- Enhanced SCR-Switch installation-debugger.
- Added case-insensitive filter into the "Suggested Installation
  Sources" dialog.

-------------------------------------------------------------------
Wed Jun 20 13:12:10 CEST 2007 - locilka@suse.cz

- Fixed inst_license to really halt the system when license is
  declined (#282958).
- Fixed writing proxy settings during First-Stage Installation,
  Network Setup. Wrong Proxy::Import keys were used).
- Pre-selecting first connected network card in Network Card dialog
  in First-Stage Installation, Network Setup to avoid confusions.
- Fixed canceled Network Setup not to abort the entire
  installation.

-------------------------------------------------------------------
Fri Jun 15 14:34:01 CEST 2007 - locilka@suse.cz

- Fixing inst_addon_update_sources to initialize the target
  and sources before using Pkg:: builtins (#270899#c29).

-------------------------------------------------------------------
Thu Jun 14 11:28:26 CEST 2007 - locilka@suse.cz

- Enhanced network-test in the fist stage installation, three
  different servers are tested with 'ping' instead of only one.
- Current network settings are logged in case of failed network
  test (both #283841).
- Enhanced network-test in the fist stage installation, three
  different web-servers are tested with curl instead of only one.

-------------------------------------------------------------------
Wed Jun 13 15:44:05 CEST 2007 - locilka@suse.cz

- Implemented new feature that saves the content defined in control
  file from the installation system to the just installed system.
  Function, that does it, is SaveInstSysContent in SystemFilesCopy
  module (FATE #301937).
- Added new entry into the control file that defines what and where
  to save it, initially /root/ -> /root/inst-sys/.
- Adjusted control-file documentation.
- Fixed inst_restore_settings to start SuSEfirewall2_setup if it is
  enabled in the system init scripts to prevent from having
  half-started firewall after YOU kernel-update (#282871).

-------------------------------------------------------------------
Mon Jun 11 18:30:48 CEST 2007 - locilka@suse.cz

- Added lost fix from Andreas Schwab for startup scripts. The patch
  fixes evaluation of bash expressions.
- 2.15.30

-------------------------------------------------------------------
Mon Jun 11 17:55:23 CEST 2007 - locilka@suse.cz

- Adjusted SCR for install.inf to provide read/write access.
- Writing install.inf for save_network script at the end of
  the initial stage.
- Changed internal data structure for NetworkSetup in the initial
  stage.
- Added Internet test to the end of the NetworkSetup in the initial
  stage.
- 2.15.29

-------------------------------------------------------------------
Fri Jun  8 17:52:57 CEST 2007 - locilka@suse.cz

- Added initial implementation of possibility to setup network
  in the first stage installation. New YCP clients have beed added:
  inst_network_check and inst_network_setup. Scripts are called
  from inst_system_analysis before sources are initialized
  (FATE #301967).

-------------------------------------------------------------------
Thu Jun  7 15:08:08 CEST 2007 - locilka@suse.cz

- A new label "Writing YaST Configuration..." used in case of
  restarting system or installation.

-------------------------------------------------------------------
Fri Jun  1 12:41:10 CEST 2007 - mzugec@suse.cz

- use shared isNetworkRunning() function in network_finish
- 2.15.28

-------------------------------------------------------------------
Wed May 30 11:33:52 CEST 2007 - mzugec@suse.cz

- fixed spec requirements

-------------------------------------------------------------------
Mon May 28 16:02:38 CEST 2007 - mzugec@suse.cz

- removed netsetup item from control files

-------------------------------------------------------------------
Mon May 28 13:33:08 CEST 2007 - mzugec@suse.cz

- removed inst_netsetup item from control files

-------------------------------------------------------------------
Sun May 27 14:49:37 CEST 2007 - mzugec@suse.de

- installation network changes:
http://lists.opensuse.org/yast-devel/2007-05/msg00025.html
- 2.15.27

-------------------------------------------------------------------
Tue May 22 10:51:57 CEST 2007 - ug@suse.de

- reactivate hardware detection during autoinstall
- 2.15.26

-------------------------------------------------------------------
Mon May 21 10:40:20 CEST 2007 - locilka@suse.cz

- Fixed release-notes desktop file.
- 2.15.25

-------------------------------------------------------------------
Thu May 17 22:18:29 CEST 2007 - locilka@suse.cz

- Progress dialog for initializing installation sources.
- 2.15.24

-------------------------------------------------------------------
Tue May 15 14:14:13 CEST 2007 - locilka@suse.cz

- Changed control file in partitioning/evms_config section from
  'true' to 'false' (#274702).

-------------------------------------------------------------------
Fri May 11 16:30:06 CEST 2007 - locilka@suse.cz

- Removing directories '/var/lib/zypp/cache' and '/var/lib/zypp/db'
  if they exist at the beginning of the installation (#267763).
- 2.15.23

-------------------------------------------------------------------
Thu May 10 17:16:49 CEST 2007 - locilka@suse.cz

- Merged hardware probing (inst_startup) and system probing
  (inst_system_analysis) into one script to have only one progress
  dialog instead of two (#271291).
- openSUSE control file clean-up: The default value for enable_next
  and enable_back is 'yes'. Only few steps do not allow to go back
  (#270893).
- 2.15.22

-------------------------------------------------------------------
Wed May  9 10:25:37 CEST 2007 - locilka@suse.cz

- Safe qouting of bash command in desktop_finish.
- CommandLine for inst_release_notes (#269914).

-------------------------------------------------------------------
Mon May  7 13:43:54 CEST 2007 - ms@suse.de

- don't clobber existing /root/.vnc/passwd file (#271734)

-------------------------------------------------------------------
Wed Apr 18 09:13:10 CEST 2007 - locilka@suse.cz

- Root password dialog has been moved to be the first dialog of the
  second stage installation workflow (FATE #301924).
- "Root Password" step is now called "root Password" (#249706).
- Created new 'Check Installation' entry to the 'Configuration'
  part of the workflow. This section contains setting up network
  if needed, initializing target if needed, and installing
  remaining software (needed by FATE #301924).
- Added new client inst_initialization that creates initialization
  progress UI instead of blank screen.
- 2.15.20

-------------------------------------------------------------------
Tue Apr 17 11:11:37 CEST 2007 - locilka@suse.cz

- Fixed Add-On template to use generic 'control' textdomain
- 2.15.19

-------------------------------------------------------------------
Fri Apr 13 09:45:10 CEST 2007 - locilka@suse.cz

- Replacing networkmanager_proposal with general_proposal (network)
  that includes also IPv6 settings (#263337, #260261).

-------------------------------------------------------------------
Thu Apr 12 11:57:03 CEST 2007 - locilka@suse.cz

- Initialize the target and sources before adding extra sources.
  They needn't be initialized after YaST is restarted during the
  online update (#263289).

-------------------------------------------------------------------
Wed Apr 11 10:21:24 CEST 2007 - locilka@suse.cz

- Release Notes dialog is using a [Close] button if not running in
  installation (#262440).

-------------------------------------------------------------------
Fri Apr  6 16:48:58 CEST 2007 - locilka@suse.cz

- In case of reboot during installation, network services status
  is stored to a reboot_network_settings file and their status
  is restored again when starting the installation after reboot.
  Restoring the status uses Progress library for user feedback
  (#258742).
- Adjusted RPM dependencies.
- 2.15.18

-------------------------------------------------------------------
Thu Apr  5 13:34:48 CEST 2007 - locilka@suse.cz

- Using function PackagesUI::ConfirmLicenses() instead of
  maintaining own code with almost the same functionality (#256627)
- Adjusted RPM dependencies
- Unified inst_startup UI to use the Progress library instead of
  sequence of busy pop-ups.
- Unified inst_system_analysis UI to use the Progress library
  instead of empty dialog.
- 2.15.17

-------------------------------------------------------------------
Wed Apr  4 10:35:55 CEST 2007 - locilka@suse.cz

- Removed IPv6 proposal from installation control file. IPv6
  proposal has been merged into Network Mode proposal (#260261).

-------------------------------------------------------------------
Wed Mar 28 16:17:37 CEST 2007 - locilka@suse.cz

- Adjusted to use WorkflowManager instead AddOnProduct module
  in some cases to make Pattern-based installation and
  configuration workflow (FATE #129).
- Adjusted RPM dependencies and BuildRequires.
- 2.15.16

-------------------------------------------------------------------
Tue Mar 27 14:22:46 CEST 2007 - ms@suse.de

- fixed X11 preparation by checking /etc/reconfig_system (#252763)

-------------------------------------------------------------------
Wed Mar 21 16:47:14 CET 2007 - locilka@suse.cz

- Handling CloneSystem functionality when the client for cloning is
  not installed (checkbox is disabled).

-------------------------------------------------------------------
Mon Mar 19 13:09:57 CET 2007 - locilka@suse.cz

- Creating an empty /etc/sysconfig/displaymanager in desktop_finish
  if the sysconfing doesn't exist (minimal installation).
- Handling missing .proc.parport.devices agent (RPM recommends
  yast2-printer for that).

-------------------------------------------------------------------
Tue Mar 13 13:43:42 CET 2007 - locilka@suse.cz

- Reboot in case of the declined license during the initial
  installation (#252132).

-------------------------------------------------------------------
Mon Mar 12 08:44:19 CET 2007 - locilka@suse.cz

- Modules 'Product' and 'Installation' (installation settings) were
  moved from 'yast2-installation' to 'yast2' to minimize
  cross-package dependencies.
- Adjusted package dependencies.
- 2.15.15

-------------------------------------------------------------------
Fri Mar  9 10:05:20 CET 2007 - locilka@suse.cz

- Module InstShowInfo has been moved from yast2-installation to
  yast2-packager because this module is used by Add-Ons and
  installation sources only.
- Adjusted RPM Requires (yast2-packager >= 2.15.22).
- 2.15.14

-------------------------------------------------------------------
Thu Mar  8 16:59:35 CET 2007 - locilka@suse.cz

- Module GetInstArgs moved from yast2-installation to yast2, many
  clients required yast2-installation only because of this module.

-------------------------------------------------------------------
Thu Mar  8 14:45:39 CET 2007 - locilka@suse.cz

- Tag 'PATTERNS' in product content file is depracated by
  'REQUIRES' and/or 'RECOMMENDS' tag (#252122).

-------------------------------------------------------------------
Tue Mar  6 16:44:49 CET 2007 - kmachalkova@suse.cz

- Do not export LINES and COLUMNS variables, so that terminal
  resize event is handled correctly (#184179)

-------------------------------------------------------------------
Tue Mar  6 16:44:48 CET 2007 - locilka@suse.cz

- AddOnProduct and ProductLicense finally moved to yast2-packager
  from yast2-installation to avoid build cycles.
- 2.15.13

-------------------------------------------------------------------
Mon Mar  5 17:14:58 CET 2007 - locilka@suse.cz

- Moving AddOnProduct module back to yast2-installation because
  this module is needed in the second-stage installation.
- AddOnProduct-related testsuites moved back to yast2-installation.
- 2.15.12

-------------------------------------------------------------------
Mon Mar  5 12:58:21 CET 2007 - locilka@suse.cz

- Adding new installation client mouse_finish which is called
  before SCR is switched. This removes the dependency of
  yast2-installation on yast2-mouse.
- 2.15.11

-------------------------------------------------------------------
Fri Mar  2 15:27:14 CET 2007 - locilka@suse.cz

- Providing feedback (busy message) in inst_restore_settings.
  Starting network by calling 'network start' with timeout.
- Adding yast2-bootloader into required packages because it is
  needed after the SCR is switched into the installed system just
  before reboot (#249679).
- Added more logging into inst_system_analysis (booting installed
  system).
- 2.15.10

-------------------------------------------------------------------
Wed Feb 28 14:11:16 CET 2007 - jsrain@suse.cz

- added more logging to umount_finish (#247594)

-------------------------------------------------------------------
Mon Feb 26 16:03:42 CET 2007 - jsrain@suse.cz

- updated popup in case of license is not accepted (#162499)

-------------------------------------------------------------------
Thu Feb 22 13:52:12 CET 2007 - locilka@suse.cz

- Splitting installation_worker (main installation script) into
  inst_worker_initial and inst_worker_continue.
- Testsuites related to Add-Ons moved to yast2-add-on package.
- 2.15.9

-------------------------------------------------------------------
Wed Feb 21 17:24:30 CET 2007 - locilka@suse.cz

- Added documentation for silently_downgrade_packages and
  keep_installed_patches control file entries (plus their reverse
  lists) (FATE #301990, Bugzilla #238488).

-------------------------------------------------------------------
Mon Feb 19 16:00:23 CET 2007 - locilka@suse.cz

- More concrete fix of bug #160301: Displaying information about
  how to continue the second stage installation if SSH is the only
  installation method. This informational pop-up has disabled
  time-out (#245742).
- Moving parts of installation_worker script to includes based on
  in which installation stage they are used.

-------------------------------------------------------------------
Fri Feb 16 16:18:28 CET 2007 - locilka@suse.cz

- Add-Ons moved to a new package yast2-add-on-2.15.0 (#238673)

-------------------------------------------------------------------
Thu Feb 15 12:21:46 CET 2007 - locilka@suse.cz

- New entries silently_downgrade_packages, plus reverse list, and
  keep_installed_patches, plus reverse list, were added into SLES
  and SLED control files (FATE #301990, Bugzilla #238488).

-------------------------------------------------------------------
Mon Feb 12 13:40:41 CET 2007 - locilka@suse.cz

- Making release_notes modular.
- Rewriting RPM dependencies (#238679).
- Moving parts of installation_worker client into functions.
- Moving Mouse-init functions into inst_init_mouse client.
- Moving Storage-related functions (autoinstall) into
  inst_check_autoinst_mode client.
- Moving vendor client and desktop file to the yast2-update to
  minimize yast2-installation dependencies.
- Remove obsolete /proc/bus/usb mounting (#244950).

-------------------------------------------------------------------
Wed Feb  7 11:01:02 CET 2007 - locilka@suse.cz

- Correct Installation::destdir quoting in .local or .target bash
  commands.
- 2.15.8

-------------------------------------------------------------------
Tue Feb  6 16:29:55 CET 2007 - locilka@suse.cz

- Hide &product; in inst_suseconfig call to remove dependency on
  Product.ycp and not to be so ugly (#241553).

-------------------------------------------------------------------
Mon Feb  5 11:31:52 CET 2007 - locilka@suse.cz

- Store Add-Ons at the end of first stage installation and restore
  them before AutoYaST cloning at the end of the second stage
  installation (bugzilla #187558).
- Set license content before it is displayed for the first time,
  select license language before it is displayed (#220847).
- 2.15.7

-------------------------------------------------------------------
Fri Feb  2 15:25:04 CET 2007 - locilka@suse.cz

- Removing dependency on yast2-slp package.
- Moving all SLP-related functionality to yast2-packager-2.15.7.
- Handling not installed yast2-slp package in Add-Ons (#238680).

-------------------------------------------------------------------
Thu Feb  1 12:41:36 CET 2007 - locilka@suse.cz

- When an Add-On product is added and removed later, correctly
  remove also cached control file of that Add-On (#238307).
- 2.15.6

-------------------------------------------------------------------
Wed Jan 31 09:34:11 CET 2007 - locilka@suse.cz

- Rereading all SCR Agents in case of installation workflow changed
  by Add-On product (#239055).
- Calling PackageLock::Check before Pkg calls (#238556).

-------------------------------------------------------------------
Sun Jan 28 22:27:48 CET 2007 - locilka@suse.cz

- Removed tv and bluetooth hardware proposals from SLES control
  file. There are no such modules in that product (#238759).

-------------------------------------------------------------------
Mon Jan 22 13:46:20 CET 2007 - locilka@suse.cz

- Correct handling of CD/DVD Add-Ons in installation (#237264).
- Fixed switching between Installation Settings tabs in case of
  error in proposal. Every time, only the more-detailed tab is
  selected (#237291).
- Appropriate buttons for Add-Ons dialog for both dialog in
  installation workflow and installation proposal (#237297).
- 2.15.5

-------------------------------------------------------------------
Fri Jan 19 16:25:44 CET 2007 - locilka@suse.cz

- Fixed cancelling of entering a new Add-On (#236315).
- Added zFCP and DASD to installation/update proposal on S/390
  (jsrain) (#160399)
- 2.15.4

-------------------------------------------------------------------
Wed Jan 17 10:50:02 CET 2007 - locilka@suse.cz

- Changed control file documentation for Flexible Partitioning
  (bugzilla #229651 comment #15).
- Changed option <clone_module> "lan" to "networking" (#235457).

-------------------------------------------------------------------
Fri Jan 12 19:05:56 CET 2007 - ms@suse.de

- fixed TERM type setup in case of ssh based installations.
  if the installation is ssh based, TERM is not allowed to
  be overwritten by the value of install.inf. The TERM value
  of install.inf points to the console and not to the remote
  terminal type (#234032)

-------------------------------------------------------------------
Fri Jan 12 17:41:05 CET 2007 - locilka@suse.cz

- control file variable for monthly suse_register run (F#301822)
  (change made by jdsn)

-------------------------------------------------------------------
Thu Jan 11 10:59:40 CET 2007 - locilka@suse.cz

- Changed SLD and SLE control files to reflect demands described in
  bugzilla bug #233156:
  * Old packages are removed by default, only for upgrading from
    SLD 10 or SLE 10, packages are not removed by default.
  * New packages are selected for installation by default, only for
    upgrading from SLD 10 or SLE 10, packages are only updated.
  * Upgrading to new SLE 10 from is only supported from SLES9 and
    SLE 10, upgrading from another product will display warning.

-------------------------------------------------------------------
Sat Jan  6 19:32:23 CET 2007 - ms@suse.de

- fixed usage of fbiterm (#225229)

-------------------------------------------------------------------
Thu Jan  4 14:27:12 CET 2007 - locilka@suse.cz

- Added documentation for new features in control file:
  * boolean delete_old_packages and list of products for which this
    rule is inverted.
  * boolean only_update_selected and list of products for which
    this rule is inverted.
  * list of products supported for upgrade
  (All described in FATE #301844)

-------------------------------------------------------------------
Tue Jan  2 13:07:24 CET 2007 - locilka@suse.cz

- Allowing to add the very same product that has been already
  installed or selected for installation in case the url is
  different than any of the current urls. There can be more sources
  for the product because product urls can be removed and added
  also by inst_source module (#227605).
- Consistent spelling of "Add-On" and "add-on" (#229934).
- 2.15.3

-------------------------------------------------------------------
Tue Dec 12 10:57:21 CET 2006 - locilka@suse.cz

- Consistent spelling of 'AutoYaST' (#221275).

-------------------------------------------------------------------
Mon Dec 11 16:11:21 CET 2006 - locilka@suse.cz

- Handling new flag REGISTERPRODUCT from add-on product content
  file. This flag demands running the registration client after
  an add-on product is installed (on a running system) and demands
  running the registration client even if it is disabled in
  the base-product's control file (during installation)
  (FATE #301312).
- 2.15.2

-------------------------------------------------------------------
Thu Dec  7 18:28:21 CET 2006 - locilka@suse.cz

- Release Notes dialog in the second stage installation now offers
  to select a different language for release notes than the default
  one (#224875).

-------------------------------------------------------------------
Thu Dec  7 10:46:00 CET 2006 - locilka@suse.cz

- Reworked adding and removing Add-Ons during the first stage
  installation. If some Add-Ons are added or removed, the entire
  workflow is created from scratch (#221377).
- Using a separate temporary directory for Add-On licenses not to
  be confused by the previous Add-On.
- Fixed Second Stage Installation script to handle rebooting
  after kernel-patch correctly (#224251).
- Fixed Add-On handling when cancelling adding an Add-On product,
  before that return value from the previous adding was evaluated.
- Fixing some texts (#223880)
- 2.15.1

-------------------------------------------------------------------
Mon Dec  4 16:27:21 CET 2006 - locilka@suse.cz

- Adding support for own help texts for particular submodules in
  installation proposal (FATE #301151). Use key "help" in
  "MakeProposal"'s function result.
- Adding root_password_ca_check item into the globals of control
  file set to true for SLES and false otherwise (FATE #300438).
- A better fix for disabling [Back] button in License Agreement
  dialog when the previous (Language) dialog has been skipped
  (223258).
- 2.15.0

-------------------------------------------------------------------
Mon Dec  4 08:34:02 CET 2006 - lslezak@suse.cz

- "en_EN" -> "en_GB" in list of the preferred languages for EULA

-------------------------------------------------------------------
Thu Nov 23 11:10:14 CET 2006 - locilka@suse.cz

- Disabling [Back] button in License Agreement dialog when the
  previous (Language) dialog has been skipped (223258).
- 2.14.15

-------------------------------------------------------------------
Wed Nov 22 18:51:10 CET 2006 - ms@suse.de

- added hostname/IP information to Xvnc setup (#223266)
- fixed call of initvicons, deactivate s390 exception (#192052)
- 2.14.14

-------------------------------------------------------------------
Tue Nov 21 14:42:50 CET 2006 - locilka@suse.cz

- Reporting the failed or aborted installation only when it has
  been really aborted or when it really failed. YaST or system
  restarts on purpose (online update) are now handled correctly -
  there is no question whether user wants to continue with
  the installation (#222896).
- 2.14.13

-------------------------------------------------------------------
Mon Nov 20 15:25:11 CET 2006 - locilka@suse.cz

- Wider list of extra-sources 56->76 characters (#221984).
- Adding modules listed in Linuxrc entry brokenmodules into the
  /etc/modprobe.d/blacklist file (#221815).
- 2.14.12

-------------------------------------------------------------------
Mon Nov 20 11:49:53 CET 2006 - ms@suse.de

- fixed framebuffer color depth setup (#221139)
- 2.14.11

-------------------------------------------------------------------
Mon Nov 20 08:55:16 CET 2006 - locilka@suse.cz

- Show update-confirmation dialog in Mode::update() only (#221571).
- Pressing [Abort] button in the Add-On dialog during installation
  now opens-up a correct pop-up dialog with correct text (#218677).

-------------------------------------------------------------------
Wed Nov 15 15:30:03 CET 2006 - ms@suse.de

- fixed i810 based installation (#220403)
- 2.14.10

-------------------------------------------------------------------
Wed Nov 15 14:38:21 CET 2006 - locilka@suse.cz

- Defining the minimal size for release_notes pop-up to have the
  minimal size 76x22 or 3/4x2/3 in text mode and 100x30 in graphic
  mode (#221222).

-------------------------------------------------------------------
Wed Nov 15 11:40:48 CET 2006 - locilka@suse.cz

- Restoring the [ Next ] button in the inst_congratlate client when
  the [ Back ] button is pressed (#221190).

-------------------------------------------------------------------
Tue Nov 14 13:20:24 CET 2006 - locilka@suse.cz

- Changes in openSUSE control file (#219878):
  * limit_try_home: 5 GB -> 7 GB
  * root_base_size: 3 GB -> 5 GB

-------------------------------------------------------------------
Thu Nov  9 15:21:14 CET 2006 - locilka@suse.cz

- Always run the fonts_finish's Write() function. Skip running
  "SuSEconfig --module fonts" if script SuSEconfig.fonts does not
  exist (#216079).
- 2.14.9

-------------------------------------------------------------------
Thu Nov  9 10:22:00 CET 2006 - locilka@suse.cz

- Added confirmation dialog into the update workflow on the running
  system before the update really proceeds (#219097).
- confirmInstallation function moved from inst_doit to misc to make
  confirmation dialog possible (#219097).
- Set Product Name only when any Product Name found (#218720).
- 2.14.8

-------------------------------------------------------------------
Fri Nov  3 14:39:53 CET 2006 - locilka@suse.cz

- Preselecting already installed languages in the Language Add-On
  script (FATE #301239) (#217052).
- 2.14.7

-------------------------------------------------------------------
Fri Nov  3 10:17:37 CET 2006 - locilka@suse.cz

- Changed text of question asking whether the second stage
  installation should start again (FATE #300422) in case of
  previous failure or user-abort (#215697).

-------------------------------------------------------------------
Wed Nov  1 17:43:41 CET 2006 - locilka@suse.cz

- "Installation->Other->Boot Installed System->Cancel" now doesn't
  abort the installation but returns to the Installation Mode
  dialog (#216887).
- Correct handling of pressing Cancel or Abort buttons in pop-up
  windows in Add-On installation (#216910).

-------------------------------------------------------------------
Mon Oct 30 15:10:07 CET 2006 - lslezak@suse.cz

- updated inst_extrasources client to not download files from the
  installation sources (#213031)
- requires yast2-pkg-bindings >= 2.13.101
- 2.14.6

-------------------------------------------------------------------
Mon Oct 30 12:59:31 CET 2006 - locilka@suse.cz

- Moving ProductFeatures::Save() from inst_kickoff client to
  save_config_finish - client that is called after the SCR is
  switched to the running system (#209119).
- Calling Storage::RemoveDmMapsTo (device) in after the disks are
  probed in inst_system_analysis (#208222).
- Fixed including packager.

-------------------------------------------------------------------
Thu Oct 26 14:51:12 CEST 2006 - locilka@suse.cz

- Enabling back button in the License Agreement dialog (#215236).
- Adding add-on.rnc for AutoYaST profile validation (#215248).
- Providing an easier switch to disable IPv6 by a new ipv6 client
  in the network proposal (FATE #300604) (mzugec).
- 2.14.5

-------------------------------------------------------------------
Wed Oct 25 16:28:14 CEST 2006 - locilka@suse.cz

- Adding more debugging messages in order to fix random crashing
  of the second stage installation (#214886).

-------------------------------------------------------------------
Tue Oct 24 13:57:57 CEST 2006 - locilka@suse.cz

- Renamed control file control.PROF.xml to control.openSUSE.xml

-------------------------------------------------------------------
Tue Oct 24 10:58:18 CEST 2006 - ms@suse.de

- fixed nic detection (#213870)

-------------------------------------------------------------------
Mon Oct 23 16:04:30 CEST 2006 - locilka@suse.cz

- Added special installation client for Language Add-Ons
  inst_language_add-on and it's XML workflow
  add-on-template_installation.xml for calling this client after
  the Add-On Product is added by the add-on client (FATE #301239).
- Adding add-on client to list of clients that are enabled for
  AutoYaST cloning (bugzilla #198927).
- Added summary of the Release Notes client for the Control Center
  (bugzilla #213878).
- 2.14.4

-------------------------------------------------------------------
Wed Oct 18 16:13:12 CEST 2006 - locilka@suse.cz

- Added a life-belt into the second stage installation. It can be
  restarted under these circumstances:

  1.) User aborts the installation
  2.) Installation process is killed during the installation
  3.) Computer is restarted during the installation (reset)

  The very next time the system is restarted. YaST starts and
  informs user that the previous installation was aborted/failed.
  Then users are asked whether they want to rerun the second stage
  installation (FATE #300422).

- Fixed setting own Y2MAXLOGSIZE up in order to save memory
  requirements during the first stage installation.
- 2.14.3

-------------------------------------------------------------------
Mon Oct 16 13:18:43 CEST 2006 - locilka@suse.cz

- Timeout license in AutoYaST after 2 seconds (#206706).
  This solution doesn't break ncurses.
- 2.14.2

-------------------------------------------------------------------
Mon Oct 16 12:24:10 CEST 2006 - fehr@suse.de

- added new configurable values for LVM/EVMS based proposals
  (feature 300169)
- change evms_config to true

-------------------------------------------------------------------
Mon Oct 16 11:12:51 CEST 2006 - ms@suse.de

- disable oom-killing for X-Server process (#211860)

-------------------------------------------------------------------
Thu Oct 12 16:28:07 CEST 2006 - locilka@suse.cz

- Handle Installation::destdir in *.bash properly (#211576).
- 2.14.1

-------------------------------------------------------------------
Mon Oct  9 16:52:14 CEST 2006 - locilka@suse.cz

- Merged SLES10 SP1 branch to openSUSE 10.2.
- 2.14.0

-------------------------------------------------------------------
Mon Oct  9 09:33:31 CEST 2006 - locilka@suse.cz

- Remove old eula.txt and then copy new one if exists (#208908).
- Using the fullscreen mode again, background images temporarily
  removed from the RPM build (#208307).
- The default "Other Option" is Repair, not Boot (#208841).
- Removed some unneeded imports from inst_clients.
- 2.13.159

-------------------------------------------------------------------
Mon Oct  2 16:44:25 CEST 2006 - locilka@suse.cz

- Merged proofread texts
- 2.13.158

-------------------------------------------------------------------
Mon Oct  2 11:06:29 CEST 2006 - lslezak@suse.cz

- inst_extrasources.ycp - fixed name of the text domain
- 2.13.157

-------------------------------------------------------------------
Wed Sep 27 15:22:15 CEST 2006 - lslezak@suse.cz

- new inst_extrasources.ycp client - add extra installation sources
  during installation (in 2nd stage, after online update)
  (fate #100168, #300910)
- 2.13.156

-------------------------------------------------------------------
Wed Sep 27 09:58:53 CEST 2006 - locilka@suse.cz

- YCP modules that originated at yast2-packager were moved back.
- Usage of dgettext replaced with standard gettext strings.
- Removed yast2-slp and yast2-firewall from build-requirements.
- 2.13.155

-------------------------------------------------------------------
Mon Sep 25 17:45:54 CEST 2006 - locilka@suse.cz

- New icon for Hardware Proposal.
- Root Password dialog moved before Hostname and Domain Name
  (#208032).

-------------------------------------------------------------------
Mon Sep 25 13:21:35 CEST 2006 - locilka@suse.cz

- A bit rewritten code for language selected for second stage of
  update (FATE #300572). Mode::Set is now called before Mode::Get.
- New installation images from jimmac (#203510).
- Timeout and accept the license dialog when installing using
  AutoYaST. By defualt, it's 8 seconds (#206706).
- New busy message when finishing the installation (closing
  sources, etc.).
- 2.13.154

-------------------------------------------------------------------
Mon Sep 25 10:59:16 CEST 2006 - jsrain@suse.cz

- check properly for existing files in /proc (#205408)

-------------------------------------------------------------------
Fri Sep 22 16:01:25 CEST 2006 - jsuchome@suse.cz

- Remember the selected language for update and use it also in the
  second stage (FATE #300572).
- 2.13.153

-------------------------------------------------------------------
Fri Sep 22 14:14:44 CEST 2006 - lslezak@suse.cz

- x11_finish.ycp - removed workaround for #201121

-------------------------------------------------------------------
Fri Sep 22 09:35:36 CEST 2006 - locilka@suse.cz

- Fixed starting Installation in window: Exception for PPC, 832x624
  still runs in fullscreen. Fixed using a fallback image when
  the current resolution is not supported (#207321).
- Fixed counting offset for installation in window. Exceptions are
  now handled correctly (#207310).
- Changed fallback background image - a pure black suits better.
- Visual speeding-up initializing the installation - adding
  a wrapper installation.ycp around installation_worker.ycp client
  to provide UI ASAP.

-------------------------------------------------------------------
Thu Sep 21 16:36:42 CEST 2006 - ms@suse.de

- added patch from Olaf Hering to remove the DefaultColorDepth
  for special fb devices which are not VESA VGA (#207338)

-------------------------------------------------------------------
Tue Sep 19 17:14:28 CEST 2006 - locilka@suse.cz

- Removed Installation background 1600x800 px.
- Added installation background 1280x800 px.

-------------------------------------------------------------------
Mon Sep 18 09:53:18 CEST 2006 - locilka@suse.cz

- Icon for release notes (inst_release_notes).
- List of available SLP sources based on Product Name (SLP label),
  also with filter when more than 15 sources are listed
  (FATE #300619).
- Added background images for installation (thanks to jimmac)
  [1024x768, 1280x1024, 1400x1050, 1600x800, 1600x1200] (Bugzilla
  #203510).
- Replacing "Product %1" with "%1" for list of selected Add-On
  products - the column is already called "Product".
- 2.13.152

-------------------------------------------------------------------
Thu Sep 14 14:45:54 CEST 2006 - locilka@suse.cz

- Finally! Corrected path for importing user-related data to the
  just installed system (FATE #120103, comments #17, #18).

-------------------------------------------------------------------
Thu Sep 14 00:46:19 CEST 2006 - ro@suse.de

- added yast2-core-devel to BuildRequires

-------------------------------------------------------------------
Wed Sep 13 09:27:51 CEST 2006 - locilka@suse.cz

- Calling languages.ycp client has been changed to a function call
  Language::GetLanguagesMap (#204791).
- Added new Requirement: yast2-country >= 2.13.35
- Calling copy_systemfiles_finish from inst_finish (FATE #300421).
- New icon for Finishing Basic Installation dialog.
- Calling new pre_umount_finish client before umount_finish,
  umount_finish closes SCR (#205389).
- Correctly quote files that are added into the temporary archive
  (FATE #300421).
- Removing the leading slashes from filenames when archiving them.
- Reporting error (into log) if save_hw_status_finish.ycp goes
  wrong (partly fixed #205408).
- 2.13.151

-------------------------------------------------------------------
Tue Sep 12 18:40:34 CEST 2006 - locilka@suse.cz

- Found a better place for calling 'inst_pre_install' client, by
  now it is really called...
- Enhanced logging.
- Disabling the License Language combo-box in case of less than
  two languages in it (#203543).

-------------------------------------------------------------------
Tue Sep 12 17:07:19 CEST 2006 - locilka@suse.cz

- Fixed displaying license: Language name should always be either
  shown or the license is disabled as invalid; If there are both
  license.en.txt and license.txt, one of them is hidden because
  they have the very same content; An installation language is also
  pre-selected as a language for a license (if such exists).
- Fixed initializing the known languages via WFM::call("languages")
  (#204791).
- Another icon for Installation Mode dialog, it was the same as for
  Initialization and Analyzing the Computer dialogs.
- 2.13.150

-------------------------------------------------------------------
Mon Sep 11 09:59:15 CEST 2006 - locilka@suse.cz

- Added 'inst_pre_install' and 'copy_systemfiles_finish' clients,
  and module 'SystemFilesCopy' as a solution for FATE requests
  #300421 and #120103, which means that SSH keys are, by now,
  copied from another already installed system (if such exists).
  If there are more installed systems, the best ones are selected
  considering the newest access-time.
- More verbose dialog when initializing the installation (+icon).

-------------------------------------------------------------------
Thu Sep  7 15:13:54 CEST 2006 - locilka@suse.cz

- Added dialog content and help into the initial dialog of add-on
  client. Progress will be even better.
- Temporarily disabled buttons that don't work there.
- Added more "busy messages" into the add-on dialogs.
- Added new functionality for filtering services in SLP services
  table. Allowed characters are "a-zA-Z0-9 .*-".

-------------------------------------------------------------------
Wed Sep  6 17:41:07 CEST 2006 - mvidner@suse.cz

- To allow adding unsigned sources, temporarily "rug set-pref
  security-level none" when syncing in inst_source (#190403).
- 2.13.149

-------------------------------------------------------------------
Wed Sep  6 12:47:51 CEST 2006 - locilka@suse.cz

- No such headline "Mode" in the Installation Settings dialog.
  Help fixed (#203811).
- Added help into the Add-On Product Installation dialog.
- Add and Delete buttons in the same dialog were moved to the left
  side according the YaST style guide.
- Disabling Delete button in case of no Products listed
  (all filed as bug #203809).
- Used a correct (another) icon in License Agreement dialog
  (#203808).

-------------------------------------------------------------------
Mon Sep  4 15:59:47 CEST 2006 - locilka@suse.cz

- Running Installation in Wizard Window (#203510).
- Needed binaries in inst-sys: xquery and fvwm-root.
- Initially, a plain colored image is used as a background.
- 2.13.148

-------------------------------------------------------------------
Mon Sep  4 15:49:40 CEST 2006 - ms@suse.de

- fixed -fp setup of Xvnc (#203531)

-------------------------------------------------------------------
Fri Sep  1 08:48:50 CEST 2006 - locilka@suse.cz

- Fixed Installation Mode dialog to redraw itself only when needed.

-------------------------------------------------------------------
Wed Aug 23 16:59:03 CEST 2006 - locilka@suse.cz

- Added a new debugger tool scr_switch_debugger.ycp that is called
  when switching to the installed system in switch_scr_finish.ycp
  fails (#201058).
- Additionally, YaST logs from installed system are stored under
  the /var/log/YaST2/InstalledSystemLogs/ directory.
- 2.13.147

-------------------------------------------------------------------
Wed Aug 23 16:44:18 CEST 2006 - jsrain@suse.cz

- use version specific Xvnc parameters
- 2.13.146

-------------------------------------------------------------------
Wed Aug 23 13:05:35 CEST 2006 - jsrain@suse.cz

- temporary fix to copy /etc/X11/xorg.conf to the system during
  installation (#201121)
- 2.13.145

-------------------------------------------------------------------
Tue Aug 22 19:26:28 CEST 2006 - mvidner@suse.cz

- test_proposal and test_inst_client: also call
  Mode::SetMode ("installation");

-------------------------------------------------------------------
Tue Aug 22 14:27:53 CEST 2006 - locilka@suse.cz

- New Installation Mode dialog (#156529)
- 2.13.144

-------------------------------------------------------------------
Tue Aug 22 13:41:54 CEST 2006 - jsrain@suse.cz

- weaken dependency on suseRegister (#183656)

-------------------------------------------------------------------
Fri Aug 18 09:49:41 CEST 2006 - jsrain@suse.cz

- fixed building documentation
- 2.13.143

-------------------------------------------------------------------
Thu Aug 10 11:18:24 CEST 2006 - jsrain@suse.cz

- fixed congratulation text for openSUSE (#198252)
- 2.13.142

-------------------------------------------------------------------
Wed Aug  9 15:30:57 CEST 2006 - jsrain@suse.cz

- read info about products from package manager without parsing all
  metadata and reading RPM database (#66046)
- added unzip to Requires (#195911)

-------------------------------------------------------------------
Tue Aug  8 09:54:38 CEST 2006 - jsrain@suse.cz

- fixed 'Requires'
- 2.13.141

-------------------------------------------------------------------
Fri Aug  4 16:33:11 CEST 2006 - jsrain@suse.cz

- updated for X.Org 7
- 2.13.140

-------------------------------------------------------------------
Fri Aug  4 09:21:28 CEST 2006 - jsrain@suse.cz

- moved SLP source scanning to SourceManager.ycp

-------------------------------------------------------------------
Wed Aug  2 14:10:41 CEST 2006 - mvidner@suse.cz

- Added a configure-time check for fvwm directory

-------------------------------------------------------------------
Fri Jul 28 09:42:00 CEST 2006 - jsrain@suse.cz

- offer to eject the CD drive when asking for add-on CD (#181992)

-------------------------------------------------------------------
Thu Jul 27 14:18:01 CEST 2006 - jsrain@suse.cz

- added support for merging multiple proposal items as one proposal
  item (eg. to group langage and keyboard)
- 2.13.139

-------------------------------------------------------------------
Wed Jul 26 09:18:36 CEST 2006 - jsrain@suse.cz

- get version from installed product proper way (#157924)

-------------------------------------------------------------------
Tue Jul 25 14:32:18 CEST 2006 - jsrain@suse.cz

- beep before rebooting the machine during installation (#144614)

-------------------------------------------------------------------
Mon Jul 24 13:56:22 CEST 2006 - jsrain@suse.cz

- fixed error reporting when creating a source (#159695)
- abort installation if package manager initialization fails
  (#167674)
- report proper message if no catalog found via SLP and firewall
  is running (#156444)

-------------------------------------------------------------------
Tue Jul 18 16:57:08 CEST 2006 - jsrain@suse.cz

- fixed displaying catalog selection dialog if multiple catalogs
  found on add-on media (#192761)

-------------------------------------------------------------------
Tue Jul 18 16:14:17 CEST 2006 - jsrain@suse.cz

- fixed vendor URL in congratulate dialog (#187358)
- 2.13.138

-------------------------------------------------------------------
Mon Jul 17 10:12:58 CEST 2006 - jsrain@suse.cz

- check if there are any patches available before offering online
  update (jsuchome)
- merged inst_default_desktop.ycp to desktop_finish.ycp

-------------------------------------------------------------------
Sun Jul 16 08:54:55 CEST 2006 - olh@suse.de

- introduce a Linuxrc::display_ip and use it instead of Arch::s390
- 2.13.137

-------------------------------------------------------------------
Fri Jul 14 15:16:00 CEST 2006 - jsrain@suse.cz

- adapted to changes in yast2-packager
- use only one implementation of product license handling (#191523)
- 2.13.136

-------------------------------------------------------------------
Fri Jul 14 14:51:37 CEST 2006 - olh@suse.de

- move /tmp/vncserver.log to /var/log/YaST2/vncserver.log

-------------------------------------------------------------------
Mon Jul 10 10:47:57 CEST 2006 - jsrain@suse.cz

- correctly import add-on product control file even if no
  additional YaST modules are present on the media (#185768)
- 2.13.135

-------------------------------------------------------------------
Mon Jul 10 09:23:29 CEST 2006 - mvidner@suse.cz

- When running Novell Customer Center Configuration the second time,
  do not add duplicate update sources for graphic card drivers
  (#188572).
- 2.13.134

-------------------------------------------------------------------
Fri Jun 30 11:42:11 CEST 2006 - ug@suse.de

- during autoinstall, timeout early warning popups

-------------------------------------------------------------------
Tue Jun 27 14:02:45 CEST 2006 - mvidner@suse.cz

- Don't show the URL passwords in registration success popup (#186978).
- Include the password in URLs passed to ZMD (#186842).
- Don't log the URL passwords.
- 2.13.133

-------------------------------------------------------------------
Mon Jun 26 08:54:43 CEST 2006 - jsrain@suse.cz

- preselect patterns according to selected desktop (#183944)

-------------------------------------------------------------------
Wed Jun 21 11:03:58 CEST 2006 - jsrain@suse.cz

- display the source URL dialog if adding add-on product update
  source fails in order to allow to enter password (#186804)

-------------------------------------------------------------------
Tue Jun 20 14:50:48 CEST 2006 - mvidner@suse.cz

- When registration succeeds, display only the actually added sources
(#180820#c26).

-------------------------------------------------------------------
Tue Jun 20 14:35:15 CEST 2006 - jsrain@suse.cz

- translate the congratulate string (#186567)

-------------------------------------------------------------------
Mon Jun 19 14:05:21 CEST 2006 - jsrain@suse.cz

- report an error when failed to register the update source for
  an add-on product (#185846)
- 2.13.132

-------------------------------------------------------------------
Mon Jun 19 12:54:36 CEST 2006 - jsrain@suse.cz

- ask about accepting license of add-on product added via the
  /add_on_product file (#186148)
- 2.13.131

-------------------------------------------------------------------
Thu Jun 15 18:47:05 CEST 2006 - mvidner@suse.cz

- Do not complain if ZMD cannot be stopped (#166900).
- When syncing the _original_ installation sources to ZMD,
  temporarily turn off signature checking because the user has
  already decided to trust the sources (#182747).
- SourceManager: factored out the rug pathname.
- 2.13.130

-------------------------------------------------------------------
Thu Jun 15 12:45:27 CEST 2006 - jsrain@suse.cz

- set installation server as host name (not IP address) if it is
  defined as host name during installation (#178933)
- 2.13.129

-------------------------------------------------------------------
Thu Jun 15 10:20:39 CEST 2006 - visnov@suse.cz

- fix the please-wait string

-------------------------------------------------------------------
Wed Jun 14 15:07:04 CEST 2006 - jdsn@suse.de

- added a please-wait string in registration (already translated)
- 2.13.128

-------------------------------------------------------------------
Mon Jun 12 16:07:52 CEST 2006 - mvidner@suse.cz

- Fillup /etc/sysconfig/security:CHECK_SIGNATURES and initialize it
  based on an install time kernel parameter.
- 2.13.127

-------------------------------------------------------------------
Mon Jun 12 13:22:08 CEST 2006 - jdsn@suse.de

- run pango module creation as root (#165891)
- fixed SLE desktop file of suse_register for autoyast (mc, ug)
- 2.13.126

-------------------------------------------------------------------
Fri Jun  9 11:02:57 CEST 2006 - locilka@suse.cz

- Identify the downloaded release notes by the product name during
  the internet test. Changes were made in the module Product
  (#180581).
- 2.13.125

-------------------------------------------------------------------
Thu Jun  8 11:49:04 CEST 2006 - jdsn@suse.de

- create pango modules for registration browser (#165891)
- sync zypp update sources in autoyast mode as well (#181183)
- 2.13.124

-------------------------------------------------------------------
Wed Jun  7 16:15:36 CEST 2006 - jsrain@suse.cz

- avoid adding update source of an add-on product twice during
  installation (#182434)
- 2.13.123

-------------------------------------------------------------------
Tue Jun  6 18:56:57 CEST 2006 - mvidner@suse.cz

- Moved SourceManager + deps from yast2-packager to yast2-installation
  to avoid circular BuildRequires.
- 2.13.122

-------------------------------------------------------------------
Tue Jun  6 18:32:04 CEST 2006 - mvidner@suse.cz

- Call suse_register with --nozypp meaning that we will tell rug
  ourselves which zypp/yum sources it should add. This enables
  rejecting broken or untrusted sources (#180820).
- Moved the major part of Register::add_update_sources to
  SourceManager::AddUpdateSources.
- 2.13.121

-------------------------------------------------------------------
Tue Jun  6 09:53:16 CEST 2006 - jsrain@suse.cz

- sync add-on product source to ZMD (#181743)
- 2.13.120

-------------------------------------------------------------------
Thu Jun  1 17:57:23 CEST 2006 - mvidner@suse.cz

- Do log Report::{Message,Warning,Error} messages by default (#180862).
- 2.13.119

-------------------------------------------------------------------
Thu Jun  1 14:55:44 CEST 2006 - jsrain@suse.cz

- honor UPDATEURLS if installing add-on product in running system
  (#180417)
- 2.13.118

-------------------------------------------------------------------
Wed May 31 12:58:33 CEST 2006 - jsrain@suse.cz

- avoid calling Pkg::SourceStartCache during 1st stage of the
  installation (#178007)
- 2.13.117

-------------------------------------------------------------------
Tue May 30 18:02:54 CEST 2006 - jdsn@suse.de

- set correct title of installation step Customer Center (#179921)
- 2.13.116

-------------------------------------------------------------------
Fri May 26 14:27:56 CEST 2006 - jsrain@suse.cz

- fixed behavior if SLP source detection fails (#179036)
- 2.13.115

-------------------------------------------------------------------
Thu May 25 08:46:56 CEST 2006 - jsrain@suse.cz

- added possibility to specify add-on product URL as command-line
  parameter of add-on.ycp (to run add-on product workflow via
  autorun.sh)
- 2.13.114

-------------------------------------------------------------------
Wed May 24 12:52:21 CEST 2006 - jsrain@suse.cz

- properly integrate YCP code for add-on product installation in
  running system (if YCP code present) (#178311)
- 2.13.113

-------------------------------------------------------------------
Tue May 23 18:58:20 CEST 2006 - jdsn@suse.de

- gray out checkboxes in inst_suse_register when skipping (#178042)
- 2.13.112

-------------------------------------------------------------------
Tue May 23 15:07:42 CEST 2006 - jsrain@suse.cz

- added different desktop files for SLE and BOX/openSUSE
- 2.13.111

-------------------------------------------------------------------
Tue May 23 13:20:03 CEST 2006 - jdsn@suse.de

- fixed layouting in inst_ask_online_update (#177559)

-------------------------------------------------------------------
Fri May 19 17:57:10 CEST 2006 - jdsn@suse.de

- let inst_suse_register ask to install mozilla-xulrunner if
  missing (#175166)
- prevent non-root user to run inst_suse_register (#170736)
- 2.13.110

-------------------------------------------------------------------
Fri May 19 15:36:36 CEST 2006 - jsrain@suse.cz

- more verbose logging of storing hardware status (#170188)
- 2.13.109

-------------------------------------------------------------------
Thu May 18 17:07:13 CEST 2006 - hare@suse.de

- start iscsid if root is on iSCSI (#176804)

-------------------------------------------------------------------
Wed May 17 13:08:52 CEST 2006 - jsrain@suse.cz

- set DISPLAYMANAGER_SHUTDOWN according to control file (#169639)
- 2.13.108

-------------------------------------------------------------------
Tue May 16 13:29:38 CEST 2006 - jsrain@suse.cz

- marked missed text for translation (#175930)
- 2.13.107

-------------------------------------------------------------------
Mon May 15 12:59:58 CEST 2006 - jsrain@suse.cz

- handle additional data for installation restart (#167561)

-------------------------------------------------------------------
Fri May 12 14:11:18 CEST 2006 - jsrain@suse.cz

- initialize callbacks before adding an add-on product, properly
  handle installation sources of add-on products (both if preparing
  AutoYaST configuration (#172837)
- 2.13.106

-------------------------------------------------------------------
Thu May 11 13:50:29 CEST 2006 - jsrain@suse.cz

- do not disable automatic modprobe before adding add-on products
  (#172149)
- 2.13.105

-------------------------------------------------------------------
Thu May 11 12:02:13 CEST 2006 - ms@suse.de

- fixed message text (#172766)

-------------------------------------------------------------------
Thu May 11 09:55:08 CEST 2006 - ms@suse.de

- prevent ssh message from being displayed if vnc+ssh has
  been specified as installation method (#173486)

-------------------------------------------------------------------
Wed May 10 13:40:16 CEST 2006 - jdsn@suse.de

- removed search bar from registration browser (#169092)
- 2.13.104

-------------------------------------------------------------------
Tue May  9 19:35:47 CEST 2006 - jdsl@suse.de

- switched to Enterprise wording for inst_suse_register (#173970)
- 2.13.103

-------------------------------------------------------------------
Tue May  9 19:30:47 CEST 2006 - mvidner@suse.cz

- Save the update sources if registration is done later after the
  installation (#172665).
- When adding upate sources, do not add duplicates (check by the alias
  passed by suse_register on SLE), delete the duplicate beforehand
  (#168740#c3).
- 2.13.102

-------------------------------------------------------------------
Tue May  9 11:32:20 CEST 2006 - mvidner@suse.cz

- Start the network also when doing a remote X11 installation (#165458,
  hare).
- 2.13.101

-------------------------------------------------------------------
Mon May  8 17:32:59 CEST 2006 - jdsl@suse.de

- added hard require from y2-installation to suseRegister (hmuelle)
- added new w3m-jail for registration (#167225)
- fixed passing of url to browser(s) for registration (#167225)
- switched to Enterprise strings for inst_suse_register (shorn)
- 2.13.100

-------------------------------------------------------------------
Thu May  4 14:31:29 CEST 2006 - jsrain@suse.cz

- added congratulate text to the control file (#170881)
- 2.13.99

-------------------------------------------------------------------
Thu May  4 13:10:48 CEST 2006 - jsrain@suse.cz

- disable timeout in popup before installation reboot in case
  of SSH installation (#160301)

-------------------------------------------------------------------
Thu May  4 11:21:32 CEST 2006 - locilka@suse.cz

- include proofread message texts

-------------------------------------------------------------------
Wed May  3 10:26:29 CEST 2006 - locilka@suse.cz

- Busy cursor when "Contacting server" in suse_register (#171061).
- 2.13.97

-------------------------------------------------------------------
Tue May  2 15:25:35 CEST 2006 - locilka@suse.cz

- Display KDE-related help in the Congratulations dialog only
  in case of KDE as the default windowmanager (#170880).
- 2.13.96

-------------------------------------------------------------------
Fri Apr 28 14:10:50 CEST 2006 - locilka@suse.cz

- Proper checking for available network when adding an Add-On
  product. Network-related options are disabled in case of missing
  network both in installation and running system (#170147).
- 2.13.95

-------------------------------------------------------------------
Fri Apr 28 11:32:03 CEST 2006 - jsuchome@suse.cz

- initialize package callbacks for add on product workflow (#170317)
- 2.13.94

-------------------------------------------------------------------
Thu Apr 27 16:50:50 CEST 2006 - mvidner@suse.cz

- Tell libzypp-zmd-backend not to write sources to zypp db,
  we are going to do it ourselves (#170113).
- 2.13.93

-------------------------------------------------------------------
Thu Apr 27 16:03:39 CEST 2006 - jsrain@suse.de

- handle missing SHORTLABEL in content file (#170129)
- 2.13.92

-------------------------------------------------------------------
Thu Apr 27 14:57:23 CEST 2006 - fehr@suse.de

- set limit for separate /home to 14G for SLED (#169232)

-------------------------------------------------------------------
Thu Apr 27 11:16:56 CEST 2006 - ms@suse.de

- removed update_xf86config call, checking for /dev/psaux was
  broken and is no longer needed because the default mouse device
  is /dev/input/mice since many versions now (#168816)

-------------------------------------------------------------------
Thu Apr 27 10:52:08 CEST 2006 - mvidner@suse.cz

- When asking for update URLs, go trough products, not patterns (#169836).
- 2.13.91

-------------------------------------------------------------------
Thu Apr 27 08:34:33 CEST 2006 - locilka@suse.cz

- Making "SLP Catalog" selection bigger (maximum ncurses size)
  (#168718)
- 2.13.90

-------------------------------------------------------------------
Tue Apr 25 22:58:52 CEST 2006 - jsrain@suse.de

- fixed service proposal in SLES control file (#159771)

-------------------------------------------------------------------
Tue Apr 25 16:19:11 CEST 2006 - locilka@suse.cz

- Return `next instead of `ok in case of SLP Add-On Source (#165989)
- 2.13.89

-------------------------------------------------------------------
Mon Apr 24 16:22:14 CEST 2006 - jsrain@suse.de

- GDM is default if both KDE and GNOME installed (#155095)
- 2.13.88

-------------------------------------------------------------------
Mon Apr 24 13:30:50 CEST 2006 - sh@suse.de

- V 2.13.87
- Removed "Disagree with all" button (bug #163001)

-------------------------------------------------------------------
Mon Apr 24 12:35:52 CEST 2006 - ug@suse.de

- 2.13.86

-------------------------------------------------------------------
Mon Apr 24 11:52:47 CEST 2006 - ug@suse.de

- X-SuSE-YaST-AutoInstRequires=lan
  added to desktop file of suse register.
  Otherwise the registration fails.

-------------------------------------------------------------------
Mon Apr 24 09:37:57 CEST 2006 - lnussel@suse.de

- run rcSuSEfirewall2 reload when installing via vnc or ssh (#153467)
- 2.13.85

-------------------------------------------------------------------
Fri Apr 21 23:26:26 CEST 2006 - jsrain@suse.de

- determine base product accordign to flag (#160585)
- 2.13.84

-------------------------------------------------------------------
Fri Apr 21 17:26:15 CEST 2006 - jdsn@suse.de

- added proxy support for registration browser (#165891)
- 2.13.83

-------------------------------------------------------------------
Thu Apr 20 22:22:59 CEST 2006 - jsrain@suse.de

- handle installation restart with repeating last step (#167561)
- 2.13.82

-------------------------------------------------------------------
Thu Apr 20 18:51:55 CEST 2006 - jdsn@suse.de

- proxy support for registration process (#165891)
- disable w3m registration by control variable (aj)
- 2.13.81

-------------------------------------------------------------------
Thu Apr 20 16:09:23 CEST 2006 - mvidner@suse.cz

- When cloning, save installation sources beforehand (#165860).
- 2.13.80

-------------------------------------------------------------------
Wed Apr 19 19:55:47 CEST 2006 - jsrain@suse.de

- restore buttons after calling DASD or zFCP module (#160399)
- 2.13.79

-------------------------------------------------------------------
Wed Apr 19 15:04:03 CEST 2006 - locilka@suse.cz

- Added more debugging messages to the inst_proposal (#162831)
- 2.13.78

-------------------------------------------------------------------
Tue Apr 18 22:58:41 CEST 2006 - jsrain@suse.de

- display proper popup when aborting add-on product installation
  (#159689)

-------------------------------------------------------------------
Tue Apr 18 22:22:02 CEST 2006 - jdsn@suse.de

- in inst_suse_register:
- busy/waiting popups (#163366, #164794)
- text changes (#165509)
- autodisable checkbox "Registration Code" (# 165841)
- error handling in case no browser is available
- cleanup
- 2.13.77

-------------------------------------------------------------------
Tue Apr 18 21:44:45 CEST 2006 - jsrain@suse.de

- do not initialize catalogs before booting installed system (#162899)
- 2.13.76

-------------------------------------------------------------------
Tue Apr 18 18:08:18 CEST 2006 - mvidner@suse.cz

- Do not try to add empty URL as an update source (#165860#c12).

-------------------------------------------------------------------
Tue Apr 18 17:02:05 CEST 2006 - mvidner@suse.cz

- Fixed a typo in the previous change.
- 2.13.75

-------------------------------------------------------------------
Tue Apr 18 14:06:21 CEST 2006 - locilka@suse.cz

- Add-On SLP source was allways returning `back also in case
  of `ok (`next) (#165989)
- 2.13.74

-------------------------------------------------------------------
Tue Apr 18 10:12:19 CEST 2006 - mvidner@suse.cz

- Skip popup and unnecessary work if there are no online update
  sources for add-ons (#167233).
- 2.13.73

-------------------------------------------------------------------
Fri Apr 14 22:25:11 CEST 2006 - jsrain@suse.de

- prevent from changing installation mode and system for update once
  it is selected (#165832)
- added add-on products to installation/update proposal for SLES/SLED
- 2.13.72

-------------------------------------------------------------------
Fri Apr 14 13:19:52 CEST 2006 - lslezak@suse.cz

- call vm_finish client at the end of installation - disable
  some services in Xen domU (#161720, #161721, #161756)
- 2.13.71

-------------------------------------------------------------------
Thu Apr 13 18:17:52 CEST 2006 - jdsn@suse.de

- changed control files according to (#165509)

-------------------------------------------------------------------
Thu Apr 13 10:35:42 CEST 2006 - mvidner@suse.cz

- Do not display errors if language specific release notes are missing
  on the installation source (#165767).
- 2.13.70

-------------------------------------------------------------------
Wed Apr 12 16:24:48 CEST 2006 - jdsn@suse.de

- added missing autoyast entries in suse_register.desktop
- 2.13.69

-------------------------------------------------------------------
Wed Apr 12 12:57:53 CEST 2006 - jsuchome@suse.cz

- control files updated for manual online update run (#165503)
- 2.13.68

-------------------------------------------------------------------
Wed Apr 12 11:39:08 CEST 2006 - ms@suse.de

- fixed displaying ftp password in plaintext in y2start.log (#164824)

-------------------------------------------------------------------
Wed Apr 12 11:05:34 CEST 2006 - mvidner@suse.cz

- Do not mangle the URL obtained from suse_register (#165499).
- 2.13.67

-------------------------------------------------------------------
Wed Apr 12 09:15:48 CEST 2006 - locilka@suse.cz

- fixed Product.ycp - relnotes_url might be defined as an empty
  string (#165314).
- 2.13.66

-------------------------------------------------------------------
Tue Apr 11 22:19:03 CEST 2006 - jsrain@suse.de

- fixed boot if root is on LVM (initialize udev symlinks) (#163073)
- 2.13.65

-------------------------------------------------------------------
Tue Apr 11 16:01:40 CEST 2006 - jdsn@suse.de

- in inst_suse_register:
  - resized popups (hmuelle)
  - new info pupop showing new update server (aj)
  - removed cancel button (#164801, shorn)
- 2.13.64

-------------------------------------------------------------------
Tue Apr 11 11:28:23 CEST 2006 - fehr@suse.de

- flag for evms in control.SLES.xml needs to be true

-------------------------------------------------------------------
Mon Apr 10 17:08:10 CEST 2006 - mvidner@suse.cz

- Add installation sources for online update (#163192).
- 2.13.63

-------------------------------------------------------------------
Fri Apr  7 23:01:33 CEST 2006 - jsrain@suse.de

- provide Product::short_name (#163702)
- 2.13.62

-------------------------------------------------------------------
Fri Apr  7 15:14:01 CEST 2006 - jdsn@suse.de

- fixed evaluation of control file variables (#162988)
- 2.13.61

-------------------------------------------------------------------
Fri Apr  7 09:39:20 CEST 2006 - jsuchome@suse.cz

- 2.13.60

-------------------------------------------------------------------
Thu Apr  6 17:10:07 CEST 2006 - ms@suse.de

- allow huge memory allocations (#151515)

-------------------------------------------------------------------
Thu Apr  6 15:19:13 CEST 2006 - jsuchome@suse.cz

- Product.ycp: read SHORTLABEL value from content file (#163702)

-------------------------------------------------------------------
Wed Apr  5 18:13:11 CEST 2006 - mvidner@suse.cz

- Call SourceManager::SyncYaSTInstSourceWithZMD () in
  inst_rpmcopy(continue) because inst_suse_register does not run
  without a network connection (#156030#c30).

-------------------------------------------------------------------
Wed Apr  5 17:05:27 CEST 2006 - jsrain@suse.de

- do not rewrite log from SCR running in chroot during installation
- fix checking for duplicate sources (#159662)
- 2.13.59

-------------------------------------------------------------------
Tue Apr  4 18:11:34 CEST 2006 - jdsn@suse.de

- fixed w3m registration again (#162462)
- changed Requires to Recommends for suseRegister (hmuelle, aj)
- 2.13.58

-------------------------------------------------------------------
Mon Apr  3 18:27:15 CEST 2006 - jdsn@suse.de

- fixed w3m in ncuses registration (#162462)
- changes in suse_register to test new server side business logic
- 2.13.57

-------------------------------------------------------------------
Mon Apr  3 14:33:44 CEST 2006 - locilka@suse.cz

- Using yast-addon icon in the .desktop file and also in the source
  code (#154930).
- 2.13.56

-------------------------------------------------------------------
Mon Apr  3 14:32:08 CEST 2006 - ug@suse.de

- by default, enable clone box on SLD

-------------------------------------------------------------------
Mon Apr  3 14:22:22 CEST 2006 - ug@suse.de

- uncheck clone checkbox if cloning is greyed out (#162457)

-------------------------------------------------------------------
Fri Mar 31 17:32:03 CEST 2006 - mvidner@suse.cz

- Tell ZMD to get the inst source (#156030)
- No unlocking after all (#160319)
  - Don't reset zypp
  - Reenable Back
  - Fetch update source from suse_resigster and add it
- 2.13.55

-------------------------------------------------------------------
Thu Mar 30 13:42:35 CEST 2006 - mvidner@suse.cz

- Reset zypp and release its lock before suse_register (#160319).
  Therefore disabled the Back button.
- Don't run add-on.ycp if another process has the zypp lock (#160319).
- 2.13.53

-------------------------------------------------------------------
Thu Mar 30 12:31:49 CEST 2006 - jdsn@suse.de

- included new desktop file in Makefile (162112)

-------------------------------------------------------------------
Wed Mar 29 17:57:35 CEST 2006 - jsrain@suse.de

- prevent from installing one product multiple times (#159662)
- 2.13.54

-------------------------------------------------------------------
Wed Mar 29 16:43:02 CEST 2006 - locilka@suse.cz

- Fixed adding SLP-based Add-On product (#161270)
- SLP-based Add-On product handling moved to separate function
- Add-On MediaSelect dialog creation moved to separate function
- Changed icon for License
- 2.13.52

-------------------------------------------------------------------
Tue Mar 29 16:06:23 CEST 2006 - jdsn@suse.de

- late feature "force registration" for suse_register (aj, shorn)

-------------------------------------------------------------------
Tue Mar 28 21:29:07 CEST 2006 - jdsn@suse.de

- added 'rm -f /var/lib/zypp/zmd_updated_the_sources'
  flag file to be deleted if suse_register runs during installation
  file checked by online update - deletion requested by mvidner
- 2.13.51

-------------------------------------------------------------------
Tue Mar 28 20:53:13 CEST 2006 - jdsn@suse.de

- added autoyast part of suse_register
- icon for product registration (#160293)
- fixes for inst_suse_register
- 2.13.50

-------------------------------------------------------------------
Mon Mar 27 23:47:38 CEST 2006 - jsrain@suse.de

- removed desktop selection from NLD workflow (#160650)

-------------------------------------------------------------------
Fri Mar 24 15:15:30 CET 2006 - locilka@suse.cz

- Filling up list of release_notes urls for all installed products
  in the Product.ycp. Needed for internet_test (#160563).
- 2.13.49

-------------------------------------------------------------------
Fri Mar 24 11:00:06 CET 2006 - ms@suse.de

- added initvicons call in second stage S05-config (#160299)

-------------------------------------------------------------------
Thu Mar 23 18:34:18 CET 2006 - jdsn@suse.de

- fixed security issue: suse-ncc dummy user got his own group

-------------------------------------------------------------------
Thu Mar 23 18:33:25 CET 2006 - jdsn@suse.de

- added controlfile configured default settings for suse_register
- 2.13.47

-------------------------------------------------------------------
Thu Mar 23 16:23:37 CET 2006 - locilka@suse.cz

- Display license immediately after the Add-On product is scanned
  and added. Handle user interaction.
- 2.13.46

-------------------------------------------------------------------
Thu Mar 23 14:16:46 CET 2006 - jdsn@suse.de

- final texts for suse_register
- nonroot - warning for suse_register
- 2.13.45

-------------------------------------------------------------------
Thu Mar 23 13:19:03 CET 2006 - locilka@suse.cz

- Displaying license of the Add-On product if exists. Trying the
  localized version first. Waiting for user interaction if needed.
- Displaying info.txt if exists (#160017)
- Adjusting testsuites
- 2.13.44

-------------------------------------------------------------------
Mon Mar 22 19:04:55 CET 2006 - jdsn@suse.de

- fixed missing module in makefile
- 2.13.43

-------------------------------------------------------------------
Wed Mar 22 19:03:57 CET 2006 - locilka@suse.cz

- Added fallback for adding add-on products without file
  installation.xml. In this case, the product is added as a normal
  installation source and sw_single is called.
- 2.13.42

-------------------------------------------------------------------
Mon Mar 22 18:45:17 CET 2006 - jdsn@suse.de

- fixed ssh bug in suse_register
- suse_register reads and writes configuration to sysconfig
- final texts in suse_register
- 2.13.41

-------------------------------------------------------------------
Wed Mar 22 13:43:12 CET 2006 - mvidner@suse.cz

- Fixed release notes download (by Product::FindBaseProducts), #159490.

-------------------------------------------------------------------
Wed Mar 22 11:40:18 CET 2006 - jdsn@suse.de

- changed help text in suse_register
- patch to make the ComboBox appear longer in release_notes

-------------------------------------------------------------------
Tue Mar 21 16:33:32 CET 2006 - locilka@suse.cz

- adding "Local Directory" option for Add-On Products when no
  network is available (#159779).
- avoid from adding "Unknown" Add-On Product when Cancel button
  pressed in the Add New Add-On popup (#159784).

-------------------------------------------------------------------
Tue Mar 21 08:57:51 CET 2006 - jsuchome@suse.cz

- returned dependency on yast2-online-update

-------------------------------------------------------------------
Tue Mar 21 07:57:37 CET 2006 - visnov@suse.cz

- try to get add-on product control files only optionally (#159116)
- 2.13.40

-------------------------------------------------------------------
Mon Mar 20 10:08:13 CET 2006 - locilka@suse.cz

- disabled skipping the 'Installation Mode' dialog when no other
  installed Linux found. Just disabling 'Update' and 'Other'
  options in that case (#157695).
- removed calling uml_finish, client doesn't has been dropped.

-------------------------------------------------------------------
Fri Mar 17 22:50:06 CET 2006 - jsrain@suse.de

- added AytoYaST support for add-on products
- 2.13.39

-------------------------------------------------------------------
Fri Mar 17 09:30:02 CET 2006 - locilka@suse.cz

- fixed .desktop file for Add-On Products, now it starts add-on
  instead of sw_single when launched from YaST Control Center
  (#158869).

-------------------------------------------------------------------
Thu Mar 16 23:24:11 CET 2006 - jsrain@suse.de

- added zFCP and DASD modules to list of modules to be cloned after
  SLES installation (#153378)
- 2.13.38

-------------------------------------------------------------------
Thu Mar 16 23:10:06 CET 2006 - jsrain@suse.de

- fixed product handling (&product; macro) (#151050)
- allow multiple installation sources (#151755)

-------------------------------------------------------------------
Thu Mar 16 15:51:42 CET 2006 - jdsn@suse.de

- fixed blocker bug (#158628), suse_register call in all products

-------------------------------------------------------------------
Thu Mar 16 14:56:36 CET 2006 - fehr@suse.de

- increase maximal size of root fs to 20 Gig (#158608)
- 2.13.37

-------------------------------------------------------------------
Wed Mar 15 18:21:54 CET 2006 - jsrain@suse.de

- do not overwrite language settings during update (#156562)
- do not offer network sources for Add-On products if no network is
  configured (#156467)
- 2.13.36

-------------------------------------------------------------------
Tue Mar 14 18:16:32 CET 2006 - jdsn@suse.de

- corrected titles in control file
- 2.13.35

-------------------------------------------------------------------
Tue Mar 14 18:11:53 CET 2006 - jdsn@suse.de

- 2.13.34

-------------------------------------------------------------------
Tue Mar 14 18:09:58 CET 2006 - jdsn@suse.de

- new browser for registration
- new texts for registration module

-------------------------------------------------------------------
Mon Mar 13 16:26:00 CET 2006 - jsrain@suse.de

- report an error if creating catalog for add-on product fails
  (#157566)
- 2.13.33

-------------------------------------------------------------------
Fri Mar 10 19:02:04 CET 2006 - jsrain@suse.de

- disable add-on products if inst-sys is mounted from CD
- 2.13.32

-------------------------------------------------------------------
Fri Mar 10 18:33:55 CET 2006 - jdsn@suse.de

- fixed security bug (#157008)
- added link to browser for Novell privacy statement

-------------------------------------------------------------------
Fri Mar 10 17:55:11 CET 2006 - mvidner@suse.cz

- Start ncurses UI in non-threaded mode to enable spawning of
  interactive processes (like w3m for suseRegister, #150799).
- 2.13.31

-------------------------------------------------------------------
Fri Mar 10 12:17:56 CET 2006 - ms@suse.de

- forcing using xim for Qt Input (#156962)

-------------------------------------------------------------------
Thu Mar  9 17:36:39 CET 2006 - mvidner@suse.cz

- Control files: added network/startmode, being ifplugd for SL and
  SLED, auto for SLES (#156388).
- 2.13.30

-------------------------------------------------------------------
Thu Mar  9 17:35:30 CET 2006 - jsrain@suse.de

- fixed asking for add-on product CD (#156469)

-------------------------------------------------------------------
Thu Mar  9 12:01:07 CET 2006 - ms@suse.de

- include proofread message texts

-------------------------------------------------------------------
Wed Mar  8 17:00:41 CET 2006 - jdsn@suse.de

- fixed launch of yastbrowser (during installation)
- 2.13.29

-------------------------------------------------------------------
Wed Mar  8 15:25:57 CET 2006 - ms@suse.de

- fixed createStageList() function to be more restrictive on checking
  for stage files. Adapt startup documentation according to this
  change (#144783)

-------------------------------------------------------------------
Wed Mar  8 14:25:02 CET 2006 - lrupp@suse.de

- added suseRegister to Requires

-------------------------------------------------------------------
Tue Mar  7 22:27:45 CET 2006 - jdsn@suse.de

- added functionality to skip suse register and/or online update
- 2.13.28

-------------------------------------------------------------------
Tue Mar  7 20:07:43 CET 2006 - jsrain@suse.de

- added yastbrowser

-------------------------------------------------------------------
Tue Mar  7 00:26:26 CET 2006 - jsrain@suse.de

- fixed back button behavior in installation mode dialog (#155044)

-------------------------------------------------------------------
Mon Mar  6 10:47:31 CET 2006 - visnov@suse.cz

- enable media callbacks in the add-on product handling

-------------------------------------------------------------------
Fri Mar  3 23:30:36 CET 2006 - jsrain@suse.de

- added .desktop file for add-on product installation (#154930)
- properly initialize source for add-on product (#154980)
- 2.13.27

-------------------------------------------------------------------
Fri Mar  3 10:43:12 CET 2006 - visnov@suse.cz

- reset package manager before installing patches

-------------------------------------------------------------------
Wed Mar  1 23:19:47 CET 2006 - jsrain@suse.de

- release all medias before registering add-on product CD or DVD
  (#154348)
- check whether files are on the add-on product media before using
  them (#154314)
- 2.13.26

-------------------------------------------------------------------
Mon Feb 27 18:32:05 CET 2006 - jsrain@suse.de

- fixed setting default desktop according to destop dialog (#152709)
- 2.13.25

-------------------------------------------------------------------
Fri Feb 24 19:40:37 CET 2006 - jsrain@suse.de

- select base product before runing add-on products dialog
- 2.13.24

-------------------------------------------------------------------
Fri Feb 24 16:57:03 CET 2006 - ms@suse.de

- added qt plugin check to check_network function (#149025)

-------------------------------------------------------------------
Thu Feb 23 16:15:50 CET 2006 - jsrain@suse.de

- changed the name of the add-on product control file (#152770)
- 2.13.23

-------------------------------------------------------------------
Wed Feb 22 23:05:28 CET 2006 - jsrain@suse.de

- using correct icon (#151630)
- 2.13.22

-------------------------------------------------------------------
Wed Feb 22 12:45:54 CET 2006 - ms@suse.de

- added console startup message when y2base is called (#148165)

-------------------------------------------------------------------
Wed Feb 22 10:28:42 CET 2006 - visnov@suse.cz

- adapt BuildRequires
- 2.13.21

-------------------------------------------------------------------
Wed Feb 22 01:20:18 CET 2006 - jsrain@suse.de

- do not offer creating AutoYaST profile in first boot mode
  (#152285)
- 2.13.20

-------------------------------------------------------------------
Sun Feb 19 17:48:17 CET 2006 - jsrain@suse.de

- made inst_proposal more resistent to incorrect data returned from
  client modules (#148271)

-------------------------------------------------------------------
Fri Feb 17 23:58:34 CET 2006 - jsrain@suse.de

- removed dependency on yast2-online-update
- integrated add-on product selection to installation workflow
- 2.13.19

-------------------------------------------------------------------
Fri Feb 17 14:19:46 CET 2006 - mvidner@suse.cz

- inst_release_notes: Let the combo box have a label.
- inst_disks_activate: fixed the textdomain (s390 -> installation)

-------------------------------------------------------------------
Thu Feb 16 23:29:18 CET 2006 - jsrain@suse.de

- several fixes of add-on product installation
- 2.13.18

-------------------------------------------------------------------
Tue Feb 14 23:40:31 CET 2006 - jsrain@suse.de

- added possibility to use standalone-installation proposals when
  installing with base product
- added support for replacing 2nd stage workflow
- added support for disabling individual proposal
- added support for inserting steps to inst_finish for add-on
  products
- added copying merged control files to installed system, merging
  them for 2nd stage workflow
- 2.13.17

-------------------------------------------------------------------
Tue Feb 14 18:32:18 CET 2006 - jdsn@suse.de

- new release notes module (multiple release notes) FATE: 120129
- 2.13.16

-------------------------------------------------------------------
Tue Feb 14 01:22:52 CET 2006 - jsrain@suse.de

- fixed add-on product workflow and proposal merging

-------------------------------------------------------------------
Mon Feb 13 22:33:37 CET 2006 - jsrain@suse.de

- updated patchs on add-on product CD according to spec
- 2.13.15

-------------------------------------------------------------------
Mon Feb 13 10:09:58 CET 2006 - visnov@suse.cz

- save zypp.log from instsys

-------------------------------------------------------------------
Sun Feb 12 20:41:09 CET 2006 - olh@suse.de

- umount /dev and /sys unconditionally in umount_finish.ycp

-------------------------------------------------------------------
Sun Feb 12 19:41:28 CET 2006 - olh@suse.de

- remove obsolete comment from umount_finish.ycp

-------------------------------------------------------------------
Sun Feb 12 18:35:41 CET 2006 - visnov@suse.cz

- revert redirect

-------------------------------------------------------------------
Sun Feb 12 16:45:43 CET 2006 - kkaempf@suse.de

- redirect stderr to /var/log/YaST2/zypp.log when running
  1st or 2nd stage installation. (#149001)

-------------------------------------------------------------------
Thu Feb  9 21:27:28 CET 2006 - jsrain@suse.de

- added add-on product installation in running system

-------------------------------------------------------------------
Thu Feb  9 00:56:18 CET 2006 - jsrain@suse.de

- added control file merging functionality

-------------------------------------------------------------------
Tue Feb  7 17:57:40 CET 2006 - mvidner@suse.cz

- control files: Configure the hostname in the main installation
  workflow also in SuSE Linux (#142758) and SLED (#137340).
- 2.13.13

-------------------------------------------------------------------
Mon Feb  6 10:43:59 CET 2006 - olh@suse.de

- remove the /usr/share/locale/br symlink creation, there is
  no user of /usr/share/locale files inside the inst-sys
- remove the hostname linux, domainname local calls
  the hostname is already set in inst_setup.
  yast can not be restarted with ssh installs

-------------------------------------------------------------------
Tue Jan 31 14:30:07 CET 2006 - fehr@suse.de

- disable proposal with separate /home for SLES

-------------------------------------------------------------------
Mon Jan 30 18:19:31 CET 2006 - ms@suse.de

- fixed PCI bus ID setup (#145938)

-------------------------------------------------------------------
Fri Jan 27 14:37:30 CET 2006 - ms@suse.de

- adding truetype font path to the vnc font path (#139351)

-------------------------------------------------------------------
Thu Jan 26 12:51:17 CET 2006 - fehr@suse.de

- remove loading of dm modules, if needed this is done in libstorage

-------------------------------------------------------------------
Tue Jan 24 13:00:43 CET 2006 - ms@suse.de

- added check for testutf8 binary (#144699)

-------------------------------------------------------------------
Tue Jan 24 08:29:29 CET 2006 - jsrain@suse.cz

- enable iSCSI dialog during installation
- 2.13.12

-------------------------------------------------------------------
Mon Jan 23 13:21:46 CET 2006 - mvidner@suse.cz

- Added networkmanager_proposal to the network proposal.
- 2.13.11

-------------------------------------------------------------------
Mon Jan 23 13:03:09 CET 2006 - ms@suse.de

- added y2start.log message if YaST exits abnormally (#141016)
- fixed repatching of xorg.conf file (#144538)

-------------------------------------------------------------------
Mon Jan 23 09:30:07 CET 2006 - jsrain@suse.cz

- added "enable_clone" option (#144101)

-------------------------------------------------------------------
Mon Jan 16 17:07:17 CET 2006 - mvidner@suse.cz

- Prefer the string product feature network/network_manager (always,
  laptop, never) over boolean network/network_manager_is_default.

-------------------------------------------------------------------
Fri Jan 13 14:12:31 CET 2006 - jsrain@suse.cz

- run the desktop dialog also on SLES (#142771)
- added iscsi installation to the installatino workflow
- 2.13.10

-------------------------------------------------------------------
Wed Jan 11 14:50:18 CET 2006 - jsrain@suse.cz

- call installation clients for DASD/zFCP configuration instead of
  the run-time ones

-------------------------------------------------------------------
Mon Jan  9 16:47:46 CET 2006 - jsrain@suse.cz

- write mouse information on PPC (#116406)
- UI mode set to expert for SLES
- reset storage after (de)activating any disk (#140936)
- 2.13.9

-------------------------------------------------------------------
Fri Jan  6 16:20:23 CET 2006 - ms@suse.de

- fixed HVC_CONSOLE_HINT text (#140386)

-------------------------------------------------------------------
Thu Jan  5 16:49:24 CET 2006 - jsrain@suse.cz

- Removed unneeded stuff from proposals on some architectures for
  SLES (#140999, #140991)
- Added iSCSI to installation workflow (real call still missing)
- moved DASD/zFCP disk activation prior installation mode selection
  (#140936)
- 2.13.8

-------------------------------------------------------------------
Thu Jan  5 14:29:12 CET 2006 - sh@suse.de

- V 2.13.7
- Fixed bugs #79289, #114037: trouble with y2cc at end of installation
  Dropped y2cc at end of installation (OK from aj + gp)

-------------------------------------------------------------------
Thu Jan  5 13:52:48 CET 2006 - mvidner@suse.cz

- control file: for SLES, ask for the host name in the main workflow (F4126)

-------------------------------------------------------------------
Thu Jan  5 13:04:46 CET 2006 - jsuchome@suse.cz

- control file: for NLD, do not enable autologin by default (#140990)

-------------------------------------------------------------------
Tue Jan  3 12:11:15 CET 2006 - ms@suse.de

- don't call initvicons on s390/s390x architectures (#140383)

-------------------------------------------------------------------
Thu Dec 22 12:25:26 CET 2005 - fehr@suse.de

- added try_separate_home to partitioning section of control.xml

-------------------------------------------------------------------
Wed Dec 21 11:30:11 CET 2005 - ms@suse.de

- fixed startup Makefile.am

-------------------------------------------------------------------
Wed Dec 21 10:36:13 CET 2005 - visnov@suse.cz

- merged proofread texts

-------------------------------------------------------------------
Tue Dec 20 13:14:02 CET 2005 - ms@suse.de

- added support for graphical installation on ia64 archs (#140142)

-------------------------------------------------------------------
Mon Dec 19 18:10:00 CET 2005 - sh@suse.de

- Implemented feature #300359: Show Beta notice during installation
  Now showing /info.txt in a popup (with a simple "OK" button)
  over the license agreement
- V 2.13.6

-------------------------------------------------------------------
Fri Dec 16 16:15:24 CET 2005 - jsrain@suse.cz

- do not call obsolete gnome-postinstall script
- added list of modules to offer clone at the end of installation
  to control files
- 2.13.5

-------------------------------------------------------------------
Wed Dec 14 12:07:13 CET 2005 - ms@suse.de

- make service startup more robust (#138433)

-------------------------------------------------------------------
Fri Dec  2 16:19:15 CET 2005 - mvidner@suse.cz

- Added control file variables network_manager_is_default,
  force_static_ip.
- 2.13.4

-------------------------------------------------------------------
Fri Dec  2 09:57:48 CET 2005 - jsrain@suse.cz

- mark missing texts for translation (#136021)

-------------------------------------------------------------------
Wed Nov 30 08:07:25 CET 2005 - lslezak@suse.cz

- removed Xen and UML sections from control files
  (moved to yast2-vm package)
- 2.13.4

-------------------------------------------------------------------
Tue Nov 29 14:19:05 CET 2005 - sh@suse.de

- Implemented feature #110081: License translations
- V 2.13.3

-------------------------------------------------------------------
Mon Nov 28 12:50:08 CET 2005 - jsrain@suse.cz

- adjusted default desktop in control files (#132491)

-------------------------------------------------------------------
Tue Nov 22 12:58:19 CET 2005 - jsrain@suse.cz

- added default desktop to control files

-------------------------------------------------------------------
Fri Nov 11 08:20:27 CET 2005 - jsrain@suse.cz

- write hwcfg-static-printer only if parallel port is present
  (#116406)
- 2.13.2

-------------------------------------------------------------------
Tue Nov  1 13:02:58 CET 2005 - jsrain@suse.cz

- adapted to inst_desktop_new.ycp -> inst_desktop.ycp rename

-------------------------------------------------------------------
Tue Oct 18 12:35:16 CEST 2005 - ms@suse.de

- added update check: update_xf86config to be called in case of
  update. The script will fix the mouse configuration if the device
  /dev/mouse or /dev/psaux is in use (#118755)

-------------------------------------------------------------------
Mon Oct 17 16:28:11 CEST 2005 - ms@suse.de

- added testX binary check

-------------------------------------------------------------------
Thu Oct 13 16:21:53 CEST 2005 - ms@suse.de

- fixed startup scripts because Stefan changed the X11 module
  naming from drv.o to drv.so :-(

-------------------------------------------------------------------
Fri Sep 30 14:22:28 CEST 2005 - jsrain@suse.cz

- remove checking whether to run language selection (language
  module knows better whether it is needed)

-------------------------------------------------------------------
Mon Sep 26 17:48:58 CEST 2005 - jsrain@suse.cz

- do close target before switching from update to bare metal
  installation (#115075)
- do not set default window manager in sysconfig if neither KDE
  nor GNOME are installed (#115412)
- 2.13.0

-------------------------------------------------------------------
Fri Sep  9 14:14:24 CEST 2005 - ms@suse.de

- fixed service startup sequence of HAL and DBUS (#115815)

-------------------------------------------------------------------
Wed Sep  7 16:00:24 CEST 2005 - jsrain@suse.cz

- fixed typo in the cursor scheme name for GNOME (#74309)
- 2.12.28

-------------------------------------------------------------------
Wed Sep  7 09:16:44 CEST 2005 - jsuchome@suse.cz

- 2.12.27

-------------------------------------------------------------------
Tue Sep  6 17:01:51 CEST 2005 - jsrain@suse.cz

- fixed freezing installation while saving configured hardware
 (#115387)

-------------------------------------------------------------------
Tue Sep  6 13:28:06 CEST 2005 - jsrain@suse.cz

- use correct icons for license agreement and installation mode
  dialogs (#105158)
- 2.12.26

-------------------------------------------------------------------
Mon Sep  5 17:30:18 CEST 2005 - ms@suse.de

- fixed braille setup (#115278)

-------------------------------------------------------------------
Mon Sep  5 16:25:44 CEST 2005 - ms@suse.de

- start dbus in Second-Stage/S06-services (#114667)

-------------------------------------------------------------------
Mon Sep  5 12:46:43 CEST 2005 - jsrain@suse.cz

- save all configured hardware at the end of installation (#104676)
- 2.12.25

-------------------------------------------------------------------
Thu Sep  1 13:45:29 CEST 2005 - ms@suse.de

- start hald in Second-Stage/S06-services (#114667)

-------------------------------------------------------------------
Mon Aug 29 09:56:30 CEST 2005 - jsrain@suse.cz

- reset package manager when switched installation mode (#105857)
- 2.12.24

-------------------------------------------------------------------
Fri Aug 26 10:23:24 CEST 2005 - jsrain@suse.cz

- set default cursor theme according to default desktop (#74309)
- 2.12.23

-------------------------------------------------------------------
Wed Aug 24 10:39:48 CEST 2005 - ms@suse.de

- fixed umount_result setting in /etc/install.inf. A space is
  needed between the colon and the value (#112620)

-------------------------------------------------------------------
Tue Aug 23 15:02:53 CEST 2005 - ms@suse.de

- fixed umount call in First-Stage setup -> added F03-umount (#103800)

-------------------------------------------------------------------
Tue Aug 23 12:46:16 CEST 2005 - jsrain@suse.cz

- mark correct tab selected after language is changed (#105995)
- reset target map when switching between installation and upgrade
  (#106627)

-------------------------------------------------------------------
Mon Aug 22 12:18:08 CEST 2005 - jsrain@suse.cz

- fixed title icons for proposal dialogs (#105165)
- 2.12.22

-------------------------------------------------------------------
Fri Aug 19 15:39:31 CEST 2005 - jsrain@suse.cz

- reverted forcing language dialog in NCurses (#102958)
- 2.12.21

-------------------------------------------------------------------
Fri Aug 19 15:33:08 CEST 2005 - ms@suse.de

- fixed mouse probing call, was never called in initial stage (#100665)

-------------------------------------------------------------------
Fri Aug 19 11:32:09 CEST 2005 - arvin@suse.de

- improved initialisation of libstorage callbacks (bug #105562)

-------------------------------------------------------------------
Wed Aug 17 17:37:02 CEST 2005 - ms@suse.de

- added umount_result key to /etc/install.inf containing the exit
  code from trying to umount the inst-sys (#103800)
- 2.12.19

-------------------------------------------------------------------
Wed Aug 17 15:45:40 CEST 2005 - jsrain@suse.cz

- handle correctly if _proposal client returns nil as warning level
  (#105154)

-------------------------------------------------------------------
Wed Aug 17 15:09:44 CEST 2005 - arvin@suse.de

- check if /sbin/splash exists (bug #105159)
- 2.12.18

-------------------------------------------------------------------
Tue Aug 16 08:51:16 CEST 2005 - jsrain@suse.cz

- build relation between old keys and new UDIs (#104676)

-------------------------------------------------------------------
Mon Aug 15 16:49:22 CEST 2005 - jsrain@suse.cz

- merged texts from proofread
- 2.12.17

-------------------------------------------------------------------
Mon Aug 15 14:45:43 CEST 2005 - ms@suse.de

- fixed vncpassword handling (#104377)

-------------------------------------------------------------------
Mon Aug 15 13:02:07 CEST 2005 - jsrain@suse.cz

- make the OK button in other installatino options popup default
  button (#104589)

-------------------------------------------------------------------
Fri Aug 12 14:35:19 CEST 2005 - jsrain@suse.cz

- force language selection in NCurses (#102958)
- 2.12.16

-------------------------------------------------------------------
Fri Aug 12 12:32:42 CEST 2005 - ms@suse.de

- fixed use of graphical installer within SSH session (#53767)

-------------------------------------------------------------------
Fri Aug 12 10:15:26 CEST 2005 - ms@suse.de

- fixed set_splash function to work with SuSE 10.0

-------------------------------------------------------------------
Tue Aug  9 15:22:24 CEST 2005 - ms@suse.de

- fixed shell warning (#100729)

-------------------------------------------------------------------
Mon Aug  8 14:06:10 CEST 2005 - jsrain@suse.cz

- show URL of product vendor in congratulation dialog (#102542)

-------------------------------------------------------------------
Fri Aug  5 13:00:16 CEST 2005 - lslezak@suse.cz

- added virtual machine proposal into contol file
- 2.12.15

-------------------------------------------------------------------
Wed Aug  3 13:01:20 CEST 2005 - jsrain@suse.cz

- fixed behavior in proposal with tabs if one of the submodules
  returned an error (#100203)
- 2.12.14

-------------------------------------------------------------------
Tue Aug  2 15:24:14 CEST 2005 - jsrain@suse.cz

- do not allow going back after 2nd stage installation is
  interrupted by reboot
- restore settings after reboot during 2nd stage installation

-------------------------------------------------------------------
Thu Jul 28 11:31:15 CEST 2005 - jsrain@suse.cz

- updated the installation confirmation popup (#98841)
- changed label of push button to access boot and repair (#98836),
  added help text
- 2.12.13

-------------------------------------------------------------------
Mon Jul 25 14:56:54 CEST 2005 - ms@suse.de

- include functions start_yast_and_reboot() and start_yast_again()
  according to a feature request for Jiri.

-------------------------------------------------------------------
Fri Jul 22 13:09:38 CEST 2005 - jsrain@suse.cz

- fixed dialog captions of proposals

-------------------------------------------------------------------
Thu Jul 21 17:01:57 CEST 2005 - fehr@suse.de

- replace obsolete SCR agent calls by call to Storage::ActivateHld()

-------------------------------------------------------------------
Thu Jul 21 11:54:19 CEST 2005 - ms@suse.de

- fixed YaST2.call::wait_for_x11() to set an initial value
  for server_running (#97381)
- 2.12.12

-------------------------------------------------------------------
Tue Jul 19 17:25:15 CEST 2005 - jsrain@suse.cz

- fixed switch from installation to update and vice versa
- added support for reboot and restart of YaST during 2nd stage
  installation
- updated control file to show 3 installation stages

-------------------------------------------------------------------
Mon Jul 18 13:38:50 CEST 2005 - jsrain@suse.cz

- updated control file
- minor inst_proposal clean-up
- 2.12.11

-------------------------------------------------------------------
Fri Jul 15 15:35:03 CEST 2005 - jsrain@suse.cz

- fixed behavior of several dialogs
- 2.12.10

-------------------------------------------------------------------
Thu Jul 14 18:18:42 CEST 2005 - jsrain@suse.cz

- added installation workflow
- added support for tabs in proposals
- adapted to new partitioner using storage-lib (arvin)
- moved inst_desktop.ycp to yast2-packager
- 2.12.9

-------------------------------------------------------------------
Mon Jul 11 16:21:58 CEST 2005 - jsrain@suse.cz

- removed dependency on vanished Display.ycp to fix build
- 2.12.8

-------------------------------------------------------------------
Mon Jul 11 11:14:18 CEST 2005 - ms@suse.de

- fixed race condition in checking servers exit code (#91342)
- fixed testX and xupdate paths

-------------------------------------------------------------------
Thu Jun  2 16:57:14 CEST 2005 - jsrain@suse.cz

- put focus on the release notes to allow scrolling without pushing
  Tab many times to move the focus (#80215)

-------------------------------------------------------------------
Wed Jun  1 14:12:06 CEST 2005 - mvidner@suse.cz

- Added a scr file for .etc.install_inf_options (#75720).
- 2.12.7

-------------------------------------------------------------------
Tue May 31 11:39:56 CEST 2005 - ms@suse.de

- implement check for driver update mode (#84155)

-------------------------------------------------------------------
Tue May 31 11:04:04 CEST 2005 - ms@suse.de

- applied patch from Olaf to avoid some time consuming calls (#86178)
- allow "vnc=1 usessh=1" as install and debug method (#45127)

-------------------------------------------------------------------
Mon May 30 15:55:55 CEST 2005 - jsrain@suse.cz

- display message when fallen into text mode installation (#53748)

-------------------------------------------------------------------
Mon May 16 10:53:27 CEST 2005 - jsrain@suse.cz

- renamed 'default' variable
- 2.12.6

-------------------------------------------------------------------
Tue May 10 14:05:01 CEST 2005 - jsrain@suse.cz

- copy /etc/X11/xorg.conf instead of XF86Config to the target
  system
- 2.12.5

-------------------------------------------------------------------
Mon May  9 18:27:54 CEST 2005 - ms@suse.de

- removed sed update of BusID (#78950)

-------------------------------------------------------------------
Wed Apr 27 12:56:15 CEST 2005 - jsrain@suse.cz

- modularized inst_finish.ycp
- 2.12.4

-------------------------------------------------------------------
Thu Apr 21 11:14:04 CEST 2005 - ms@suse.de

- fixed X11 config patching code, related to (#66989)

-------------------------------------------------------------------
Mon Apr 18 17:10:55 CEST 2005 - jsrain@suse.cz

- one more fix for new ProductFeatures.ycp interface
- 2.12.3

-------------------------------------------------------------------
Mon Apr 18 15:19:44 CEST 2005 - jsrain@suse.cz

- adapted to new interface of ProductFeatures.ycp
- 2.12.2

-------------------------------------------------------------------
Thu Apr 14 17:19:30 CEST 2005 - visnov@suse.cz

- 2.12.1

-------------------------------------------------------------------
Wed Apr  6 15:39:25 CEST 2005 - ms@suse.de

- inst-sys move XF86Config to xorg.conf (#66989)

-------------------------------------------------------------------
Tue Mar 29 14:23:17 CET 2005 - jsrain@suse.cz

- updated the layout of the source files in the repository
- 2.12.0

-------------------------------------------------------------------
Wed Mar 23 15:04:17 CET 2005 - ms@suse.de

- fixed vnc server arguments (#70896)

-------------------------------------------------------------------
Sat Mar 19 10:15:14 CET 2005 - ms@suse.de

- fixed second stage locale setup for textbased installation (#73631)

-------------------------------------------------------------------
Tue Mar 15 16:59:19 CET 2005 - ms@suse.de

- IMPORTANT: fixed locale setup (#72145)

-------------------------------------------------------------------
Tue Mar 15 09:44:32 CET 2005 - jsrain@suse.cz

- enable netdaemon if GNOME is default desktop (#72018)

-------------------------------------------------------------------
Mon Mar 14 15:23:17 CET 2005 - jsrain@suse.cz

- enable FAM daemon when GNOME is installed

-------------------------------------------------------------------
Mon Mar 14 14:15:34 CET 2005 - ms@suse.de

- fixed missing reboot on SSH installation (#67043)

-------------------------------------------------------------------
Fri Mar 11 16:50:14 CET 2005 - ms@suse.de

- added option --auto-fonts to Y2_QT_ARGS (#72174)

-------------------------------------------------------------------
Fri Mar 11 12:57:37 CET 2005 - ms@suse.de

- fixed setting TERM variable (#71771)

-------------------------------------------------------------------
Mon Mar  7 08:27:03 CET 2005 - jsrain@suse.cz

- initialize &product; macro in inst_suseconfig (#70899)
- set hwcfg file for parallel printer (#64412)

-------------------------------------------------------------------
Thu Mar  3 17:36:56 CET 2005 - ms@suse.de

- fixed LANG setting in F03-language (#66498)

-------------------------------------------------------------------
Thu Mar  3 12:53:00 CET 2005 - ms@suse.de

- fixed startup scripts for pcmcia/usb network installations (#65164)

-------------------------------------------------------------------
Wed Mar  2 10:53:37 CET 2005 - jsrain@suse.cz

- merged texts from proofread

-------------------------------------------------------------------
Wed Mar  2 06:42:11 CET 2005 - nashif@suse.de

- url in last dialog is set to www.novell.com/linux

-------------------------------------------------------------------
Tue Mar  1 12:13:09 CET 2005 - jsrain@suse.cz

- removed obsolete symlink juggling (#66016)

-------------------------------------------------------------------
Thu Feb 24 16:10:03 CET 2005 - ms@suse.de

- added logsize check to FirstStage/F07-logging

-------------------------------------------------------------------
Wed Feb 23 11:35:18 CET 2005 - jsrain@suse.cz

- fixed comments for translators

-------------------------------------------------------------------
Tue Feb 22 18:30:15 CET 2005 - ms@suse.de

- fixed check for X11 configuration in continue mode (#66224)

-------------------------------------------------------------------
Tue Feb 22 13:11:41 CET 2005 - sh@suse.de

- V 2.11.17

-------------------------------------------------------------------
Tue Feb 22 13:05:23 CET 2005 - ms@suse.de

- fixed Y2MAXLOGSIZE setting, which was set to 0 because df within
  inst-sys is not an option for checking the filesystem space

-------------------------------------------------------------------
Mon Feb 21 18:10:26 CET 2005 - sh@suse.de

- Proper log-rotating in inst_finish
- V 2.11.16

-------------------------------------------------------------------
Fri Feb 18 10:55:09 CET 2005 - jsrain@suse.cz

- added "Initializing..." title to installation before something
  else is shown (#51039)

-------------------------------------------------------------------
Thu Feb 17 12:41:33 CET 2005 - ms@suse.de

- fixed inst-sys copy process of XF86Config to take care
  about the new name xorg.conf

-------------------------------------------------------------------
Wed Feb 16 14:53:57 CET 2005 - jsrain@suse.cz

- fix displaying release notes if the localized version is not
  available (#50911)

-------------------------------------------------------------------
Thu Feb 10 13:13:50 CET 2005 - jsrain@suse.cz

- reduced forced minimal size of the release notes popup (#50637)
- fixed the order of proposal creation (and thus firewall
  is enabled again) (#50622)
- 2.11.15

-------------------------------------------------------------------
Wed Feb  9 19:16:22 CET 2005 - nashif@suse.de

- Save files control.xml and info.txt from installation into
  /etc/YaST2.

-------------------------------------------------------------------
Wed Feb  9 15:05:33 CET 2005 - jsrain@suse.cz

- additional kernel parameters in control file Prof moved to
  the new variable (#50369)

-------------------------------------------------------------------
Tue Feb  8 16:14:44 CET 2005 - nashif@suse.de

- Moved ProductControl to yast2 package

-------------------------------------------------------------------
Mon Feb  7 13:46:48 CET 2005 - jsrain@suse.cz

- fixed order of items in the "Change" button in proposals (#50204)
- merged texts from proofread
- added label informing about release notes from media
- fixed translating empty string in the installation steps
- 2.11.12

-------------------------------------------------------------------
Fri Feb  4 13:14:54 CET 2005 - jsrain@suse.cz

- display release notes from installation proposal

-------------------------------------------------------------------
Wed Feb  2 18:21:48 CET 2005 - ms@suse.de

- fixed control center call (#50389)

-------------------------------------------------------------------
Tue Feb  1 17:02:20 CET 2005 - nashif@suse.de

- Fixed left "steps" display problems (#50388)

-------------------------------------------------------------------
Wed Jan 26 16:12:23 CET 2005 - nashif@suse.de

- install inst_default_desktop.ycp (#49838)

-------------------------------------------------------------------
Tue Jan 25 07:21:53 CET 2005 - nashif@suse.de

- Fixed arguments in control file
- Fixed deleting completed steps
- 2.11.10

-------------------------------------------------------------------
Mon Jan 24 16:29:32 CET 2005 - nashif@suse.de

- Moved installation workflow routines out of installation.ycp
- Adapted arguments of installation clients
- Enhanced control file and made it more readable (arguments of clients
  are clearer now)

-------------------------------------------------------------------
Mon Jan 24 11:27:55 CET 2005 - ms@suse.de

- fixed language environment (#49811)

-------------------------------------------------------------------
Thu Jan 13 11:35:45 CET 2005 - jsrain@suse.cz

- changed the "System will boot now..." message at the end of
  isnt_finish.ycp (#41592)
- 2.11.8

-------------------------------------------------------------------
Wed Jan 12 12:44:29 CET 2005 - ms@suse.de

- removed xmset calls to disable/enable the mouse pointer.
- prevent patching X11 configuration in continue mode

-------------------------------------------------------------------
Wed Jan 12 11:39:31 CET 2005 - ms@suse.de

- fixed yast startup in continue mode. The evaluation of the
  variables USE_SSH and VNC was wrong in S08-start and
  S09-cleanup

-------------------------------------------------------------------
Tue Jan 11 16:16:38 CET 2005 - jsrain@suse.cz

- prevent disabling the Next button in the proposal (#46708)

-------------------------------------------------------------------
Wed Jan  5 17:30:11 CET 2005 - jsrain@suse.cz

- removed unneeded imports and variables from installation.ycp
- adapted to changed interface of Kernel.ycp
- 2.11.7

-------------------------------------------------------------------
Tue Jan  4 09:45:17 CET 2005 - jsrain@suse.cz

- on SGI Altix add fetchop and mmtimer to MODULES_LOADED_ON_BOOT
  (was disabled due to problems in Kernel.ycp) (bug #46971)
- disable Back/Accept buttons in inst_finish.ycp (#37025)

-------------------------------------------------------------------
Thu Dec 16 15:13:23 CET 2004 - sh@suse.de

- Applied patch from bug #49275: Enable user to skip proposal
  even if there is a blocker error in it

-------------------------------------------------------------------
Thu Dec 09 10:52:54 CET 2004 - arvin@suse.de

- disable inclusion of fetchop and mmtimer in
  MODULES_LOADED_ON_BOOT on SGI Altix (bug #46971)

-------------------------------------------------------------------
Fri Dec  3 15:05:57 CET 2004 - ms@suse.de

- include some patches from old startup code which has been
  changed while developing the new startup concept. Please note
  all architecture dependant code has to be part of the startup/arch
  directories and must be included in a clean way to the new scripts.
  I will not include any arch changes made in the last weeks because
  this will lead to the same horrible situation we had in the past.
  if there is anything which has to be handled differntly on another
  architecture this must be done separately to be able to maintain
  that code longer than two days

-------------------------------------------------------------------
Wed Dec  1 12:04:13 CET 2004 - sh@suse.de

- Fixed bug #48722: Inconsistent lower/upper case in mode dialog

-------------------------------------------------------------------
Mon Nov 29 12:32:36 CET 2004 - ms@suse.de

- startup scripts ready now. reports can be send using bug: (#46886)

-------------------------------------------------------------------
Thu Nov 11 18:11:38 CET 2004 - arvin@suse.de

- always use Directory::logdir

-------------------------------------------------------------------
Thu Nov 11 17:47:45 CET 2004 - sh@suse.de

- Record macros during installation:
  /var/log/YaST2/macro_inst_initial.ycp for initial stage,
  /var/log/YaST2/macro_inst_cont.ycp  for "continue" mode

-------------------------------------------------------------------
Tue Nov 02 08:45:57 CET 2004 - arvin@suse.de

- allow to select repair/boot in installation mode selection even
  when no update is possible (bug #39874)

-------------------------------------------------------------------
Mon Nov  1 14:32:25 CET 2004 - visnov@suse.cz

- set product name in wizard (#46247)

-------------------------------------------------------------------
Wed Oct 27 11:20:44 CEST 2004 - arvin@suse.de

- on SGI Altix add fetchop and mmtimer to MODULES_LOADED_ON_BOOT
  (bug #46971)

-------------------------------------------------------------------
Tue Oct 26 12:36:26 CEST 2004 - jsrain@suse.cz

- moved parts of Mode.ycp to Installation.ycp
- adapted to Mode.ycp clean-up
- 2.11.2

-------------------------------------------------------------------
Tue Oct 19 10:46:15 CEST 2004 - lslezak@suse.cz

- UML mode: copy /etc/mtab file to host system (#42859)
- version 2.11.1

-------------------------------------------------------------------
Mon Oct 11 15:04:26 CEST 2004 - jsrain@suse.cz

- adapted to functional interface of Arch.ycp

-------------------------------------------------------------------
Mon Oct 11 10:43:25 CEST 2004 - jsrain@suse.cz

- moved default logon/window manager setting to extra client,
  setting it according to the base package selection (#46619)
- 2.11.0

-------------------------------------------------------------------
Thu Sep 30 15:12:09 CEST 2004 - sh@suse.de

- V 2.10.30
- Made final confirmation popup higher to accomodate all text
  without scrolling even in more verbose languages (de, fr)

-------------------------------------------------------------------
Wed Sep 29 14:13:35 CEST 2004 - mls@suse.de

- stop splash animation before starting yast
- go to verbose mode if X didn't start

-------------------------------------------------------------------
Mon Sep 27 15:37:03 CEST 2004 - arvin@suse.de

- don't create top-level "media" convenience links (bug #46152)

-------------------------------------------------------------------
Wed Sep 22 16:48:43 CEST 2004 - sh@suse.de

- Made final installation confirmation dialog wider and higher
  to avoid scrolling even for more verbose languages (de, fr)
- V 2.10.27

-------------------------------------------------------------------
Wed Sep 22 09:30:45 CEST 2004 - visnov@suse.cz

- reinitialize dialog after mode chosen (#45784)

-------------------------------------------------------------------
Tue Sep 21 14:48:15 CEST 2004 - arvin@suse.de

- use suse marble in congratulation screen (bug #45712)

-------------------------------------------------------------------
Mon Sep 20 13:52:35 CEST 2004 - sh@suse.de

- V 2.10.24
- Merged accidentially split translatable messages

-------------------------------------------------------------------
Fri Sep 17 16:12:53 CEST 2004 - sh@suse.de

- V 2.10.23
- Changed final installation confirmation dialog according to
  bug #45279

-------------------------------------------------------------------
Fri Sep 17 12:12:12 CEST 2004 - arvin@suse.de

- moved popup with boot message further to the end (bug #45432)

-------------------------------------------------------------------
Thu Sep 16 17:00:17 CEST 2004 - snwint@suse.de

- use language info from linuxrc to set LANG in YaST.start; this is
  just to run ncurses yast in fbiterm for exotic languages

-------------------------------------------------------------------
Wed Sep 15 15:16:41 CEST 2004 - arvin@suse.de

- fixed back button in internet test dialog (bug #45319)

-------------------------------------------------------------------
Wed Sep 15 14:48:09 CEST 2004 - visnov@suse.cz

- initialize proposal heading before creating dialog (#45340)

-------------------------------------------------------------------
Tue Sep 14 18:22:06 CEST 2004 - sh@suse.de

- V 2.10.20
- Fixed bug #45271: Mixture of en_UK / en_US: "licence" / "license"

-------------------------------------------------------------------
Tue Sep 14 17:05:15 CEST 2004 - mvidner@suse.cz

- Copy the DHCP cache to the right place (#45150).

-------------------------------------------------------------------
Tue Sep 14 12:46:53 CEST 2004 - arvin@suse.de

- fixed help text in main proposal (bug #45093)

-------------------------------------------------------------------
Tue Sep 14 10:53:02 CEST 2004 - jsrain@suse.cz

- added enable_firewall and firewall_ssh_enable to control file
  for PROF
- added related handlinng to ProductControl

-------------------------------------------------------------------
Mon Sep 13 12:57:41 CEST 2004 - jsrain@suse.cz

- set FAM_ONLY_LOCAL and start fam according to default windowmanager
- 2.10.18

-------------------------------------------------------------------
Mon Sep 13 11:28:33 CEST 2004 - arvin@suse.de

- added system info entry to update proposal (bug #45096)

-------------------------------------------------------------------
Fri Sep 10 13:03:30 CEST 2004 - snwint@suse.de

- use vesa driver as fallback, not vga (see #38253, comment #11)

-------------------------------------------------------------------
Thu Sep  9 15:49:46 CEST 2004 - mvidner@suse.cz

- Added a client to test the network and hardware proposals (#44677).
- 2.10.16

-------------------------------------------------------------------
Wed Sep  8 15:47:16 CEST 2004 - visnov@suse.cz

- implemented reordering of proposal items
- implemented support for hyperlinks in proposal summaries

-------------------------------------------------------------------
Tue Sep 07 14:18:56 CEST 2004 - arvin@suse.de

- added proposal step to initialize sources during update before
  mounting filesystems (needed to solve bug #44724)

-------------------------------------------------------------------
Mon Sep  6 13:33:34 CEST 2004 - mvidner@suse.cz

- Copy the DHCP client cache so that we can request the same IP
  (#43974).
- 2.10.14

-------------------------------------------------------------------
Mon Sep  6 09:50:37 CEST 2004 - jsrain@suse.cz

- avoid asking to confirm one license multiple times (#44145)

-------------------------------------------------------------------
Fri Sep 03 14:33:07 CEST 2004 - arvin@suse.de

- call Bootloader::Update instead of Bootloader::Write during
  update (bug #44286)

-------------------------------------------------------------------
Mon Aug 30 17:23:29 CEST 2004 - jsrain@suse.cz

- ask to confirm licenses of packages before installing/updating
  (#44145)
- 2.10.12

-------------------------------------------------------------------
Fri Aug 27 16:59:56 CEST 2004 - mvidner@suse.cz

- When showing the address for a VNC installation, don't rely on
  install.inf, print the current IP (#43974).
- 2.10.11

-------------------------------------------------------------------
Fri Aug 27 15:09:13 CEST 2004 - arvin@suse.de

- merged proof read messages

-------------------------------------------------------------------
Wed Aug 25 11:56:57 CEST 2004 - arvin@suse.de

- avoid tmp file in /tmp (bug #39444)

-------------------------------------------------------------------
Wed Aug 18 09:10:38 CEST 2004 - arvin@suse.de

- updated fvwmrc.yast2 (see bug #43796)

-------------------------------------------------------------------
Tue Aug 17 15:27:40 CEST 2004 - nashif@suse.de

- XFree86 -> xorg-x11 (#43832)

-------------------------------------------------------------------
Fri Aug 13 22:12:31 CEST 2004 - nashif@suse.de

- Fixed update (#43795)

-------------------------------------------------------------------
Wed Aug 11 18:03:11 CEST 2004 - nashif@suse.de

- Copy EULA to installed system for later use in firstboot module

-------------------------------------------------------------------
Wed Aug 11 16:09:43 CEST 2004 - nashif@suse.de

- Added firewall to network proposal (#43718)

-------------------------------------------------------------------
Tue Aug 10 15:21:56 CEST 2004 - nashif@suse.de

- Add default label for proposals

-------------------------------------------------------------------
Tue Aug 10 14:31:34 CEST 2004 - mvidner@suse.cz

- Fixed arguments for proposals (`initial)

-------------------------------------------------------------------
Mon Aug  9 19:37:28 CEST 2004 - nashif@suse.de

- Enable locking of proposals in control file
- Updated DTD for control file

-------------------------------------------------------------------
Thu Jul 29 10:10:04 CEST 2004 - nashif@suse.de

- New variables for ui and language handling added to control file
- Use Linuxrc module for install.inf and yast.inf handling

-------------------------------------------------------------------
Tue Jul 20 11:18:33 CEST 2004 - arvin@suse.de

- use capitalized SUSE in congratulation screen (bug #38853)

-------------------------------------------------------------------
Tue Jun 15 19:16:26 CEST 2004 - sh@suse.de

- Fixed typo in ssh install script (#42058)

-------------------------------------------------------------------
Tue Jun 15 14:11:06 CEST 2004 - sh@suse.de

- Fixed bug #41597: EULA must be scrolled in both dimensions

-------------------------------------------------------------------
Tue Jun 15 12:23:23 CEST 2004 - arvin@suse.de

- added Requires for yast2-update (bug #42013)

-------------------------------------------------------------------
Fri Jun 11 00:58:40 CEST 2004 - nashif@suse.de

- Added variable software_proposal to control file (NLD)

-------------------------------------------------------------------
Thu Jun 10 03:53:14 CEST 2004 - nashif@suse.de

- Added control for NLD

-------------------------------------------------------------------
Tue Jun  8 04:55:22 CEST 2004 - nashif@suse.de

- Also install control file for SLES to avoid lots of possible
  confusion when control file is not found on installation media
  and fallback file is used.
  (#41696)

-------------------------------------------------------------------
Tue Jun  8 04:37:03 CEST 2004 - nashif@suse.de

- Fixed bug #41696: yast uses elevator=anticipatory instead of
  elevator=as

-------------------------------------------------------------------
Sun May 30 00:38:55 CEST 2004 - nashif@suse.de

- Added Services to main control file for translation (#41367)
- 2.9.83

-------------------------------------------------------------------
Thu May 27 14:40:46 CEST 2004 - mvidner@suse.cz

- Added variables to ProductFeatures
  so that yast2-nis-client testsuite passes (~#41038).
- 2.9.82

-------------------------------------------------------------------
Thu May 27 12:21:19 CEST 2004 - arvin@suse.de

- added special console handling for iSeries (bug #39025)

-------------------------------------------------------------------
Wed May 26 11:12:56 CEST 2004 - arvin@suse.de

- set LD_LIBRARY_PATH in 1st stage installation start script
  (bug #40833)

-------------------------------------------------------------------
Tue May 25 14:10:33 CEST 2004 - jsrain@suse.cz

- set the I/O scheduler in ProductFeatures (#41038)
- 2.9.79

-------------------------------------------------------------------
Mon May 24 14:58:50 CEST 2004 - arvin@suse.de

- again ask for TERM variable if it's set to "vt100" (bug #40991)

-------------------------------------------------------------------
Tue May 18 15:32:30 CEST 2004 - arvin@suse.de

- moved fvwmrc.notitle from sax2 here (bug #37480)

-------------------------------------------------------------------
Tue May 11 13:54:26 CEST 2004 - lslezak@suse.cz

- don't ask for TERM variable if it's already set to "xterm"
  or "vt100" from linuxrc (don't ask in UML installation) (#39947)
- version 2.9.76

-------------------------------------------------------------------
Tue May 04 11:13:53 CEST 2004 - arvin@suse.de

- merged proofread messages

-------------------------------------------------------------------
Fri Apr 30 16:30:13 CEST 2004 - arvin@suse.de

- readded vnc remote proposal to SLES workflow (bug #31023)

-------------------------------------------------------------------
Wed Apr 28 15:38:45 CEST 2004 - arvin@suse.de

- quick implementation of execution of update.post2 scripts
  (bug #38677)

-------------------------------------------------------------------
Wed Apr 28 15:26:30 CEST 2004 - lslezak@suse.cz

- set Ctrl+Alt+Del handler in /etc/inittab to halt (instead of
  reboot) in UML system (safe shutdown from host system using
  uml_mconsole)
- version 2.9.73

-------------------------------------------------------------------
Tue Apr 27 18:25:25 CEST 2004 - gs@suse.de

- write Console: entry for p690 hvc console before reading
  /etc/install.inf (bug #39527)

-------------------------------------------------------------------
Tue Apr 27 10:34:06 CEST 2004 - arvin@suse.de

- call Pkg::SetAdditionalLocales after language change from
  proposal (bug #38366)

-------------------------------------------------------------------
Mon Apr 26 12:34:02 CEST 2004 - arvin@suse.de

- activate lvm and md before booting into a installed system
  (bug #39423)

-------------------------------------------------------------------
Thu Apr 22 18:12:43 CEST 2004 - arvin@suse.de

- removed support of starting yast2 installation without keyboard
  (linuxrc always reports a keyboard now) (bug #39235)

-------------------------------------------------------------------
Thu Apr 22 11:08:53 CEST 2004 - arvin@suse.de

- run unicode_{start,stop} only if they are present (bug #35714)

-------------------------------------------------------------------
Wed Apr 21 13:23:17 CEST 2004 - arvin@suse.de

- uses special sles screen for user authentication on sles

-------------------------------------------------------------------
Mon Apr 19 08:44:01 CEST 2004 - lslezak@suse.cz

- UML mode fixes: don't copy mtab to the host (it's not needed),
  find kernel and initrd even when symlinks are missing
  (workaround for bug #39063)
- added help text in UML installation proposal
- version 2.9.64

-------------------------------------------------------------------
Fri Apr 16 17:58:43 CEST 2004 - nashif@suse.de

- store variables needed in run-time in a sysconfig like file
- first try to load saved control file before fallback to packaged one.

-------------------------------------------------------------------
Fri Apr 16 14:57:44 CEST 2004 - arvin@suse.de

- fixed network start for remote x11 installation (bug #38832)

-------------------------------------------------------------------
Fri Apr 16 14:26:09 CEST 2004 - lslezak@suse.cz

- UML mode fixes: don't copy mtab to the host (it's not needed),
  find kernel and initrd even when symlinks are missing
  (workaround for bug #39063)
- added help text in UML installation proposal

-------------------------------------------------------------------
Fri Apr 16 11:08:42 CEST 2004 - arvin@suse.de

- removed keyboard proposal from update proposal for the update
  in the running system (bug #37817)

-------------------------------------------------------------------
Fri Apr 16 10:57:57 CEST 2004 - arvin@suse.de

- don't run on serial console in case of vnc or ssh installation
  (bug #37325)

-------------------------------------------------------------------
Thu Apr 15 18:26:04 CEST 2004 - arvin@suse.de

- add "service" proposal to SLES installation

-------------------------------------------------------------------
Thu Apr 15 12:03:00 CEST 2004 - arvin@suse.de

- log fvwm output for vnc installation (bug #30061)

-------------------------------------------------------------------
Wed Apr 07 12:37:53 CEST 2004 - arvin@suse.de

- avoid tmp file creation in check.boot script (bug #38572)

-------------------------------------------------------------------
Tue Apr 06 19:04:33 CEST 2004 - arvin@suse.de

- use fbiterm for CJK locales if appropriate (bug #37823)

-------------------------------------------------------------------
Tue Apr  6 18:55:20 CEST 2004 - nashif@suse.de

- only_update_selected option added to product feature set
- V 2.9.56

-------------------------------------------------------------------
Tue Apr  6 16:26:14 CEST 2004 - sh@suse.de

- V 2.9.55
- Fixed bug #36908: Use dynamic fonts based on resolution

-------------------------------------------------------------------
Mon Apr  5 14:38:22 CEST 2004 - fehr@suse.de

- load module dm-snapshort at to prevent hangs if LVM contains
  snapshot LVs (#36422)

-------------------------------------------------------------------
Mon Apr 05 11:32:21 CEST 2004 - arvin@suse.de

- show correct warning in second stage installation when xserver
  can't be started (bug #38298)

-------------------------------------------------------------------
Mon Apr 05 11:04:34 CEST 2004 - arvin@suse.de

- adjusted decision of frontend depending on memory size to memory
  requirements of new interpreter (bug #38298)
- fixed memory value in warning popup

-------------------------------------------------------------------
Sat Apr 03 17:44:03 CEST 2004 - arvin@suse.de

- use fbiterm for CJK locales if appropriate (bug #37823)

-------------------------------------------------------------------
Fri Apr 02 15:59:59 CEST 2004 - arvin@suse.de

- finally changed license to GPL for good

-------------------------------------------------------------------
Thu Apr 01 11:34:10 CEST 2004 - arvin@suse.de

- symmetricalized calls to inst_netsetup (bug #37763)

-------------------------------------------------------------------
Thu Apr 01 11:03:37 CEST 2004 - arvin@suse.de

- removed step label for inst_netsetup (bug #37546)

-------------------------------------------------------------------
Wed Mar 31 19:41:34 CEST 2004 - nashif@suse.de

- Added 2 options to control file:
   inform_about_suboptimal_distribution
   use_desktop_scheduler

-------------------------------------------------------------------
Wed Mar 31 17:19:12 CEST 2004 - lslezak@suse.cz

- inst_finish.ycp - copy kernel image, initrd and /etc/mtab to
  the host system in UML installation mode

-------------------------------------------------------------------
Tue Mar 30 11:25:44 CEST 2004 - arvin@suse.de

- disable virtual desktops in fvwm during vnc installation
  (bug #37480)

-------------------------------------------------------------------
Mon Mar 29 14:48:56 CEST 2004 - fehr@suse.de

- call Storage::FinishInstall() at end of installation

-------------------------------------------------------------------
Mon Mar 29 14:46:51 CEST 2004 - sh@suse.de

- Fixed bug #36713 (relies on yast2-core with fix for bug #36711):
  textdomain for wizard steps should come from control.xml

-------------------------------------------------------------------
Mon Mar 29 05:22:12 CEST 2004 - nashif@suse.de

- fixed copying of hook script logs into installed system

-------------------------------------------------------------------
Sun Mar 28 16:05:19 CEST 2004 - nashif@suse.de

- fixed hook scrips, now using WFM::Read(.local...) (#36831 )
- Not executing any scripting after last client
- Detecting mode before installation steps are sets (#37070 )
- logging hook output to /var/log/YaST2 and copying those
file to installed system.

-------------------------------------------------------------------
Thu Mar 25 16:49:04 CET 2004 - sh@suse.de

- Fixed bug #34618: Don't use full-screen if started remotely

-------------------------------------------------------------------
Thu Mar 25 14:50:07 CET 2004 - ms@suse.de

- fixed driver to use on ia64 systems. there is no framebuffer
  available but the vesa driver is working now (#34909)
- fixed possible loop at installation. handle different exit codes
  from testX in scripts/YaST2. The needed changes to testX have
  been made within the sax2 package (#36794)

-------------------------------------------------------------------
Thu Mar 25 12:12:44 CET 2004 - arvin@suse.de

- removed network proposal from update work flow

-------------------------------------------------------------------
Wed Mar 24 16:10:31 CET 2004 - arvin@suse.de

- renamed usbdevfs to usbfs (bug #31869)

-------------------------------------------------------------------
Wed Mar 24 15:07:03 CET 2004 - sh@suse.de

- Fixed bug #36850: Strange texts in y2qt wizard side bar
- V 2.9.42

-------------------------------------------------------------------
Wed Mar 24 11:13:46 CET 2004 - gs@suse.de

- workaround beta3 pre bug: deactivate Hooks::Run
  (causes crash after inst_finish)
- V 2.9.41

-------------------------------------------------------------------
Mon Mar 22 20:32:41 CET 2004 - nashif@suse.de

- Execute features client if variables are set in control file
- V 2.9.40

-------------------------------------------------------------------
Mon Mar 22 15:58:33 CET 2004 - sh@suse.de

- V 2.9.39
- Fixed bug #36292: Wizard steps not translated
- Preliminary fix for bug #36713: Use textdomain from XML file

-------------------------------------------------------------------
Mon Mar 22 11:14:07 CET 2004 - arvin@suse.de

- introduced and handle new variable Installation::scr_destdir
  to be used by Storage (bug #34996)

-------------------------------------------------------------------
Sun Mar 21 19:48:42 CET 2004 - nashif@suse.de

- read/set language/keyboard/timezone
- added client to set product variables before entering proposal

-------------------------------------------------------------------
Fri Mar 19 15:47:08 CET 2004 - arvin@suse.de

- omit skip/don't skip buttons in uml proposal

-------------------------------------------------------------------
Thu Mar 18 16:18:30 CET 2004 - arvin@suse.de

- fixed update work flow setting (bug #36429 and #35007)

-------------------------------------------------------------------
Thu Mar 18 09:59:01 CET 2004 - mvidner@suse.cz

- Fall back to runlevel 3 if we accidentally don't set it
  in the installation proposal. It would be 0 (#35662).

-------------------------------------------------------------------
Wed Mar 17 22:56:12 CET 2004 - nashif@suse.de

- Add runlevel to s390 proposal
- remove x11 from autoinst workflow (handled differently)

-------------------------------------------------------------------
Wed Mar 17 05:46:03 CET 2004 - nashif@suse.de

- update wizard steps at the right spot to enable switching back
  to installation mode

-------------------------------------------------------------------
Tue Mar 16 21:18:06 CET 2004 - kkaempf@suse.de

- run cleanup script for GNOME (#36196)

-------------------------------------------------------------------
Tue Mar 16 16:02:52 CET 2004 - msvec@suse.cz

- added icons to network and hardware proposals

-------------------------------------------------------------------
Tue Mar 16 14:26:03 CET 2004 - fehr@suse.de

- fix typo devmap_mkmod.sh -> devmap_mknod.sh
- 2.9.32

-------------------------------------------------------------------
Tue Mar 16 01:53:54 CET 2004 - nashif@suse.de

- Enabled evms_config in control file

-------------------------------------------------------------------
Tue Mar 16 01:31:55 CET 2004 - nashif@suse.de

- Update steps when switching modes (#35590)

-------------------------------------------------------------------
Mon Mar 15 12:00:07 CET 2004 - arvin@suse.de

- don't ask for terminal type during vnc installation (bug #33534)

-------------------------------------------------------------------
Fri Mar 12 06:45:02 CET 2004 - nashif@suse.de

- Update control file for autoinst
- Enable swittching of steps upon mode change
- Added possibility to disable a workflow step in runtime

-------------------------------------------------------------------
Thu Mar 11 18:50:55 CET 2004 - sh@suse.de

- Fixed bug #34618: Don't use full screen in remote installation

-------------------------------------------------------------------
Wed Mar 10 14:40:11 CET 2004 - arvin@suse.de

- don't warn if only no disk controller can be found (bug #35546)

-------------------------------------------------------------------
Wed Mar 10 09:51:29 CET 2004 - arvin@suse.de

- extended uml installation work flow

-------------------------------------------------------------------
Wed Mar 10 07:08:09 CET 2004 - nashif@suse.de

- Set wizard steps depending on installation mode

-------------------------------------------------------------------
Wed Mar 10 03:04:53 CET 2004 - nashif@suse.de

- removed include dir from spec

-------------------------------------------------------------------
Wed Mar 10 01:07:58 CET 2004 - sh@suse.de

- V 2.9.24
- Migration to new wizard

-------------------------------------------------------------------
Tue Mar  9 13:08:25 CET 2004 - msvec@suse.cz

- replaced X11 version detection code with (simpler) YCP
- package could be noarch currently (reduced NFB a lot)

-------------------------------------------------------------------
Mon Mar 08 11:54:40 CET 2004 - arvin@suse.de

- call more generalized storage function during update

-------------------------------------------------------------------
Fri Mar 05 12:07:50 CET 2004 - arvin@suse.de

- load correct device mapper module and create nodes

-------------------------------------------------------------------
Thu Mar  4 16:40:36 CET 2004 - visnov@suse.cz

- added type info
- 2.9.20

-------------------------------------------------------------------
Wed Mar  3 17:48:49 CET 2004 - nashif@suse.de

- Moved product features to new feature module

-------------------------------------------------------------------
Wed Mar  3 17:43:45 CET 2004 - sh@suse.de

- Applied rw's patch for bug #34531

-------------------------------------------------------------------
Wed Mar 03 15:45:45 CET 2004 - arvin@suse.de

- call storage function to update fstab (bug #34996)

-------------------------------------------------------------------
Tue Mar  2 17:47:11 CET 2004 - sh@suse.de

- Added user-visible workflow step descriptions for new wizard
  layout

-------------------------------------------------------------------
Mon Mar 01 16:53:44 CET 2004 - arvin@suse.de

- work on UML installation

-------------------------------------------------------------------
Fri Feb 27 03:31:46 CET 2004 - nashif@suse.de

- New control file based installation merged

-------------------------------------------------------------------
Fri Feb 20 19:53:00 CET 2004 - arvin@suse.de

- handle abort button in inst_finish (bug #30303)

-------------------------------------------------------------------
Fri Feb 20 11:28:26 CET 2004 - arvin@suse.de

- removed obsolete code from start scripts (bug #31805)

-------------------------------------------------------------------
Mon Feb 16 16:52:00 CET 2004 - mvidner@suse.cz

- set the runlevel according to the proposal
- 2.9.15

-------------------------------------------------------------------
Mon Feb 16 16:01:35 CET 2004 - arvin@suse.de

- added more flexible package handling for products

-------------------------------------------------------------------
Mon Feb 16 13:49:50 CET 2004 - mvidner@suse.cz

- added runlevel_proposal to installation_proposals (#30028)
- 2.9.14

-------------------------------------------------------------------
Mon Feb 16 11:20:01 CET 2004 - arvin@suse.de

- removed obsolete Mode::hardBoot

-------------------------------------------------------------------
Fri Feb 13 15:16:41 CET 2004 - sh@suse.de

- Applied patch from bug #34531: Kernel 2.6 hotplug handling

-------------------------------------------------------------------
Wed Feb 11 16:11:02 CET 2004 - arvin@suse.de

- more control over base selection handling

-------------------------------------------------------------------
Tue Feb 10 17:59:40 CET 2004 - arvin@suse.de

- added type specification in inst_proposal.ycp

-------------------------------------------------------------------
Tue Feb 10 16:02:19 CET 2004 - nashif@suse.de

- remove x11 from workflow for autoyast

-------------------------------------------------------------------
Tue Feb 10 10:32:08 CET 2004 - arvin@suse.de

- fixed building on s390

-------------------------------------------------------------------
Sat Feb  7 09:33:56 CET 2004 - nashif@suse.de

- remove vendor.y2cc file

-------------------------------------------------------------------
Fri Feb 06 16:13:58 CET 2004 - arvin@suse.de

- set default runlevel to 3 or 5 during installation depending
  on the presents of X11 (see bug #32366)

-------------------------------------------------------------------
Fri Feb 06 11:46:47 CET 2004 - arvin@suse.de

- fixed copying of temporary X11 config

-------------------------------------------------------------------
Mon Feb  2 15:49:46 CET 2004 - lslezak@suse.cz

- InitHWinfo module enabled in installation proposal
- version 2.9.4

-------------------------------------------------------------------
Sat Jan 31 21:07:11 CET 2004 - arvin@suse.de

- removed useless 'global'

-------------------------------------------------------------------
Mon Jan 26 17:28:06 CET 2004 - jsrain@suse.de

- removed cfg_susecnfig.scr from file list (was moved to yast2.rpm)
- 2.9.2

-------------------------------------------------------------------
Fri Dec 12 14:23:14 CET 2003 - jsrain@suse.de

- don't check if module is present in initrd before loading it

-------------------------------------------------------------------
Fri Oct 24 15:58:50 CEST 2003 - ms@suse.de

- added stuff from yast2/library/x11 to installation package

-------------------------------------------------------------------
Fri Oct 24 13:09:25 CEST 2003 - arvin@suse.de

- added help text for "Repair Installed System" (bug #30402)

-------------------------------------------------------------------
Fri Oct 17 11:37:46 CEST 2003 - ms@suse.de

- inst_finish: (#32366)
  removed runlevel setup code which is handled within the X11
  module now (XProposal.ycp). The update code for initdefault
  is still present because during update the X11 configuration
  is not started

- inst_x11: (#32366)
  removed dead code which sets the default runlevel to 3 if there
  is no XF86Config file present. This task is done if the X11
  configuration is finished and if there is no X11 configuration
  the default initdefault with aaa_base is set to 3 already

-------------------------------------------------------------------
Wed Sep 24 12:25:08 CEST 2003 - snwint@suse.de

- look for x11 drivers in lib64 dir on x86_64 (#31649)

-------------------------------------------------------------------
Thu Sep 18 11:38:50 CEST 2003 - arvin@suse.de

- shut down temporary network before online test during update
  (bug #31030)

-------------------------------------------------------------------
Thu Sep 18 10:55:43 CEST 2003 - arvin@suse.de

- don't use external pcmcia during firstboot (bug #31252)

-------------------------------------------------------------------
Mon Sep 15 19:26:33 CEST 2003 - msvec@suse.cz

- 2.8.34

-------------------------------------------------------------------
Mon Sep 15 15:15:25 CEST 2003 - gs@suse.de

- YaST2.start: set default value for LANGUAGE

-------------------------------------------------------------------
Mon Sep 15 11:03:04 CEST 2003 - arvin@suse.de

- skip network probing during update (bug #30545)

-------------------------------------------------------------------
Sun Sep 14 15:07:36 CEST 2003 - arvin@suse.de

- reset packagemanager when changing installation mode (bug #27970)

-------------------------------------------------------------------
Sun Sep 14 14:27:12 CEST 2003 - snwint@suse.de

- added test for utf8 serial console to YaST2.{start,firstboot}

-------------------------------------------------------------------
Sat Sep 13 18:39:23 CEST 2003 - nashif@suse.de

- remove inst_startup from autoinst workflow, add it autoinst_init
  (bug #30678)

-------------------------------------------------------------------
Fri Sep 12 17:25:56 CEST 2003 - ms@suse.de

- added milestone texts for X11 config update/inject (#30612)
- fixed lookup path for XFree86 3.x config (#30612)

-------------------------------------------------------------------
Fri Sep 12 14:06:05 CEST 2003 - arvin@suse.de

- fixed permissions of /var/lib/YaST2/install.inf (bug #30630)

-------------------------------------------------------------------
Thu Sep 11 17:32:40 CEST 2003 - kkaempf@suse.de

- use kernel k_smp4G on SMP-systems with
  memory <= 4GB or without PAE support

-------------------------------------------------------------------
Thu Sep 11 11:12:36 CEST 2003 - arvin@suse.de

- check for /proc/splash (bug #30472)

-------------------------------------------------------------------
Wed Sep 10 11:34:10 CEST 2003 - sh@suse.de

- Fixed max log file size calculation:
  Set LANG only in subshell,
  don't rely on /dev in 'df' output - use last line instead

-------------------------------------------------------------------
Tue Sep  9 12:48:47 CEST 2003 - kkaempf@suse.de

- use kernel k_psmp on smp-systems with
  less than 4GB memory or without PAE support

-------------------------------------------------------------------
Tue Sep 09 12:42:20 CEST 2003 - arvin@suse.de

- added kernel option desktop

-------------------------------------------------------------------
Mon Sep  8 18:01:53 CEST 2003 - sh@suse.de

- V 2.8.24
- Fixed bug #29927: Logfile setting too restrictive
  Now checking free space on RAM disk with 'df' and using
  max 10% of that per log file (max 5000)

-------------------------------------------------------------------
Mon Sep  8 11:53:17 CEST 2003 - snwint@suse.de

- advance splash progress bar in YaST2{,.start}
- driver updates are applied in inst_setup (used to be in YaST2.start)
- don't clear screen in YaST2.start

-------------------------------------------------------------------
Thu Sep 04 17:45:53 CEST 2003 - arvin@suse.de

- proof-read messages

-------------------------------------------------------------------
Wed Sep  3 17:27:51 CEST 2003 - gs@suse.de

- installation.ycp: call UI::SetKeyboard in continue mode
  (enable unicode for ncurses in UTF-8 locale)

-------------------------------------------------------------------
Wed Sep  3 10:15:44 CEST 2003 - kkaempf@suse.de

- copy XF86Config from inst-sys to XF86Config.install in
  the system (#29910)

-------------------------------------------------------------------
Tue Sep  2 13:54:53 CEST 2003 - kkaempf@suse.de

- make repair system accessible

-------------------------------------------------------------------
Mon Sep 01 17:42:20 CEST 2003 - arvin@suse.de

- removed obsolete inst_hw_config.ycp and inst_confirm_abort.ycp

-------------------------------------------------------------------
Sun Aug 31 14:56:10 CEST 2003 - arvin@suse.de

- use Popup::ConfirmAbort

-------------------------------------------------------------------
Sat Aug 30 22:27:57 CEST 2003 - arvin@suse.de

- moved reactivation of network to yast2-network (bug #29561)
- moved display of into.txt into separate file

-------------------------------------------------------------------
Thu Aug 28 16:55:51 CEST 2003 - ms@suse.de

- fixed xmigrate call (#29535)

-------------------------------------------------------------------
Thu Aug 28 16:04:41 CEST 2003 - kkaempf@suse.de

- Install default kernel on SMP systems without 'PAE'
  (i.e. Pentium1-SMP)
- Drop check for unsupported Cyrix-CPUs without 'TSC'

-------------------------------------------------------------------
Tue Aug 26 11:49:21 CEST 2003 - arvin@suse.de

- don't gray out next button in proposal in case of blockers
  (bug #29320)

-------------------------------------------------------------------
Fri Aug 22 18:11:20 CEST 2003 - arvin@suse.de

- fixed reading of memory info (bug #29017)

-------------------------------------------------------------------
Fri Aug 22 11:27:23 CEST 2003 - arvin@suse.de

- fixed update workflow

-------------------------------------------------------------------
Thu Aug 21 14:42:12 CEST 2003 - arvin@suse.de

- removed obsolete installation_ui.ycp

-------------------------------------------------------------------
Thu Aug 21 10:04:25 CEST 2003 - kkaempf@suse.de

- copy badlist (if existing) to installed system (#29092)

-------------------------------------------------------------------
Tue Aug 19 08:13:17 CEST 2003 - arvin@suse.de

- better way for mouse probing in text mode (bug #29005)

-------------------------------------------------------------------
Mon Aug 18 11:22:04 CEST 2003 - arvin@suse.de

- don't probe mouse in text mode (bug #29005)

-------------------------------------------------------------------
Fri Aug 15 15:20:38 CEST 2003 - arvin@suse.de

- removed obsolete showlog_defines.ycp

-------------------------------------------------------------------
Tue Aug 12 20:31:12 CEST 2003 - arvin@suse.de

- added remote administration proposal to network proposal

-------------------------------------------------------------------
Tue Aug 12 14:38:03 CEST 2003 - gs@suse.de

- YaST2.start: don't run in UTF-8 mode on a console which is
  connected to a serial port

-------------------------------------------------------------------
Mon Aug 11 15:51:52 CEST 2003 - arvin@suse.de

- use ycp based ncurses menu at end of installation

-------------------------------------------------------------------
Fri Aug 08 10:54:34 CEST 2003 - arvin@suse.de

- variable handling of release notes url

-------------------------------------------------------------------
Wed Aug 06 09:37:19 CEST 2003 - arvin@suse.de

- don't copy kernel config from to /usr/src/linux (bug #28496)

-------------------------------------------------------------------
Fri Aug 01 20:10:11 CEST 2003 - arvin@suse.de

- call inst_netprobe during install
- added desktop files

-------------------------------------------------------------------
Wed Jul 30 11:42:24 CEST 2003 - arvin@suse.de

- don't complain when no storage controllers can be found
  (bug #23686)

-------------------------------------------------------------------
Wed Jul 30 10:23:01 CEST 2003 - arvin@suse.de

- always let YaST run in an UTF-8 environment during installation
  (bug #14751)

-------------------------------------------------------------------
Fri Jul 25 15:13:04 CEST 2003 - arvin@suse.de

- removed handling of XFree86 Version 3 from YaST2.start

-------------------------------------------------------------------
Fri Jul 25 15:12:25 CEST 2003 - gs@suse.de

- YaST2.firstboot: read RC_LANG from /etc/sysconfig/language and
                   export LANG accordingly;
		   call unicode_start/unicode_stop (if required)

-------------------------------------------------------------------
Thu Jul 24 13:39:36 CEST 2003 - gs@suse.de

- YaST2.start: call unicode_start/unicode_stop;
               export YAST_DOES_ACS removed

-------------------------------------------------------------------
Fri Jul 04 13:21:20 CEST 2003 - arvin@suse.de

- convert update workflow into a proposal

-------------------------------------------------------------------
Fri May 23 15:20:32 CEST 2003 - arvin@suse.de

- take kernel command line from install.inf (bug #25745)

-------------------------------------------------------------------
Mon Apr 28 17:25:45 CEST 2003 - arvin@suse.de

- fixes for live eval (bug #26457)

-------------------------------------------------------------------
Wed Apr 23 12:09:20 CEST 2003 - ms@suse.de

- add config migration from 3x to 4x if possible
- ensure XF86Config is available if someone performs an update
  within a XFree86 3.x environment

-------------------------------------------------------------------
Tue Apr 15 17:18:13 CEST 2003 - arvin@suse.de

- removed call of SuSEconfig.3ddiag and switch2mesasoft after
  reboot during installation since they don't exist anymore

-------------------------------------------------------------------
Thu Apr 10 15:49:20 CEST 2003 - ms@suse.de

- fixed conditions of xmset calls (#26214)

-------------------------------------------------------------------
Tue Apr  8 12:51:55 CEST 2003 - jsrain@suse.de

- fixed parsing of kernel parameters containing blank space
  (#26147)

-------------------------------------------------------------------
Tue Apr  1 15:44:12 CEST 2003 - jsrain@suse.de

- added init= kernel parameter to discard list (#25478)

-------------------------------------------------------------------
Tue Mar 18 13:37:15 CET 2003 - kkaempf@suse.de

- drop "insserv apache" again, opens port 80
- 2.7.43

-------------------------------------------------------------------
Mon Mar 17 18:11:40 CET 2003 - kkaempf@suse.de

- "insserv apache" if it's DOC_SERVER (#25436)
- 2.7.42

-------------------------------------------------------------------
Mon Mar 17 16:36:24 CET 2003 - arvin@suse.de

- start fvwm2 for vnc installation (bug #25405)

-------------------------------------------------------------------
Mon Mar 17 15:30:26 CET 2003 - arvin@suse.de

- turn of silent splash mode before displaying messages during
  vnc and ssh installation (bug #25407)

-------------------------------------------------------------------
Mon Mar 17 09:21:22 CET 2003 - kkaempf@suse.de

- start apache as doc_server if suse_help_viewer isn't provided
  by kdebase3-SuSE (25436)
- 2.7.39

-------------------------------------------------------------------
Sat Mar 15 22:54:09 CET 2003 - kkaempf@suse.de

- gdm2 might not be installed yet but earmarked for installation
  (#25410)
- 2.7.38

-------------------------------------------------------------------
Fri Mar 14 17:41:40 CET 2003 - sh@suse.de

- The final and super-great ultimate path for release notes:
  /usr/share/doc/release-notes/RELEASE-NOTES.*.rtf

-------------------------------------------------------------------
Fri Mar 14 17:38:44 CET 2003 - sh@suse.de

- Moved RTF version of release notes from /usr/share/doc to
  /usr/share/doc/release_notes

-------------------------------------------------------------------
Fri Mar 14 17:32:20 CET 2003 - sh@suse.de

- Using file name RELEASE_NOTES.rtf to allow coexistence with
  RELEASE_NOTES.html for Konqueror

-------------------------------------------------------------------
Fri Mar 14 11:14:01 CET 2003 - fehr@suse.de

- remove handling of IDE recorders from inst_finish.ycp
  this is now done much sooner in StorageDevices.ycp (bug #25293)

-------------------------------------------------------------------
Wed Mar 12 15:12:54 CET 2003 - arvin@suse.de

- fixed focus in last installation dialog (bug #25171)

-------------------------------------------------------------------
Wed Mar 12 10:19:51 CET 2003 - ms@suse.de

- fixed broken mouse bug in continue mode (#24914)

-------------------------------------------------------------------
Tue Mar 11 17:16:03 CET 2003 - kkaempf@suse.de

- also set /etc/sysconfig/displaymanager:DISPLAYMANAGER (#25087)

-------------------------------------------------------------------
Mon Mar 10 19:03:34 CET 2003 - kkaempf@suse.de

- check for existance of /usr/src/linux/include/linux before
  copying kernel config.
- 2.7.32

-------------------------------------------------------------------
Mon Mar 10 18:34:58 CET 2003 - mvidner@suse.de

- Added .etc.install_inf_alias to work around an ini-agent
  limitation (#24836).
- 2.7.31

-------------------------------------------------------------------
Mon Mar 10 16:10:27 CET 2003 - arvin@suse.de

- fixed compose characters for certain locales (bug #14751)

-------------------------------------------------------------------
Fri Mar  7 17:21:06 CET 2003 - nashif@suse.de

- Dont read product data from installed system if in config mode
  (#24772 )

-------------------------------------------------------------------
Fri Mar  7 14:04:21 CET 2003 - kkaempf@suse.de

- copy kernel config to /usr/src/linux/... (#24835)

-------------------------------------------------------------------
Thu Mar  6 13:33:40 CET 2003 - fehr@suse.de

- umount fs based on crypto loop files before all other umounts
  (#24751)

-------------------------------------------------------------------
Thu Mar  6 12:58:31 CET 2003 - ms@suse.de

- removed mouse probing code from inst_startup.ycp and put
  that code into installation.ycp. Changed the mouse probing
  code to disconnect the device in front of the probing and
  re-connect it after the probing is done to avoid any
  jumping mouse cursors (#24355)

-------------------------------------------------------------------
Tue Mar 04 21:13:02 CET 2003 - arvin@suse.de

- handle flags from content file in Product module (bug #21561)

-------------------------------------------------------------------
Tue Mar  4 13:07:02 CET 2003 - sh@suse.de

- Fixed bug #24542: Bad license agreement button text

-------------------------------------------------------------------
Mon Mar  3 16:47:07 CET 2003 - sh@suse.de

- Fixed bug #10990: Boot installed system does not unmount

-------------------------------------------------------------------
Mon Mar  3 11:06:28 CET 2003 - fehr@suse.de

- call win resize module not only on i386 but also on x86_64 and ia64

-------------------------------------------------------------------
Thu Feb 27 12:36:16 CET 2003 - arvin@suse.de

- kill (with SIGKILL) shell on tty2 after installation (bug #24404)

-------------------------------------------------------------------
Wed Feb 26 17:17:43 CET 2003 - kkaempf@suse.de

- pass language to packagemanager (#23828)

-------------------------------------------------------------------
Wed Feb 26 12:31:27 CET 2003 - arvin@suse.de

- disable all sources if user aborts installation (bug #24292)

-------------------------------------------------------------------
Tue Feb 25 11:19:26 CET 2003 - arvin@suse.de

- make Hardware Configuration Dialog unconfuseable (bug #24020)

-------------------------------------------------------------------
Mon Feb 24 19:55:43 CET 2003 - kkaempf@suse.de

- add debug hooks (#23787)

-------------------------------------------------------------------
Mon Feb 24 18:25:31 CET 2003 - sh@suse.de

- V 2.7.20
- Fixed bug #24038: Installation language re-selection does not work

-------------------------------------------------------------------
Mon Feb 24 18:00:37 CET 2003 - gs@suse.de

- don't add .UTF-8 to LANG variable (causes problems with ncurses)
  bug #23348

-------------------------------------------------------------------
Mon Feb 24 17:23:55 CET 2003 - mvidner@suse.de

- Added proxy to the network configuration proposal (#24204).

-------------------------------------------------------------------
Fri Feb 21 15:21:41 CET 2003 - arvin@suse.de

- better text for "abort installation" popup (bug #24019)

-------------------------------------------------------------------
Fri Feb 21 12:40:55 CET 2003 - arvin@suse.de

- fixed button labels and help texts (bug #23912)

-------------------------------------------------------------------
Fri Feb 21 12:00:14 CET 2003 - sh@suse.de

- Fixed bug #24027: Root exploit in inst_suseconfig

-------------------------------------------------------------------
Fri Feb 21 11:30:37 CET 2003 - arvin@suse.de

- always do hard reboot (bug #23903)

-------------------------------------------------------------------
Thu Feb 20 15:49:44 CET 2003 - kkaempf@suse.de

- drop /etc/XF86Config (#23965)

-------------------------------------------------------------------
Thu Feb 20 11:39:23 CET 2003 - arvin@suse.de

- use title-style capitalization for menu names (bug #23848)

-------------------------------------------------------------------
Thu Feb 20 09:51:29 CET 2003 - ms@suse.de

- add support for mouse wheel during installation (#21660)

-------------------------------------------------------------------
Wed Feb 19 16:42:22 CET 2003 - arvin@suse.de

- disable all sources if user aborts installation (bug #23776)

-------------------------------------------------------------------
Wed Feb 19 16:07:29 CET 2003 - fehr@suse.de

- fix wrong variable of keyboard module in inst_finish.ycp (#23782)

-------------------------------------------------------------------
Wed Feb 19 08:35:05 CET 2003 - arvin@suse.de

- run SuSEconfig fonts during inst_finish for anti aliased fonts
  (bug #23768)

-------------------------------------------------------------------
Tue Feb 18 20:47:55 CET 2003 - arvin@suse.de

- fixed reading of content file if FLAGS line is missing

-------------------------------------------------------------------
Sat Feb 15 16:26:26 CET 2003 - nashif@suse.de

- call inst_x11 in autoinst mode

-------------------------------------------------------------------
Wed Feb 12 15:23:00 CET 2003 - kkaempf@suse.de

- remove call to mkinfodir (#23588)

-------------------------------------------------------------------
Wed Feb 12 12:03:24 CET 2003 - fehr@suse.de

- Write keytable info to yast.inf again in inst_finish.ycp

-------------------------------------------------------------------
Tue Feb 11 21:39:29 CET 2003 - arvin@suse.de

- handle update flag from content file (bug #21561)

-------------------------------------------------------------------
Mon Feb 10 20:53:53 CET 2003 - arvin@suse.de

- setup complete environment for qt during installation

-------------------------------------------------------------------
Mon Feb 10 18:24:12 CET 2003 - arvin@suse.de

- skip proposal dialog if it's empty (bug #23520)

-------------------------------------------------------------------
Fri Feb  7 16:12:49 CET 2003 - jsuchome@suse.de

- adapted inst_confirm_abort for the use from yast2-repair

-------------------------------------------------------------------
Thu Feb  6 16:16:29 CET 2003 - jsrain@suse.de

- removed missleading help text about starting of network during
  hardware proposal, when network has already been started (#20912)

-------------------------------------------------------------------
Wed Feb 05 17:05:43 CET 2003 - arvin@suse.de

- merged proofread messages

-------------------------------------------------------------------
Mon Feb  3 18:18:08 CET 2003 - sh@suse.de

- V 2.7.7
- Added default function key handling

-------------------------------------------------------------------
Thu Jan 30 16:08:44 CET 2003 - kkaempf@suse.de

- call /usr/bin/mkinfodir in inst_suseconfig
  (replaces SuSEconfig.man_info)

-------------------------------------------------------------------
Wed Jan 29 14:42:42 CET 2003 - arvin@suse.de

- added dialog to ask for preferred method of user authentication

-------------------------------------------------------------------
Tue Jan 28 18:47:16 CET 2003 - arvin@suse.de

- added final congratulations dialog
- added dialog with release notes

-------------------------------------------------------------------
Mon Jan 27 17:47:38 CET 2003 - sh@suse.de

- V 2.7.5
- Use new y2base/qt command line options for better WM cooperation
- Don't start a WM any more in YaST2 start script
  (testX does that now)

-------------------------------------------------------------------
Wed Jan 22 17:11:20 CET 2003 - arvin@suse.de

- use newer interface to modules agent (bug #22995)

-------------------------------------------------------------------
Wed Jan 22 11:36:10 CET 2003 - jsrain@suse.de

- returned accidentally removed call of Bootloader::Write ()
  function (bug #23018)
- 2.7.3

-------------------------------------------------------------------
Fri Dec 20 17:25:00 CET 2002 - arvin@suse.de

- changed label of second button of popup with info.txt (EULA)
  from "Cancel" to "Do Not Accept" (bug #21874)

-------------------------------------------------------------------
Fri Dec 20 17:04:37 CET 2002 - arvin@suse.de

- merged from 8.1 branch:
  - only set hostname during vnc installation if necessary
    (bug #21454)
  - popup with info.txt (EULA) now has a timeout during
    autoinstallation (bug #21413)
  - remove /root/.vnc/passwd after installation (bug #21360)
  - popup with info.txt now has two buttons (accept and cancel)
  - start portmapper if instmode==nfs also on s390 (#21094)

-------------------------------------------------------------------
Thu Dec 12 12:40:22 CET 2002 - jsrain@suse.de

- added handling of modules required to be loaded early after
  mounting root
- not adding ide-scsi to initrd, but scheduling relevant modules
  to be loaded after boot (#19376)

-------------------------------------------------------------------
Wed Dec 11 16:51:45 CET 2002 - lslezak@suse.cz

- .proc.cpuinfo agent rewritten to INI-agent (now supports
  multiple CPU, all keys from /proc/cpuinfo can be read)

-------------------------------------------------------------------
Mon Dec 09 12:49:20 CET 2002 - arvin@suse.de

- add modules ide-cd and cdrom before ide-scsi to INITRD_MODULES
  when an ide cdwriter is found (bug #22343)

-------------------------------------------------------------------
Wed Dec  4 15:29:17 CET 2002 - jsrain@suse.cz

- adapted to new bootloader module interface
- 2.7.1

-------------------------------------------------------------------
Tue Oct 22 16:53:21 CEST 2002 - ms@suse.de

- removed inst_x11 to be part of the installation workflow
- add x11_proposal to:
  hw-config-proposals-home-pc.ycp
  hw-config-proposals-networked-pc.ycp

-------------------------------------------------------------------
Wed Oct 16 14:03:27 CEST 2002 - arvin@suse.de

- correctly handle quotes in /etc/install.inf (bug #20986)

-------------------------------------------------------------------
Wed Oct 16 11:10:07 CEST 2002 - kkaempf@suse.de

- use proper tmpdir for vendor-supplied script when loading
  vendor driver disk (#20967)
- 2.6.87

-------------------------------------------------------------------
Tue Oct 15 16:29:21 CEST 2002 - choeger@suse.de

- renamed product id text from "Open Team Server" to "Openexchange Server",
  because this text is shown into the installation window and the name of
  the cd is associated with this name

-------------------------------------------------------------------
Mon Oct 14 18:21:52 CEST 2002 - sh@suse.de

- V 2.6.85
- Fixed bug #19214: Return to proposal after update

-------------------------------------------------------------------
Mon Oct 14 15:57:34 CEST 2002 - kkaempf@suse.de

- use "UpdateDir" from install.inf when checking vendor
  update media (#19442)
- set /sysconfig/suseconfig/CWD_IN_USER_PATH="no" on non-box
  products (#17464)
- 2.6.84

-------------------------------------------------------------------
Mon Oct 14 15:41:33 CEST 2002 - sh@suse.de

- V 2.6.83
- Fixed bug #19628: Obsolete MediaUI::ChangeMedium() call

-------------------------------------------------------------------
Thu Oct 10 15:26:07 CEST 2002 - arvin@suse.de

- make info text (aka beta warning) scroll-able (bug #20063)

-------------------------------------------------------------------
Wed Oct  9 09:23:53 CEST 2002 - jsrain@suse.cz

- now not enabling 2 gettys on same serial line on p690 (#19788)

-------------------------------------------------------------------
Tue Oct  8 15:37:59 CEST 2002 - kkaempf@suse.de

- disable update for non-box products (#20695)
- 2.6.80

-------------------------------------------------------------------
Mon Oct  7 17:09:46 CEST 2002 - kkaempf@suse.de

- display media.1/info.txt if exists before starting installation
  (#18504)

-------------------------------------------------------------------
Tue Oct  1 17:01:15 CEST 2002 - kkaempf@suse.de

- runlevel 5 only where applicable (#20369)

-------------------------------------------------------------------
Thu Sep 26 18:17:35 CEST 2002 - arvin@suse.de

- remove console kernel option if it's autodectected like
  pseries can do (bug #20177)

-------------------------------------------------------------------
Thu Sep 26 12:56:01 CEST 2002 - choeger@suse.de

- call product specific YaST2 modules before finishing the
  installation

-------------------------------------------------------------------
Tue Sep 24 11:48:17 CEST 2002 - arvin@suse.de

- run depmod after network setup for ssh and vnc installation
  (bug #20040)

-------------------------------------------------------------------
Mon Sep 23 15:31:25 CEST 2002 - arvin@suse.de

- again fix for qt background color (bug #18926)

-------------------------------------------------------------------
Fri Sep 20 17:02:45 CEST 2002 - arvin@suse.de

- in final proposal screen hide button to start control center if
  the control center is not available (bug #19926)

-------------------------------------------------------------------
Fri Sep 20 16:58:14 CEST 2002 - kkaempf@suse.de

- re-init Product module in running system from cached
  product data properly
- 2.6.72

-------------------------------------------------------------------
Fri Sep 20 13:30:40 CEST 2002 - kkaempf@suse.de

- initialize Product module from content data
- 2.6.71

-------------------------------------------------------------------
Fri Sep 20 13:08:08 CEST 2002 - kkaempf@suse.de

- add agent to read "/content" file
- 2.6.69

-------------------------------------------------------------------
Fri Sep 20 11:47:05 CEST 2002 - kkaempf@suse.de

- linuxrc provides 'content' at / now, no need to mount the source.
- 2.6.70

-------------------------------------------------------------------
Fri Sep 20 11:32:26 CEST 2002 - kkaempf@suse.de

- force reboot on s390 after installation
- 2.6.69

-------------------------------------------------------------------
Thu Sep 19 21:17:17 CEST 2002 - kkaempf@suse.de

- umount /var/adm/mount after retrieving content file
- 2.6.68

-------------------------------------------------------------------
Wed Sep 18 17:49:20 CEST 2002 - kkaempf@suse.de

- added product hooks to installation workflow
- 2.6.67

-------------------------------------------------------------------
Wed Sep 18 16:28:57 CEST 2002 - arvin@suse.de

- removed all code regarding zilo (bug #19821)
- fixed qt background color (bug #18926)

-------------------------------------------------------------------
Wed Sep 18 16:00:39 CEST 2002 - arvin@suse.de

- provides/obsoletes the old yast

-------------------------------------------------------------------
Mon Sep 16 12:37:32 CEST 2002 - kkaempf@suse.de

- remove unneeded Save() functions (#19591)

-------------------------------------------------------------------
Thu Sep 12 22:14:45 CEST 2002 - fehr@suse.de

- remove obsolete LVM and MD initialisation in inst_mode.ycp
- 2.6.63

-------------------------------------------------------------------
Thu Sep 12 17:15:52 CEST 2002 - kkaempf@suse.de

- remove control files (#19564)
- 2.6.62

-------------------------------------------------------------------
Thu Sep 12 15:26:35 CEST 2002 - kkaempf@suse.de

- fix vendor path for UnitedLinux (#19442)
- 2.6.61

-------------------------------------------------------------------
Thu Sep 12 14:38:52 CEST 2002 - kkaempf@suse.de

- dont warn about kernel if not in update mode.
- 2.6.60

-------------------------------------------------------------------
Thu Sep 12 13:10:40 CEST 2002 - kkaempf@suse.de

- symlink *.shipped to *.suse on update for LILO compatibility
- 2.6.59

-------------------------------------------------------------------
Wed Sep 11 13:40:41 CEST 2002 - kkaempf@suse.de

- properly unmount sources also on abort and end of update
- move package log to yast2-packager
- handle run-time kernel switch extra
- 2.6.58

-------------------------------------------------------------------
Wed Sep 11 00:42:12 CEST 2002 - kkaempf@suse.de

- remove obsolete package data after update
- release source (CD) and target (rpmdb)
- 2.6.57

-------------------------------------------------------------------
Tue Sep 10 16:15:09 CEST 2002 - arvin@suse.de

- added more provides/obsoletes (bug #19325)

-------------------------------------------------------------------
Tue Sep 10 14:34:13 CEST 2002 - arvin@suse.de

- again fix initial language

-------------------------------------------------------------------
Mon Sep  9 15:46:39 CEST 2002 - kkaempf@suse.de

- fix initial language
- 2.6.54

-------------------------------------------------------------------
Mon Sep 09 15:41:19 CEST 2002 - arvin@suse.de

- run ncurses control center after installation (instead of ycp
  based one) (bug #19246)

-------------------------------------------------------------------
Mon Sep  9 12:48:38 CEST 2002 - kkaempf@suse.de

- drop "noarch"
- 2.6.53

-------------------------------------------------------------------
Mon Sep 09 12:24:03 CEST 2002 - arvin@suse.de

- setup proxy configuration for installation (bug #19189)

-------------------------------------------------------------------
Mon Sep  9 12:20:13 CEST 2002 - kkaempf@suse.de

- remove runme_at_boot at end
- 2.6.51

-------------------------------------------------------------------
Fri Sep  6 12:56:08 CEST 2002 - kkaempf@suse.de

- s390'ers want it different -> k_deflt on smp systems (#18990)
- 2.6.50

-------------------------------------------------------------------
Fri Sep  6 12:48:51 CEST 2002 - kkaempf@suse.de

- properly detect update_mode after restart
- 2.6.49

-------------------------------------------------------------------
Thu Sep  5 20:47:47 CEST 2002 - kkaempf@suse.de

- continue with inst_rpmcopy after update
- 2.6.48

-------------------------------------------------------------------
Thu Sep 05 19:10:43 CEST 2002 - arvin@suse.de

- more old trans-package fun

-------------------------------------------------------------------
Thu Sep 05 15:01:29 CEST 2002 - arvin@suse.de

- always run depmod after installation (bug #18382)
- set HOME=/root during installation (bug #18882)

-------------------------------------------------------------------
Wed Sep  4 16:12:19 CEST 2002 - kkaempf@suse.de

- move update branch to yast2-update (#18876)
- 2.6.45

-------------------------------------------------------------------
Wed Sep 04 12:48:03 CEST 2002 - arvin@suse.de

- fixed provide/obsolete of trans packages (bug #18691)

-------------------------------------------------------------------
Tue Sep  3 22:34:44 CEST 2002 - kkaempf@suse.de

- adapt update workflow to package manager
- 2.6.41

-------------------------------------------------------------------
Mon Sep 02 14:14:15 CEST 2002 - arvin@suse.de

- set default runlevel back to 3 if X11 is not configured
  (bug #18705)

-------------------------------------------------------------------
Mon Sep 02 11:04:17 CEST 2002 - arvin@suse.de

- set HOME=/tmp during installation so qt doesn't pollute root
  filesystem (bug #18663)

-------------------------------------------------------------------
Fri Aug 30 11:18:15 CEST 2002 - arvin@suse.de

- hide output of kill in YaST2.firstboot (bug #18585)
- moved X11Version.ycp to yast2 package

-------------------------------------------------------------------
Thu Aug 29 10:43:43 CEST 2002 - arvin@suse.de

- fixed network start for ssh installation (bug #18506)
- fixed password saving for ssh installation (bug #18507)
- start in textmode for ssh installation (bug #18571)

-------------------------------------------------------------------
Thu Aug 29 10:41:00 CEST 2002 - kkaempf@suse.de

- close source in inst_finish (#18508)

-------------------------------------------------------------------
Wed Aug 28 22:34:37 CEST 2002 - kkaempf@suse.de

- trigger cache copying at end
- 2.6.35

-------------------------------------------------------------------
Tue Aug 27 23:16:31 CEST 2002 - kkaempf@suse.de

- init packagemanager properly
- drop all references to old data (suse/setup/descr/info)

-------------------------------------------------------------------
Tue Aug 27 12:10:15 CEST 2002 - arvin@suse.de

- load firewire support during installation (bug #18379)
- create_interfaces has moved from / to /sbin

-------------------------------------------------------------------
Tue Aug 27 10:43:05 CEST 2002 - arvin@suse.de

- fixes for ssh installation

-------------------------------------------------------------------
Mon Aug 26 12:43:26 CEST 2002 - arvin@suse.de

- don't run x11 configuration if x11 is missing (bug #18208)

-------------------------------------------------------------------
Mon Aug 26 10:18:44 CEST 2002 - kkaempf@suse.de

- ignore even more boot options (#18154)

-------------------------------------------------------------------
Thu Aug 22 20:18:17 CEST 2002 - fehr@suse.de

- call /sbin/vgscan if root filesystem is on LVM before calling
  Boot::Save() (#18180)

-------------------------------------------------------------------
Thu Aug 22 14:43:26 CEST 2002 - arvin@suse.de

- use the same workflow on s390 as on other architectures

-------------------------------------------------------------------
Thu Aug 22 12:31:17 CEST 2002 - kkaempf@suse.de

- drop "ht" flag probing, done in libhd now (#13532).

-------------------------------------------------------------------
Thu Aug 22 10:45:21 CEST 2002 - kkaempf@suse.de

- run "SuSEconfig --module bootsplash" before bootloader
  V 2.6.29

-------------------------------------------------------------------
Thu Aug 22 09:46:46 CEST 2002 - kkaempf@suse.de

- selected packages are also provided after installation
  V 2.6.28

-------------------------------------------------------------------
Thu Aug 22 09:22:28 CEST 2002 - kkaempf@suse.de

- dont use .package agent in inst_finish
  V 2.6.27

-------------------------------------------------------------------
Wed Aug 21 18:01:05 CEST 2002 - kkaempf@suse.de

- fix for build
  V 2.6.26

-------------------------------------------------------------------
Wed Aug 21 16:31:59 CEST 2002 - kkaempf@suse.de

- adaptions to new packager
- V 2.6.25

-------------------------------------------------------------------
Tue Aug 20 19:08:14 CEST 2002 - arvin@suse.de

- use new Mode::x11_setup_needed and Arch::x11_setup_needed

-------------------------------------------------------------------
Tue Aug 20 12:00:23 CEST 2002 - arvin@suse.de

- don't probe for mouse, floppy and usb devices on iseries

-------------------------------------------------------------------
Mon Aug 19 17:58:45 CEST 2002 - olh@suse.de

- implemented starting of ssh in installed system (needed for
  some kinds of remote installation)

-------------------------------------------------------------------
Mon Aug 19 17:53:40 CEST 2002 - arvin@suse.de

- don't probe for mouse, floppy and usb devices on s390

-------------------------------------------------------------------
Mon Aug 19 16:24:31 CEST 2002 - arvin@suse.de

- don't run X11 configuration on S390 (bug #17371)

-------------------------------------------------------------------
Mon Aug 19 09:32:04 CEST 2002 - kkaempf@suse.de

- Moving target by ppc team. One bit more entered to #17739.

-------------------------------------------------------------------
Fri Aug 16 15:21:48 CEST 2002 - kkaempf@suse.de

- drop BOOT_IMAGE=apic evaluation. enableapic is passed
  as normal kernel parameter to k_deflt now.
- add "SuSE" to list of kernel parameters to discard.

-------------------------------------------------------------------
Thu Aug 15 13:53:54 CEST 2002 - kkaempf@suse.de

- linuxrc doesn't reboot on PCMCIA systems any more (#17739)

-------------------------------------------------------------------
Wed Aug 14 17:12:01 CEST 2002 - arvin@suse.de

- added special hardware configuration list for ppc64 and s390
  (bug #17742)

-------------------------------------------------------------------
Wed Aug 14 11:32:07 CEST 2002 - kkaempf@suse.de

- fix NoShell: check (#17714)

-------------------------------------------------------------------
Mon Aug 12 17:01:52 CEST 2002 - kkaempf@suse.de

- fix network parameters passing from /etc/install.inf
- install k_athlon if vendor_id == "AuthenticAMD"  && cpu family >= 6
- drop "acpismp=force" for hyperthreading SMP

-------------------------------------------------------------------
Mon Aug 12 15:48:57 CEST 2002 - kkaempf@suse.de

- read /etc/install.inf:InstMode correctly

-------------------------------------------------------------------
Thu Aug  8 16:23:00 CEST 2002 - kkaempf@suse.de

- honor "/etc/install.inf:NoShell" to suppress extra shell on tty2.

-------------------------------------------------------------------
Wed Aug  7 12:16:33 CEST 2002 - kkaempf@suse.de

- allow for multiple foreign primary partitions (#17458)

-------------------------------------------------------------------
Wed Aug 07 10:47:45 CEST 2002 - arvin@suse.de

- removed access to variable DEFAULT_LANGUAGE in YaST2 start
  script (now only RC_LANG is unsed)

-------------------------------------------------------------------
Tue Aug 06 12:51:33 CEST 2002 - arvin@suse.de

- don't start vnc server twice after reboot during installation
  (bug #17415)

-------------------------------------------------------------------
Mon Aug 05 18:56:15 CEST 2002 - arvin@suse.de

- even more changed for new /etc/install.inf agent

-------------------------------------------------------------------
Mon Aug  5 16:57:21 CEST 2002 - ms@suse.de

- do not call module x11 if serial_console or vnc session
  is active: (#17233)

-------------------------------------------------------------------
Mon Aug  5 15:17:53 CEST 2002 - kkaempf@suse.de

- call "/create_interface <destdir>" on S/390 in order to get network
  setup data to installed system.

-------------------------------------------------------------------
Mon Aug 05 12:10:21 CEST 2002 - arvin@suse.de

- further changed for new /etc/install.inf agent

-------------------------------------------------------------------
Sat Aug 03 15:33:51 CEST 2002 - arvin@suse.de

- removed option -noxim for qt frontend since bug #17161 is now
  solved by changes to yast2-qt

-------------------------------------------------------------------
Fri Aug 02 15:02:54 CEST 2002 - arvin@suse.de

- run qt frontend with option -noxim (bug #17161)
- configure only network card on iSeries

-------------------------------------------------------------------
Fri Aug  2 14:31:49 CEST 2002 - olh@suse.de

- export Y2DEBUG and increase logsize in YaST2.firstboot when
  booted with 'debug'

-------------------------------------------------------------------
Wed Jul 31 16:21:07 CEST 2002 - msvec@suse.cz

- remove MakeCDLinks from inst_finish.ycp (#17309)

-------------------------------------------------------------------
Wed Jul 31 16:21:07 CEST 2002 - msvec@suse.cz

- new agent for /etc/install.inf

-------------------------------------------------------------------
Mon Jul 29 18:15:45 CEST 2002 - arvin@suse.de

- fixed return value in inst_x11.ycp

-------------------------------------------------------------------
Fri Jul 26 13:35:24 CEST 2002 - ms@suse.de

- add subdirectory x11 and include the base modules
  X11Version and inst_x11 to be present at any time

-------------------------------------------------------------------
Tue Jul 23 15:29:46 CEST 2002 - olh@suse.de

- new kernel names and binaries for ppc.

-------------------------------------------------------------------
Tue Jul 23 12:17:48 CEST 2002 - olh@suse.de

- add -httpd /usr/share/vnc/classes to inst_setup_vnc

-------------------------------------------------------------------
Sat Jul 20 11:35:06 CEST 2002 - olh@suse.de

- use WFM::Execute (.local to copy vnc data to target directory

-------------------------------------------------------------------
Fri Jul 19 18:05:51 CEST 2002 - fehr@suse.de

- removed writing of /etc/fstab from inst_finish it is now in
  inst_prepdisk
- version 2.6.5

-------------------------------------------------------------------
Thu Jul 18 13:37:59 CEST 2002 - fehr@suse.de

- moved variable immediate_prepdisk from module Installation to
  module Storage.

-------------------------------------------------------------------
Wed Jul 17 16:29:25 CEST 2002 - arvin@suse.de

- fixed S390 reboot message (bug #17049)

-------------------------------------------------------------------
Tue Jul 16 17:25:31 CEST 2002 - sh@suse.de

- provide/obsolete yast2-trans-inst-proposal and
  yast2-trans-inst-general

-------------------------------------------------------------------
Wed Jul 10 15:51:00 CEST 2002 - arvin@suse.de

- omit keyboard, mouse and bootloader in initial proposal on s390
- fixed location of ycp data files

-------------------------------------------------------------------
Thu Jul 04 16:10:45 CEST 2002 - arvin@suse.de

- moved non binary files to /usr/share/YaST2

-------------------------------------------------------------------
Mon Jun 24 15:24:43 CEST 2002 - kkaempf@suse.de

- New package: split off purely installation related code
  from yast2.rpm<|MERGE_RESOLUTION|>--- conflicted
+++ resolved
@@ -1,5 +1,11 @@
 -------------------------------------------------------------------
-<<<<<<< HEAD
+Wed Dec  2 13:55:07 UTC 2015 - mvidner@suse.com
+
+- Ensure second stage and YaST-Firstboot don't get killed by
+  getty when running over 2nd or 3rd serial console (bsc#935965)
+- 3.1.162.3
+
+-------------------------------------------------------------------
 Thu Nov 26 13:15:19 UTC 2015 - lslezak@suse.cz
 
 - Save the software selection for using it later in AutoYaST
@@ -12,13 +18,6 @@
 - Do not crash in proposal client if zfcp proposal reports itself
   as unavailable (bnc#956745)
 - 3.1.162.1
-=======
-Thu Nov 19 09:38:48 UTC 2015 - mvidner@suse.com
-
-- Ensure second stage and YaST-Firstboot don't get killed by
-  getty when running over 2nd or 3rd serial console (bsc#935965)
-- 3.1.116.7
->>>>>>> b9c28d67
 
 -------------------------------------------------------------------
 Fri Nov  6 11:59:26 UTC 2015 - ancor@suse.com
