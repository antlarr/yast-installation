-------------------------------------------------------------------
<<<<<<< HEAD
Mon May 31 08:43:52 UTC 2021 - Knut Anderssen <kanderssen@suse.com>
=======
Mon Jun  7 13:19:09 UTC 2021 - Ladislav Slezák <lslezak@suse.cz>

- Better evaluate the old and new repositories during upgrade,
  do not preselect new repositories for removal if they
  accidentally use the same repository as already present in
  the system (bsc#1185822)
- 4.3.39

-------------------------------------------------------------------
Thu Apr 29 09:21:31 UTC 2021 - Ladislav Slezák <lslezak@suse.cz>
>>>>>>> cb5fac0d

- Modify IP forwarding network configuration using the defaults
  defined in the control file when selecting the role (bsc#1186280)
- 4.4.10

-------------------------------------------------------------------
Mon May 24 11:20:46 UTC 2021 - Ladislav Slezák <lslezak@suse.cz>

- The InstallationData class has been moved to yast2-packager
  (related to the previous fix, e.g. bsc#1180888)
- 4.4.9

-------------------------------------------------------------------
Thu May 20 14:29:15 UTC 2021 - Ladislav Slezák <lslezak@suse.cz>

- Logging all available product information into directory
  /var/log/YaST2/installation_info. This should help for evaluating
  the cause of e.g. bsc#1180888, bsc#1180908, bsc#1178688.
- 4.4.8

-------------------------------------------------------------------
Tue May 18 12:39:25 UTC 2021 - Knut Anderssen <kanderssen@suse.com>

- Fallback to ncurses when a X display is not opened after 15
  seconds (bsc#1185095)
- 4.4.7

-------------------------------------------------------------------
Thu Apr 29 15:59:52 UTC 2021 - Martin Vidner <mvidner@suse.com>

- Allow memory profiling of the main installer process, via
  boot parameters: (bsc#1182649)
  - MASSIF=1 enables Valgrind/Massif (C/C++ level)
  - MEMORY_PROFILER=1 enables Ruby level
- 4.4.6

-------------------------------------------------------------------
Tue Apr 27 09:23:17 UTC 2021 - Knut Anderssen <kanderssen@suse.com>

- Remove Yast::LanItems dependency (bsc#1185338)
- 4.4.5

-------------------------------------------------------------------
Fri Apr 16 10:19:04 UTC 2021 - Dirk Müller <dmueller@suse.com>

- spec-cleaner part five out of five: sort and deduplicate requires
- 4.4.4

-------------------------------------------------------------------
Fri Apr 16 09:50:49 UTC 2021 - Dirk Müller <dmueller@suse.com>

- spec-cleaner part two out of five: move conditionalized sections at the end
- spec-cleaner part three out of five: move weak requires (recommends) below requires
- spec-cleaner part four out of five: sort and deduplicate BuildRequires

-------------------------------------------------------------------
Fri Apr 16 08:39:17 UTC 2021 - Dirk Müller <dmueller@suse.com>

- remove check for non-systemd distros
- first out of 5 splits of "spec-cleaner -m -i *ec" run (for easier review)

-------------------------------------------------------------------
Wed Apr 14 11:08:52 UTC 2021 - Knut Anderssen <kanderssen@suse.com>

- Show 'Default' in the proposal summary as the PolicyKit Default
  Privileges to be used when it is not specified or specified as
  empty in the control file (bsc#1184277)
- 4.4.3

-------------------------------------------------------------------
Wed Apr 14 09:46:38 UTC 2021 - Ludwig Nussel <lnussel@suse.com>

- Check for usr/lib/modules to handle usrmerge (bsc#1029961)
- 4.4.2

-------------------------------------------------------------------
Wed Apr 14 08:44:31 UTC 2021 - Dominique Leuenberger <dimstar@opensuse.org>

- Do not own system directories (like /usr/bin) (bsc#1184787):
  + filesystem is responsible to bring those directories with the
    correct permission flags. Owning them here only introduces
    races/conflicts.
  + As a result: expand the files section for bindir and unitdir to
    be exact on the files.

-------------------------------------------------------------------
Fri Apr  9 16:21:31 UTC 2021 - Ladislav Slezák <lslezak@suse.cz>

- Start the "memsample" tool in a subshell to avoid "Terminated"
  message displayed at the end (bsc#1184491)
- 4.4.1

-------------------------------------------------------------------
Wed Apr  7 10:54:58 UTC 2021 - David Diaz <dgonzalez@suse.com>

- Hide the abort button when the network client is called
  (bsc#1183586).
- 4.4.0

-------------------------------------------------------------------
Mon Mar 29 16:25:00 UTC 2021 - Ladislav Slezák <lslezak@suse.cz>

- Expert console: fixed "shell" command
  - Run X terminal in GUI instead of "dash" (related to the previous
    fix for job control error messages bsc#1183648)
  - Override TERM to "vt100" when running in fbiterm,
    a workaround for frozen vim (bsc#1183652)
- 4.3.36

-------------------------------------------------------------------
Wed Mar 17 16:53:42 UTC 2021 - Ladislav Slezák <lslezak@suse.cz>

- Expert console: use "dash" if available instead of "bash" shell
  to avoid job control error messages (bsc#1183648)
- 4.3.35

-------------------------------------------------------------------
Thu Mar 11 15:13:16 UTC 2021 - Ladislav Slezák <lslezak@suse.cz>

- Remove the libzypp cache symlink (related to bsc#1182928)
- Improved "memsample" script handling
   - Do not start it again if it is already running
     (might happen if YaST is started again after crash)
   - Stop it when YaST finishes
- 4.3.34

-------------------------------------------------------------------
Wed Mar 10 17:25:29 UTC 2021 - Knut Anderssen <kanderssen@suse.com>

- Do not trigger any kernel event with udevadm from the
  kernel_finish client (bsc#1180535)
- 4.3.33

-------------------------------------------------------------------
Wed Mar 10 10:06:00 UTC 2021 - Imobach Gonzalez Sosa <igonzalezsosa@suse.com>

- Reduce self-update mechanism memory consumption (bsc#1182928):
  - Make sure to download the package only once.
  - Use a single squash file system for each update repository.
  - Ignore unchanged files and directories like /usr/share/man,
    /usr/share/info, etc.
- 4.3.32

-------------------------------------------------------------------
Thu Mar  4 13:49:52 UTC 2021 - Ladislav Slezák <lslezak@suse.cz>

- Added special installer configuration dialog
  (jsc#PM-1895, jsc#SLE-16263)

  - Can be started from the initial language selection dialog
    using an "hambuger" button  (openSUSE Tumbleweed only)
  - Or in any dialog using a keyboard shortcut:
    - Ctrl+Alt+Shift+C in graphical (Qt) UI
    - Ctrl+D Shift+C in text mode (ncurses)

- 4.3.31

-------------------------------------------------------------------
Tue Mar  2 11:09:17 UTC 2021 - Josef Reidinger <jreidinger@suse.com>

- Do not write selinux and polkit default rules during upgrade
  (bsc#1182894)
- 4.3.30

-------------------------------------------------------------------
Mon Mar  1 10:41:52 UTC 2021 - Josef Reidinger <jreidinger@suse.com>

- move properly security finish client (bsc#1182821)
- 4.3.29

-------------------------------------------------------------------
Thu Feb 25 17:50:27 UTC 2021 - Josef Reidinger <jreidinger@suse.com>

- Fix previous change to include in proposal summary selinux
  (jsc#SLE-17307)
- 4.3.28

-------------------------------------------------------------------
Wed Feb 24 20:56:30 UTC 2021 - Josef Reidinger <jreidinger@suse.com>

- Add new security proposal and finish clients to replace firewall
  one as the new clients contain also configuration for cpu
  mitigation, policy kit default privileges (jsc#SLE-15840)
  and selinux mode (jsc#SLE-17307)
- 4.3.27

-------------------------------------------------------------------
Thu Feb 18 21:34:23 UTC 2021 - Josef Reidinger <jreidinger@suse.com>

- Adapted unit test to recent changes in Yast::Report (related to
  bsc#1179893).
- 4.3.26

-------------------------------------------------------------------
Wed Feb 10 08:01:33 UTC 2021 - Imobach Gonzalez Sosa <igonzalezsosa@suse.com>

- Do not crash when it is not possible to create a snapshot after
  installing or upgrading the system (bsc#1180142).
- 4.3.25

-------------------------------------------------------------------
Mon Dec  7 09:27:38 UTC 2020 - Ladislav Slezák <lslezak@suse.cz>

- Do not cleanup the libzypp cache when the system has low memory,
  incomplete cache confuses libzypp later (bsc#1179415)
- 4.3.24

-------------------------------------------------------------------
Fri Dec  4 17:08:17 UTC 2020 - Stefan Schubert <schubi@suse.de>

- Starting YAST2 Control Center if it has been set while an
  yast2-firstboot installation workflow (bsc#1178834).
- 4.3.23

-------------------------------------------------------------------
Thu Nov 26 19:13:34 UTC 2020 - Josef Reidinger <jreidinger@suse.com>

- correct add-on spelling (jsc#SLE-14772)
- 4.3.22

-------------------------------------------------------------------
Thu Nov 26 14:06:30 UTC 2020 - Steffen Winterfeldt <snwint@suse.com>

- fix full media product selection (bsc#1179094, bsc#1176424)
- 4.3.21

-------------------------------------------------------------------
Tue Oct 27 22:30:43 UTC 2020 - Knut Anderssen <kanderssen@suse.com>

- Write hostname and proxy configuration to the inst-sys when
  configured through linuxrc not only during an installation but
  also when running an autoinstallation (bsc#1177768)
- 4.3.20

-------------------------------------------------------------------
Tue Oct 27 15:36:13 UTC 2020 - Ladislav Slezák <lslezak@suse.cz>

- yupdate - also make /usr/share/icons writable by default
  (needed for updating yast2-theme)

-------------------------------------------------------------------
Fri Oct 16 06:28:53 UTC 2020 - Imobach Gonzalez Sosa <igonzalezsosa@suse.com>

- Run configuration_management_finish client after *.repo files
  are available in the installed system (bsc#1177522).
- 4.3.19

-------------------------------------------------------------------
Mon Oct 12 17:13:51 CEST 2020 - schubi@suse.de

- Control.xml docu: Added "product_upgrades" tag in software/upgrade
  (jsc#SLE-14807).
- 4.3.18

-------------------------------------------------------------------
Tue Sep  8 09:20:52 CEST 2020 - schubi@suse.de

- Using ":" in the autoyast(...) supplements (bsc#1146494).
- 4.3.17

-------------------------------------------------------------------
Tue Sep  1 14:58:31 UTC 2020 - Ladislav Slezák <lslezak@suse.cz>

- Self-update improvement: write the list of updated packages to
  the /.packages.self_update file in the inst-sys (bsc#1175614)
- 4.3.16

-------------------------------------------------------------------
Mon Aug 24 09:35:13 UTC 2020 - Steffen Winterfeldt <snwint@suse.com>

- save random pool to /var/lib/systemd/random-seed (bsc#1174964)
- 4.3.15

-------------------------------------------------------------------
Tue Aug 11 10:33:04 CEST 2020 - schubi@suse.de

- AutoYaST: Added supplements: autoyast(deploy_image,ssh_import)
  into the spec file in order to install this packages if the
  section has been defined in the AY configuration file (bsc#1146494).
- 4.3.14

-------------------------------------------------------------------
Mon Jul 27 17:04:26 CEST 2020 - schubi@suse.de

- AY: Removed "image" section from "software" section
  (bsc#1140711).
- 4.3.13

-------------------------------------------------------------------
Mon Jul 27 13:43:29 UTC 2020 - Josef Reidinger <jreidinger@suse.com>

- Handle exceptions when parsing xml file (related to bsc#1170886)
- 4.3.12

-------------------------------------------------------------------
Mon Jul 27 08:14:24 UTC 2020 - Steffen Winterfeldt <snwint@suse.com>

- handle device autoconfig setting in summary screen (bsc#1168036)
- 4.3.11

-------------------------------------------------------------------
Fri Jul 24 06:48:57 UTC 2020 - José Iván López González <jlopez@suse.com>

- Configure the wizard layout according to the product features.
- Related to jsc#PM-1998.
- 4.3.10

-------------------------------------------------------------------
Thu Jul 16 11:01:42 CEST 2020 - schubi@suse.de

- Moving <files> section handling from second installation stage
  to first installation stage. (bsc#1174194)
- 4.3.9  
  
-------------------------------------------------------------------
Wed Jul 15 15:09:07 UTC 2020 - Josef Reidinger <jreidinger@suse.com>

- Do not use Profile.current unless necessary (bsc#1174173)
- 4.3.8

-------------------------------------------------------------------
Thu Jun 25 13:24:45 UTC 2020 - Martin Vidner <mvidner@suse.com>

- Fix "Cmdline: parameter not set" for virt-install (bsc#1172139)
- 4.3.7

-------------------------------------------------------------------
Thu Jun 25 11:07:53 CEST 2020 - aschnell@suse.com

- copy NVMe hostnqn and hostid from installation system to target
  system during installation (bsc#1172853)
- 4.3.6

-------------------------------------------------------------------
Wed Jun 24 09:18:28 UTC 2020 - Martin Vidner <mvidner@suse.com>

- memsample: at install time sample memory consumption each 5s,
  enabling CSV and PNG reports (bsc#1172139)
- startup/common/network.sh: remove bashisms to enable
  switching inst_setup to dash
- 4.3.5

-------------------------------------------------------------------
Tue Jun 23 10:53:54 UTC 2020 - Josef Reidinger <jreidinger@suse.com>

- Do not export to autoyast profile image deployment unless
  requested (bsc#1172552)
- 4.3.4

-------------------------------------------------------------------
Fri Jun 12 16:09:32 UTC 2020 - David Diaz <dgonzalez@suse.com>

- Improve the UX of the Previously Used Repositories dialog by
  using more accurate labels.

-------------------------------------------------------------------

Fri Jun 12 15:03:11 UTC 2020 - Josef Reidinger <jreidinger@suse.com>

- Remove ssh_import section from AY when cloning (bsc#1172749)
- 4.3.3

-------------------------------------------------------------------
Wed Jun 10 12:43:33 UTC 2020 - Ladislav Slezák <lslezak@suse.cz>

- Fixed yupdate script to correctly install the needed Ruby gems
  (bsc#1172793)
- 4.3.2

-------------------------------------------------------------------
Tue May 12 08:39:02 UTC 2020 - Josef Reidinger <jreidinger@suse.com>

- Autoyast schema: Allow optional types for string and map objects
  (bsc#1170886)
- 4.3.1

-------------------------------------------------------------------
Mon May 11 07:46:52 UTC 2020 - Steffen Winterfeldt <snwint@suse.com>

- remove obsolete proposal_settings_editable (bsc#1171423)
- 4.3.0

-------------------------------------------------------------------
Tue May  5 15:54:11 UTC 2020 - David Diaz <dgonzalez@suse.com>

- Restore missing icons for ssh import and image deployment
  auto clients (bsc#1168123).
- 4.2.42

-------------------------------------------------------------------
Mon Apr 20 12:10:19 UTC 2020 - Knut Anderssen <kanderssen@suse.com>

- Force the use of en_US.UTF-8 when running firstboot or the
  AutoYaST Second Stage with 'POSIX' or 'C as RC_LANG (bsc#1169017)
- 4.2.41

-------------------------------------------------------------------
Fri Mar 20 14:04:48 UTC 2020 - Imobach Gonzalez Sosa <igonzalezsosa@suse.com>

- In the proposal runner, restore the scroll only when it was
  previously saved (bsc#1167248).
- 4.2.40

-------------------------------------------------------------------
Wed Mar 18 16:52:30 UTC 2020 - Ladislav Slezák <lslezak@suse.cz>

- Verify the package versions before applying the self-update
  fixes (related to bsc#1163084)
- 4.2.39

-------------------------------------------------------------------
Tue Mar 17 12:59:50 UTC 2020 - Josef Reidinger <jreidinger@suse.com>

- Drop few not needed recommends to have identical package on
  opensuse and SLE (jsc#SLE-11936, jsc#SLE-11851)
- 4.2.38

-------------------------------------------------------------------
Fri Mar 13 09:26:49 UTC 2020 - Josef Reidinger <jreidinger@suse.com>

- Add Abort confirmation for inst_welcome client used in firstboot
  (bsc#1163347)
- 4.2.37

-------------------------------------------------------------------
Thu Feb 27 15:03:36 UTC 2020 - Stefan Hundhammer <shundhammer@suse.com>

- Make sure to show release notes for add-on products (bsc#1158287)
- 4.2.36

-------------------------------------------------------------------
Fri Feb 21 09:45:10 UTC 2020 - Ladislav Slezák <lslezak@suse.cz>

- Added "yupdate" script to simplify patching the installer
  (bsc#1163691)
- 4.2.35

-------------------------------------------------------------------
Thu Feb 20 15:12:39 UTC 2020 - Imobach Gonzalez Sosa <igonzalezsosa@suse.com>

- Rely on the new Y2Network::NtpServer class (jsc#SLE-7188).
- 4.2.34

-------------------------------------------------------------------
Thu Feb 20 11:24:41 UTC 2020 - Imobach Gonzalez Sosa <igonzalezsosa@suse.com>

- Allow to modify the control file at installation time using a
  skelcd-* package (bsc#1164468).
- 4.2.33

-------------------------------------------------------------------
Wed Feb 19 09:40:45 UTC 2020 - Steffen Winterfeldt <snwint@suse.com>

- don't start getty on hvc0 & ttyAMA0 before Yast2-Firstboot (bsc#1157233)
- 4.2.32

-------------------------------------------------------------------
Mon Feb 17 17:44:48 UTC 2020 - Stefan Hundhammer <shundhammer@suse.com>

- Fixed user-visible messages (bsc#1084015)
- 4.2.31

-------------------------------------------------------------------
Wed Jan 29 13:52:29 UTC 2020 - Ladislav Slezák <lslezak@suse.cz>

- Reimplemented the "Previously Used Repositories" dialog
  (inst_upgrade_urls.rb) to properly evaluate the new and the old
  system repositories (bsc#1159433)
- 4.2.30

-------------------------------------------------------------------
Thu Jan 23 12:53:29 UTC 2020 - Steffen Winterfeldt <snwint@suse.com>

- don't use /bin/systemctl compat symlink (bsc#1160890)
- 4.2.29

-------------------------------------------------------------------
Wed Jan 22 13:44:48 CET 2020 - schubi@suse.de
- Using tag $os_release_version in the control.xml file
  (entry <self_update_url>) which will be replaced by the
  value of VERSION in /etc/os-release. (improvement for fate#325834)
- 4.2.28

-------------------------------------------------------------------
Wed Jan 15 10:22:58 CET 2020 - aschnell@suse.com

- use udevadm in /usr/bin instead of /sbin (bsc#1160890)
- 4.2.27

-------------------------------------------------------------------
Tue Jan 14 11:25:19 UTC 2020 - Josef Reidinger <jreidinger@suse.com>

- drop starting of hal as it is also obsolete and no longer exist
  (jsc#SLE-10976)
- drop deprecated network technologies (jsc#SLE-7753)
- replace rc* and init.d usage by systemd or start_service
  depending if it runs in first stage or second (jsc#SLE-10976)
- 4.2.26

-------------------------------------------------------------------
Thu Nov 21 14:33:50 UTC 2019 - schubi@suse.de

- Using Y2Packager::Resolvable.any? and Y2Packager::Resolvable.find
  in order to decrease the required memory (bsc#1132650,
  bsc#1140037).
- 4.2.25

-------------------------------------------------------------------
Thu Nov 21 14:32:50 UTC 2019 - Knut Anderssen <kanderssen@suse.com>

- Do not remove /etc/install.inf from inst-sys (bsc#1122493,
  bsc#1157476).
- 4.2.24

-------------------------------------------------------------------
Fri Nov 15 08:58:40 UTC 2019 - Oliver Kurz <okurz@suse.com>

- Use linuxrc option "reboot_timeout" to configure the timeout
  before reboot (bsc#1122493)
- 4.2.23

-------------------------------------------------------------------
Thu Nov 14 09:56:21 UTC 2019 - David Diaz <dgonzalez@suse.com>

- Save and restore the proposal vertical scroll (related to a
  problem reseting the scroll position reported in bsc#1143558)
- 4.2.22

-------------------------------------------------------------------
Sun Nov 10 18:56:53 UTC 2019 - David Diaz <dgonzalez@suse.com>

- Improve the role selection dialog using a new scrollable widget
  to select a role (related to bsc#1084674, bsc#bsc#1086187).
- 4.2.21
-------------------------------------------------------------------

Thu Nov  7 09:32:00 UTC 2019 - Ladislav Slezák <lslezak@suse.cz>

- Implement upgrade for the Full medium (jsc#SLE-7101)
- 4.2.20

-------------------------------------------------------------------
Fri Oct 25 11:44:58 UTC 2019 - Josef Reidinger <jreidinger@suse.com>

- implement upgrade for online medium (jsc#SLE-7214)
- 4.2.19

-------------------------------------------------------------------
Tue Oct 11 09:24:17 CEST 2019 - schubi@suse.de

- Adapted to new Keyboard handling.
- Checked also CLI suppot (bsc#1142957).
- 4.2.18

-------------------------------------------------------------------
Thu Oct 10 11:19:06 UTC 2019 - Josef Reidinger <jreidinger@suse.com>

- fix crash when os-release contain empty value (bsc#1139518)
- 4.2.17

-------------------------------------------------------------------
Tue Oct  1 16:09:07 UTC 2019 - Ladislav Slezák <lslezak@suse.cz>

- Support for the offline installation medium (jsc#SLE-7101)
- 4.2.16

-------------------------------------------------------------------
Wed Sep 25 08:29:19 UTC 2019 - Steffen Winterfeldt <snwint@suse.com>

- do not stop haveged process (bsc#1140171)
- 4.2.15

-------------------------------------------------------------------
Fri Sep 20 13:39:18 UTC 2019 - Ladislav Slezák <lslezak@suse.cz>

- Support for the online installation medium (jsc#SLE-7214)
- 4.2.14

-------------------------------------------------------------------
Wed Sep 11 13:17:21 UTC 2019 - Steffen Winterfeldt <snwint@suse.com>

- do NOT remove /mnt/run, it's a mounted directory (bsc#1149011)
- 4.2.13

-------------------------------------------------------------------
Wed Aug 28 11:08:18 CEST 2019 - schubi@suse.de

- Set X-SuSE-YaST-AutoInstResource in desktop file (bsc#144894).
- 4.2.12

-------------------------------------------------------------------
Thu Aug 22 17:04:27 CEST 2019 - schubi@suse.de

- Using rb_default_ruby_abi tag in the spec file in order to
  handle several ruby versions (bsc#1146403).
- 4.2.11

-------------------------------------------------------------------
Wed Aug 14 13:33:56 UTC 2019 - David Diaz <dgonzalez@suse.com>

- Undo the change introduced in 4.2.7 because forcing the focus
  is not a solution: now the it's always caught by the installation
  summary after every action (related to bsc#1142353).
- 4.2.10

-------------------------------------------------------------------
Wed Aug  7 12:16:15 UTC 2019 - Martin Vidner <mvidner@suse.com>

- Stop using the obsolete XVersion API (bsc#1144627)
- Detect missing textdomain during testing (bsc#1130822)
- 4.2.9

-------------------------------------------------------------------
Mon Aug  5 08:43:21 UTC 2019 - David Diaz <dgonzalez@suse.com>

- Improve the detection of a forced base product
  (bsc#1124590, bsc#1143943).
- 4.2.8

-------------------------------------------------------------------
Thu Jul 25 11:52:07 UTC 2019 - David Diaz <dgonzalez@suse.com>

- Avoid to lost the focus in the proposal installation summary when
  the user makes changes using the available options on it
  (bsc#1142353).
- 4.2.7

-------------------------------------------------------------------
Mon Jun 17 13:37:35 UTC 2019 - José Iván López González <jlopez@suse.com>

- Copy multipath config files into the target system.
- Related to bsc#1133045.
- 4.2.6

-------------------------------------------------------------------
Sat Jun  8 01:49:48 UTC 2019 - Stasiek Michalski <hellcp@mailbox.org>

- Use new schema of desktop files (boo#1084864)
- Clean up spec
- Rename desktop files
- 4.2.5

-------------------------------------------------------------------
Fri May 10 15:07:17 CEST 2019 - schubi@suse.de

- Downloading files: Remounting CD with bind option correctly if
  the CD has already been mounted (bsc#1132915).
- 4.2.4

-------------------------------------------------------------------
Wed Apr 24 13:26:07 UTC 2019 - Stefan Hundhammer <shundhammer@suse.com>

- Make sure pkg target is active as long as still needed (bsc#1128385)
- 4.2.3

-------------------------------------------------------------------
Thu Apr  4 08:10:42 UTC 2019 - Ladislav Slezák <lslezak@suse.cz>

- Removed BuildRequires: yast2-ntp-client (causing dependency cycle)
  (related to the previous fix bsc#1129095)
- 4.2.2

-------------------------------------------------------------------
Fri Mar 29 12:58:51 UTC 2019 - David Diaz <dgonzalez@suse.com>

- Add a new installation dialog which allows to setup the NTP
  servers (bsc#1129095).
- 4.2.1

-------------------------------------------------------------------
Tue Mar 19 09:19:10 UTC 2019 - David Díaz <dgonzalez@suse.com>

- Use the select_product attribute from control file to filter
  available products (bsc#1124590).
- 4.2.0

-------------------------------------------------------------------
Fri Mar 15 10:38:35 UTC 2019 - snwint@suse.com

- revert SSH textmode patches (bsc#1129375, bsc#1047470)
- 4.1.45

-------------------------------------------------------------------
Thu Mar 14 14:12:22 UTC 2019 - snwint@suse.com

- ensure that installation with VNC + textmode still installs
  via VNC (bsc#1129073)
- 4.1.44

-------------------------------------------------------------------
Tue Mar 12 15:48:13 UTC 2019 - David Díaz <dgonzalez@suse.com>

- Update the hard-coded fallback path for licenses directory
  (fate#324053, jsc#SLE-4173)
- 4.1.43

-------------------------------------------------------------------
Fri Mar  8 16:08:48 UTC 2019 - José Iván López González <jlopez@suse.com>

- Fix patterns and packages selection when going back to the system
  role selection (bsc#1126517).
- 4.1.42

-------------------------------------------------------------------
Thu Mar  7 08:10:33 UTC 2019 - Ladislav Slezák <lslezak@suse.cz>

- Retranslate also the side bar steps when changing the language
  (bsc#1128153)
- 4.1.41

-------------------------------------------------------------------
Wed Mar  6 13:01:03 UTC 2019 - jreidinger@suse.com

- Do not change polkit default privileges during upgrade
  (bsc#1120720)
- 4.1.40

-------------------------------------------------------------------
Tue Mar  5 11:12:13 UTC 2019 - José Iván López González <jlopez@suse.com>

- Do not write the displaymanager value (part of bsc#1125040).
- 4.1.39

-------------------------------------------------------------------
Tue Mar  5 10:31:35 UTC 2019 - mvidner@suse.com

- Respect Textmode=1 when installing over SSH with a DISPLAY (bsc#1047470)
- 4.1.38

-------------------------------------------------------------------
Fri Mar  1 12:12:31 UTC 2019 - mvidner@suse.com

- copy_files_finish: ensure that /mnt/etc/YaST2 exists (bsc#1127182).
- 4.1.37

-------------------------------------------------------------------
Thu Feb 14 12:23:31 UTC 2019 - lslezak@suse.cz

- Save the used repositories at the end of installation to not
  offer the driver packages again (bsc#953522)
- 4.1.36

-------------------------------------------------------------------
Fri Feb  1 13:13:31 CET 2019 - schubi@suse.de

- Copying SSH keys from a privious installation into the new one:
  Set the right file permissions for the SSH deamon (bnc#1122303).
- 4.1.35

-------------------------------------------------------------------
Thu Jan  3 10:51:28 UTC 2019 - jreidinger@suse.com

- remove no longer used SCR agents without replacement:
  sysconfig.boot, sysconfig.fam, etc.passwd and
  install_inf workarounds for aliases and options
- remove no longer used clients:
  - inst_ask_online_update replaced by registration for SLE and
  online_repos for openSUSE.
  - inst_check_autoinst_mode dropped without replacement. Floppy
  support was dropped.
  - inst_scenarios replaced by system roles.
  - update_wizard_steps replaced by direct call of code without
    client

-------------------------------------------------------------------
Mon Dec 17 09:03:47 UTC 2018 - jlopez@suse.com

- Hardening commands execution (part of bsc#1118291).
- Replace backticks by Yast::Execute.
- 4.1.34

-------------------------------------------------------------------
Wed Dec 12 15:26:26 UTC 2018 - Josef Reidinger <jreidinger@suse.com>

- always use absolute path to binaries (bsc#1118291)
- properly escape shell arguments (bsc#1118291)
- 4.1.33

-------------------------------------------------------------------
Fri Dec  7 14:45:24 UTC 2018 - lslezak@suse.cz

- More aggresive inst-sys cleaner, clean the libzypp cache
  when running in graphical mode with less than 1GB RAM
  (in text mode keep the current limit 640MB), this avoids
  crashes on low memory systems (bsc#1118643)
- Also adapted the computing the default y2log size - use
  smaller size in low memory systems, on the other hand limit the
  maximum size to avoid huge log files
- 4.1.32

-------------------------------------------------------------------
Thu Dec  6 12:59:03 UTC 2018 - lslezak@suse.cz

- Improved saving y2logs during installation to use the /mnt/tmp
  space instead of the RAM disk to avoid possible crash (out of
  memory) (bsc#1118643)
- 4.1.31

-------------------------------------------------------------------
Sat Nov 24 19:40:43 UTC 2018 - Stasiek Michalski <hellcp@mailbox.org>

- Provide icon with module (boo#1109310)
- 4.1.30

-------------------------------------------------------------------
Wed Nov 21 17:42:44 UTC 2018 - Stefan Hundhammer <shundhammer@suse.com>

- Documented new control.xml global parameter enable_local_users
  (Fate#326447)
- Improved English in the documentation of control.xml
- 4.1.29

-------------------------------------------------------------------
Fri Nov 16 11:06:36 UTC 2018 - igonzalezsosa@suse.com

- Prefer fbiterm whenever is possible for textmode installation
  (fate#325746).
- 4.1.28

-------------------------------------------------------------------
Thu Nov 15 15:40:49 CET 2018 - schubi@suse.de

- Dialog complex_welcome: Translate the help button if the language
  has been changed (bsc#1098571).
- 4.1.27  

-------------------------------------------------------------------
Mon Nov 12 14:51:30 CET 2018 - schubi@suse.de

- Moving driver_update2_finish call just before unmounting system.
  (bnc#967103).
- 4.1.26

-------------------------------------------------------------------
Fri Nov  2 13:23:30 UTC 2018 - schubi@suse.de

- Writing security settings in first AY installation stage.
  So other modules (e.g. users) can rely on these settings now.
  (bnc#1112769)
- 4.1.25

-------------------------------------------------------------------
Thu Nov  1 08:03:27 UTC 2018 - jreidinger@suse.com

- extra_urls: compare unexpanded urls, so two identical
  repositories with variables are detected (bsc#1090193)
- 4.1.24

-------------------------------------------------------------------
Mon Oct 29 13:02:11 CET 2018 - schubi@suse.de

- Added save_y2logs client. (fate#325737)
- 4.1.23

-------------------------------------------------------------------
Thu Oct 25 08:02:13 UTC 2018 - lslezak@suse.cz

- Remember the selected role (related to FATE#325834)
- 4.1.22

-------------------------------------------------------------------
Tue Oct 23 14:17:49 CEST 2018 - schubi@suse.de

- Saving y2logs after the installation has been finished.
  (fate#325737)
- 4.1.21

-------------------------------------------------------------------
Tue Oct 16 13:52:00 CEST 2018 - schubi@suse.de

- Fixed path to license file. . Build error in fate#324713
- 4.1.20

-------------------------------------------------------------------
Tue Sep 25 15:11:15 UTC 2018 - dgonzalez@suse.com

- Skip the roles' dialog selection when there is only one available
  (fate#324713)
- 4.1.19

-------------------------------------------------------------------
Tue Sep 25 13:34:50 UTC 2018 - dgonzalez@suse.com

- Fix syntax error (bsc#1109659)
- 4.1.18

-------------------------------------------------------------------
Tue Sep 25 10:35:03 CEST 2018 - schubi@suse.de

- Updated docu for add_on_products.xml: Added tag "confirm_license"
  to handle Add-On-products licenses which will be added while
  installation. (bsc#1105758)
- 4.1.17  
  
-------------------------------------------------------------------
Tue Sep 18 09:33:59 UTC 2018 - dgonzalez@suse.com

- Avoid to restore old backups when upgrade fails (bsc#1097297)
- 4.1.16

-------------------------------------------------------------------
Thu Sep 13 16:37:43 UTC 2018 - lslezak@suse.cz

- Copy the selected packages from the self-update repository to an
  additional add-on repository, allow updating the installation
  workflow from the self-update repository (bsc#1101016)
- 4.1.15

-------------------------------------------------------------------
Tue Sep 11 15:29:22 CEST 2018 - aschnell@suse.com

- do not translate snapshot description (bsc#1092757)
- 4.1.14

-------------------------------------------------------------------
Tue Sep  4 13:34:17 UTC 2018 - dgonzalez@suse.com

- Use /media.1/media instead the /media.1/build (bsc#1062297)
- 4.1.13

-------------------------------------------------------------------
Mon Sep  3 08:38:32 UTC 2018 - dgonzalez@suse.com

- Add missing help for disks activation dialog (bsc#1098563)
- 4.1.12

-------------------------------------------------------------------
Fri Aug 24 14:42:15 UTC 2018 - jreidinger@suse.com

- Improve help text for system roles (bsc#1046619)
- 4.1.11

-------------------------------------------------------------------
Thu Aug 23 07:24:18 UTC 2018 - dgonzalez@suse.com

- Update calls to YaST2 systemd classes (related to fate#319428)
- 4.1.10

-------------------------------------------------------------------
Fri Aug 22 16:35:47 CEST 2018 - hellcp@opensuse.org

- Add an option to have a sidebar (boo#1088785)
- 4.1.9

-------------------------------------------------------------------
Mon Aug 20 15:18:28 CEST 2018 - schubi@suse.de

- Switched license in spec file from SPDX2 to SPDX3 format.
- Changed dir of COPYING file.

-------------------------------------------------------------------
Thu Aug  2 09:05:07 UTC 2018 - schubi@suse.de

- Disable display of status messages on the console (bsc#1099505).
- 4.1.8

-------------------------------------------------------------------
Thu Aug  2 08:05:07 UTC 2018 - knut.anderssen@suse.com

- Don not print errors if plymouth is not installed (bsc#1101879)

-------------------------------------------------------------------
Thu Jul 26 15:45:03 UTC 2018 - knut.anderssen@suse.com

- Do not crash if /etc/os-release is a directory (bsc#1097661)
- 4.1.7

-------------------------------------------------------------------
Thu Jul 26 14:34:27 CEST 2018 - schubi@suse.de

- Delete unneeded content of /mnt/run after installation/update.
  (bsc#1071745)
- 4.1.6

-------------------------------------------------------------------
Wed Jul  4 12:16:04 UTC 2018 - knut.anderssen@suse.com

- Fixed returned value calling copy_files_finish when
  some ssh file exist (bsc#1099104).
- 4.1.5

-------------------------------------------------------------------
Thu Jun 28 14:40:00 CEST 2018 - schubi@suse.de

- Added additional searchkeys to desktop file (fate#321043).
- 4.1.4

-------------------------------------------------------------------
Wed Jun 27 13:14:47 CEST 2018 - aschnell@suse.com

- adapted testsuite to change in yast2-storage-ng (bsc#1073633)
- 4.1.3

-------------------------------------------------------------------
Mon Jun 11 11:30:44 UTC 2018 - knut.anderssen@suse.com

- Firstboot.service: Shutdown on failure preventing the service to
  hang because of a systemd dependency when trying to call halt
  directly from the firsboot clients (bsc#1095253)
- 4.1.2

-------------------------------------------------------------------
Wed Jun  6 14:21:02 UTC 2018 - lslezak@suse.cz

- Fixed possibly broken system after aborting upgrade running
  over SSH (caused by a partially finished rollback) (bsc#1089643)

-------------------------------------------------------------------
Thu May 31 15:31:34 UTC 2018 - jreidinger@suse.com

- fix calling copy_files_finish to not crash
  (related to bsc#1095323)
- 4.1.1

-------------------------------------------------------------------
Thu May 31 10:17:19 UTC 2018 - jreidinger@suse.com

- Fix crash caused by previous fix when multipath is not available
  (bsc#1095323)
- Copy active_devices.txt for s390 to prevent blocking of
  important devices when cio_ignore is active (bsc#1095033)
- 4.1.0

-------------------------------------------------------------------
Fri May 18 13:16:30 UTC 2018 - igonzalezsosa@suse.com

- Fix installation mode detection (related to bsc#1089547).
- 4.0.61

-------------------------------------------------------------------
Wed May 16 12:50:36 UTC 2018 - jlopez@suse.com

- Do not try to set read-only property to default BTRFS subvolume
  if the filesystem already existed on disk (needed for
  bsc#1091047).
- 4.0.60

-------------------------------------------------------------------
Thu May 10 13:10:41 UTC 2018 - igonzalezsosa@suse.com

- Log a warning when umounting a filesystem fails after
  installation/upgrade (related to bsc#1090018).
- 4.0.59

-------------------------------------------------------------------
Tue May 08 12:04:00 CEST 2018 - aschnell@suse.com

- disable mdadm auto assembly for installation (bsc#1090690)
- 4.0.58

-------------------------------------------------------------------
Thu May  3 07:34:57 UTC 2018 - lslezak@suse.cz

- Keep the selected product in the desktop selection dialog
  (bsc#1088660)
- 4.0.57

-------------------------------------------------------------------
Wed May  2 15:44:18 UTC 2018 - shundhammer@suse.com

- Copy new /var/log/YaST2/storage-inst/ subdir to target at the
  end of the installation (part of fate #318196)
- 4.0.56

-------------------------------------------------------------------
Fri Apr 27 15:07:15 UTC 2018 - igonzalezsosa@suse.com

- Do not warn too soon about missing disks during autoinstallation
  (bsc#1091033)
- 4.0.55

-------------------------------------------------------------------
Fri Apr 27 13:22:53 UTC 2018 - lslezak@suse.cz

- Better handle the restore scripts when YaST is aborted or
  crashes (bsc#1089643)
- Delete the .repo files accidentally saved into inst-sys
  (fixes problems when restarting YaST after abort or crash)
- 4.0.54

-------------------------------------------------------------------
Wed Apr 25 10:43:58 UTC 2018 - jreidinger@suse.com

- fix regression to show again iscsi configuration for disk-less
  setup  (bsc#1090753)
- 4.0.53

-------------------------------------------------------------------
Wed Apr 25 06:03:53 UTC 2018 - igonzalezsosa@suse.com

- Fix text direction for RTL languages in the installer settings
  screen (bsc#1089846).
- 4.0.52

-------------------------------------------------------------------
Tue Apr 24 11:41:26 UTC 2018 - mvidner@suse.com

- Fixed "vnc.sh: /root/.profile: No such file or directory"
  (bsc#1089623).
- 4.0.51

-------------------------------------------------------------------
Thu Apr 19 13:05:23 UTC 2018 - lslezak@suse.cz

- Log more details when unmounting the target partition fails
  (to debug bsc#1090018)
- 4.0.50

-------------------------------------------------------------------
Tue Apr 17 12:37:12 UTC 2018 - igonzalezsosa@suse.com

- Installer Updates does not overwrite Driver Updates
  (bsc#1088685).
- 4.0.49

-------------------------------------------------------------------
Mon Apr 16 12:50:00 UTC 2018 - mvidner@suse.com

- Don't hard-code the role text color (bsc#1087399).
- 4.0.48

-------------------------------------------------------------------
Mon Apr 16 11:08:57 UTC 2018 - jreidinger@suse.com

- Ensure proper patterns are selected when going back to system
  role and switch to different role (bsc#1088883)
- 4.0.47

-------------------------------------------------------------------
Tue Apr 10 16:37:15 CEST 2018 - schubi@suse.de

- Set Add-On products for installation again after the base
  product has been selected (bnc#1086846).
- 4.0.46

-------------------------------------------------------------------
Fri Apr  6 17:25:51 UTC 2018 - jlopez@suse.com

- Use AbortException when user aborts (part of fate#318196).
- 4.0.45

-------------------------------------------------------------------
Fri Apr  6 12:26:45 UTC 2018 - mvidner@suse.com

- Start web VNC for the installation process (bsc#1078785)
- 4.0.44

-------------------------------------------------------------------
Tue Apr  3 10:54:42 UTC 2018 - jlopez@suse.com

- Fix tests to use correct storage instance (part of fate#318196).
- 4.0.43

-------------------------------------------------------------------
Fri Mar 23 09:57:56 UTC 2018 - mvidner@suse.com

- System roles: make the radio buttons match other dialogs,
  using images (bsc#1084674)
- 4.0.42

-------------------------------------------------------------------
Tue Mar 20 16:10:24 UTC 2018 - mvidner@suse.com

- Make many system roles fit in the dialog (using a RichText
  widget, bsc#1084674)
- 4.0.41

-------------------------------------------------------------------
Mon Mar 19 22:53:57 UTC 2018 - knut.anderssen@suse.com

- Self-Update report errors when the self_update is enabled
  explicitly by linuxrc or using an AutoYaST profile.
  (bsc#1084820)
- 4.0.40

-------------------------------------------------------------------
Tue Mar 13 16:37:23 UTC 2018 - igonzalezsosa@suse.com

- Set the 'ro' property on Btrfs filesystem when using an AutoYaST
  profile which sets the 'ro' option explicitly (related to
  bsc#1079000).
- 4.0.39

-------------------------------------------------------------------
Tue Mar 13 12:09:45 CET 2018 - schubi@suse.de

- complex_welcome: Translate license text if the language has been
  changed (bnc#1077733).
- 4.0.38

-------------------------------------------------------------------
Mon Mar 12 15:34:38 UTC 2018 - igonzalezsosa@suse.com

- Set Btrfs 'ro' property at the end of the installation
  when needed (bsc#1079000)
- 4.0.37

-------------------------------------------------------------------
Thu Mar  1 14:48:45 UTC 2018 - shundhammer@suse.com

- Pass args to parent class constructor (bsc#1083500)
- 4.0.36

-------------------------------------------------------------------
Tue Feb 27 12:23:03 UTC 2018 - jreidinger@suse.com

- fix marking texts for translation (bsc#1081361, bsc#1083015)
- 4.0.35

-------------------------------------------------------------------
Tue Feb 27 01:41:17 UTC 2018 - ancor@suse.com

- More gentle handling of aborts caused by hardware probing errors
  (bsc#1079228, bsc#1079817, bsc#1063059, bsc#1080554, bsc#1076776,
  bsc#1070459 and some others).
- Re-enable the old fix for bsc#298049 (abort button during ongoing
  hardware probing).
- Cleanup of dead code
- 4.0.34

-------------------------------------------------------------------
Tue Feb 13 12:53:44 UTC 2018 - jreidinger@suse.com

- Ensure previous role selection is cleared when doing desktop
  selection (bsc#1078961)
- 4.0.33

-------------------------------------------------------------------
Thu Feb  8 13:55:21 UTC 2018 - knut.anderssen@suse.com

- Startup scripts: Replaced xinetd by xvnc.socket (fate#323373)
- Revert changes added in 4.0.29 bringing back the enablement of
  the xvnc.socket during the first stage if Linuxrc.vnc is set.
  (bnc#1077236)
- 4.0.32

-------------------------------------------------------------------
Tue Feb  6 12:24:34 CET 2018 - schubi@suse.de

- Added requirement iproute2 to spec file. This is needed by
  the VNC AutoYaST installation in the second stage.
  (Follow up of bnc#1077236)
- 4.0.31

-------------------------------------------------------------------
Fri Feb  2 15:26:05 UTC 2018 - jreidinger@suse.com

- do not crash if no role is selected (bsc#1078809)
- 4.0.30

-------------------------------------------------------------------
Fri Feb  2 12:49:34 UTC 2018 - igonzalezsosa@suse.com

- Provides the current language when asking for the product's
  release notes to the yast2.rpm API (related to bsc#1079045).
- 4.0.29

-------------------------------------------------------------------
Wed Jan 31 13:09:51 CET 2018 - schubi@suse.de

- Do not enable xvnc.socket for second installation stage.
  Xvnc will be started by a direct call in vnc.sh. (bnc#1077236)
- 4.0.28

-------------------------------------------------------------------
Tue Jan 30 09:30:26 UTC 2018 - lslezak@suse.cz

- Reimplemented finding package upgrades to require less memory
  (related to bsc#1076768)
- 4.0.27

-------------------------------------------------------------------
Fri Jan 26 11:19:05 UTC 2018 - jreidinger@suse.com

- Start performing real installation with as much memory as
  possible  (bsc#1076768)
- 4.0.26

-------------------------------------------------------------------
Mon Jan 22 17:25:35 UTC 2018 - ancor@suse.com

- Read the root_subvolume_read_only setting from its new location
  (moved by libstorage-ng) in the control file (boo#1077047).
- 4.0.25

-------------------------------------------------------------------
Fri Jan 19 14:27:55 UTC 2018 - jsrain@suse.cz

- save keyboard settings before console settings (bsc#1076798)
- 4.0.24

-------------------------------------------------------------------
Thu Jan 18 12:48:55 UTC 2018 - qzhao@suse.com

- Update YaST2-Firstboot.service: Depreciate plymouth --wait, add
  conflict to plymouth start service.
- Update YaST2-Second-Stage.service: Depreciate plymouth deactivate
  command and add conflict to plymouth start service. For that will
  block TTY device activation(bsc#1042554).
- 4.0.23

-------------------------------------------------------------------
Wed Jan 10 14:32:39 UTC 2018 - igonzalezsosa@suse.com

- Fix initialization to copy the profile to /tmp/profile again
  (bsc#1075334)
- 4.0.22

-------------------------------------------------------------------
Wed Dec 20 13:24:37 CET 2017 - schubi@suse.de

- Fixed popup layout for bnc#1061754.
- 4.0.21

-------------------------------------------------------------------
Mon Dec 18 15:58:10 CET 2017 - schubi@suse.de

- Warn the user if the infrastructure is not available for running 
  the second stage (bnc#1061754)
- 4.0.20

-------------------------------------------------------------------
Mon Dec 18 13:20:47 UTC 2017 - gsouza@suse.com

- Removal of SYSTEMCTL_OPTIONS environment variable (fate#323393)
- 4.0.19

-------------------------------------------------------------------
Wed Dec 13 16:07:47 UTC 2017 - jreidinger@suse.com

- drop copy_to_system support (FATE#320873)
- 4.0.18

-------------------------------------------------------------------
Tue Dec 12 08:21:36 UTC 2017 - lslezak@suse.cz

- Log the system name at start to see which system is running
  in the inst-sys (for easier debugging)

-------------------------------------------------------------------
Mon Dec 11 15:50:04 UTC 2017 - knut.anderssen@suse.com

- Replaced Remote module by the new y2remote/remote class
  (bsc#1070582)
- Updated yast2-network dependency.
- 4.0.17

-------------------------------------------------------------------
Fri Dec  8 14:17:28 UTC 2017 - gsouza@suse.com

- Filter out modules extensions based on product, using white list
  approach (fate#324198)
- 4.0.16

-------------------------------------------------------------------
Mon Dec  4 12:32:49 UTC 2017 - igonzalezsosa@suse.com

- Break autoyast2 and yast2-installation dependency cycle
  (bsc#1070996) 
- 4.0.15

-------------------------------------------------------------------
Thu Nov 30 14:33:07 UTC 2017 - igonzalezsosa@suse.com

- Do not ignore start_multipath setting (bsc#1070343).
- 4.0.14

-------------------------------------------------------------------
Thu Nov 30 06:38:15 UTC 2017 - rbrown@suse.com

- Replace references to /var/adm/fillup-templates with new
  %_fillupdir macro (boo#1069468).

-------------------------------------------------------------------
Thu Nov  2 15:36:38 UTC 2017 - knut.anderssen@suse.com

- Unify firewall proposals and finish clients replacing
  firewall_stage1_finish by firewall_finish. (fate#323460)
- 4.0.13

-------------------------------------------------------------------
Thu Nov  2 13:05:34 CET 2017 - locilka@suse.com

- Cleanup old registration attempts before starting Installer. This
  is needed for restarted installation after it has been aborted
  earlier (bsc#1065167).
- 4.0.12

-------------------------------------------------------------------
Mon Oct 30 15:09:06 UTC 2017 - igonzalezsosa@suse.com

- Always show the license agreement on single product media,
  even during upgrade (bsc#1065172)
- 4.0.11

-------------------------------------------------------------------
Tue Oct 24 10:05:38 UTC 2017 - lslezak@suse.cz

- Less eager inst-sys cleanup, libzypp actually needs some cached
  files during package installation, remove only the white listed
  known files (bsc#1063459)
- 4.0.10

-------------------------------------------------------------------
Fri Oct 20 12:59:37 UTC 2017 - jsrain@suse.cz

- umount efivars properly (bsc#1063063)
- 4.0.9

-------------------------------------------------------------------
Mon Oct 16 15:29:07 UTC 2017 - jreidinger@suse.com

- Write polkit settings even if no desktop is selected
  (bsc#1062788)
- 4.0.8

-------------------------------------------------------------------
Sun Oct 15 22:00:11 UTC 2017 - knut.anderssen@suse.com

- Adapted complex welcome client allowing to continue with the
  installation when there are no products available. (bsc#1059070)
- 4.0.7

-------------------------------------------------------------------
Tue Oct 10 08:34:44 UTC 2017 - jreidinger@suse.com

- Dropped call of dasd_reload which caused renumbering of disks and
  user got confused.(FATE#318138)
- 4.0.6

-------------------------------------------------------------------
Wed Oct  4 10:32:55 CEST 2017 - schubi@suse.de

- AY: Warn the user if an remote installation is not completely
  possible because there are not all needed packages availble in
  the installed system. (bnc#1055279, bnc#1058071)
- 4.0.5

-------------------------------------------------------------------
Tue Sep 26 13:37:17 UTC 2017 - igonzalezsosa@suse.com

- Add support to read release notes from an RPM in the
  repository (fate#323273)
- 4.0.4

-------------------------------------------------------------------
Tue Sep 26 13:35:36 UTC 2017 - jreidinger@suse.com

- Add support for system roles ordering (related to bsc#1049297)

-------------------------------------------------------------------
Tue Sep 26 08:50:31 UTC 2017 - igonzalezsosa@suse.com

- Do not allow changing the selected base product on an already
  registered system (bsc#1060252)

-------------------------------------------------------------------
Mon Sep 25 08:23:25 UTC 2017 - ancor@suse.com

- Re-activated the step to search for system files (users and SSH
  keys) in existing systems. It was temporarily disabled during the
  migration to storage-ng (part of fate#323837).
- 4.0.3

-------------------------------------------------------------------
Tue Sep 12 08:38:17 UTC 2017 - knut.anderssen@suse.com

- Removed obsolete inst_info client which is not used anymore.
  (bsc#1047060)
- 4.0.2

-------------------------------------------------------------------
Mon Sep 11 14:08:49 UTC 2017 - jreidinger@suse.com

- Adapt to new yast2-country changes (needed for FATE#323837)
- 4.0.1

-------------------------------------------------------------------
Tue Sep  5 11:41:50 UTC 2017 - lslezak@suse.cz

- Download release notes only for the selected products (if any
  product is already selected) (bsc#1056872)
- 4.0.0

-------------------------------------------------------------------
Tue Sep  5 10:20:43 UTC 2017 - igonzalezsosa@suse.com

- Fix license confirmation handling on single product medias
  (fate#322276)
- 3.3.13

-------------------------------------------------------------------
Mon Sep  4 12:18:45 UTC 2017 - ancor@suse.com

- Configure Snapper at the end of installation if requested
  (part of fate#318196).
- 3.3.12

-------------------------------------------------------------------
Fri Sep  1 12:43:42 UTC 2017 - igonzalezsosa@suse.com

- On multi-product installation medias, the product selection
  happens in the welcome screen (fate#322276)
- 3.3.11

-------------------------------------------------------------------
Thu Aug 31 12:26:51 UTC 2017 - gsouza@suse.com

- Skip complex welcome module in auto mode.
- 3.3.10

-------------------------------------------------------------------
Wed Aug 30 07:28:06 UTC 2017 - gsouza@suse.com

- Show README.BETA if it exists (bsc#1047060)
- 3.3.9

-------------------------------------------------------------------
Mon Aug 28 15:17:19 UTC 2017 - igonzalezsosa@suse.com

- Show the product's license from libzypp in the welcome screen
  (FATE#322276)
- 3.3.8

-------------------------------------------------------------------
Thu Aug 17 08:22:09 UTC 2017 - igonzalezsosa@suse.com

- Replace Installation::Product and Installation::ProductReader
  classes by Y2Packager::Product and Y2Packager::ProductReader
  (related to FATE#322276)
- 3.3.7

-------------------------------------------------------------------
Mon Aug 14 15:13:42 CEST 2017 - shundhammer@suse.de

- Merged storage-ng branch to master (fate#318196)
- Note: all changes below with this date belong to the merge.
- 3.3.6

-------------------------------------------------------------------
Mon Aug 14 15:13:42 CEST 2017 - ancor@suse.com

- storage-ng: adapted to the new Y2Storage::StorageManager API
  and improved probing and activation of storage devices.

-------------------------------------------------------------------
Mon Aug 14 15:13:42 CEST 2017 - aschnell@suse.com

- adapted inst_disks_activate.rb to storage-ng

-------------------------------------------------------------------
Mon Aug 14 15:13:42 CEST 2017 - schubi@suse.de

- storage-ng: Taking /usr/bin/findmnt in order to evaluate mount
  points. Floppy support removed.

-------------------------------------------------------------------
Mon Aug 14 15:13:42 CEST 2017 - ancor@suse.com

- storage-ng: use the new library for storage hardware probing
  (devicegraph) instead of the old one (targetmap)

-------------------------------------------------------------------
Mon Aug 14 15:13:42 CEST 2017 - ancor@suse.com

- storage-ng: removed dependency from (old) yast2-storage, even
  if it breaks some functionality.

-------------------------------------------------------------------
Mon Aug 14 15:13:42 CEST 2017 - ancor@suse.com

- storage-ng: commented installation-related code relying on the
  old yast2-storage

-------------------------------------------------------------------
Mon Aug  7 13:43:34 UTC 2017 - jreidinger@suse.com

- Fix crash when going back from product selection (FATE#323450)
- 3.3.5

-------------------------------------------------------------------
Fri Aug  4 06:26:43 UTC 2017 - lslezak@suse.com

- Allow using base products from additional repositories
  (FATE#323450)
- 3.3.4

-------------------------------------------------------------------
Mon Jul 31 08:16:23 UTC 2017 - jreidinger@suse.com

- New client for product selection (FATE#323450)
- 3.3.3

-------------------------------------------------------------------
Wed Jul 26 14:42:15 UTC 2017 - jreidinger@suse.com

- drop reading /content (FATE#322386)
- 3.3.2

-------------------------------------------------------------------
Thu Jun 29 11:51:55 UTC 2017 - jreidinger@suse.com

- openSUSE only: reword title of desktop selection dialog
  (boo#1045180)
- 3.3.1

-------------------------------------------------------------------
Thu Jun 29 08:40:43 UTC 2017 - jreidinger@suse.com

- when custom role is selected in desktop selection
  keep default value in /etc/sysconfig/windowmanager (bsc#1030873)
- 3.3.0

-------------------------------------------------------------------
Mon Jun 26 11:11:19 CEST 2017 - shundhammer@suse.de

- Allow different mount point for home partition (Fate#323532)
- 3.2.46

-------------------------------------------------------------------
Mon Jun 19 07:03:16 UTC 2017 - lslezak@suse.cz

- install the yast2-registration package only in SLE (bsc#1043122)
- 3.2.45

-------------------------------------------------------------------
Thu Jun  1 12:58:03 CEST 2017 - schubi@suse.de

- "custom" roles: Initialize pattern selection screen with settings
  defined in the control files. (bnc#1031295)
- 3.2.44

-------------------------------------------------------------------
Tue May 31 21:47:24 UTC 2017 - knut.anderssen@suse.com

- Do not lose the desktop selection when the online repositories is
  pressed. (bsc#1033594)
- Do not allow to continue without desktop selection. (bsc#1040884)
- 3.2.43

-------------------------------------------------------------------
Wed May 31 10:52:59 UTC 2017 - lslezak@suse.cz

- Fixed path to the "adddir" command (it is /sbin instead of /etc)
  (bsc#1041882)
- 3.2.42

-------------------------------------------------------------------
Mon May 29 08:37:19 UTC 2017 - knut.anderssen@suse.com

- Added requirement of 'cwm/widget' in hiding_place as consequence
  of changes made in CWM. (boo#1039901).
- 3.2.41

-------------------------------------------------------------------
Mon May 22 10:50:32 UTC 2017 - lslezak@suse.cz

- Fixed push button label ("Configure Online Repositories")
  (bsc#1039988)
- 3.2.40

-------------------------------------------------------------------
Mon May  8 13:17:17 UTC 2017 - knut.anderssen@suse.com

- Don't crash if the regurl provided by linuxrc is invalid using
  the one provided by the control file as fallback (bsc#1035908).
- 3.2.39

-------------------------------------------------------------------
Wed Apr 26 15:03:33 UTC 2017 - igonzalezsosa@suse.com

- Move CaaSP specific code to yast2-caasp package
  (bsc#1036838)
- 3.2.38

-------------------------------------------------------------------
Wed Apr 26 09:52:01 UTC 2017 - gsouza@suse.com

- bsc#1031840
  - changed CheckFreeSpaceNow to use LANG=en_US.UTF-8

-------------------------------------------------------------------
Thu Apr 20 14:00:08 UTC 2017 - igonzalezsosa@suse.com

- Add a NTP Servers settings to the overview dialog
  (FATE#323249)

-------------------------------------------------------------------
Wed Apr  5 11:31:12 CEST 2017 - jreidinger@suse.com

- Use y2start script instead of y2base (bsc#1027181)
- 3.2.37

-------------------------------------------------------------------
Wed Apr  5 10:31:12 CEST 2017 - schubi@suse.de

- Added configuration-management to inst_finish.
  (FATE#319830)
- 3.2.36

-------------------------------------------------------------------
Tue Apr  4 14:16:28 UTC 2017 - mvidner@suse.com

- Renamed Controller Node to Administration Node (bsc#1032057).
- 3.2.35

-------------------------------------------------------------------
Mon Mar 27 13:39:38 UTC 2017 - igonzalezsosa@suse.com

- Move CaaSP specific code to yast2-caasp (bsc#1030874)
- 3.2.34

-------------------------------------------------------------------
Mon Mar 27 06:50:29 UTC 2017 - lslezak@suse.cz

- Use the shared package download and extraction functionality
  from FATE#320772
- 3.2.33

-------------------------------------------------------------------
Tue Mar 21 11:59:26 UTC 2017 - ancor@suse.com

- Added some extra space to the openSUSE desktop/roles selection
  dialog (improvement on the fix for poo#14936, bsc#1025415).
- 3.2.32

-------------------------------------------------------------------
Thu Mar 16 13:07:44 UTC 2017 - mvidner@suse.com

- Allow proceeding with the installation after a blocking condition
  has been corrected in the overview dialog (bsc#1029291).
- 3.2.31

-------------------------------------------------------------------
Wed Mar 15 10:19:33 UTC 2017 - igonzalezsosa@suse.com

- Improve roles buttons distribution in textmode (related to
  FATE#320772)
- 3.2.30 

-------------------------------------------------------------------
Tue Mar 14 12:05:44 UTC 2017 - igonzalezsosa@suse.com

- Fix desktop selection during installation (bsc#1029312)
- 3.2.29

-------------------------------------------------------------------
Mon Mar 13 12:16:23 UTC 2017 - igonzalezsosa@suse.com

- Support to add roles through addons (FATE#320772)
- 3.2.28

-------------------------------------------------------------------
Thu Mar  9 17:48:25 UTC 2017 - jreidinger@suse.com

- fix crash when reading if desktop role should have default
  pre-selected (bsc#1025415)
- 3.2.27

-------------------------------------------------------------------
Wed Mar  8 16:11:59 CET 2017 - mvidner@suse.cz

- Really use the directory.yast file (fate#322372)
- 3.2.26

-------------------------------------------------------------------
Thu Mar  6 13:33:41 UTC 2017 - mfilka@suse.com

- fate#322328
  - adapted all-in-one dialog according to comments from UX
- 3.2.25

-------------------------------------------------------------------
Mon Mar  6 09:39:00 UTC 2017 - mfilka@suse.com

- CaaSP: do not crash when used a dashed url for the controller
  node location (bsc#1024965)
- CaaSP AY: Adapted requirements of yast2-services-manager.
  (FATE#321738)
- bnc#1022546
  - update all-in-one's subdialog (network/kdump/partitioning/...)
    overview when the dialog is closed and do not lose another
    content already entered by user.
- 3.2.24

-------------------------------------------------------------------
Wed Feb 15 17:58:16 UTC 2017 - jreidinger@suse.com

- Add new desktop selection client for opensuse based on roles
  (poo#14936, bsc#1025415)
- drop "inst_new_desktop" client which was replaced by new desktop
  selection one
- 3.2.23

-------------------------------------------------------------------
Tue Feb 14 14:55:08 UTC 2017 - igonzalezsosa@suse.com

- Self-Update only shows errors when a custom URL is used
  (bsc#1025251)
- 3.2.22

-------------------------------------------------------------------
Wed Feb  8 16:42:29 UTC 2017 - kanderssen@suse.com

- CaaSP all-in-one-dialog: added validation to the controller node
  location field, modified label and write it to the minion
  master.conf file at the end of the installation (FATE#321738)
- CaaSP: Display the Beta product warning at start when it is
  present (bsc#1016887)
- Enable CaaSP specific services on the installed system
  (FATE#321738)
- Do not crash if role contain own service to enable (bsc#1022762)
- 3.2.21

-------------------------------------------------------------------
Fri Feb  3 10:07:35 UTC 2017 - jsrain@suse.cz

- Downloading release notes: Do not download them at all during
  AutoYaST (bsc#1009276)
- Use the directory.yast file to check avilable
  translations (fate#322372)
- 3.2.20

-------------------------------------------------------------------
Wed Feb  1 17:07:23 CET 2017 - schubi@suse.de

- Downloading release notes: Do not try again if the host or the
  proxy cannot be resolved (bnc#1022784)
- 3.2.19

-------------------------------------------------------------------
Fri Jan 27 15:55:33 UTC 2017 - kanderssen@suse.com

- Ask for installation confirmation in all-in-one dialog before
  proceed with it. (Fate#322328)
- 3.2.18

-------------------------------------------------------------------
Fri Jan 27 09:11:32 UTC 2017 - jreidinger@suse.com

- Respect newly registered update repos in software proposal and
  do register. (FATE#322328)

-------------------------------------------------------------------
Thu Jan 26 14:16:43 UTC 2017 - jreidinger@suse.com

- handle proposal errors in all-in-one dialog (FATE#322328)

-------------------------------------------------------------------
Wed Jan 25 15:29:02 UTC 2017 - mvidner@suse.com

- Added an all-in-one installation overview for CaaSP (FATE#322328)

-------------------------------------------------------------------
Wed Jan 25 10:41:33 UTC 2017 - igonzalezsosa@suse.com

- Add an option to disable the self-update feature through the
  AutoYaST profile (FATE#319716)
- 3.2.17

-------------------------------------------------------------------
Fri Jan 20 08:44:28 UTC 2017 - mfilka@suse.com

- bnc#1017752
  - do not show language change warning in software proposal
    incorrectly when language was not changed.
- 3.2.16

-------------------------------------------------------------------
Tue Jan 17 15:34:22 UTC 2017 - igonzalezsosa@suse.com

- Do not retry to download release notes if a previous attempt
  failed (bsc#1015794)
- 3.2.15

-------------------------------------------------------------------
Mon Jan 16 12:42:52 UTC 2017 - jreidinger@suse.com

- add ability to roles to enable list of services when selected
  (FATE#321754)

-------------------------------------------------------------------
Mon Jan 16 12:17:38 UTC 2017 - mfilka@suse.com

- fate#321739
  - Made user's interaction possible in case of error in read-only
    proposal.
- 3.2.14

-------------------------------------------------------------------
Thu Jan  5 13:16:08 CET 2017 - schubi@suse.de

- AutoYaST after second stage: Initialize tty1 in order to remove
  old YaST output and to show the cursor again.
  (bnc#1018037)
- 3.2.13

-------------------------------------------------------------------
Wed Dec 14 15:47:02 UTC 2016 - jreidinger@suse.com

Port changes from CASP1.0:

- Change layout of new installation dialog according to UX team
  suggestion (FATE#321754)
- Set root subvolume read-only if configured (Fate##321755)
- Document new control.xml parameter root_subvolume_read_only
- Add new installation dialog with keyboard layout and root
  password (FATE#321754)
- Added worker role dialog (Fate#321754)
- implement support for running additional dialogs for specific
  roles (FATE#321754)
- Added description for readonly_timezone and
  clone_install_recommended_default flag in control-file
  documentation. (Fate#321754, Fate#321764)
- 3.2.12

-------------------------------------------------------------------
Wed Dec  7 14:00:53 UTC 2016 - igonzalezsosa@suse.com

- Do not crash when the proposal screen is configured through
  an AutoYaST profile and tabs are not being used (bsc#1013976)
- 3.2.11

-------------------------------------------------------------------
Tue Nov 22 12:27:17 UTC 2016 - jreidinger@suse.com

- fix missing icon next to SSH Key Import in autoyast
  (bsc#988377)

-------------------------------------------------------------------
Fri Nov 18 15:10:49 UTC 2016 - jreidinger@suse.com

- add missing file causing crash (introduced with generic fix of
  bsc#1003682)
  (invisible in master since autotools support is dropped there)
- 3.2.10

-------------------------------------------------------------------
Thu Nov 17 11:59:06 CET 2016 - shundhammer@suse.de

- Documentation for new storage related parameters in control.xml
  (Fate#321736)

-------------------------------------------------------------------
Mon Nov 14 14:30:12 UTC 2016 - jreidinger@suse.com

- The user has to confirm when the configuration proposal contains
  a non-blocking error (generic fix for bsc#1003682)
- 3.2.9

-------------------------------------------------------------------
Fri Nov 11 16:41:25 CET 2016 - schubi@suse.de

- Fixed bug: AutoYaST hangs while running second stage.
  Removed network.service in the Before section of
  YaST2-Firstboot.service. (bnc#1007752)
- 3.2.8

-------------------------------------------------------------------
Fri Nov 11 13:50:06 UTC 2016 - jreidinger@suse.com

- Do not crash if importing ssh config from system which
  /etc/os-release does not contain pretty name (bsc#1009492)
- 3.2.7

-------------------------------------------------------------------
Mon Oct 31 13:23:38 UTC 2016 - lslezak@suse.cz

- Added support for read-only proposal modules (fate#321739)
- 3.2.6

-------------------------------------------------------------------
Thu Oct 27 15:09:58 CEST 2016 - shundhammer@suse.de

- Documentation for subvolumes in control.xml (fate#321737)

-------------------------------------------------------------------
Thu Oct 20 09:52:00 UTC 2016 - jreidinger@suse.com

- more robust password filtering in y2start.log
  (bsc#798966)
- 3.2.5

-------------------------------------------------------------------
Thu Oct 13 14:15:23 UTC 2016 - igonzalezsosa@suse.com

- Set libyui-ncurses environment before starting the installer
  (related to bsc#780621)
- 3.2.4

-------------------------------------------------------------------
Thu Oct 13 13:55:33 UTC 2016 - igonzalezsosa@suse.com

- Bump version number to release fixes for bnc#999895,
  bsc#988700 and bnc#999953.
- 3.2.3

-------------------------------------------------------------------
Thu Oct  6 12:55:58 CEST 2016 - schubi@suse.de

- AutoYaST upgrade: Do not override the Report module settings in
  the AutoYaST upgrade mode, keep the previous settings
  (bnc#999895).

-------------------------------------------------------------------
Thu Sep 29 08:09:28 UTC 2016 - igonzalezsosa@suse.com

- Translate description of Snapper snapshots (bsc#988700)
- 3.2.2

-------------------------------------------------------------------
Wed Sep 21 11:00:27 CEST 2016 - schubi@suse.de

- Fixed crash if one defined proposal module has not been found on
  system while switching back from "Expert" proposal.
  (bnc#999953)
- 3.2.1

-------------------------------------------------------------------
Wed Sep 14 13:53:41 UTC 2016 - jreidinger@suse.com

- reduce time needed for building this package
- 3.2.0

-------------------------------------------------------------------
Tue Sep 13 12:37:57 UTC 2016 - jreidinger@suse.com

- fix skipping of proposal returning empty hash otherwise it
  creates non sense proposal entry in UI (bnc#994127)
- 3.1.215

-------------------------------------------------------------------
Tue Aug 30 06:55:13 UTC 2016 - lslezak@suse.cz

- Display a warning popup when the installer self-update uses
  the fallback URL instead of the selected SMT or the default SCC
  server (bsc#996179)
- Do not contact the registration server in self-update when
  network is not running, skip self-update completely
- 3.1.214

-------------------------------------------------------------------
Thu Aug 25 14:23:20 UTC 2016 - lslezak@suse.cz

- Move the installer self update step earlier in the workflow
  so the user entered values are not lost after restart and avoid
  repeating some steps again (bsc#985055)
- This also fixes losing some values due to restaring YaST (bsc#993690),
  (bsc#992608)
- Improved the self update URL handling - the boot parameter has
  the highest priority, always ask user when a SLP service is found,
  in AutoYaST mode SLP needs to be enabled in the profile
- Display progress when downloading and applying the updates
- 3.1.213

-------------------------------------------------------------------
Wed Aug 25 12:51:45 UTC 2016 - cwh@suse.com

- Replace unicode bullet char by asterisk for ncurses (bsc#995082)
- 3.1.212

-------------------------------------------------------------------
Thu Aug 25 07:33:10 UTC 2016 - jreidinger@suse.com

- fix writing proposals (bnc#994127)
- 3.1.211

-------------------------------------------------------------------
Wed Aug 17 15:02:02 UTC 2016 - jreidinger@suse.com

- filter out same repositories from extraurls if they differ only
  in trailing slash (bnc#970488)
- 3.1.210

-------------------------------------------------------------------
Tue Aug 16 15:34:43 UTC 2016 - kanderssen@suse.com

- SSH Importer: Width fix to avoid cut of CheckBoxFrame Label
  (fate##319624)
- 3.1.209

-------------------------------------------------------------------
Tue Aug 16 13:28:14 CEST 2016 - locilka@suse.com

- Fixed testsuite for inst_complex_welcome after implementing lazy
  loading in ProductLicense in yast2-packager (bsc#993285)
- 3.1.208

-------------------------------------------------------------------
Fri Aug  5 07:22:59 UTC 2016 - igonzalezsosa@suse.com

- Fix the registration screen initialization when SCC server
  is used during self-update (FATE#319716)
- 3.1.207

-------------------------------------------------------------------
Thu Aug  4 10:02:28 UTC 2016 - igonzalezsosa@suse.com

- Retrieve the self-update URL from the registration
  server (SCC/SMT) (FATE#319716)
- 3.1.206

-------------------------------------------------------------------
Wed Aug  3 17:06:46 CEST 2016 - locilka@suse.com

- UI, UX and internal handling for the Welcome screen optimized to
  prevent from not showing that the license needs to be accepted
  (bsc#980374).
- 3.1.205

-------------------------------------------------------------------
Fri Jul 29 07:32:46 UTC 2016 - ancor@suse.com

- If the user has skipped multipath activation, don't ask again
  after installer self-update (bsc#989770)
- 3.1.204

-------------------------------------------------------------------
Fri Jul 22 13:48:12 UTC 2016 - igonzalezsosa@suse.com

- Don't halt the installation if installer updates server
  cannot be reached when using AutoYaST (bsc#988949)
- 3.1.203

-------------------------------------------------------------------
Thu Jul 21 11:52:59 UTC 2016 - jreidinger@suse.com

- simplify and speed up inst_finish client (bnc#986649)
- add test suite for inst_finish client
- 3.1.202

-------------------------------------------------------------------
Mon Jul 18 13:13:05 UTC 2016 - lslezak@suse.cz

- Run extra inst-sys cleanup to free more memory on systems with
  low memory (bsc#974601)
- 3.1.201

-------------------------------------------------------------------
Thu Jul 14 08:10:16 UTC 2016 - lslezak@suse.cz

- Properly adjust the OOM killer (oom_score_adj has a different
  range than the original oom_adj) (bsc#974601)
- 3.1.200

-------------------------------------------------------------------
Tue Jul 12 16:14:28 CEST 2016 - schubi@suse.de

- Added AutoYaST schema file "ssh_import".
  (fate#319624)
- 3.1.199

-------------------------------------------------------------------
Mon Jun 27 13:00:24 UTC 2016 - jreidinger@suse.com

- Make writing of bootloader settings the last step so that other
  installation steps (kdump, cio-ignore) do not have to waste time
  repeating it
  (bnc#986649)
- 3.1.198

-------------------------------------------------------------------
Thu Jun 23 08:17:24 UTC 2016 - lslezak@suse.cz

- Display more information in the error popup when downloading
  the optional installer updates fails (bsc#986091)
- 3.1.197

-------------------------------------------------------------------
Thu Jun 16 13:31:16 UTC 2016 - igonzalezsosa@suse.com

- Avoid restarting YaST when self-update repository exists but
  is empty (bsc#985113)
- 3.1.196

-------------------------------------------------------------------
Wed Jun 15 15:15:15 CEST 2016 - snwint@suse.de

- call set_videomode to adjust video mode (bsc#974821)
- 3.1.195

-------------------------------------------------------------------
Tue Jun 14 14:17:53 UTC 2016 - igonzalezsosa@suse.com

- Fix architecture detection during self-update (bsc#984656)
- 3.1.194

-------------------------------------------------------------------
Thu Jun  2 11:09:33 UTC 2016 - schubi@suse.de

- Adapt AutoYaST to support import of SSH server keys/configuration
  (fate#319624)
- 3.1.193

-------------------------------------------------------------------
Thu Jun  2 10:09:33 UTC 2016 - igonzalezsosa@suse.com

- Drop yast2-installation-devel-doc package (fate#320356)
- 3.1.192

-------------------------------------------------------------------
Wed Jun  1 11:41:27 UTC 2016 - igonzalezsosa@suse.com

- When importing SSH keys/configuration, only regular files
  will be considered (bsc#982522)
- Force YaST2-Firstboot.service to run after
  YaST2-Second-Stage.service (bsc#980365)
- 3.1.191

-------------------------------------------------------------------
Mon May 30 14:35:05 UTC 2016 - lslezak@suse.cz

- Move the debugger invocation code to yast2-ruby-bindings package
  to use the same implementation at run time (FATE#318421)
- 3.1.190

-------------------------------------------------------------------
Thu May 26 13:17:42 UTC 2016 - kanderssen@suse.com

- System Role: centered dialog (ncurses).

-------------------------------------------------------------------
Wed May 25 15:49:41 UTC 2016 - kanderssen@suse.com

- More visual improvements in the SSH keys importing proposal
  summary based on blog entry feedback. (Fate#319624)
- 3.1.189

-------------------------------------------------------------------
Wed May 25 13:07:59 UTC 2016 - lslezak@suse.cz

- Start the Ruby debugger at the beginning of installation
  when Y2DEBUGGER is set (FATE#318421)
- 3.1.188

-------------------------------------------------------------------
Tue May 17 08:17:51 UTC 2016 - ancor@suse.com

- Visual improvement in the SSH keys importing proposal summary

-------------------------------------------------------------------
Mon May 16 16:39:34 UTC 2016 - ancor@suse.com

- The user is now informed about SSH keys to be reused (copied
  from a previous system) during system installation.
- The user can select a different partition (or none) to read the
  keys from and whether to also copy config files.
- SSH import functionality not longer depending from
  "copy_to_system" feature.
- Fate#319624
- 3.1.187

-------------------------------------------------------------------
Mon May 16 08:29:25 UTC 2016 - lslezak@suse.cz

- SSH installation: handle closing the initial installation screen
  by the window manager close button (bsc#979499)
- 3.1.186

-------------------------------------------------------------------
Mon May  9 15:14:22 CEST 2016 - schubi@suse.de

- Do not copy licenses from inst-sys to target system.
  Showing EULA location in the installed system.
  (fate#219341)
- 3.1.185

-------------------------------------------------------------------
Fri May  6 11:09:28 UTC 2016 - jsrain@suse.cz

- get more texts for roles dialog from control file, allow
  a general label (bsc#974625)
- 3.1.184

-------------------------------------------------------------------
Thu May  5 13:39:46 UTC 2016 - ancor@suse.com

- Always read the lists of local users in the previous system to
  have them available during user importing (part of fate#319624)
- 3.1.183

-------------------------------------------------------------------
Wed Apr 20 10:47:12 UTC 2016 - knut.anderssen@suse.com

- Disk Activation step will be skipped in case of installer update
  success (bsc#974409)
- License agreement will be remembered in case of going back after
  a installer update.
- 3.1.182

-------------------------------------------------------------------
Tue Apr 19 09:08:35 UTC 2016 - igonzalezsosa@suse.com

- Fix handling of license acceptance in welcome screen
  (bsc#975774)
- 3.1.181

-------------------------------------------------------------------
Fri Apr 15 12:51:00 UTC 2016 - lslezak@suse.cz

- Run the automatic installer self update also in the AutoYaST
  mode, read the optional custom URL from the profile ("general" ->
  "self_update_url" node) (FATE#319716)
- 3.1.180

-------------------------------------------------------------------
Wed Apr 13 07:14:09 UTC 2016 - mfilka@suse.com

- bsc#956473
  - improved formatting of network interfaces listing
- 3.1.179

-------------------------------------------------------------------
Tue Apr 12 15:09:15 UTC 2016 - jreidinger@suse.com

- do not install perl-Bootloader-YAML on target system as it is no
  longer needed (FATE#317701)
- 3.1.178

-------------------------------------------------------------------
Mon Apr  4 09:48:42 UTC 2016 - igonzalezsosa@suse.com

- Automatic update during installation will use Zypper repositories
  instead of Driver Update Disks (FATE#319716).
- 3.1.177

-------------------------------------------------------------------
Wed Mar 23 16:32:31 UTC 2016 - cwh@suse.com

- Moved proc_modules.scr to yast2.rpm to avoid that yast-sound
  depends on yast-installation (bsc#972310)
- 3.1.176

-------------------------------------------------------------------
Tue Mar 15 07:41:01 UTC 2016 - knut.anderssen@suse.com

- Added automatic update during installation (FATE#319716)
- 3.1.175

-------------------------------------------------------------------
Mon Mar 14 13:09:52 UTC 2016 - mvidner@suse.com

- System Role: align labels (FATE#317481).
- System Role: pop-up if changing the role to a different one.
- 3.1.174

-------------------------------------------------------------------
Mon Mar 14 09:39:50 UTC 2016 - igonzalezsosa@suse.com

- Moved Yast::Transfer::FileFromUrl here from yast2-update
  (FATE#319716).
- 3.1.173

-------------------------------------------------------------------
Fri Mar  4 14:24:49 UTC 2016 - mvidner@suse.com

- Added a System Role step in the installation (FATE#317481).
- 3.1.172

-------------------------------------------------------------------
Mon Feb 29 09:05:16 UTC 2016 - mfilka@suse.com

- bsc#956473
  - network interfaces listing shows all IPv4 / IPv6 addresses per
    device
- 3.1.171

-------------------------------------------------------------------
Fri Feb 26 08:36:55 UTC 2016 - ancor@suse.com

- Ensure plymouth does not interfere with X11 when executing
  yast2-firstboot (bsc#966874)
- 3.1.170

-------------------------------------------------------------------
Sun Feb 21 21:15:02 UTC 2016 - mfilka@suse.com

- bnc#960703
  - network service setup moved into yast2-network package.
- 3.1.169

-------------------------------------------------------------------
Wed Feb 17 16:03:56 UTC 2016 - cwh@suse.com

- Remove autoyast clone button (fate#317970) 
- 3.1.168

-------------------------------------------------------------------
Thu Dec 22 15:53:34 CET 2015 - schubi@suse.de

- Removing network dependencies in the service files in order to
  prevent booting cycles in Tumbleweed. (bnc#954908)
- 3.1.167

-------------------------------------------------------------------
Mon Dec 21 08:08:15 UTC 2015 - jsrain@suse.cz

- fixed function name to check zKVM hypervisor (bsc#956736)
- 3.1.166

-------------------------------------------------------------------
Fri Dec 11 09:17:16 UTC 2015 - jsrain@suse.cz

- don't enforce the disk activation dialog on zKVM (bsc#956736)
- 3.1.165

-------------------------------------------------------------------
Wed Dec  2 13:55:07 UTC 2015 - mvidner@suse.com

- Ensure second stage and YaST-Firstboot don't get killed by
  getty when running over 2nd or 3rd serial console (bsc#935965)
- 3.1.164

-------------------------------------------------------------------
Thu Nov 26 09:09:59 UTC 2015 - jreidinger@suse.com

- Do not crash in proposal client if zfcp proposal reports itself
  as unavailable (bnc#956745)

-------------------------------------------------------------------
Wed Nov 25 13:15:19 UTC 2015 - lslezak@suse.cz

- Save the software selection for using it later in AutoYaST
  when deploying installation images (bsc#956325, bsc#910728)
- 3.1.163

-------------------------------------------------------------------
Fri Nov  6 11:59:26 UTC 2015 - ancor@suse.com

- Ensure second stage and YaST-Firstboot don't get killed by
  getty when running over serial console (bsc#935965)
- 3.1.162

-------------------------------------------------------------------
Fri Oct  9 13:32:36 UTC 2015 - ancor@suse.com

- Language selection screen fixed to immediately apply the keyboard
  layout after changing it automatically (bsc#947969).
- 3.1.161

-------------------------------------------------------------------
Thu Oct  1 15:55:54 UTC 2015 - ancor@suse.com

- Simplified second stage systemd unit to avoid dependencies cycles
  (bnc#947521 and bnc#931643). Logic moved to YaST startup scripts.
- 3.1.160

-------------------------------------------------------------------
Fri Sep  4 07:07:33 UTC 2015 - jsrain@suse.cz

- fix bug preventing to finish proposal in some sutuations
  (bsc#944334)
- 3.1.159

-------------------------------------------------------------------
Thu Sep  3 14:41:07 CEST 2015 - locilka@suse.com

- Fixed setting language / languages in the installation welcome
  screen (bsc#943746, bsc#944035)
- 3.1.158

-------------------------------------------------------------------
Wed Sep  2 09:43:21 UTC 2015 - igonzalezsosa@suse.com

- Move #second_stage_required? method to InstFunctions module
  to be used by AutoYaST (bnc#892091)
- 3.1.157

-------------------------------------------------------------------
Tue Aug 25 10:17:24 CEST 2015 - schubi@suse.de

- fixed cio_ignore testcase
  This testcase is for bnc#941406
- 3.1.156

-------------------------------------------------------------------
Thu Aug 13 13:26:56 CEST 2015 - schubi@suse.de

- AutoYaST S390: handling cio_ignore
  Entry <general><cio_ignore> in order to set it
  (values: true/false). If it is not set cio_ignore is true.
  So it is backward compatible.
  (bnc#941406)
- cio_ignore does not make sense for KVM or z/VM. So checking
  for KVM and z/VM and evtl. disabling cio_ignore (fate#317861).
- 3.1.155

-------------------------------------------------------------------
Tue Aug 11 15:50:49 CEST 2015 - schubi@suse.de

- AutoYaST second stage: YaST2-Second-Stage.service
  Continue installation even if plymouth has returned an error.
  (bnc#940878)
- 3.1.154

-------------------------------------------------------------------
Fri Aug  7 12:53:08 UTC 2015 - igonzalezsosa@suse.com

- Fix release notes loading when network is not working (bsc#940648)
- 3.1.153

-------------------------------------------------------------------
Wed Aug  5 11:45:25 UTC 2015 - jsrain@suse.cz

- store cio_ignore settings before installing bootloader
  (bsc#933177)
- 3.1.152

-------------------------------------------------------------------
Fri Jul 24 13:01:22 UTC 2015 - jsrain@suse.cz

- avoid duplicating release notes for products (bsc#935599)
- 3.1.151

-------------------------------------------------------------------
Tue Jul 21 09:16:03 UTC 2015 - mvidner@suse.com

- Moved client code to lib/installation/clients to enable test
  coverage measurements.
- 3.1.150

-------------------------------------------------------------------
Wed Jul  1 13:50:55 CEST 2015 - shundhammer@suse.de

- Cleanup for snapshots made during installation (bnc#935923)
- 3.1.149 

-------------------------------------------------------------------
Wed Jul  1 10:46:50 CEST 2015 - locilka@suse.com

- Fixed handling user request to change an installation proposal
  (bsc#936448)
- 3.1.148

-------------------------------------------------------------------
Mon Jun 29 13:11:57 UTC 2015 - lslezak@suse.cz

- fixed menu button label in the proposal (bsc#936427)
- 3.1.147

-------------------------------------------------------------------
Mon Jun 29 08:41:17 UTC 2015 - jreidinger@suse.com

- add ability to hide export button (fate#315161)
- 3.1.146

-------------------------------------------------------------------
Wed Jun 17 09:29:09 CEST 2015 - locilka@suse.com

- Implemented triggers for installation proposal (FATE#317488).
  Any *_proposal client can define 'trigger' in 'MakeProposal'
  that defines in which circumstances it should be called again
  after all proposals have been called, e.g., if partitioning or
  software selection changes.
- 3.1.145

-------------------------------------------------------------------
Tue Jun  2 08:41:03 UTC 2015 - jreidinger@suse.com

- fix crash in Upgrade when creating post upgrade snapshot
  (fate#317973)
- 3.1.144

-------------------------------------------------------------------
Thu May 28 12:41:49 UTC 2015 - igonzalezsosa@suse.com

- add a client to create a snapshot after installation/upgrade
  (fate#317973)
- 3.1.143

-------------------------------------------------------------------
Wed May 20 19:29:48 UTC 2015 - lslezak@suse.cz

- set Xvnc server resolution to 96 dpi to fix broken layout in VNC
  installations (defaults to 75 dpi) (bsc#919456)
- 3.1.142

-------------------------------------------------------------------
Fri Apr 24 06:01:14 UTC 2015 - ancor@suse.com

- Fixed an error preventing the VNC connection during second
  installation stage of AutoYaST when using VNC=1 (bnc#923901)
- 3.1.141

-------------------------------------------------------------------
Wed Apr 20 13:11:40 CEST 2015 - schubi@suse.de

- Fixed differnt bugs in proposal overview with multiple tabs.
- Checking if plymouth is available while starting second
  installation stage for AutoYaST.
- 3.1.140

-------------------------------------------------------------------
Thu Apr 16 13:02:23 CEST 2015 - locilka@suse.com

- Always enable systemd startup services for Second Stage and
  Firstboot (bsc#924278)
- 3.1.139

-------------------------------------------------------------------
Thu Apr  2 09:27:55 UTC 2015 - jreidinger@suse.com

- avoid endless loop when confirm update in proposal runner
  (FATE#315161)
- 3.1.138

-------------------------------------------------------------------
Wed Apr  1 18:54:34 UTC 2015 - jreidinger@suse.com

- fix method missing error in proposal_runner (FATE#315161)
- 3.1.137

-------------------------------------------------------------------
Wed Apr  1 11:39:32 UTC 2015 - jreidinger@suse.com

- fix dependencies in proposal_store (FATE#315161)
- 3.1.136

-------------------------------------------------------------------
Fri Mar 27 13:14:22 UTC 2015 - jreidinger@suse.com

- allow proposal runner dialog to use different proposal store
  (FATE#315161)
- 3.1.135

-------------------------------------------------------------------
Tue Feb 17 14:24:19 CET 2015 - aschnell@suse.de

- get list of mounts from /proc/mounts in umount_finish (for
  fate#318392)
- 3.1.134

-------------------------------------------------------------------
Mon Feb 16 12:44:16 UTC 2015 - cwh@suse.com

- Delete or copy install.inf as applicable (bnc#897066)
- 3.1.133

-------------------------------------------------------------------
Wed Feb 11 09:03:38 UTC 2015 - lslezak@suse.cz

- removed redundant initialization label (bnc#878538)
- 3.1.132

-------------------------------------------------------------------
Fri Feb  6 12:56:53 UTC 2015 - ancor@suse.com

- The unit tests are now compatible with RSpec 3 (bnc#916364)
- 3.1.131

-------------------------------------------------------------------
Wed Feb  4 13:15:43 UTC 2015 - lslezak@suse.cz

- support custom display number in "display_ip" boot option
  (bnc#913888)
- 3.1.130

-------------------------------------------------------------------
Tue Feb  3 11:11:49 CET 2015 - schubi@suse.de

- AutoYaST: If the system starts in multi-user mode plymouth will
  be quit while installation in order to ensure that installation
  will be finished on console 1 and the login prompt will be
  shown.
  (bnc#903682,889757,897956)

-------------------------------------------------------------------
Thu Jan 29 17:10:44 UTC 2015 - jsrain@suse.cz

- allow keyboard layout testing in language dialog (bsc#889549)
- 3.1.129

-------------------------------------------------------------------
Tue Jan 27 13:39:57 CET 2015 - jsuchome@suse.cz

- explicitely set language packages for installation during the
  live install (bnc#904103)
- 3.1.128

-------------------------------------------------------------------
Mon Jan 26 16:09:01 UTC 2015 - jreidinger@suse.com

- fix typo causing error in installation ( catched by openQA ) 

-------------------------------------------------------------------
Mon Jan 26 10:21:19 UTC 2015 - jreidinger@suse.com

- Properly install new Proposal* libs to fix installation

-------------------------------------------------------------------
Tue Jan 13 12:27:52 UTC 2015 - jreidinger@suse.com

- Refactored inst_proposal into Installation::ProposalRunner and
  Installation::ProposalStore.
- 3.1.127

-------------------------------------------------------------------
Tue Jan 13 12:27:40 UTC 2015 - jsrain@suse.cz

- fixed progress bar during (live) image installation (bsc#854378)

-------------------------------------------------------------------
Wed Jan  7 14:27:28 UTC 2015 - jreidinger@suse.com

- do not stuck during copy of logs files (bnc#897091)
- 3.1.126

-------------------------------------------------------------------
Thu Dec 18 20:12:47 UTC 2014 - lslezak@suse.cz

- Fix bashisms and shebangs in scripts (by "Ledest")
- 3.1.125

-------------------------------------------------------------------
Wed Dec 10 15:57:59 CET 2014 - aschnell@suse.de

- drop check for Gtk since Gtk UI of YaST is no longer supported
  (bsc#908607)
- 3.1.124

-------------------------------------------------------------------
Thu Dec  4 09:50:16 UTC 2014 - jreidinger@suse.com

- remove X-KDE-Library from desktop file (bnc#899104)

-------------------------------------------------------------------
Wed Nov 26 16:53:17 UTC 2014 - ancor@suse.com

- Added more debug information in order to track bnc#897091
- 3.1.122

-------------------------------------------------------------------
Fri Nov 14 09:51:04 UTC 2014 - ancor@suse.com

- Merging changes from 3.1.116.1 (SLE12 maintenance branch)
- Fixed the "previously used repositories" step to work properly
  when reached using the back button (bnc#889791)
- 3.1.121

-------------------------------------------------------------------
Tue Nov  4 08:32:27 UTC 2014 - jreidinger@suse.com

- Improve dialog asking if system should be cloned (bnc#900028)
- 3.1.120

-------------------------------------------------------------------
Mon Nov  3 16:19:30 CET 2014 - schubi@suse.de

- AutoYaST Second Stage: Fixed a crash in package management when
  running in Qt UI with libproxy1-config-kde4 package installed.
  (bnc#866692)
- 3.1.119

-------------------------------------------------------------------
Fri Oct 31 07:41:09 UTC 2014 - jreidinger@suse.com

- do not write obsolete /etc/syconfig/boot RUN_PARALLEL key
  (bnc#896207)
- 3.1.118

-------------------------------------------------------------------
Thu Oct 30 07:35:52 UTC 2014 - lslezak@suse.cz

- properly setup locale in installation start script to display
  texts and labels correctly in a texmode installation and also
  to translate all buttons in graphical mode (removed "testutf8"
  calls, it has been dropped, always set UTF-8 locale) (bnc#902411)
- 3.1.117

-------------------------------------------------------------------
Wed Sep 17 16:04:11 UTC 2014 - lslezak@suse.cz

- additionaly return file system type in ".run.df" agent result,
  (to use it in the disk usage calculation bnc#896176)
- 3.1.116

-------------------------------------------------------------------
Thu Sep  4 12:21:25 UTC 2014 - mvidner@suse.com

- Use a more flexible rubygem requirement syntax (bnc#895069)
- 3.1.115

-------------------------------------------------------------------
Wed Aug 28 15:31:55 UTC 2014 - ancor@suse.com

- Enabled remote access on systems installed using VNC (bnc#893501)
- 3.1.114

-------------------------------------------------------------------
Thu Aug 28 15:04:59 CEST 2014 - locilka@suse.com

- Setting data for &product; macro (used in helps) as soon as
  the base-product repository is initialized (bnc#886608)
- 3.1.113

-------------------------------------------------------------------
Wed Aug 27 15:39:52 CEST 2014 - locilka@suse.com

- Fixed [Abort] button handling in Disks Activation dialog
  (bnc#893281)
- 3.1.112

-------------------------------------------------------------------
Wed Aug 27 10:33:03 CEST 2014 - schubi@suse.de

- Autoyast: Second stage will not be called at all. This bug has
  been generated due the fix in bnc#886464.
- 3.1.111

-------------------------------------------------------------------
Mon Aug 25 09:15:13 CEST 2014 - schubi@suse.de

- Autoyast
  -- Disabling second installation stage via autoyast
     configuration "second_stage".
  -- Centralized minimal configuration and disabling more
     configuration steps like X11, user, default_desktop,...
  -- bnc#886464 and bnc#892091
- 3.1.110

-------------------------------------------------------------------
Mon Aug 18 12:30:53 UTC 2014 - jreidinger@suse.com

- workaround problem with missing capabilities in image deployment
  (bnc#889489)
- 3.1.109

-------------------------------------------------------------------
Thu Aug  7 11:50:28 CEST 2014 - snwint@suse.de

- use oom_score_adj instead of oom_adj (bnc #890432)
- 3.1.108

-------------------------------------------------------------------
Thu Aug  7 08:20:36 UTC 2014 - jreidinger@suse.com

- update ca certificates after upgrade (bnc#889616)
- 3.1.107

-------------------------------------------------------------------
Mon Jul 28 11:52:43 UTC 2014 - lslezak@suse.cz

- use short product name for the default base product release notes
  (read from the installation medium) (bnc#885247)
- display at least an empty dialog when downloading release notes
  to hide the previous dialog in the installation workflow
  (bnc#889196)
- 3.1.106

-------------------------------------------------------------------
Thu Jul 24 14:42:59 UTC 2014 - lslezak@suse.cz

- do not repeat release notes downloading on network time out
  (bnc#885486)
- 3.1.105

-------------------------------------------------------------------
Thu Jul 24 11:52:43 CEST 2014 - aschnell@suse.de

- do not log sensitive information in y2start.log (bnc#888645)
- 3.1.104

-------------------------------------------------------------------
Tue Jul 22 08:13:41 CEST 2014 - snwint@suse.de

- linuxrc already provides proxy settings in URL form - so use it
- 3.1.103

-------------------------------------------------------------------
Mon Jul 21 12:10:43 CEST 2014 - schubi@suse.de

- taking display-manager.service instead of xdm.service in the
  second boot stage (bnc#886654, 884447)
- Workaround of bug in plymouth --> using deactivate option
  in second boot stage in order to start ncurses yast correctly
  (bnc#886488)
- 3.1.102

-------------------------------------------------------------------
Wed Jul 16 09:15:10 UTC 2014 - jsrain@suse.cz

- retranslate release notes button when going back in workflow
  (bnc#886660)
- 3.1.101

-------------------------------------------------------------------
Tue Jul 15 15:44:41 CEST 2014 - locilka@suse.com

- Asking user for confirmation while aborting the installation in
  disk activation dialog (bnc#886662)
- 3.1.100

-------------------------------------------------------------------
Fri Jul  4 08:48:03 UTC 2014 - jreidinger@suse.com

- Copy multipath blacklist to target system (bnc#885628)
- 3.1.99

-------------------------------------------------------------------
Thu Jul  3 09:14:53 UTC 2014 - jreidinger@suse.com

- remove useless steps from system analysis because it confuses
  users (bnc#885609)
- 3.1.98

-------------------------------------------------------------------
Mon Jun 30 14:34:59 UTC 2014 - jreidinger@suse.cz

- restore: use restore script instead of manual unpacking tarball
  to also remove newly generated content when rollbacking
  (bnc#882039)
- 3.1.97

-------------------------------------------------------------------
Mon Jun 23 16:09:32 CEST 2014 - locilka@suse.com

- Changed /bin/rm path to /usr/bin/rm path (bnc#882453)
- 3.1.96

-------------------------------------------------------------------
Mon Jun 23 13:02:27 UTC 2014 - jreidinger@suse.com

- directly export autoyast profile to target file (bnc#881108)
- 3.1.95

-------------------------------------------------------------------
Thu Jun 19 19:05:10 UTC 2014 - lslezak@suse.cz

- removed random_finish client, haveged service is by default
  enabled, no need for explicit enabling by Yast
  (gh#yast/yast-installation#214)
- 3.1.94

-------------------------------------------------------------------
Wed Jun 18 11:47:26 UTC 2014 - lslezak@suse.cz

- make sure the CIO ignore config file ends with a new line
  (bnc#883198)
- 3.1.93

-------------------------------------------------------------------
Tue Jun 17 12:34:33 UTC 2014 - lslezak@suse.cz

- inst_upgrade_urls.rb: set the future target distribution to not
  ignore the SCC online repositories in libzypp (bnc#881320)
- 3.1.92

-------------------------------------------------------------------
Mon Jun 16 12:33:18 UTC 2014 - jreidinger@suse.com

- write list of active devices for cio_ignore ( partially written
  by Ihno )
- 3.1.91

-------------------------------------------------------------------
Thu Jun 12 15:20:04 UTC 2014 - jreidinger@suse.com

- restore backup if yast failed during installation/upgrade
  (bnc#882039)
- 3.1.90

-------------------------------------------------------------------
Thu Jun 12 08:27:01 UTC 2014 - lslezak@suse.cz

- properly enable the add-on module in the installation workflow
- 3.1.89

-------------------------------------------------------------------
Tue Jun  3 13:53:15 UTC 2014 - lslezak@suse.cz

- inst_upgrade_urls.rb client:
  - remove old repositories (repo files) to avoid loading old
    SLE11 repositories when refreshing a registered service
    (bnc#880971)
  - remove old services to get rid of the old NCC service
  (Note: everything is backed up into /var/adm/backup/upgrade/zypp
  directory)
- 3.1.88

-------------------------------------------------------------------
Thu May 29 08:23:21 UTC 2014 - lslezak@suse.cz

- better error message for accepting the license (bnc#875183)
- 3.1.87

-------------------------------------------------------------------
Wed May 28 11:00:51 CEST 2014 - aschnell@suse.de

- close port 6000 during installation (bnc#879262)
- 3.1.86

-------------------------------------------------------------------
Wed May 21 10:32:51 UTC 2014 - jreidinger@suse.com

- do not call reipl multiple times (patch by Ihno)
- 3.1.85

-------------------------------------------------------------------
Fri May 16 12:19:30 UTC 2014 - jsrain@suse.cz

- reduced time-out for downloading release notes when behind
  firewall (bnc#878265)
- 3.1.84

-------------------------------------------------------------------
Fri May 16 08:37:23 UTC 2014 - mvidner@suse.com

- Fixed "undefined method" if an add-on has empty release notes URL
  (bnc#877705)
- 3.1.83

-------------------------------------------------------------------
Fri May 16 07:11:52 UTC 2014 - jsrain@suse.cz

- adjusted wording when deploying image to disk (bnc#877666)
- 3.1.82

-------------------------------------------------------------------
Wed May 14 11:10:05 UTC 2014 - jreidinger@suse.com

- Use new bootloader API to set kernel parameters (bnc#869608)
- 3.1.81

-------------------------------------------------------------------
Tue May 13 13:51:52 UTC 2014 - jreidinger@suse.com

- Fix haveged path to kill it properly (patch by Ihno) (bnc#876876)
- 3.1.80

-------------------------------------------------------------------
Tue May 13 10:09:55 CEST 2014 - gs@suse.de

- enable services for FCoE by calling fcoe-client finish script
  (bnc#877352)
- 3.1.79

-------------------------------------------------------------------
Fri May  9 10:44:11 UTC 2014 - jreidinger@suse.com

- ensure maximum size of prep partition for ppc64 (bnc#867345)
  ( part of patch made by dinaar@suse.com )
- 3.1.78

-------------------------------------------------------------------
Fri May  9 10:15:34 UTC 2014 - jsrain@suse.cz

- adjusted downloading release notes to work also for extensions
  (bnc#876700)
- 3.1.77

-------------------------------------------------------------------
Wed Apr 30 11:01:12 UTC 2014 - jreidinger@suse.com

- use correct keywords for cio ignore kernel params (bnc#874902)
- move cio_ignore step after bootloader step to have sections 
  generated (bnc#873996)
- 3.1.76

-------------------------------------------------------------------
Fri Apr 25 13:21:52 UTC 2014 - mfilka@suse.com

- bnc#872086
  - always copy network configuration. Even if network is not
    running during installation
- 3.1.75

-------------------------------------------------------------------
Fri Apr 25 08:22:06 UTC 2014 - jsrain@suse.cz

- enhanced handling of release notes from media (contrary to those
  downloaded on-line) (bnc#874996)
- 3.1.74

-------------------------------------------------------------------
Thu Apr 24 16:02:13 CEST 2014 - locilka@suse.com

- Changed inst_system_analysis to read Product information
  (that uses libzypp) after initializing libzypp (bnc#873877)
- 3.1.73

-------------------------------------------------------------------
Wed Apr 23 08:48:13 UTC 2014 - jsrain@suse.cz

- enable top bar with logo during installation (bnc#868722)
- 3.1.72

-------------------------------------------------------------------
Tue Apr 15 16:51:58 CEST 2014 - locilka@suse.com

- Switched from the old to the new network setup client for remote
  repositories (bnc#869640)
- 3.1.71

-------------------------------------------------------------------
Tue Apr 15 07:02:35 UTC 2014 - jreidinger@suse.com

- fix crash from last fix and adapt it to cooperate nice with
  autoinstallation (bnc#873458)
- 3.1.70

-------------------------------------------------------------------
Mon Apr 14 14:38:22 UTC 2014 - jreidinger@suse.com

- return error message if base product not found and continue in
  installation(bnc#873458)
- 3.1.69

-------------------------------------------------------------------
Mon Apr 14 10:11:52 CEST 2014 - locilka@suse.com

- removed loading 'pciehp' Kernel module (added for SLE 11 by FATE
  #311991) - it is now built-in Kernel (bnc#865834)
- 3.1.68

-------------------------------------------------------------------
Fri Apr 11 08:44:10 UTC 2014 - jsrain@suse.cz

- added missing files to package (bnc#872925)
- 3.1.67

-------------------------------------------------------------------
Thu Apr 10 09:34:30 UTC 2014 - mvidner@suse.com

- Put wizard title on the left instead of on top (bnc#868859)
- 3.1.66

-------------------------------------------------------------------
Thu Apr 10 09:15:56 UTC 2014 - jsrain@suse.cz

- added handling of release notes for slide show (bnc#871158)
- 3.1.65

-------------------------------------------------------------------
Wed Apr  9 10:07:02 CEST 2014 - snwint@suse.de

- save a copy of pbl.log
- 3.1.64

-------------------------------------------------------------------
Fri Apr  4 15:33:40 CEST 2014 - snwint@suse.de

- remove LIBGL_ALWAYS_INDIRECT (bnc #869172)
- 3.1.63

-------------------------------------------------------------------
Thu Apr  3 12:15:49 UTC 2014 - jreidinger@suse.com

- do not write network configuration from upgrade to system
  (bnc#871178)
- 3.1.62

-------------------------------------------------------------------
Wed Apr  2 09:25:38 UTC 2014 - jreidinger@suse.com

- remove ssh_service_finish as it is handle in
  firewall_stage1_finish due to split of ssh port open and sshd
  enablement (bnc#865056)
- 3.1.61

-------------------------------------------------------------------
Sun Mar 30 17:15:03 UTC 2014 - mfilka@suse.com

- bnc#869719
  - fixed parameters forcing manual network configuration on user's
    request at disks activation screen
- 3.1.60 

-------------------------------------------------------------------
Mon Mar 24 14:48:36 UTC 2014 - jreidinger@suse.com

- change cio_ignore kernel parameter according to kernel changes
  (bnc#869463)
- 3.1.59

-------------------------------------------------------------------
Mon Mar 24 12:33:47 UTC 2014 - jreidinger@suse.com

- avoid constant redefinition warning(BNC#869202)
- 3.1.58

-------------------------------------------------------------------
Wed Mar 19 12:45:27 UTC 2014 - lslezak@suse.cz

- skip "Installation Options" dialog when online repository option
  should not be displayed (part of bnc#868942)
- 3.1.57

-------------------------------------------------------------------
Fri Mar 14 14:43:06 CET 2014 - snwint@suse.de

- set LIBGL_ALWAYS_INDIRECT in ssh mode (bnc #868175)
- enable yast theme in ssh mode
- 3.1.56

-------------------------------------------------------------------
Fri Mar 14 08:15:01 UTC 2014 - jsrain@suse.cz

- download on-line version of release notes (fate#314695)
- 3.1.55

-------------------------------------------------------------------
Thu Mar 13 09:46:18 UTC 2014 - jreidinger@suse.com

- add kernel parameters for s390 when cio_ignore enabled to never
  blacklist console or ipl devices (fate#315318)
- 3.1.54

-------------------------------------------------------------------
Wed Mar 12 12:00:40 UTC 2014 - mfilka@suse.com

- bnc#858523
  - dropped disabling network configuration code. yast2-network is
    in charge of it now.
- 3.1.53 

-------------------------------------------------------------------
Mon Mar 10 13:01:48 UTC 2014 - jsrain@suse.cz

- don't hide ReleaseNotes button going back fron inst proposal
  (bnc#867389)
- 3.1.52

-------------------------------------------------------------------
Fri Mar  7 16:00:42 UTC 2014 - lslezak@suse.cz

- run scc_finish client if present (FATE#312012)
- 3.1.51

-------------------------------------------------------------------
Thu Mar  6 09:15:24 UTC 2014 - jreidinger@suse.com

- fix malformed string exception if cio ignore is disabled
  (bnc#866995)
- 3.1.50

-------------------------------------------------------------------
Tue Mar  4 09:13:41 UTC 2014 - jreidinger@suse.com

- call proper bash agent otherwise cio ignore feature do not work
  (bnc#866614)
- 3.1.49

-------------------------------------------------------------------
Mon Mar  3 12:57:24 UTC 2014 - jreidinger@suse.com

- do not crash if there is no general section in autoyast profile
  (BNC#866529)
- 3.1.48

-------------------------------------------------------------------
Thu Feb 27 15:08:12 CET 2014 - aschnell@suse.de

- reset proposal after rescanning storage (bnc#865579)
- 3.1.47

-------------------------------------------------------------------
Thu Feb 27 13:55:16 UTC 2014 - jreidinger@suse.com

- revert back complete skip of probing due to disks with activation
  (BNC#865579)
- 3.1.46

-------------------------------------------------------------------
Thu Feb 27 12:54:37 UTC 2014 - jreidinger@suse.com

- Do not rerun system probing as it is already done (BNC#865579)
- 3.1.45

-------------------------------------------------------------------
Wed Feb 26 09:15:50 UTC 2014 - jreidinger@suse.com

- implement cio ignore feature during installation for s390x
  (FATE#315586)
- 3.1.44

-------------------------------------------------------------------
Tue Feb 25 16:11:08 CET 2014 - locilka@suse.com

- Removed an icon from License Agreement dialog (bnc#865575)
- 3.1.43

-------------------------------------------------------------------
Tue Feb 25 14:14:59 CET 2014 - locilka@suse.com

- Adapted ignored_features to handle possibly missing Cmdline entry
  from Linuxrc (bnc#861465)
- 3.1.42

-------------------------------------------------------------------
Tue Feb 25 13:27:34 CET 2014 - locilka@suse.cz

- Removed hard-coded color and RichText formatting from
  installation confirmation dialog (#bnc#865371)
- 3.1.41

-------------------------------------------------------------------
Fri Feb 21 14:54:01 CET 2014 - snwint@suse.de

- Make vnc use real yast theme (bnc #855246) and make vnc screen size configurable.
- 3.1.40

-------------------------------------------------------------------
Fri Feb 21 09:16:18 UTC 2014 - mvidner@suse.com

- ssh installation: fix network start after reboot (bnc#850446)
- 3.1.39

-------------------------------------------------------------------
Wed Feb 19 15:22:00 CET 2014 - locilka@suse.com

- Prevent from re-defining CopyFilesFinishClient class (bnc#864631)
- 3.1.38

-------------------------------------------------------------------
Wed Feb 19 14:51:24 CET 2014 - locilka@suse.com

- Writing bootloader as late as possible, several configs need to
  be written and coppied to the installed system first (bnc#860089)
- 3.1.37

-------------------------------------------------------------------
Tue Feb 18 17:09:08 CET 2014 - locilka@suse.com

- Copying all udev rules from inst-sys to installed system
  (bnc#860089)
- 3.1.36

-------------------------------------------------------------------
Mon Feb 17 13:45:08 UTC 2014 - jreidinger@suse.com

- fix detection if ssh daemon run otherwise ssh installation do not
  reboot after first stage(BNC#864260)
- 3.1.35

-------------------------------------------------------------------
Wed Feb 12 11:44:20 UTC 2014 - jreidinger@suse.com

- fix namespace collision that cause error in installation
- 3.1.34

-------------------------------------------------------------------
Mon Feb 11 15:26:47 UTC 2014 - jreidinger@suse.com

- keep proper installation mode after cloning(BNC#861520)
- 3.1.33

-------------------------------------------------------------------
Tue Feb 11 14:55:36 UTC 2014 - jreidinger@suse.com

- fix dependencies to properly require new ruby bindings
- 3.1.32

-------------------------------------------------------------------
Mon Feb 10 14:31:52 UTC 2014 - jsrain@suse.cz

- removed unused release_notes_popup.rb


- Remove initialisation of Report in autoinst mode from 
  inst_system_analysis. Not needed any more since autoyast Profile 
  is now processed before inst_system_analysis gets called
  (bnc#862829).
- 3.1.31

-------------------------------------------------------------------
Fri Feb  7 09:36:00 UTC 2014 - jreidinger@suse.com

- Implement minimal installation feature (FATE#313149)
- 3.1.30

-------------------------------------------------------------------
Mon Feb  3 14:36:34 UTC 2014 - jreidinger@suse.com

- fix false positive errors in log for easier debugging in future
- 3.1.29

-------------------------------------------------------------------
Fri Jan 31 12:04:52 UTC 2014 - lslezak@suse.cz

- inst_inc_all.rb - added missing import (bnc#860263)
- 3.1.28

-------------------------------------------------------------------
Thu Jan 30 15:43:05 UTC 2014 - jreidinger@suse.com

- Remove write to non-existing /etc/sysconfig/suseconfig
  (FATE#100011)
- 3.1.27

-------------------------------------------------------------------
Thu Jan 30 15:42:52 CET 2014 - aschnell@suse.de

- fixed DASD detection (bnc#860398)
- 3.1.26

-------------------------------------------------------------------
Tue Jan 28 15:37:15 UTC 2014 - jreidinger@suse.com

- Fix exporting configuration in first stage (FATE#308539)
- 3.1.25

-------------------------------------------------------------------
Mon Jan 27 09:56:26 UTC 2014 - mfilka@suse.com

- fate#316768, bnc#854500
  - enable network service according product feature
- 3.1.24

-------------------------------------------------------------------
Fri Jan 24 12:01:29 UTC 2014 - lslezak@suse.cz

- removed inst_scc.rb client (moved to yast2-registration)
- 3.1.23

-------------------------------------------------------------------
Tue Jan 21 14:18:08 UTC 2014 - jreidinger@suse.com

- Remove icons from system analysis according to Ken's comments
  (fate#314695)
- 3.1.22

-------------------------------------------------------------------
Tue Jan 21 12:15:21 UTC 2014 - jreidinger@suse.com

- Remove "Change..." button in non-textual installation
- Add "Export Configuration" button in non-textual installation
  (FATE#308539)
- Add "Export Configuration" menu item in textual installation
  (FATE#308539)
- 3.1.21

-------------------------------------------------------------------
Tue Jan 21 08:48:17 UTC 2014 - jsrain@suse.cz

- adjusted UI according to Ken's comments (fate#314695)
- 3.1.20

-------------------------------------------------------------------
Mon Jan 13 09:58:46 UTC 2014 - jreidinger@suse.com

- add clone proposal and finish client (FATE#308539)
- 3.1.19

-------------------------------------------------------------------
Wed Jan  8 12:46:34 UTC 2014 - jsrain@suse.cz

- added capability to install OEM images (fate#316326)
- added handling Release Notes button (fate#314695)

-------------------------------------------------------------------
Fri Dec 20 09:32:08 UTC 2013 - vmoravec@suse.com

- Add abort and fail hooks for installation
- 3.1.18

-------------------------------------------------------------------
Thu Dec 12 14:50:32 UTC 2013 - lslezak@suse.cz

- control files have been moved to a separate package/git repo
  (https://github.com/yast/yast-installation-control)
- 3.1.17

-------------------------------------------------------------------
Wed Dec 11 09:54:10 UTC 2013 - lslezak@suse.cz

- fixed Makefile.am (added missing inst_scc.rb)
- 3.1.16

-------------------------------------------------------------------
Tue Dec 10 08:46:11 UTC 2013 - vmoravec@suse.com

- Show hook summary only if some hooks failed
- 3.1.15

-------------------------------------------------------------------
Thu Dec  5 15:32:24 UTC 2013 - jreidinger@suse.com

- fix opening zfcp client in disk activation on s390
- 3.1.14

-------------------------------------------------------------------
Thu Dec  5 15:25:18 UTC 2013 - lslezak@suse.cz

- added a new client for SCC registration (first iteration, UI
  only, does not work yet)

-------------------------------------------------------------------
Wed Dec  4 16:11:37 UTC 2013 - jreidinger@suse.com

- fix failure in remote disks activation client
- 3.1.13

-------------------------------------------------------------------
Wed Dec  4 08:30:37 UTC 2013 - lslezak@suse.cz

- removed "trang" dependency (requires complete Java stack, convert
  the file directly in the source repository)
- 3.1.12

-------------------------------------------------------------------
Tue Dec  3 15:11:17 UTC 2013 - jreidinger@suse.com

- remove server base scenario and media check clients from SLE
  installation (FATE#314695)
- add storage proposal dialog to SLE installation (FATE#314695)
- 3.1.11

-------------------------------------------------------------------
Tue Dec  3 13:40:27 UTC 2013 - vmoravec@suse.com

- Show popup window with used hooks before installation finished
- 3.1.10

-------------------------------------------------------------------
Mon Dec  2 12:28:26 UTC 2013 - jreidinger@suse.com

- Add direct link to network communication from remote disks
  activation (FATE#314695, part of NI requirements)
- 3.1.9

-------------------------------------------------------------------
Thu Nov 28 13:01:44 UTC 2013 - vmoravec@suse.com

- Add hooks to main installation client
- 3.1.8

-------------------------------------------------------------------
Wed Nov 20 13:21:57 UTC 2013 - lslezak@suse.cz

- removed support for automatic 2nd stage (the 2nd stage has been
  dropped completely) (FATE#314695)
- 3.1.7

-------------------------------------------------------------------
Tue Nov 19 10:19:13 CET 2013 - locilka@suse.com

- Proposing separate /home partition on SLES and SLES for VMware
  (FATE#316624)

-------------------------------------------------------------------
Mon Nov 18 13:28:32 UTC 2013 - lslezak@suse.cz

- move some steps from removed 2nd stage to the 1st stage
- "inst_mode" client: removed installation/update switch,
  renamed to "inst_installation_options" 
- 3.1.6

-------------------------------------------------------------------
Tue Nov 12 09:24:25 UTC 2013 - lslezak@suse.cz

- control file cleanup:
  * remove the 2nd stage in installation (FATE#314695)
  * removed autoconfiguration support in the 2nd stage (the 2nd
    stage has been removed completely)
  * repair mode removed (not supported) (FATE#308679)

-------------------------------------------------------------------
Mon Nov 11 14:21:37 UTC 2013 - vmoravec@suse.com

- 3.1.5
- replace runlevel entries in control files with default_target
  entries
- replace dependency on yast2-runlevel with yast2-services-manager

-------------------------------------------------------------------
Thu Nov  7 11:45:45 UTC 2013 - mfilka@suse.com

- bnc#849391
  - removed explicit start of second phase of SuSEfirewall2 
    initialization. Not needed when systemd is in use.
- 3.1.4

-------------------------------------------------------------------
Thu Oct 31 11:32:01 UTC 2013 - lslezak@suse.cz

- install "perl-Bootloader-YAML" package
- removed "Use Automatic Configuration" option from the
  installation mode dialog (the 2nd stage has been removed)
- 3.1.3

-------------------------------------------------------------------
Tue Oct 29 13:17:59 UTC 2013 - lslezak@suse.cz

- install only "perl-YAML-LibYAML" and "perl-bootloader" packages
  to the target system
- updated scr_switch_debugger.rb client

-------------------------------------------------------------------
Fri Oct 26 11:39:17 UTC 2013 - jsrain@suse.cz

- show release notes button (fate#314695)

-------------------------------------------------------------------
Fri Oct 25 10:06:07 CEST 2013 - aschnell@suse.de

- removed long obsolete EVMS entries from control file (see
  fate#305007)

-------------------------------------------------------------------
Wed Oct 23 07:27:28 UTC 2013 - lslezak@suse.cz

- removed autorepeat workaround for bnc#346186, not needed anymore,
  xset might not be installed (bnc#846768)
- 3.1.2

-------------------------------------------------------------------
Tue Oct 22 16:46:18 CEST 2013 - locilka@suse.com

- Extended support for ignored_features: They can be also mentioned
  in PTOptions and thus not appended to Kernel command line
  (FATE#314982)

-------------------------------------------------------------------
Tue Oct 15 14:15:31 CEST 2013 - locilka@suse.com

- Added support for ignore[d][_]feature[s] (FATE#314982) allowing
  to skip some unwanted features of the installer
- 3.1.1

-------------------------------------------------------------------
Thu Oct 10 14:48:46 CEST 2013 - locilka@suse.com

- Dropped modem and DSL detection (and configuration) from
  installation proposal (FATE#316263, FATE#316264)

-------------------------------------------------------------------
Fri Sep 27 16:34:11 UTC 2013 - lslezak@suse.cz

- do not use *.spec.in template, use *.spec file with RPM macros
  instead
- 3.1.0

-------------------------------------------------------------------
Fri Sep 27 14:17:54 CEST 2013 - jsuchome@suse.cz

- yast2-mouse was dropped, do not call its components (bnc#841960)
- 3.0.7 

-------------------------------------------------------------------
Thu Sep 26 10:47:32 CEST 2013 - jsuchome@suse.cz

- fix console status after the installation (bnc#750326)
- 3.0.6 

-------------------------------------------------------------------
Tue Sep  3 11:55:45 CEST 2013 - jsuchome@suse.cz

- do not mention xorg-x11 in the control files (bnc#837450) 
- remove obsoleted part of X11 related code
- 3.0.5

-------------------------------------------------------------------
Fri Aug  9 06:36:31 UTC 2013 - mfilka@suse.com

- bnc#798620
    - removed proposed hotfix for the bug. The hotfix could block 
    starting firewall under some circunstances.
    - (re)starting firewall is handled in yast2.rpm since 3.0.2
- 3.0.4 

-------------------------------------------------------------------
Wed Aug  7 12:57:05 CEST 2013 - jsuchome@suse.cz

- use pure ruby solution when sorting proposal items

-------------------------------------------------------------------
Tue Aug  6 11:30:53 CEST 2013 - jsuchome@suse.cz

- use pure ruby solution when sorting destkop items, so major desktop
  (with same order number) won't get resorted
- 3.0.3

-------------------------------------------------------------------
Mon Aug  5 13:16:04 CEST 2013 - jsuchome@suse.cz

- check the product profiles during system analysis and
  copy them to installed system (backport of fate#310730)
- 3.0.2

-------------------------------------------------------------------
Sun Aug  4 11:48:21 UTC 2013 - lslezak@suse.cz

- removed empty agents/Makefile.am and unused testsuite/Makefile.am
- removed obsolete BuildRequires: doxygen perl-XML-Writer sgml-skel
  yast2-testsuite yast2-storage yast2-pkg-bindings yast2-packager

-------------------------------------------------------------------
Fri Aug  2 14:25:07 CEST 2013 - jsuchome@suse.cz

- remove trang from BuildRequires: rng can be created during
  packaging, not needed during build

-------------------------------------------------------------------
Thu Aug  1 11:21:35 CEST 2013 - jsuchome@suse.cz

- correctly write supporturl (port of bnc#520169) 
- limit the number of the searched disks to 8 of each kind to
  shorten time needed for finding SSH keys (port of fate#305873)
- 3.0.1

-------------------------------------------------------------------
Wed Jul 31 08:30:58 UTC 2013 - yast-devel@opensuse.org

- converted from YCP to Ruby by YCP Killer
  (https://github.com/yast/ycp-killer)
- version 3.0.0

-------------------------------------------------------------------
Mon Jul 29 13:43:13 CEST 2013 - fehr@suse.de

- ignore SIGHUP in YaST2.Second-Stage to make autoyast installs
  with serial console succeed again (bnc#825728, bnc#823224)

-------------------------------------------------------------------
Thu Jul 11 12:23:36 CEST 2013 - aschnell@suse.de

- fixed sshd check (bnc#825160)
- 2.24.10

-------------------------------------------------------------------
Thu Jul  4 13:56:19 CEST 2013 - jsuchome@suse.cz

- show release notes of newest product first (bnc#827590)
- 2.24.9

-------------------------------------------------------------------
Tue Jun 25 10:17:46 CEST 2013 - jsuchome@suse.cz

- adapt control.xml to offical Factory one:
  added e17 desktop, enabled online repositories
- 2.24.8

-------------------------------------------------------------------
Fri Jun 21 16:55:50 CEST 2013 - jsuchome@suse.cz

- only show desktops for which their defined patterns are known
  (needed when desktop defined in control file is only available
  via some optional installation source - fate#315061)
- 2.24.7

-------------------------------------------------------------------
Wed Jun 19 11:42:59 CEST 2013 - aschnell@suse.de

- make check for sshd more robust (bnc#825160)
- 2.24.6

-------------------------------------------------------------------
Thu Jun  6 08:29:44 UTC 2013 - mfilka@suse.com

- bnc#774301
    - fixed udev events handling in kernel_finish 
- 2.24.5

-------------------------------------------------------------------
Wed Jun  5 13:02:06 UTC 2013 - lslezak@suse.cz

- use WFM::ClientExists() call instead of checking *.ycp file
  presence (works also with non-YCP clients and checks also e.g.
  /y2update/clients path)

-------------------------------------------------------------------
Mon May 27 15:27:12 CEST 2013 - locilka@suse.com

- Using unique IDs while calling rpmcopy_secondstage to prevent
  from disabling this step in AutoYaST or Upgrade while it should
  be disabled only in Installation (bnc#813072).

-------------------------------------------------------------------
Mon May 13 09:40:15 CEST 2013 - jsuchome@suse.cz

- startup scripts: if RC_LANG is not set, use en_US as default
  (bnc#815265)
- 2.24.4

-------------------------------------------------------------------
Fri May 03 12:18:43 CEST 2013 - aschnell@suse.de

- call unicode_start/stop and initviocons only on consoles
  (bnc#800790)
- fixed check for missing initviocons
- 2.24.3

-------------------------------------------------------------------
Mon Apr 22 14:59:35 CEST 2013 - jsuchome@suse.cz

- show dialog for all available disk controlers (bnc#807026)
- 2.24.2 

-------------------------------------------------------------------
Wed Apr 17 14:50:48 CEST 2013 - jsuchome@suse.cz

- force disk activation when Storage reports no disk was found
  (bnc#810823) 
- 2.24.1

-------------------------------------------------------------------
Fri Mar 29 11:58:02 CET 2013 - jsuchome@suse.cz

- always return boolean from DeployTarImage (bnc#804293)
- make the "Check drivers" error message depend on control.xml
  variable (fate#312875, bnc#805251) 
- 2.24.0

-------------------------------------------------------------------
Wed Mar 13 12:35:54 UTC 2013 - mfilka@suse.com

- NetworkManager is enabled and active after second stage (bnc#808039)
- 2.23.13 

-------------------------------------------------------------------
Mon Mar 04 14:42:03 CET 2013 - aschnell@suse.de

- deactivate RAID before going back to "Disk Activation" during
  installation (bnc#806454)

-------------------------------------------------------------------
Thu Feb 14 17:06:53 CET 2013 - fehr@suse.de

- fix got_kernel_param in misc.sh to not match substrings (so far 
  kernel parameters like systemd.log_level=debug activated Y2DEBUG)
- 2.23.12
 
-------------------------------------------------------------------
Wed Jan 23 16:00:21 CET 2013 - jsuchome@suse.cz

- prevent systemctl hang in 2nd stage (from fcrozat@suse.com,
  bnc#798620)
- 2.23.11

-------------------------------------------------------------------
Sun Jan 20 15:27:33 UTC 2013 - lslezak@suse.cz

- start the add-on module also when "addon" boot parameter is
  present (fate#314318)
- 2.23.10

-------------------------------------------------------------------
Mon Jan 14 13:45:23 UTC 2013 - locilka@suse.com

- Adding repositories that cannot be (re)added as enabled in
  a disabled state (bnc#779396).
- 2.23.9

-------------------------------------------------------------------
Fri Jan 11 10:47:11 CET 2013 - jsuchome@suse.cz

- adapted to changes in Storage.ycp API (bnc#797245)
- 2.23.8

-------------------------------------------------------------------
Mon Jan  7 13:06:32 CET 2013 - jsuchome@suse.cz

- set new keyboard layout right after selecting (bnc#796589)
- added SYSTEMCTL_OPTIONS to Firstboot/Second Stage services
  (bnc#791076)
- 2.23.7

-------------------------------------------------------------------
Fri Dec 21 08:23:47 CET 2012 - jsuchome@suse.cz

- show the info about possibility to download drivers
  from drivers.suse.com (fate#312875) 
- added KVM installation scenario (bnc#795067)
- 2.23.6

-------------------------------------------------------------------
Fri Dec 14 15:16:52 CET 2012 - jsuchome@suse.cz

- disable USB sources after installation (bnc#793709) 
- 2.23.5

-------------------------------------------------------------------
Tue Dec  4 16:54:56 CET 2012 - jsuchome@suse.cz

- allow using local repositories during update (bnc#779397)
- 2.23.4

-------------------------------------------------------------------
Mon Nov  5 08:21:41 CET 2012 - jsuchome@suse.cz

- fixed installation of systemd units (crrodriguez)
- 2.23.3

-------------------------------------------------------------------
Wed Oct 31 08:16:46 CET 2012 - jsuchome@suse.cz

- removed fonts_finish, its only action was to call obsolete
  SuSEconfig script
- removed inst_suseconfig client (fate#100011)
- 2.23.2 

-------------------------------------------------------------------
Fri Oct 26 08:44:43 CEST 2012 - jsuchome@suse.cz

- do not allow to go next without desktop selected (bnc#786507)
- 2.23.1

-------------------------------------------------------------------
Wed Oct 24 11:12:55 CEST 2012 - jsuchome@suse.cz

- removed suseconfig step from installation sequence (fate#100011)
- 2.23.0

-------------------------------------------------------------------
Wed Jul 11 15:56:38 CEST 2012 - jsuchome@suse.cz

- create simpler and non translated aliases for update sources 
  (bnc#768624)
- 2.22.10

-------------------------------------------------------------------
Thu Jun 28 14:36:08 CEST 2012 - jsuchome@suse.cz

- set TERM=linux for 2nd stage services, to keep ncurses nice
  (bnc#768356)
- 2.22.9

-------------------------------------------------------------------
Mon Jun 25 15:43:43 CEST 2012 - jsuchome@suse.cz

- ensure Plymouth is hiddent before 2nd start, to prevent system
  freeze (bnc#768185)
- ensure 2nd stage is started before SuSEfirewall2_init (bnc#733361)
- 2.22.8

-------------------------------------------------------------------
Tue Jun 19 14:49:52 CEST 2012 - aschnell@suse.de

- kill console before reboot (bnc#759627)
  (otherwise systemd will not proceed with system shutdown)

-------------------------------------------------------------------
Wed Jun  6 11:27:02 CEST 2012 - jsuchome@suse.cz

- require yast2-proxy for 2nd stage (bnc#764951)
- show a message if network config has failed (bnc#765129)
- 2.22.7

-------------------------------------------------------------------
Tue Apr 17 16:03:55 CEST 2012 - jsuchome@suse.cz

- enhanced image installation help text (bnc#732914)

-------------------------------------------------------------------
Tue Apr 03 14:56:55 CEST 2012 - aschnell@suse.de

- adapted to move of testX (see bnc#749184)
- 2.22.6

-------------------------------------------------------------------
Wed Mar 14 15:42:19 CET 2012 - aschnell@suse.de

- create link yast.ssh for 2nd stage ssh installation (bnc#745340)
- 2.22.5

-------------------------------------------------------------------
Wed Feb 15 11:46:45 CET 2012 - gs@suse.de

- Improve layout of the release notes dialog (bnc #550610)
- 2.22.4 

-------------------------------------------------------------------
Thu Feb  9 10:53:01 CET 2012 - jsuchome@suse.cz

- adapt the style only for ssh installation, not vnc (bnc#742777)
- 2.22.3 

-------------------------------------------------------------------
Tue Feb  7 17:22:46 CET 2012 - tgoettlicher@suse.de

- Fixed bnc #742777: ssh installation needs to much bandwidth
- 2.22.2

-------------------------------------------------------------------
Fri Jan 13 11:02:40 CET 2012 - jsuchome@suse.cz

- confirmed license
- 2.22.1

-------------------------------------------------------------------
Mon Jan  9 14:29:34 CET 2012 - locilka@suse.cz

- save ecdsa keys as well (bnc#726468) (added where missing)

-------------------------------------------------------------------
Mon Jan  9 13:39:10 CET 2012 - locilka@suse.cz

- Added ntp-client into list of cloned modules in control file
  (bnc #738019).

-------------------------------------------------------------------
Wed Jan  4 15:21:30 CET 2012 - locilka@suse.cz

- Reading the current random/poolsize from /proc to store the exact
  number of bytes (bnc#692799).

-------------------------------------------------------------------
Tue Jan  3 16:21:42 CET 2012 - locilka@suse.cz

- Modified saving state of the current randomness (bnc#692799).

-------------------------------------------------------------------
Thu Dec  8 16:45:15 CET 2011 - locilka@suse.cz

- Fixed saving state of the current randomness (bnc#692799).

-------------------------------------------------------------------
Fri Nov 25 11:35:04 CET 2011 - jsuchome@suse.cz

- ask for Abort confirmation in Update URLs step (bnc#728907)

-------------------------------------------------------------------
Wed Nov 16 13:18:40 CET 2011 - jsuchome@suse.cz

- merged texts from proofreading
- 2.22.0 

-------------------------------------------------------------------
Thu Nov 10 14:27:55 UTC 2011 - fcrozat@suse.com

- Disable routing initscript commands through systemd, prevent
  lockups.

-------------------------------------------------------------------
Thu Nov 03 11:52:08 CET 2011 - aschnell@suse.de

- use same code to display ip addresses during vnc and ssh
  installation (bnc#727802)
- 2.21.28

-------------------------------------------------------------------
Wed Nov  2 17:14:51 CET 2011 - fcrozat@suse.com

- Ensure network is not started by systemd before Firstboot /
  SecondStage (bnc#726823)
- 2.21.27

-------------------------------------------------------------------
Mon Oct 31 09:18:46 CET 2011 - jsuchome@suse.cz

- control files: save ecdsa keys (bnc#726468)
- 2.21.26 

-------------------------------------------------------------------
Wed Oct 19 16:25:41 CEST 2011 - locilka@suse.cz

- Creating /etc/mtab linking to /proc/self/mounts in umount_finish
  (bnc#725166)
- 2.21.25

-------------------------------------------------------------------
Fri Oct 14 11:27:58 CEST 2011 - fcrozat@suse.com

- Fix text mode handled in systemd (bnc#724115)
- 2.21.24

-------------------------------------------------------------------
Tue Oct 11 08:52:43 CEST 2011 - jsuchome@suse.cz

- compress the log file from 1st stage of installation (bnc#716938)
- 2.21.23

-------------------------------------------------------------------
Fri Oct  7 11:38:39 UTC 2011 - fcrozat@suse.com

- Use latest macros for systemd
- Drop workaround for bnc#719221, systemd is fixed now.
- 2.21.22

-------------------------------------------------------------------
Fri Oct  7 11:30:21 UTC 2011 - jsrain@suse.cz

- change the URL for congratulation dialog (bnc#720481)

-------------------------------------------------------------------
Mon Sep 26 10:41:38 CEST 2011 - jsuchome@suse.cz

- control.openSUSE: use lightdm as default DM for Xfce 
- 2.21.21

-------------------------------------------------------------------
Fri Sep 23 15:36:11 CEST 2011 - jsuchome@suse.cz

- updated systemd service files (bnc#719221)
- 2.21.20 

-------------------------------------------------------------------
Fri Sep 23 14:27:36 CEST 2011 - jsuchome@suse.cz

- unmount previously mounted /run (bnc#717321)
- 2.21.19

-------------------------------------------------------------------
Thu Sep 15 12:16:49 UTC 2011 - lslezak@suse.cz

- improved package update check - display only the repositories
  with an update available, display package updates in details
- 2.21.18

-------------------------------------------------------------------
Tue Sep  6 10:05:00 CEST 2011 - jsuchome@suse.cz

- enable system cloning only when autoyast2 is installed
  (bnc#692790)
- 2.21.17

-------------------------------------------------------------------
Wed Aug 31 14:33:50 CEST 2011 - jsuchome@suse.cz

- fix build for older distributions
- 2.21.16 

-------------------------------------------------------------------
Mon Aug 29 12:12:55 CEST 2011 - jsuchome@suse.cz

- added systemd .service files for second stage and firstboot
  (from fcrozat@suse.com, bnc#713760)
- 2.21.15

-------------------------------------------------------------------
Fri Aug 12 13:58:01 CEST 2011 - jsuchome@suse.cz

- expect there might me extra checks for disk controllers with
  s390 (bnc#706911)
- adapted help text and label in installation mode selection
  (bnc#711160)
- 2.21.14 

-------------------------------------------------------------------
Fri Aug  5 12:13:13 UTC 2011 - lslezak@suse.cz

- upgrade_urls.ycp - do not display reading and writing progress,
  it is pretty quick and just causes screen flickering
  (the write progress is displayed only when there is an enabled
  repo to add, refreshing it can take long time) (bnc#692614)
- 2.21.13

-------------------------------------------------------------------
Fri Aug  5 12:32:16 CEST 2011 - tgoettlicher@suse.de

- fixed .desktop file (bnc #681249)

-------------------------------------------------------------------
Thu Aug  4 14:50:33 UTC 2011 - lslezak@suse.cz

- 2.21.12

-------------------------------------------------------------------
Thu Aug  4 14:07:38 CEST 2011 - mvidner@suse.cz

- Copy network interface naming rules early to get them to initrd (bnc#666079).

-------------------------------------------------------------------
Thu Aug  4 11:37:02 UTC 2011 - lslezak@suse.cz

- extraurls: check whether there is an update candidate in the
  added extra repositories - openSUSE DVD does not contain all
  packages, packages from OSS repository which are not on DVD
  medium were not upgraded and were left in the old version even
  after adding new OSS repository with updated version (bnc#693230)

-------------------------------------------------------------------
Wed Aug  3 13:19:50 UTC 2011 - lslezak@suse.cz

- cleanup: removed obsoleted SourceManager::SyncAddedAndDeleted()
  call (zmd sync has been removed)
- 2.21.11

-------------------------------------------------------------------
Wed Aug  3 08:53:14 UTC 2011 - lslezak@suse.cz

- use term "Software manager" instead of "Package manager"
  (bnc#585679)
- 2.21.10

-------------------------------------------------------------------
Tue Aug  2 13:37:03 CEST 2011 - locilka@suse.cz

- Preserving the /dev/urandom state from inst-sys after the
  installation (bnc#692799)
- Automatically enabling haveged service if installed (bnc#692799)
- 2.21.9

-------------------------------------------------------------------
Mon Aug  1 15:38:32 CEST 2011 - locilka@suse.cz

- Added control.SLES-for-VMware into the SVN

-------------------------------------------------------------------
Fri Jul 22 15:00:30 CEST 2011 - locilka@suse.cz

- Removed obsoleted X-KDE-SubstituteUID from deploy_image.desktop
  (bnc#540627)
- 2.21.8

-------------------------------------------------------------------
Tue Jul 12 15:34:38 CEST 2011 - jsuchome@suse.cz

- Show Xen Virtualization Host Server Installation scenario
  only for x86_64 architecture (bnc#702103)
- 2.21.7

-------------------------------------------------------------------
Thu Jun 30 14:09:17 CEST 2011 - jsuchome@suse.cz

- fixed typos (bnc#703119)
- 2.21.6 

-------------------------------------------------------------------
Wed Jun  1 17:24:25 CEST 2011 - locilka@suse.cz

- always loading 'pciehp' kernel module on Dell hardware
  (FATE #311991)
- fixed control file validation
- stricter btrfs_increase_percentage definition in all control
  files (only 'integer' is allowed)

-------------------------------------------------------------------
Wed Jun  1 11:56:08 CEST 2011 - fehr@suse.de

- add btrfs_increase_percentage to to category "partitioning" in
  config.xml files
- 2.21.5 

-------------------------------------------------------------------
Thu May 19 14:22:10 CEST 2011 - jsuchome@suse.cz

- enable YaST restart in the 1st stage (bnc#694299)
- 2.21.4 

-------------------------------------------------------------------
Wed Apr 27 15:08:04 CEST 2011 - jsuchome@suse.cz

- added option to configure FCoE Interfaces when started with
  WithFCoE=1 argument (fate#307445)
- 2.21.3 

-------------------------------------------------------------------
Wed Apr 27 11:19:50 CEST 2011 - jsuchome@suse.cz

- Copy /media.1/build to the installed system (fate#311377)
- 2.21.2 

-------------------------------------------------------------------
Fri Mar 25 10:26:44 CET 2011 - jsuchome@suse.cz

- show the 'before-reboot' message in RichText, so possible command
  can be copy-pasted (bnc#383519)
- 2.21.1

-------------------------------------------------------------------
Thu Mar 24 16:14:02 CET 2011 - jsuchome@suse.cz

- do not start automatic configuration for autoYaST (bnc#679435)
- 2.21.0

-------------------------------------------------------------------
Mon Feb 28 14:52:26 CET 2011 - locilka@suse.cz

- Handling disabled installation steps also in Live Installation
  mode (BNC #675516)
- 2.20.6

-------------------------------------------------------------------
Thu Feb 17 13:49:19 CET 2011 - aschnell@suse.de

- fixed braille support during installation (bnc #672086)
- 2.20.5

-------------------------------------------------------------------
Tue Feb  8 15:10:25 CET 2011 - locilka@suse.cz

- Adapted openSUSE control file to the current naming schema of
  desktops (BNC #667408)

-------------------------------------------------------------------
Thu Jan 20 14:18:41 CET 2011 - jsrain@suse.cz

- fix initialization of AutoUpgrade for 2nd stage
- 2.20.4

-------------------------------------------------------------------
Wed Jan 19 15:38:20 CET 2011 - jsrain@suse.cz

- adaptations for unattended migration (fate#310481)
- don't delete /etc/mtab if it is a symlink (bnc#665437)
- 2.20.3

-------------------------------------------------------------------
Wed Jan 19 12:53:00 CET 2011 - jsrain@suse.cz

- fixed progress during live installation (bnc#665413)
- 2.20.2

-------------------------------------------------------------------
Fri Jan  7 13:43:01 CET 2011 - jsrain@suse.cz

- update XFCE desktop definition

-------------------------------------------------------------------
Thu Jan  6 10:47:00 CET 2011 - locilka@suse.cz

- Using wider space for licence displayed in non-textual interface
  (BNC #607135).
- Fixed DUD deployment (BNC #626337)

-------------------------------------------------------------------
Thu Nov 16 16:13:48 UTC 2010 - jsrain@suse.cz

- fixed behavior of window closing in installation proposal
  (bnc#636980)
- use df for estimating partition size for live installer
  (bnc#555288)
- 2.20.1

-------------------------------------------------------------------
Thu Sep 30 17:33:48 UTC 2010 - lslezak@suse.cz

- don't use spaces in repo alias (bnc#596950)
- inst_addon_update_sources.ycp - removed obsoleted ZMD sync call
- 2.20.0

-------------------------------------------------------------------
Wed Jun  2 13:52:02 CEST 2010 - jsrain@suse.cz

- removed link to repairing the system
- 2.19.20

-------------------------------------------------------------------
Wed May 12 15:33:24 CEST 2010 - ug@suse.de

- fixed the cloning at the end of a manual
  installation (bnc#605132)
- 2.19.7

-------------------------------------------------------------------
Mon Apr 19 12:29:08 CEST 2010 - aschnell@suse.de

- allow btrfs as root fs
- 2.19.6

-------------------------------------------------------------------
Thu Apr 15 17:12:28 CEST 2010 - locilka@suse.cz

- Script copy_files_finish copies files with --dereference to
  prevent from copying symlinks instead of the files content
  (BNC #596938).

-------------------------------------------------------------------
Fri Apr 09 17:09:27 CEST 2010 - aschnell@suse.de

- disable Qt/Gtk frontend if testX is unavailable (bnc #585432)
- 2.19.5

-------------------------------------------------------------------
Tue Apr  6 17:44:25 CEST 2010 - locilka@suse.cz

- Searching for LiveCD license in /usr/share/doc/licenses and /
  directories (BNC #594042).

-------------------------------------------------------------------
Fri Mar 26 11:26:04 CET 2010 - ug@suse.de

- fixed a broken yast2-installation.spec.in
- fixed broken schema validation files for control.xml files
- 2.19.4

-------------------------------------------------------------------
Wed Mar 24 07:42:19 UTC 2010 - lslezak@suse.cz

- inst_suseconfig.ycp - do not reset UI product name
  (&product; macro) (bnc#539906)

-------------------------------------------------------------------
Thu Mar 18 14:55:20 CET 2010 - locilka@suse.cz

- Previously used repositories switched from enabled/disabled mode
  to removed/enabled/disabled mode (BNC #588659).

-------------------------------------------------------------------
Fri Mar 12 13:19:15 CET 2010 - kmachalkova@suse.cz

- Port from SLE11 SP1: process files in _datadir/autoinstall/modules 
  with %suse_update_desktop_file. This passes their strings into
  translation (bnc#549944)

-------------------------------------------------------------------
Fri Mar 12 10:53:55 CET 2010 - locilka@suse.cz

- Unique identification in inst_upgrade_urls switched from URL to
  ALIAS (BNC #587517).
- In case of re-adding CD/DVD media, user is asked to insert
  correct media before adding it (BNC #587517).
- Only upgrade packages if upgrading from SLES 11, otherwise use
  patterns for upgrade (BNC #587544).

-------------------------------------------------------------------
Tue Mar  9 15:35:48 CET 2010 - locilka@suse.cz

- Fixed calling update.post from DUD (BNC #586609).

-------------------------------------------------------------------
Tue Mar  2 14:30:31 CET 2010 - locilka@suse.cz

- CIM service is proposed as disabled by default (BNC #584524).

-------------------------------------------------------------------
Mon Feb 22 17:48:57 CET 2010 - locilka@suse.cz

- Documented YaST RELAX NG schema (FATE #305551).
- Correctly re-added unique_id to RNC - AC steps and proposals
  (BNC #582094).

-------------------------------------------------------------------
Wed Feb 17 11:05:12 CET 2010 - ug@suse.de

- clone checkbox at the end of the installation is always
  enabled now and can install the autoyast2 package if needed
  (bnc#547486)

-------------------------------------------------------------------
Mon Feb 15 15:48:51 CET 2010 - ug@suse.de

- UI for autoinstallation images added to deploy_image_auto

-------------------------------------------------------------------
Tue Feb  9 17:06:15 CET 2010 - locilka@suse.cz

- Steps 'user' and 'auth' enabled again in Live mode (BNC #547931).

-------------------------------------------------------------------
Tue Feb  9 14:49:33 CET 2010 - locilka@suse.cz

- Fixed license agreement check box visibility (BNC #571846).
- 2.19.3

-------------------------------------------------------------------
Tue Feb  2 11:03:04 CET 2010 - locilka@suse.cz

- Added LXDE to openSUSE control file (FATE #307729).

-------------------------------------------------------------------
Mon Feb  1 11:35:15 CET 2010 - locilka@suse.cz

- Fixed 'going back' from services proposal BNC #572734.

-------------------------------------------------------------------
Fri Jan 22 15:56:07 CET 2010 - aschnell@suse.de

- fixed message during ssh installation (bnc #518616)

-------------------------------------------------------------------
Fri Jan 15 17:29:45 CET 2010 - aschnell@suse.de

- updated control.rnc
- 2.19.2

-------------------------------------------------------------------
Thu Jan  7 15:29:13 CET 2010 - jsuchome@suse.cz

- inst_complex_welcome adapted to Language::SwitchToEnglishIfNeeded
  (bnc#479529)
- 2.19.1

-------------------------------------------------------------------
Fri Dec 11 16:48:58 CET 2009 - locilka@suse.cz

- Adapted for new API to ProductLicense (FATE #306295).

-------------------------------------------------------------------
Wed Dec  9 16:44:34 CET 2009 - locilka@suse.cz

- Package kde4-kdm has been renamed to kdm (SLES, SLED control
  files) (bnc #561627).

-------------------------------------------------------------------
Wed Dec  9 14:58:38 CET 2009 - kmachalkova@suse.cz

- Un-check automatic configuration box when user selects update
  (bnc#537625)  

-------------------------------------------------------------------
Wed Dec  9 14:12:21 CET 2009 - locilka@suse.cz

- Enabled CIM by default (SLES and SLED) (FATE #305583)
- Adapted RNC for control files

-------------------------------------------------------------------
Wed Dec  9 12:49:08 CET 2009 - jsrain@suse.cz

- dereference hardlinks when deploying live CD so that it can
  be also deployed on multiple separate partitions (bnc#549158)

-------------------------------------------------------------------
Mon Nov 30 14:38:26 CET 2009 - locilka@suse.cz

- Repositories added by inst_addon_update_sources use
  Pkg::RepositoryAdd that does not need access to network
  (bnc #557723)

-------------------------------------------------------------------
Tue Nov 24 16:13:31 CET 2009 - kmachalkova@suse.cz

Cumulative patch with SLE11 SP1 features:
- In TUI (ncurses), use plain text (.txt) file with release notes, 
  if found (FaTE#306167)
- Set /etc/sysconfig/boot:RUN_PARALLEL according to corresponding
  value in control file (FaTE#307555) 
- 2.19.0

-------------------------------------------------------------------
Thu Nov 19 16:51:55 CET 2009 - locilka@suse.cz

- Added control file configuration option require_registration
  (FATE #305578).

-------------------------------------------------------------------
Wed Nov  4 16:31:17 CET 2009 - mzugec@suse.cz

- lan module in 1st stage (FaTE#303069)
- 2.18.34 

-------------------------------------------------------------------
Fri Oct 23 07:40:56 CEST 2009 - jsuchome@suse.cz

- during update, do not save timezone and console settings
  (bnc#547587)
- 2.18.33 

-------------------------------------------------------------------
Fri Oct 16 14:36:11 CEST 2009 - locilka@suse.cz

- Fixed handling repositories during upgrade (bnc #543468).
- 2.18.32

-------------------------------------------------------------------
Wed Oct  7 15:36:44 CEST 2009 - jsuchome@suse.cz

- set the time after chroot (bnc#538357)
- 2.18.31 

-------------------------------------------------------------------
Wed Oct  7 12:17:52 CEST 2009 - jsuchome@suse.cz

- correctly set the keyboard layout in 2nd stage (bnc#542009)
- 2.18.30

-------------------------------------------------------------------
Thu Oct  1 13:27:16 CEST 2009 - locilka@suse.cz

- Adjusting understandable name for update URLs added during second
  stage of installation (bnc #542792).
- 2.18.29

-------------------------------------------------------------------
Tue Sep 29 16:41:32 CEST 2009 - kmachalkova@suse.cz

- Correct HTML format tags in helptext (bnc#540784)
- Set firewall status according to user's choice also in non-automatic 
  2nd stage (missing call for AdjustDisabledSubProposals) (bnc#534862)
- 2.18.28 

-------------------------------------------------------------------
Thu Sep 24 15:51:15 CEST 2009 - kmachalkova@suse.cz

- Enable SSH service after reboot if this is SSH or VNC installation 
  (new ssh_service_finish client) (bnc#535206)
- 2.18.27 

-------------------------------------------------------------------
Mon Sep 14 15:27:19 CEST 2009 - jsrain@suse.cz

- enhanced display of release notes (fate#306237)
- 2.18.26

-------------------------------------------------------------------
Wed Sep  9 14:33:14 CEST 2009 - jsrain@suse.cz

- better error handling for image installation (bnc#533601)
- 2.18.25

-------------------------------------------------------------------
Fri Sep  4 19:00:27 CEST 2009 - kmachalkova@suse.cz

- Introducing unique IDs to unambiguously identify AC steps and 
  sub-proposals
- Writing disabled AC steps and subproposals at the end of 1st 
  stage, reading them back at the end of 2nd stage
- Filtering out disabled AC steps from AC workflow (FaTE #303859 and 
  bnc#534862)
- Require new yast2 base 
- 2.18.24

-------------------------------------------------------------------
Fri Sep  4 09:07:42 CEST 2009 - locilka@suse.cz

- Dropped unnecessary fallback text from the fallback control file
  (BNC #536288).

-------------------------------------------------------------------
Wed Aug 26 15:33:51 CEST 2009 - locilka@suse.cz

- Do not copy xorg.conf to installed system anymore (bnc #441404).
- 2.18.23

-------------------------------------------------------------------
Fri Aug 21 12:38:42 CEST 2009 - aschnell@suse.de

- do not disable qt/gtk frontends if xorg.conf is missing (bnc
  #533159)
- 2.18.22

-------------------------------------------------------------------
Fri Aug 14 18:26:49 CEST 2009 - kmachalkova@suse.cz

- Simple network (firewall) configuration in 1st stage (FaTE #303859) 

-------------------------------------------------------------------
Mon Aug 10 14:18:11 CEST 2009 - locilka@suse.cz

- added calling bootloader client bootloader_preupdate to control
  file to fix multiple grub entries (bnc #414490, bnc #477778).

-------------------------------------------------------------------
Thu Jul 30 20:26:30 CEST 2009 - jdsn@suse.de

- disable yast2-x11 during installation (bnc#441404) 
- 2.18.21

-------------------------------------------------------------------
Thu Jul 30 15:32:37 CEST 2009 - jsuchome@suse.cz

- adapted to changes in yast2-country: no saving of xorg.conf
  (bnc#441404) 
- 2.18.20

-------------------------------------------------------------------
Wed Jun 24 10:02:20 CEST 2009 - locilka@suse.cz

- Fixed Welcome dialog layout to have more license content visible
  and to align language and keyboard widgets with it.
- Not offering installation images if there are none (bnc #492745).
- 2.18.19

-------------------------------------------------------------------
Mon Jun 22 20:20:18 CEST 2009 - coolo@novell.com

- fix build with automake 1.11
- 2.18.18

-------------------------------------------------------------------
Thu Jun 11 12:57:14 CEST 2009 - jsrain@suse.cz

- adapted for unified progress during live installation
  (bnc#435680)
- 2.18.17

-------------------------------------------------------------------
Mon Jun 08 14:03:30 CEST 2009 - aschnell@suse.de

- use minimalistic xorg.conf during installation (bnc #510015)
- 2.18.16

-------------------------------------------------------------------
Wed May 20 12:45:47 CEST 2009 - aschnell@suse.de

- moved .proc.mounts agent from yast2-installation to yast2 (bnc
  #504429)

-------------------------------------------------------------------
Mon May 18 16:46:03 CEST 2009 - juhliarik@suse.cz

- added kdump support for autoyast installation (FATE#305588) 

-------------------------------------------------------------------
Thu May 14 13:45:08 CEST 2009 - locilka@suse.cz

- Installation/Upgrade newly require some packages essential for
  them to succeed (bnc #469730).

-------------------------------------------------------------------
Mon Apr 27 10:22:24 CEST 2009 - locilka@suse.cz

- Using a new yast-spanner (old yast icon) for Repair.
- 2.18.14

-------------------------------------------------------------------
Mon Apr 20 13:59:31 CEST 2009 - locilka@suse.cz

- Fixed Vendor module to use zypp history file instead of using
  y2logRPM (bnc #456446).
- 2.18.13

-------------------------------------------------------------------
Thu Apr 16 16:58:07 CEST 2009 - locilka@suse.cz

- Added documentation for installation images.

-------------------------------------------------------------------
Fri Apr 10 14:11:46 CEST 2009 - locilka@suse.cz

- KDE 3.x dropped from openSUSE control file (bnc #493547).

-------------------------------------------------------------------
Tue Apr  7 13:02:39 CEST 2009 - ug@suse.de

- changed the error message of missing hard disks during
  autoinstallation. Might confuse s390/iSCSI users. (bnc#476147)

-------------------------------------------------------------------
Mon Mar 30 14:20:57 CEST 2009 - locilka@suse.cz

- Fixing reevaluation of packages to remove, install and/or upgrade
  after images are deployed during first stage (bnc #489448).
- 2.18.12

-------------------------------------------------------------------
Fri Mar 27 18:15:15 CET 2009 - locilka@suse.cz

- Added new globals->ac_redraw_and_ignore control file item
  (openSUSE and SLED) that ignores if AC UI is missing and just
  redraws it. An error is still reported in case of missing Wizard
  widget (bnc #487565).

-------------------------------------------------------------------
Thu Mar 19 14:14:34 CET 2009 - locilka@suse.cz

- Continuing on Repair integration.
- Handling missing FLAGS in the content file.
- 2.18.11

-------------------------------------------------------------------
Wed Mar 18 13:17:58 CET 2009 - locilka@suse.cz

- Location /etc/modprobe.d/blacklist has been renamed to
  /etc/modprobe.d/50-blacklist.conf (bnc #485980).
- Unified inst_mode handling, especially correct handling of
  Automatic Configuration together with switching to Update mode
  (originally reported as bnc #469273).
- Repair workflow unified with the rest of installation.
- 2.18.10

-------------------------------------------------------------------
Mon Mar 16 14:47:46 CET 2009 - locilka@suse.cz

- Fixed help for "License Translations..." button (bnc #481113).

-------------------------------------------------------------------
Tue Mar 10 10:26:02 CET 2009 - locilka@suse.cz

- Obsolete 'tar --preserve' replaced with
  'tar --preserve-permissions --preserve-order' (bnc #483791).
- Added recovery support for AC (dialogs) possibly called by AC
  scripts (bnc #483211).

-------------------------------------------------------------------
Thu Feb 26 16:00:44 CET 2009 - ug@suse.de

- RPMs via driverupdate were not possible

-------------------------------------------------------------------
Tue Feb 24 13:30:15 CET 2009 - locilka@suse.cz

- Added support for .xz images deployment (bnc #476079).
- Added support for `reboot_same_step (bnc #475650).
- 2.18.9

-------------------------------------------------------------------
Mon Feb 23 16:36:56 CET 2009 - locilka@suse.cz

- Offering to configure network if remote repositories are used
  during upgrade (inst_upgrade_urls). Setup can be safely skipped
  and comes from the Online Repositories (bnc #478024).
- 2.18.8

-------------------------------------------------------------------
Fri Feb 20 20:40:09 CET 2009 - locilka@suse.cz

- save network configuration also for IPv6 only (bnc#477917)
- 2.18.7

-------------------------------------------------------------------
Tue Feb 17 16:56:09 CET 2009 - locilka@suse.cz

- Writing additional-control-files index file after removing and
  recreating the directory where it is stored (bnc #475516).
- 2.18.6

-------------------------------------------------------------------
Mon Feb  9 13:21:50 CET 2009 - locilka@suse.cz

- Enabling online update in (SLED) Automatic Configuration
  (bnc #449128).

-------------------------------------------------------------------
Fri Feb  6 10:39:20 CET 2009 - locilka@suse.cz

- InstError has been moved to yast2-2.18.6
- 2.18.5

-------------------------------------------------------------------
Thu Feb  5 18:16:17 CET 2009 - locilka@suse.cz

- InstError extended and documented.

-------------------------------------------------------------------
Mon Feb  2 13:09:08 CET 2009 - locilka@suse.cz

- Erasing all old additional control files in the final step of
  upgrade before rebooting to the second stage (bnc #471454).
- InstError can now save YaST logs on user request.
- 2.18.4

-------------------------------------------------------------------
Wed Jan 28 14:33:09 CET 2009 - locilka@suse.cz

- Added new InstError module for unified reporting of errors
  during installation.
- Better SlideShow support in inst_finish.
- Reporting more errors in inst_finish.
- 2.18.3

-------------------------------------------------------------------
Tue Jan 27 17:13:57 CET 2009 - locilka@suse.cz

- Added test for checking free space when SCR switch fails
  (bnc #460477).

-------------------------------------------------------------------
Mon Jan 26 13:58:00 CET 2009 - locilka@suse.cz

- Disabling [Back] buttons in the very first interactive dialogs
  in second stage, SLES and SLED control files (bnc #468677).

-------------------------------------------------------------------
Thu Jan 22 12:50:38 CET 2009 - locilka@suse.cz

- Dropping mode_proposal client - not in use anymore.
- 2.18.2

-------------------------------------------------------------------
Wed Jan 21 13:09:33 CET 2009 - locilka@suse.cz

- Removing dependency on yast2-runlevel (duplicate code in runlevel
  proposal).
- Removing dependency on yast2-mouse by moving the mouse-related
  scripts to yast2-mouse-2.18.0.
- Removing dependency on yast2-bootloader.
- inst_finish script newly uses the SlideShow module.

-------------------------------------------------------------------
Tue Jan 20 13:37:03 CET 2009 - locilka@suse.cz

- Possibility to move the base installation window has been
  disabled (bnc #466827)
- 2.18.1

-------------------------------------------------------------------
Tue Jan 13 12:15:42 CET 2009 - locilka@suse.cz

- Adapted the inst_proposal to better reflect the current situation
  'analyzing...' vs. 'adapting the proposal...' (bnc #463567).

-------------------------------------------------------------------
Fri Dec 19 13:07:49 CET 2008 - locilka@suse.cz

- Pattern WBEM added into two server scenarios (bnc #458332).

-------------------------------------------------------------------
Thu Dec 18 18:04:47 CET 2008 - locilka@suse.cz

- Updated control file documentation (bnc #438678).

-------------------------------------------------------------------
Wed Dec 17 14:42:22 CET 2008 - locilka@suse.cz

- Added yet another xset call (bnc #455771 comment #40)

-------------------------------------------------------------------
Tue Dec 16 17:13:38 CET 2008 - aschnell@suse.de

- adapted to storage API changes
- 2.18.0

-------------------------------------------------------------------
Tue Dec 16 12:29:27 CET 2008 - locilka@suse.cz

- Removed SLED control file labels that should be hidden
  (bnc #459080).
- Using a better help text for inst_new_desktop (bnc #432912).

-------------------------------------------------------------------
Mon Dec 15 14:32:27 CET 2008 - locilka@suse.cz

- Removed all (inst_)do_rezise calls from all control files on
  aschnell's request.

-------------------------------------------------------------------
Fri Dec 12 16:36:28 CET 2008 - aschnell@suse.de

- require initviocons (bnc #173426)
- 2.17.47

-------------------------------------------------------------------
Tue Dec  9 16:40:35 CET 2008 - locilka@suse.cz

- Updated control.rnc
- 2.17.46

-------------------------------------------------------------------
Mon Dec  8 13:16:33 CET 2008 - locilka@suse.cz

- Updated control.rnc
- Added two more control-file examples.
- Checking all control files during build.
- Adjusted control-file examples (all bnc #438678).
- Checking the process exit status returned after deploying an
  image (bnc #456337).
- 2.17.45

-------------------------------------------------------------------
Fri Dec  5 10:38:41 CET 2008 - locilka@suse.cz

- New control.rnc/rng for control file validation (bnc #455994).
- Added build-time control file validation.
- 2.17.44

-------------------------------------------------------------------
Wed Dec  3 18:33:59 CET 2008 - locilka@suse.cz

- inst_extrasources moved before inst_ask_online_update to register
  the online update repository before checking for patches
  (bnc #450229).

-------------------------------------------------------------------
Mon Dec  1 16:59:14 CET 2008 - locilka@suse.cz

- Fixed proposing the online update depending on the fact whether
  network is running (bnc #450229).
- 2.17.43

-------------------------------------------------------------------
Fri Nov 28 15:05:02 CET 2008 - locilka@suse.cz

- Updated labels of Installation Scenarios for SLES (bnc #428202).

-------------------------------------------------------------------
Fri Nov 28 12:16:03 CET 2008 - locilka@suse.cz

- Fixed behavior of inst_new_desktop when user switched to another
  language later (bnc #449818).
- 2.17.42

-------------------------------------------------------------------
Thu Nov 27 16:49:11 CET 2008 - locilka@suse.cz

- Using yast-live-install-finish icon when finishing LiveCD
  installation/inst_finish (bnc #438154).
- Fixed ImageInstallation SlideShow - download progress is shown
  only when downloading the images, not the other helper files
  (bnc #449792).
- Adjusting ImageInstallation-related SlideShow only if
  ImageInstallation is in use (bnc #439104).

-------------------------------------------------------------------
Thu Nov 27 15:05:11 CET 2008 - ug@suse.de

- the real fix for bnc#442691
  deploy_image_auto doesn't use the boolean variable 
  image_installation
- 2.17.41

-------------------------------------------------------------------
Tue Nov 25 14:42:31 CET 2008 - locilka@suse.cz

- Handling new feature of licenses ProductLicense::AcceptanceNeeded
  (bnc #448598).
- 2.17.40

-------------------------------------------------------------------
Mon Nov 24 12:51:48 CET 2008 - locilka@suse.cz

- Completely initializing the target and sources before checking
  for available patches and offering online update (bnc #447080).
- 2.17.39

-------------------------------------------------------------------
Thu Nov 20 18:21:32 CET 2008 - locilka@suse.cz

- Pkg::SourceStartManager in inst_ask_online_update to replace
  obsolete Pkg::PkgEstablish (bnc #447080).
- Reading all supported desktops to define the order of desktops
  in desktop_finish (bnc #446640).
- Added shadow desktops to SLES and SLED desktop files to have
  a fallback if user selects some other desktop than the default
  one (bnc #446640).
- 2.17.38

-------------------------------------------------------------------
Wed Nov 19 16:01:53 CET 2008 - locilka@suse.cz

- Added pciutils to Requires, lspci was called but not required
  (bnc #446533).
- 2.17.37

-------------------------------------------------------------------
Wed Nov 19 13:23:10 CET 2008 - locilka@suse.cz

- Added inst_fallback_controlfile client reporting about using
  a fallback control file.
- Calling inst_fallback_controlfile in the fallback control file
  (both bnc #440982).
- 2.17.36

-------------------------------------------------------------------
Fri Nov 14 12:17:47 CET 2008 - aschnell@suse.de

- don't start iscsid in second stage start scripts (bnc #444976)
- 2.17.35

-------------------------------------------------------------------
Thu Nov 13 17:36:53 CET 2008 - locilka@suse.cz

- Flushing the cache before calling a set_polkit_default_privs that
  uses the written data (bnc #440182).
- 2.17.34

-------------------------------------------------------------------
Thu Nov 13 11:21:11 CET 2008 - locilka@suse.cz

- Handling errors while deploying images, installation will abort
  (bnc #444209).
- 2.17.33

-------------------------------------------------------------------
Thu Nov 13 10:21:13 CET 2008 - ug@suse.de

- checkboxes in the congratulations dialog did not work anymore
  (bnc#444214)

-------------------------------------------------------------------
Tue Nov 11 13:58:17 CET 2008 - ug@suse.de

- fix for image deployment during autoinstallation

-------------------------------------------------------------------
Tue Nov 11 12:20:00 CET 2008 - juhliarik@suse.cz

- changed order of yast modules in Expert tab for installation
  (bnc #441434) 

-------------------------------------------------------------------
Tue Nov 11 10:53:25 CET 2008 - jsrain@suse.cz

- fixed switching to a tab with an error in the proposal
  (bnc #441434)
- 2.17.32

-------------------------------------------------------------------
Tue Nov 11 10:48:03 CET 2008 - aschnell@suse.de

- use accelerated xserver during installation for certain Intel
  cards (bnc #442413)
- 2.17.31

-------------------------------------------------------------------
Fri Nov  7 16:32:28 CET 2008 - locilka@suse.cz

- Fixed deploy_image_auto to handle AutoYaST settings correctly
  (bnc #442691).
- Removing the congrats dialog content before cloning, storing
  the sources, finishing (bnc #441452).
- Using Pkg::SourceProvideDigestedFile function when deploying
  images and in release_notes_popup (bnc #409927).
- 2.17.30

-------------------------------------------------------------------
Thu Nov  6 16:35:10 CET 2008 - locilka@suse.cz

- Fixed progress (SlideShow) information about images being
  deployed (bnc #442286).
- Changing inst_deploy_images to use PackagesUI for opening a
  package selector while debugging mode is turned on (bnc #435479).

-------------------------------------------------------------------
Thu Nov  6 16:19:59 CET 2008 - jsuchome@suse.cz

- S09-cleanup: check for additional services requiring restart
  (bnc#395402)

-------------------------------------------------------------------
Wed Nov  5 17:25:01 CET 2008 - locilka@suse.cz

- Calling set_polkit_default_privs without checking for it using
  FileUtils, checking by 'test -x' instead (bnc #440182).
- 2.17.29

-------------------------------------------------------------------
Wed Nov  5 13:09:04 CET 2008 - locilka@suse.cz

- Added yast2-storage >= 2.17.47 because of the previous fix
  implementation.
- 2.17.28

-------------------------------------------------------------------
Tue Nov 04 13:14:10 CET 2008 - aschnell@suse.de

- improved warning about partitioning (fate #302857)
- 2.17.27

-------------------------------------------------------------------
Mon Nov  3 18:34:30 CET 2008 - locilka@suse.cz

- Writing 'SecondStageRequired' 0/1 to /etc/install.inf even while
  rebooting during second stage (bnc #432005).
- 2.17.26

-------------------------------------------------------------------
Mon Nov 03 14:28:14 CET 2008 - aschnell@suse.de

- better reboot message during ssh installation (bnc #439572 and
  bnc #432005)
- 2.17.25

-------------------------------------------------------------------
Fri Oct 31 16:28:23 CET 2008 - locilka@suse.cz

- Fixed checking whether running the second stage is required.
- Added writing 'SecondStageRequired' 0/1 to /etc/install.inf
  (both bnc #439572)
- 2.17.24

-------------------------------------------------------------------
Thu Oct 30 14:42:15 CET 2008 - locilka@suse.cz

- Saving sources at the end of inst_extrasources if some were
  added (bnc #440184).
- 2.17.23

-------------------------------------------------------------------
Mon Oct 27 10:18:47 CET 2008 - locilka@suse.cz

- Added lnussel's patch to run set_polkit_default_privs at
  desktop_finish script (bnc #438698).
- Bigger license window (bnc #438100).
- Calling inst_prepareprogress also during Upgrade, all control
  files changed (bnc #438848).
- Disabling users and auth in LiveCD second stage (bnc #435965).
- Removing label for user_non_interactive (bnc #401319).
- Desktop 'startkde4' replaced with 'startkde' (bnc #438212).
- Added 'kdump' to 'clone_modules' (SLES) (bnc #436365).
- 2.17.22

-------------------------------------------------------------------
Tue Oct 21 16:46:00 CEST 2008 - locilka@suse.cz

- Added handling for globals->debug_deploying (bnc #436842).

-------------------------------------------------------------------
Mon Oct 20 12:56:32 CEST 2008 - locilka@suse.cz

- Fixed a typo (bnc #436471).

-------------------------------------------------------------------
Fri Oct 17 10:51:05 CEST 2008 - locilka@suse.cz

- Adapted SLES and SLED control files to write default desktop
  settings (bnc #436094).
- Added software->display_support_status flag to SLES/SLED
  (bnc #435479).

-------------------------------------------------------------------
Tue Oct 14 14:15:11 CEST 2008 - locilka@suse.cz

- Changed YaST icons while probing the system (bnc #404809).
- Enhanced scr_switch_debugger - Sending USR1 signal to the new SCR
  (bnc #433057).
- 2.17.21

-------------------------------------------------------------------
Mon Oct 13 13:29:04 CEST 2008 - locilka@suse.cz

- Enabled going_back in Add-Ons during installation (bnc #434735).

-------------------------------------------------------------------
Mon Oct 13 13:10:58 CEST 2008 - mzugec@suse.de

- configure supportconfig in installation (fate#305180)
- 2.17.20

-------------------------------------------------------------------
Mon Oct 13 09:45:23 CEST 2008 - locilka@suse.cz

- Fixed install/update confirmation dialog (bnc #433249).
- Fixed text in openSUSE control file (bnc #432911).
- Fixed typo (bnc #433794).

-------------------------------------------------------------------
Fri Oct 10 14:49:58 CEST 2008 - locilka@suse.cz

- Enhanced scr_switch_debugger (bnc #433057).
- Enabling key-repeating if not running in XEN (bnc #433338).

-------------------------------------------------------------------
Thu Oct  9 21:00:01 CEST 2008 - locilka@suse.cz

- Loading the Target while initializing libzypp in
  inst_upgrade_urls (bnc #429080).
- Running a simple SCR Test after chrooting to the installed system
  in scr_switch_finish, full-test is called in case of simple test
  failure (bnc #433057).
- Added more checking around 'searching for files' (bnc #427879).

-------------------------------------------------------------------
Wed Oct 08 12:51:01 CEST 2008 - aschnell@suse.de

- removed cp of proc/mounts to /etc/mtab (bnc #425464)
- 2.17.19

-------------------------------------------------------------------
Mon Oct  6 15:30:53 CEST 2008 - locilka@suse.cz

- Do not display any system type for SLES/SLED in installation
  overview (bnc #431336).
- Clients inst_new_desktop and inst_scenarios converted to use
  PackagesProposal API instead of using Pkg calls directly (bnc
  #432572)
- Dropping obsolete inst_software_selection client instead of
  convwerting it - not in use anymore (bnc #432572).
- Always change initial proposal [Next] button to [Install],
  resp. [Update] (bnc #431567).
- Removing desktop definitions and default_desktop from SLED
  control file, the required patterns are selected by PATTERNS
  in content file already (bnc #431902).
- Adding lnussel's patch for desktop_finish to write
  POLKIT_DEFAULT_PRIVS if defined in globals->polkit_default_privs
  (bnc #431158).
- Adding polkit_default_privs="restrictive" for SLES (bnc #431158).
- 2.17.18

-------------------------------------------------------------------
Fri Oct  3 16:31:10 CEST 2008 - locilka@suse.cz

- Enabling some steps in second stage even if Automatic
  Configuration is in use.
- Feature added into openSUSE and SLED control files
  (both bnc #428190).

-------------------------------------------------------------------
Thu Oct  2 22:00:46 CEST 2008 - mzugec@suse.de

- changed Release Notes into Support group (bnc#430005)

-------------------------------------------------------------------
Thu Oct  2 19:13:07 CEST 2008 - locilka@suse.cz

- Adjusted presentation_order for SLES and SLED installation
  proposals - software has to be proposed as almost the last one
  (bnc #431580).

-------------------------------------------------------------------
Thu Oct  2 14:00:49 CEST 2008 - locilka@suse.cz

- Added 'default_ntp_setup' into control files (SLES/D: false,
  openSUSE: true) (bnc #431259).

-------------------------------------------------------------------
Thu Oct  2 11:39:48 CEST 2008 - locilka@suse.cz

- Using two default desktops, one for inst_scenarios, another
  one (default) while inst_scenarios not used (bnc #431251,
  bnc #431503).
- Switching scenario_virtual_machine and
  scenario_virtualization_host in SLES control file (bnc #431251).
- 2.17.17

-------------------------------------------------------------------
Wed Oct  1 16:03:32 CEST 2008 - mzugec@suse.de

- use rpcbind instead of portmap for nfs installation (bnc#423026)
- 2.17.16

-------------------------------------------------------------------
Wed Oct  1 15:41:12 CEST 2008 - jsuchome@suse.cz

- if nn_NO language is selected, use nb_NO in YaST (bnc#426124)

-------------------------------------------------------------------
Wed Oct  1 13:42:18 CEST 2008 - locilka@suse.cz

- Changing pattern "Documentation" to "documentation" (bnc #431218)

-------------------------------------------------------------------
Tue Sep 30 13:20:09 CEST 2008 - locilka@suse.cz

- Replacing "networkmanager" proposal call with "general"
  (bnc #430704).

-------------------------------------------------------------------
Mon Sep 29 15:11:33 CEST 2008 - locilka@suse.cz

- Server scenarios work for i386, x86_64 archs only (bnc #430612).

-------------------------------------------------------------------
Mon Sep 29 14:56:45 CEST 2008 - kukuk@suse.de

- Replaced Minimal+Xen with Dom0.
- Removed xen_server from virtualization machine (bnc #429061).
- Added "XEN" suffix to Virtualization Host.

-------------------------------------------------------------------
Mon Sep 29 13:38:13 CEST 2008 - locilka@suse.cz

- Adding inst_lilo_convert to the update workflow (bnc #430579).

-------------------------------------------------------------------
Fri Sep 26 12:27:55 CEST 2008 - locilka@suse.cz

- Optimizing server_selections dialog layout (bnc #429977).
- Better text for installation initialization (bnc #428103).
- Better protection from removing the initial repository
  (bnc #429920).
- 2.17.15

-------------------------------------------------------------------
Thu Sep 25 14:33:36 CEST 2008 - juhliarik@suse.cz

- added calling kdump_finish to inst_finish.ycp (bnc #427732)

-------------------------------------------------------------------
Tue Sep 23 16:17:27 CEST 2008 - locilka@suse.cz

- Buggy SCR Agent run.get.suseconfig.modules replaced with
  .target.dir (bnc #429146).
- Added functionality to recover from failed read of previously
  used repositories in inst_upgrade_urls (bnc #429059).
- 2.17.14

-------------------------------------------------------------------
Mon Sep 22 16:14:54 CEST 2008 - locilka@suse.cz

- Fixed checking whether directory is mounted already (bnc #428368)

-------------------------------------------------------------------
Mon Sep 22 13:59:50 CEST 2008 - locilka@suse.cz

- KDE 3.5 moved to 'Others', removed KDE 3.5 description text.
- GNOME 2.22 changed to 2.24.
- Fixed Installation Mode dialog to show icons again (bnc #427344).
- 2.17.13

-------------------------------------------------------------------
Mon Sep 22 10:45:44 CEST 2008 - locilka@suse.cz

- Changing /sbin/udevtrigger & /sbin/udevsettle to /sbin/udevadm
  trigger & settle (bnc #427705).
- 2.17.12

-------------------------------------------------------------------
Thu Sep 18 10:35:32 CEST 2008 - locilka@suse.cz

- Definition of supported desktops added into SLES and SLED control
  files, added also default_desktop definition (bnc #427061).
- Added control file documentation for supported_desktops section.

-------------------------------------------------------------------
Fri Sep 12 15:01:46 CEST 2008 - locilka@suse.cz

- Disabling inst_suse_register in openSUSE control file
  (FATE #303458).

-------------------------------------------------------------------
Fri Sep 12 10:32:11 CEST 2008 - locilka@suse.cz

- Do not remove installation repository with the same URL as URL
  just being removed by inst_upgrade_urls (bnc #400823).
- 2.17.11

-------------------------------------------------------------------
Thu Sep 11 14:52:25 CEST 2008 - ug@suse.de

- deploy_image.desktop added (Fate #301321)
- deploy_image.rnc added

-------------------------------------------------------------------
Thu Sep 11 13:40:10 CEST 2008 - locilka@suse.cz

- Calling new client reipl_finish from yast2_inf_finish on s390
  (FATE #304960).

-------------------------------------------------------------------
Wed Sep 10 17:15:22 CEST 2008 - locilka@suse.cz

- Fixing control files to call 'inst_proposal' instead of
  'proposal' (bnc #425198).

-------------------------------------------------------------------
Wed Sep 10 15:53:44 CEST 2008 - locilka@suse.cz

- Desktop selection dialog definitions have been moved to control
  file (bnc #424678).
- 2.17.10

-------------------------------------------------------------------
Tue Sep  9 16:02:03 CEST 2008 - locilka@suse.cz

- Replacing usage of barexml with anyxml SCR  agent (bnc #424263).

-------------------------------------------------------------------
Mon Sep  8 17:49:11 CEST 2008 - locilka@suse.cz

- merged texts from proofread

-------------------------------------------------------------------
Mon Sep  8 15:57:09 CEST 2008 - locilka@suse.cz

- Added new AutoYaST client deploy_images_auto to support
  installation from images also in AutoYaST (FATE #301321).
- 2.17.9

-------------------------------------------------------------------
Fri Sep  5 12:45:00 CEST 2008 - locilka@suse.cz

- Some inst_finish steps are called in live installer only.
- Client vm_finish called only if yast2-vm is installed.
- Using WFM::ClientExists (new in yast2-core-2.17.10).
- Adjusted RPM dependencies.
- 2.17.8

-------------------------------------------------------------------
Thu Sep  4 15:02:01 CEST 2008 - sschober@suse.de

- cloning section in control.xml changed.

-------------------------------------------------------------------
Wed Sep 03 14:49:19 CEST 2008 - aschnell@suse.de

- adapted size values in control files to stricter parser in
  storage

-------------------------------------------------------------------
Tue Sep  2 15:20:09 CEST 2008 - locilka@suse.cz

- Using new <execute/> tag in control file to explicitly define
  a client to be called instead of guessing it from <name/> tag
  (openSUSE, SLED control files) (bnc #401319).
- Updated control files to call inst_prepareprogress to
  "Provide consistent progress during installation" (FATE #303860).
- All 'inst_proposal' calls changed to use the new 'execute'
  feature to have unique 'name's (needed for merging add-on control
  files).
- Adjusted RPM dependencies (FATE #303860).
- 2.17.7

-------------------------------------------------------------------
Tue Sep  2 11:10:01 CEST 2008 - visnov@suse.cz

- Use unified progressbar during installation (FATE #303860)

-------------------------------------------------------------------
Thu Aug 28 15:19:57 CEST 2008 - locilka@suse.cz

- Using new ButtonBox widget.
- Adjusted RPM dependencies.

-------------------------------------------------------------------
Thu Aug 21 13:01:40 CEST 2008 - jsuchome@suse.cz

- check for command line mode in inst_suseconfig (bnc#419132)

-------------------------------------------------------------------
Tue Aug 19 15:45:07 CEST 2008 - jsrain@suse.cz

- properly detect firstboot and do not destroy xorg.conf
  (bnc#354738)
- 2.17.6

-------------------------------------------------------------------
Fri Aug 15 10:41:24 CEST 2008 - locilka@suse.cz

- Added new globals->write_hostname_to_hosts control file option
  to configure the default for 127.0.0.2 issue (FATE #303875).
- 2.17.5

-------------------------------------------------------------------
Thu Aug 14 14:28:33 CEST 2008 - locilka@suse.cz

- Added documentation for add_on_products and its new format
  add_on_products.xml (FATE #303675).
- Fixed SCR Switch Debugger to show "Report Error" only once.

-------------------------------------------------------------------
Wed Aug 13 18:23:57 CEST 2008 - locilka@suse.cz

- Dropped some obsolete documentation.
- Started installation-features documentation (FATE #303675).
- Fixed building documentation for proposal-API.

-------------------------------------------------------------------
Tue Aug 12 10:28:24 CEST 2008 - locilka@suse.cz

- Added documentation and example for list of files to be copied
  from the previous installation.
- 2.17.4

-------------------------------------------------------------------
Mon Aug 11 17:35:47 CEST 2008 - locilka@suse.cz

- List of files to be copied from the previous installation moved
  to control file, added new API to define own list (module
  SystemFilesCopy) (FATE #305019).
- Adapted control files.

-------------------------------------------------------------------
Mon Aug 11 10:06:02 CEST 2008 - locilka@suse.cz

- Fixed WFM::Execute to use .local instead of .target in
  copy_files_finish script.

-------------------------------------------------------------------
Thu Aug  7 16:40:32 CEST 2008 - locilka@suse.cz

- Added new client inst_scenarios to offer main scenarios of the
  newly installed system.
- Configuration for inst_scenarios is defined in control file (Only
  SLES so far), client added into SLES workflow.
- Extended control file documentation (All FATE #304373).
- 2.17.3

-------------------------------------------------------------------
Wed Aug  6 13:54:07 CEST 2008 - locilka@suse.cz

- New control file entry globals->enable_kdump (default value)
  (FATE #303893).
- Adjusted control file documentation.

-------------------------------------------------------------------
Tue Aug  5 11:48:44 CEST 2008 - locilka@suse.cz

- Calling reiplauto client in SLES control file before reboot
  (FATE #304940).
- Running SCR Switch Debugger unconditionally if switching to
  installed system fails (bnc #411832).

-------------------------------------------------------------------
Mon Aug 04 16:22:55 CEST 2008 - aschnell@suse.de

- improved text during ssh installation (bnc #411079)

-------------------------------------------------------------------
Mon Aug  4 10:39:41 CEST 2008 - locilka@suse.cz

- Added kdump proposal to SLES control file (FATE #303893).

-------------------------------------------------------------------
Thu Jul 24 13:21:14 CEST 2008 - locilka@suse.cz

- Using button label "License Translations..." in complex welcome
  dialog (bnc #400616).
- SLES and SLED control files adapted to features added in 11.0.
- Added Automatic Configuration support into SLED (FATE #303396).

-------------------------------------------------------------------
Tue Jul 15 16:59:38 CEST 2008 - aschnell@suse.de

- fixed vnc connect message during installation (bnc #395834)
- 2.17.2

-------------------------------------------------------------------
Tue Jul 15 09:54:48 CEST 2008 - locilka@suse.cz

- Not only DPMS->off, but also screen-saver->off (FATE #304395).
- Added new control file feature globals->rle_offer_rulevel_4
  plus control file documentation (FATE #303798).

-------------------------------------------------------------------
Mon Jul 14 15:15:15 CEST 2008 - locilka@suse.cz

- Base-product license directory moved to control file
  (base_product_license_directory) (FATE #304865).
- Copying licenses to the system in copy_files_finish.
- Reading the license directory in inst_license.
- Icons for AC steps defined in control file.
- Adjusting DPMS 'off' when installation starts, DPMS 'on' when
  finishes (FATE #304395).
- Icons for inst_finish.
- 2.17.1

-------------------------------------------------------------------
Fri Jul 11 11:11:11 CEST 2008 - locilka@suse.cz

- Added documentation for AC Setup and for texts in control file.

-------------------------------------------------------------------
Thu Jul 10 17:48:59 CEST 2008 - locilka@suse.cz

- Settings for Automatic Configuration moved to control file
  because of code reuse for different AC in first boot
  (FATE #303939).

-------------------------------------------------------------------
Thu Jul 10 13:31:00 CEST 2008 - locilka@suse.cz

- Only directories in release-notes directory are considered to be
  real release notes (bnc #407922).
- 2.17.0

-------------------------------------------------------------------
Wed Jul  9 17:09:15 CEST 2008 - mvidner@suse.cz

- Fixed building in a prefix (/etc).

-------------------------------------------------------------------
Wed Jul  9 15:12:53 CEST 2008 - locilka@suse.cz

- Initializing the 'use_automatic_configuration' in first-stage
  installation worker (bnc #404122).
- Adjusted dependency on autoyast2-installation bacause of new
  function AutoinstConfig::getProposalList().

-------------------------------------------------------------------
Thu Jun 26 16:43:32 CEST 2008 - locilka@suse.cz

- Fixed help text for deploying images (bnc #391086).
- Fixed 'Do not panic!' text (bnc #388251).

-------------------------------------------------------------------
Wed Jun 25 16:44:33 CEST 2008 - ug@suse.de

- proposal selection possible via autoyast profile (fate#302946)

-------------------------------------------------------------------
Tue Jun 17 14:23:04 CEST 2008 - lslezak@suse.cz

- use Pkg::SourceSaveAll() instead of Pkg::SourceFinishAll()
  (bnc#395738)

-------------------------------------------------------------------
Fri Jun 13 15:37:24 CEST 2008 - locilka@suse.cz

- Removing Pkg//Source and Target finish from inst_inc_all that
  had been saving sources also in case of aborting the installation
  and moving it to inst_congratulate and umount_finish
  (bnc #398315).
- Freeing internal variables in ImageInstallation module after
  images are deployed (bnc #395030).

-------------------------------------------------------------------
Thu Jun 12 16:33:24 CEST 2008 - locilka@suse.cz

- Special mounts (such as /proc) are never remounted read-only
  in umount_finish anymore (bnc #395034)
- Added progress for adding / removing repositories in
  inst_upgrade_urls client (bnc #399223)

-------------------------------------------------------------------
Wed Jun  4 11:57:07 CEST 2008 - locilka@suse.cz

- Copying /license.tar.gz to /etc/YaST2/license/ (bnc #396444).
- Initial mouse probing has been disabled (bnc #395426).

-------------------------------------------------------------------
Tue Jun  3 13:44:56 CEST 2008 - locilka@suse.cz

- Umounting temporary directory in inst_pre_install (if already
  mounted) before new mount is called.
- Always use --numeric-owner (always use numbers for user/group
  names) when deploying images (bnc #396689).

-------------------------------------------------------------------
Mon Jun  2 12:33:57 CEST 2008 - locilka@suse.cz

- Return `next when going back to the automatic configuration
  dialog instead of returning `auto that would finish YaST and
  never start it again (bnc #395098).
- 2.16.49

-------------------------------------------------------------------
Wed May 28 16:23:22 CEST 2008 - ug@suse.de

- timeout in case of hardware probing problems
  when autoyast is in use (especially for harddisk Reports)
  bnc#395099
- 2.16.48

-------------------------------------------------------------------
Mon May 19 09:29:15 CEST 2008 - locilka@suse.cz

- Creating SuSEConfig hook file at installation_settings_finish
  in case of update. The file has to be created to force the
  SuSEConfig run on first boot (bnc #390930).
- Workaround for as-big-dialog-as-possible in License Agreement
  dialog (bnc #385257).
- Adding FACTORY repositories with priority 120, update source with
  priority 20 (bnc #392039).
- 2.16.47

-------------------------------------------------------------------
Fri May 16 16:40:22 CEST 2008 - jsrain@suse.cz

- added categories Settings and System into desktop file
  (bnc #382778)

-------------------------------------------------------------------
Thu May 15 13:13:13 CEST 2008 - locilka@suse.cz

- Changed dialog content for starting the installation
  (bnc #390614).
- Fixed sorting of repositories offered during upgrade to sort by
  repository name (bnc #390612).
- 2.16.46

-------------------------------------------------------------------
Thu May 15 10:32:09 CEST 2008 - jsuchome@suse.cz

- sort keyboard list according to translated items (bnc #390610)

-------------------------------------------------------------------
Wed May 14 15:22:50 CEST 2008 - kmachalkova@suse.cz

- inst_hostname client added to automatic configuration scripts -
  needed to generate random hostname and 127.0.0.2 line in
  /etc/hosts (bnc #383336)

-------------------------------------------------------------------
Wed May 14 14:29:21 CEST 2008 - jsrain@suse.cz

- use process agent instead of background agent when installing
  live image (bnc #384960)
- 2.16.45

-------------------------------------------------------------------
Mon May 12 15:10:50 CEST 2008 - locilka@suse.cz

- Added help to "Image Deployment" (bnc #388665).

-------------------------------------------------------------------
Tue May  6 17:37:22 CEST 2008 - locilka@suse.cz

- When reusing the old repositories during upgrade, copying also
  'autorefresh' and 'alias' (bnc #387261).
- Added software->dropped_packages into the control file to replace
  'delete old packages' (bnc #300540).
- 2.16.44

-------------------------------------------------------------------
Mon May  5 13:26:27 CEST 2008 - locilka@suse.cz

- Typofix (bnc #386606).

-------------------------------------------------------------------
Fri May  2 22:27:21 CEST 2008 - mzugec@suse.cz

- Don't stop network (by killing dhcpcd) at the end of 1.st stage
  (bnc #386588)

-------------------------------------------------------------------
Wed Apr 30 12:07:45 CEST 2008 - locilka@suse.cz

- Adding name and alias tags to extrasources (irc #yast/today).
- 2.16.43

-------------------------------------------------------------------
Wed Apr 30 10:24:19 CEST 2008 - locilka@suse.cz

- Making automatic installation more robust (bnc #384972).
- 2.16.42

-------------------------------------------------------------------
Tue Apr 29 12:59:49 CEST 2008 - locilka@suse.cz

- Disabling Progress when calling inst_finish scripts.

-------------------------------------------------------------------
Mon Apr 28 11:42:21 CEST 2008 - locilka@suse.cz

- Handling KDE3 vs KDE4 in default logon and window managers
  (bnc #381821).
- Optional and extra URLs moved to control file as well as default
  update repository (bnc #381360).
- Added possibility to abort installation during image deployment
  (bnc #382326).
- Progress for inst_proposal.
- 2.16.41

-------------------------------------------------------------------
Fri Apr 25 18:15:09 CEST 2008 - locilka@suse.cz

- New desktop selection dialog (bnc #379157).
- 2.16.40

-------------------------------------------------------------------
Thu Apr 24 14:54:53 CEST 2008 - locilka@suse.cz

- New  better shiny unified progress for image deployment.
- Showing also the just-handled image name (bnc #381188).
- 2.16.39

-------------------------------------------------------------------
Wed Apr 23 15:10:24 CEST 2008 - locilka@suse.cz

- Enabling inst_suseconfig in Automatic configuration (bnc #381751)
- Fixed run_df agent to ignore read errors on rootfs (bnc #382733)

-------------------------------------------------------------------
Tue Apr 22 18:46:51 CEST 2008 - locilka@suse.cz

- Adjusting automatic configuration UI to use two progress bars
  instead of one.

-------------------------------------------------------------------
Tue Apr 22 12:26:52 CEST 2008 - locilka@suse.cz

- Fixed filtering-out already registered repos (bnc #379051).
- Client inst_prepare_image moved to installation proposal make
  disabling 'installation from images' easy (bnc #381234).
- 2.16.38

-------------------------------------------------------------------
Mon Apr 21 15:28:24 CEST 2008 - locilka@suse.cz

- Calling 'xset r off' & 'xset m 1' (bnc #376945).
- Better help for Automatic configuration (bnc #381904).

-------------------------------------------------------------------
Mon Apr 21 14:48:58 CEST 2008 - locilka@suse.cz

- Using new DefaultDesktop::SelectedDesktops for writing the
  display manager configuration.

-------------------------------------------------------------------
Fri Apr 18 16:17:54 CEST 2008 - locilka@suse.cz

- Calling 'xset -r off' at the beginning of installation (both
  first and second stage) in X on XEN (bnc #376945).

-------------------------------------------------------------------
Fri Apr 18 16:01:13 CEST 2008 - juhliarik@suse.cz

- Added text for using kexec (yast_inf_finish.ycp)

-------------------------------------------------------------------
Thu Apr 17 17:15:02 CEST 2008 - locilka@suse.cz

- Added more debugging messages into ImageInstallation module.

-------------------------------------------------------------------
Thu Apr 17 14:01:46 CEST 2008 - locilka@suse.cz

- Added image-downloading progress (reusing existent progress bar).
- 2.16.37

-------------------------------------------------------------------
Wed Apr 16 14:20:06 CEST 2008 - locilka@suse.cz

- Running runlevel proposal after software proposal (bnc #380141).
- Using new possibility to disable and then reenable package
  callbacks (system_analysis, deploy_images).

-------------------------------------------------------------------
Tue Apr 15 11:45:18 CEST 2008 - locilka@suse.cz

- ImageInstallation tries to find details-<arch>.xml, then
  details.xml to provide useful progress while deploying images.
- 2.16.36

-------------------------------------------------------------------
Tue Apr 15 10:22:04 CEST 2008 - mvidner@suse.cz

- Enable printing the last few debugging log messages in the crash
  handler, even if Y2DEBUG is not set (fate#302166).
- 2.16.35

-------------------------------------------------------------------
Mon Apr 14 16:44:09 CEST 2008 - locilka@suse.cz

- Fixed typo in inst_network_check (bnc #379491).
- Fixed help for inst_mode (bnc #374360).

-------------------------------------------------------------------
Mon Apr 14 13:54:42 CEST 2008 - locilka@suse.cz

- Modifying SystemFilesCopy::CopyFilesToSystem to newly accept
  a parameter which defines where to extract cached files
  (fate #302980).
- Caching system files in the System Analysis dialog.
- Some better texts (bnc #377959).
- Better text for Software Selection dialog (bnc #379157).
- 2.16.34

-------------------------------------------------------------------
Fri Apr 11 18:21:53 CEST 2008 - locilka@suse.cz

- Changing Accept buttons to Install, Update and OK (FATE #120373).

-------------------------------------------------------------------
Fri Apr 11 17:55:32 CEST 2008 - locilka@suse.cz

- Added another per-image progress into the Installation images
  deployment (it requires details.xml).
- 2.16.33

-------------------------------------------------------------------
Fri Apr 11 15:33:17 CEST 2008 - juhliarik@suse.cz

- Added loading kernel via kexec (fate #303395)

-------------------------------------------------------------------
Thu Apr 10 12:02:07 CEST 2008 - locilka@suse.cz

- Filtering installation imagesets using the default architecture.
- Installation from images sets the download area (SourceManager).
- Removing image after it is deployed.
- Preparing image installation dialog for two progress-bars.
- 2.16.32

-------------------------------------------------------------------
Wed Apr  9 16:39:36 CEST 2008 - jsrain@suse.cz

- handle compressed logs properly at the end of first stage
  installation (fate #300637)
- 2.16.31

-------------------------------------------------------------------
Tue Apr  8 19:40:58 CEST 2008 - locilka@suse.cz

- Adjusted control file to sort installation overview via
  presentation_order and propose it via the real appearance.
- Fixed selecting the right imageset - the rule is currently that
  all patterns in imageset must be selected for installation
  (bnc #378032).

-------------------------------------------------------------------
Mon Apr  7 15:20:14 CEST 2008 - locilka@suse.cz

- Added new control file entry kexec_reboot that defines whether
  kexec should be used instead of reboot at the end of the first
  stage installation (FATE #303395).

-------------------------------------------------------------------
Fri Apr  4 17:02:23 CEST 2008 - locilka@suse.cz

- Improved user-feedback during automatic configuration.
- 2.16.30

-------------------------------------------------------------------
Fri Apr  4 14:06:22 CEST 2008 - jsrain@suse.cz

- added restart handling for live installation

-------------------------------------------------------------------
Wed Apr  3 16:40:16 CEST 2008 - locilka@suse.cz

- Removed Winkeys support during installation (bnc 376248).
- Fixed the decision-making process which images fits the best.
- Added new control file entries to adjust the Community
  Repositories and Add-Ons during installation.
- Cosmetic changes when initializing the wizard steps according to
  control file.
- Fixed untarring bzip2 or gzip-based images.
- Changed instalation from images to count the best image-set
  from patterns (list of patterns in image-set) in images.xml.
- 2.16.29

-------------------------------------------------------------------
Tue Apr  1 13:12:00 CEST 2008 - locilka@suse.cz

- Automatic configuration can be newly defined by control file. Two
  new variables have been added enable_autoconfiguration and
  autoconfiguration_default.
- New functionality to select the best-matching image for image
  installation if more than one fit.
- 2.16.28

-------------------------------------------------------------------
Tue Apr  1 12:36:52 CEST 2008 - jsrain@suse.cz

- added live installation workflow to default control file
- updated inst_finish clients handling for live installation

-------------------------------------------------------------------
Tue Apr  1 10:15:34 CEST 2008 - jsrain@suse.cz

- merged texts from proofread

-------------------------------------------------------------------
Mon Mar 31 16:42:40 CEST 2008 - locilka@suse.cz

- There are currently two possible patterns/desktops that can use
  kdm: kde4-kdm and kdebase3-kdm (bnc #372506).

-------------------------------------------------------------------
Fri Mar 28 13:33:31 CET 2008 - locilka@suse.cz

- Automatic configuration has been moved from the end of the first
  stage to the second stage. It's non-interactive (FATE #303396).
- Fixed installation from images (FATE #303554).
- ImageInstallation can newly handle .lzma images.
- 2.16.27

-------------------------------------------------------------------
Thu Mar 27 13:37:02 CET 2008 - locilka@suse.cz

- Fixed ZMD service handling, the correct name is novell-zmd
  (bnc #356655).

-------------------------------------------------------------------
Wed Mar 26 11:21:18 CET 2008 - locilka@suse.cz

- Added new entry to control file root_password_as_first_user to
  make it configurable (bnc #359115 comment #14).
- Control file modified to call installation-from-images clients.

-------------------------------------------------------------------
Tue Mar 25 13:12:39 CET 2008 - locilka@suse.cz

- Using Image-Installation clients (done by jsrain).
- Store/Restore resolvable-state functions added into
  ImageInstallation module.

-------------------------------------------------------------------
Fri Mar 21 10:48:20 CET 2008 - locilka@suse.cz

- Dropping keep_installed_patches support from control file as it
  is currently handled by libzypp itself (bnc #349533).

-------------------------------------------------------------------
Thu Mar 20 10:27:09 CET 2008 - locilka@suse.cz

- Added system_settings_finish call to the inst_finish
  (bnc #340733).

-------------------------------------------------------------------
Wed Mar 19 17:27:30 CET 2008 - locilka@suse.cz

- Agent anyxml has been renamed to barexml as it can't really read
  all possible XML files (bnc #366867)

-------------------------------------------------------------------
Wed Mar 19 13:53:05 CET 2008 - locilka@suse.cz

- When checking whether to run the second stage, considering also
  autoinstallation, not only installation (bnc #372322).
- 2.16.26

-------------------------------------------------------------------
Tue Mar 18 18:19:00 CET 2008 - locilka@suse.cz

- Fixed writing disabled modules and proposals during the
  inst_finish run (bnc #364066).
- Calling pre_umount_finish also in AutoYaST (bnc #372322).
- 2.16.25

-------------------------------------------------------------------
Mon Mar 17 12:43:32 CET 2008 - jsrain@suse.cz

- added 'StartupNotify=true' to the desktop file (bnc #304964)

-------------------------------------------------------------------
Mon Mar 17 11:04:38 CET 2008 - locilka@suse.cz

- Automatic configuration is now disabled for mode update.
- The whole second stage in now disabled for mode update.
- Added help text for "Use Automatic Configuration" check-box.
- 2.16.24

-------------------------------------------------------------------
Fri Mar 14 15:02:27 CET 2008 - locilka@suse.cz

- Added possibility to run automatic configuration instead of the
  whole second stage installation (fate #303396).
- Adjusted RPM dependencies.
- Creating and removing the file runme_at_boot is currently handled
  by YaST (YCP) installation scripts.
- Added new client inst_rpmcopy_secondstage that calls inst_rpmcopy
  because of DisabledModules disabling both first and second stage
  occurency of that script.
- Changed control file to call the new script in second stage.
- 2.16.23

-------------------------------------------------------------------
Mon Mar 10 11:25:57 CET 2008 - locilka@suse.cz

- Disabling the window menu in IceWM preferences to make the
  inst-sys 600 kB smaller (*.mo files). Thanks to mmarek.

-------------------------------------------------------------------
Fri Mar  7 11:35:29 CET 2008 - jsuchome@suse.cz

- control.openSUSE.xml: country_simple is for keyboard and language,
  not for timezone
- added 1st stage step for root password dialog (fate#302980)
- 2.16.22

-------------------------------------------------------------------
Thu Mar 06 10:57:42 CET 2008 - aschnell@suse.de

- call rcnetwork with option onboot during start of second stage
  (bnc #363423)
- 2.16.21

-------------------------------------------------------------------
Wed Mar  5 18:52:30 CET 2008 - locilka@suse.cz

- Remember (first stage) and restore (second stage) DisabledModules
  (bnc #364066).
- 2.16.20

-------------------------------------------------------------------
Wed Mar  5 16:30:22 CET 2008 - locilka@suse.cz

- Using client country_simple instead of timezone and language in
  the installation overview (FATE #302980).
- Using new users client in that overview too (FATE #302980).
- Do not remove already registered installation repositories during
  upgrade if they match the old repositories on system
  (bnc #360109).

-------------------------------------------------------------------
Mon Mar  3 21:12:25 CET 2008 - coolo@suse.de

- trying to change defaults for running gdb (arvin's patch)

-------------------------------------------------------------------
Mon Mar  3 15:17:23 CET 2008 - locilka@suse.cz

- Requiring the latest Language::Set functionality by RPM deps.

-------------------------------------------------------------------
Tue Feb 26 12:39:37 CET 2008 - jsuchome@suse.cz

- functionality of integrate_translation_extension.ycp moved into
  Language::Set, inst_complex_welcome adapted (F#302955)

-------------------------------------------------------------------
Fri Feb 22 11:27:13 CET 2008 - locilka@suse.cz

- "iscsi-client" added into modules to clone (bnc #363229 c#1).
- Removing focus from release notes content to make the default
  button focussed instead (bnc #363976).

-------------------------------------------------------------------
Thu Feb 21 06:26:22 CET 2008 - coolo@suse.de

- don't repeat the header

-------------------------------------------------------------------
Wed Feb 20 10:35:04 CET 2008 - locilka@suse.cz

- Showing release notes in tabs only if more than one product is
  installed (bnc #359137).
- Added better text for the complex welcome dialog (bnc #359528).
- Adjusted RPM dependencies (new Language API, see below).
- 2.16.19

-------------------------------------------------------------------
Wed Feb 20 10:24:26 CET 2008 - jsuchome@suse.cz

- inst_complex_welcome: save keyboard settings (bnc #360559),
  use the API from Language.ycp for generating items

-------------------------------------------------------------------
Fri Feb 15 14:28:45 CET 2008 - jsrain@suse.cz

- updated image-based installatoin not to use any hardcoded
  image names

-------------------------------------------------------------------
Thu Feb 14 11:20:04 CET 2008 - locilka@suse.cz

- Function FileSystemCopy from live-installer has been moved
  to ImageInstallation module (installation).
- Adjusted RPM dependencies (Installation module in yast2).

-------------------------------------------------------------------
Wed Feb 13 14:18:16 CET 2008 - jsrain@suse.cz

- added handling of update initiated from running system

-------------------------------------------------------------------
Tue Feb 12 10:26:15 CET 2008 - locilka@suse.cz

- Added new update_wizard_steps YCP client for easy updating or
  redrawing installation wizard steps from other modules.

-------------------------------------------------------------------
Mon Feb 11 18:28:00 CET 2008 - locilka@suse.cz

- Installation clients 'auth', 'user', and 'root' have been
  disabled by default. First-stage users will enable them only
  if needed.

-------------------------------------------------------------------
Fri Feb 08 13:06:19 CET 2008 - aschnell@suse.de

- during installation allow yast to be started from gdb with
  Y2GDB=1 on kernel command line (fate #302346)

-------------------------------------------------------------------
Fri Feb  8 10:37:02 CET 2008 - locilka@suse.cz

- Umount(s) used with -l and -f params.

-------------------------------------------------------------------
Thu Feb  7 14:19:11 CET 2008 - locilka@suse.cz

- Functionality that integrates the just-selected language
  translation has been moved to integrate_translation_extension
  client to make it available for other modules.
- New label for "Show in Fullscreen" button to better match what
  it really does (bnc #359527).
- Module InstExtensionImage moved to yast2.
- Added new disintegrate_all_extensions client that is called at
  the end of the initial installation to umount and remove all
  integrated inst-sys extensions.
- 2.16.18

-------------------------------------------------------------------
Wed Feb  6 13:23:35 CET 2008 - locilka@suse.cz

- Better /lbin/wget handling in InstExtensionImage.
- Speed-up inst_complex_welcome optimalizations (e.g., skipping
  downloading extension already by Linuxrc)

-------------------------------------------------------------------
Tue Feb  5 16:04:15 CET 2008 - locilka@suse.cz

- Squashfs image needs to be mounted using '-o loop'.
- Displaying busy cursor when downloading the extension.
- 2.16.17

-------------------------------------------------------------------
Mon Feb  4 19:04:29 CET 2008 - locilka@suse.cz

- Modular inst-sys used for localizations (FATE #302955).
- Tabs have been removed from installation proposal.
- 2.16.16

-------------------------------------------------------------------
Fri Feb  1 16:08:26 CET 2008 - locilka@suse.cz

- Added new InstExtensionImage module for integration of modular
  inst-sys images on-the-fly (FATE #302955).

-------------------------------------------------------------------
Thu Jan 31 19:05:49 CET 2008 - aschnell@suse.de

- reflect init-script rename from suse-blinux to sbl
- 2.16.15

-------------------------------------------------------------------
Thu Jan 31 15:02:56 CET 2008 - jsuchome@suse.cz

- call users_finish.ycp from inst_finish.ycp (FATE #302980)

-------------------------------------------------------------------
Thu Jan 31 12:58:42 CET 2008 - locilka@suse.cz

- Fixed inst_restore_settings client: NetworkDevices are now
  NetworkInterfaces.
- 2.16.14

-------------------------------------------------------------------
Thu Jan 31 11:14:46 CET 2008 - locilka@suse.cz

- Added docu. for *_finish scripts (needed for FATE #302980).
- Welcome dialog can newly show the license according to the just
  selected language and also show other lozalizations if needed.
- 2.16.13

-------------------------------------------------------------------
Wed Jan 30 15:22:29 CET 2008 - aschnell@suse.de

- Use icewm instead of fvwm during installation (bnc #357240)
- 2.16.12

-------------------------------------------------------------------
Wed Jan 30 14:15:50 CET 2008 - fehr@suse.de

- Add installation step for disk partitioning between time zone
  and software selection
- put user config after disk partitioning

-------------------------------------------------------------------
Wed Jan 30 09:51:42 CET 2008 - locilka@suse.cz

- Added -noreset option to the VNC startup script (bnc #351338).
- Added inst_user_first.ycp call to the control file right before
  the installation proposal.
- Fixed visibility of ZMD Turnoff checkbox (bnc #356655).

-------------------------------------------------------------------
Tue Jan 29 17:34:03 CET 2008 - locilka@suse.cz

- New desktop selection dialog without system task combo-boxes.
  System selection with icons (bnc #356926).
- More UI checking in dialogs.
- Unified DefaultDesktop module and software/desktop selection
  dialog in installation.

-------------------------------------------------------------------
Mon Jan 28 13:00:19 CET 2008 - aschnell@suse.de

- support Qt and Gtk frontend in startup scripts
- hack for key-autorepeat during installation (bnc #346186)
- 2.16.11

-------------------------------------------------------------------
Fri Jan 25 13:35:13 CET 2008 - locilka@suse.cz

- Reduced Wizard redrawing in the installation workflow.

-------------------------------------------------------------------
Thu Jan 24 15:21:39 CET 2008 - aschnell@suse.de

- start service brld before suse-blinux (bug #354769)
- 2.16.10

-------------------------------------------------------------------
Mon Jan 21 11:05:16 CET 2008 - kmachalkova@suse.cz

- Re-enabled thread support for ncurses UI in YaST2.call
  (bug #164999, FaTE #301899)

-------------------------------------------------------------------
Mon Jan 21 10:53:50 CET 2008 - locilka@suse.cz

- Release Notes UI facelifting.
- Splitting Welcome script dialog single-loop into functions.

-------------------------------------------------------------------
Wed Jan 16 15:49:59 CET 2008 - locilka@suse.cz

- Calling SetPackageLocale and SetTextLocale in the initial
  installation dialog (selecting language) (#354133).

-------------------------------------------------------------------
Mon Jan 14 13:39:00 CET 2008 - locilka@suse.cz

- Added new Language/Keyboard/License dialog (FATE #302957).
- Updated control files.
- 2.16.9

-------------------------------------------------------------------
Thu Jan 10 14:08:17 CET 2008 - locilka@suse.cz

- Extended system type and software selection dialog. Added base
  pattern (selected desktop) description, helps, default status
  for secondary selections, ...
- Added possibility to control visibility of Online Repositories
  via the installation control file (hidden by default).
- Added more control-file documentation.

-------------------------------------------------------------------
Tue Dec 18 16:54:39 CET 2007 - locilka@suse.cz

- Added new desktop and software selection dialog.
- 2.16.8

-------------------------------------------------------------------
Mon Dec 17 11:08:42 CET 2007 - locilka@suse.cz

- Hidden Mouse-probing busy popup.
- New YCP module InstData stores the installation data that should
  be shared among the installation clients.
- Installation repository initialization moved to the unified
  progress when probing the system.
- System analysis has been split into two scripts: inst_mode and
  inst_system_analysis to make the maintenance easier (also in
  control file).
- 2.16.7

-------------------------------------------------------------------
Thu Dec 13 14:25:30 CET 2007 - locilka@suse.cz

- Added a possibility to stop and disable the ZMD service in the
  last (congratulate) dialog of installation (FATE #302495).
- Adjusted the SLES control file: module arguments
  'show_zmd_turnoff_checkbox' and 'zmd_turnoff_default_state'.

-------------------------------------------------------------------
Mon Dec 10 12:13:14 CET 2007 - locilka@suse.cz

- Removed dependency on yast2-country, added dependency on
  yast2-country-data.

-------------------------------------------------------------------
Wed Dec  5 11:13:05 CET 2007 - mzugec@suse.cz

- description says network cards are wireless (#346133)

-------------------------------------------------------------------
Mon Dec  3 16:49:46 CET 2007 - locilka@suse.cz

- Installation Mode dialog adapted to new bright and better mod_UI.
- Using informative icon in some inst_network_check script.
- 2.16.6

-------------------------------------------------------------------
Mon Dec  3 14:34:38 CET 2007 - locilka@suse.cz

- Installation Mode dialog adapted to new mod-UI and to new
  Image-Dimming support in UI.

-------------------------------------------------------------------
Thu Nov 29 16:27:59 CET 2007 - locilka@suse.cz

- Using Progress::NewProgressIcons to show icons during the network
  setup in first stage and during system probing.

-------------------------------------------------------------------
Tue Nov 27 19:14:15 CET 2007 - sh@suse.de

- Use string ID "contents" rather than YCPSymbol `contents
  for Wizard ReplacePoint
- 2.16.5

-------------------------------------------------------------------
Fri Nov 23 13:36:54 CET 2007 - locilka@suse.cz

- Using translations for inst_finish steps (#343783).
- 2.16.4

-------------------------------------------------------------------
Tue Nov 20 11:08:23 CET 2007 - locilka@suse.cz

- Shutting down all dhcpcd clients when reconfiguring network in
  the first stage and when finishing the installation (#308577).
- 'Copy 70-persistent-cd.rules' functionality has been moved here
  from yast2-network (#328126).

-------------------------------------------------------------------
Mon Nov 19 15:35:10 CET 2007 - locilka@suse.cz

- Fixed busy texts for restarting YaST vs. finishing the instal.
- Unified used terminology (repositories) (FATE #302970).

-------------------------------------------------------------------
Tue Nov 13 13:54:13 CET 2007 - locilka@suse.cz

- Script copy_files_finish.ycp cleaned up.

-------------------------------------------------------------------
Fri Nov  9 13:30:34 CET 2007 - locilka@suse.cz

- Boot Installed System option has been removed (#327505).
- Installation Mode dialog has been redesigned using
  self-descriptive icons for all options.
- Return value from inst_repair is evaluated, error is reported in
  case of failure.
- 2.16.3

-------------------------------------------------------------------
Fri Nov  2 16:31:06 CET 2007 - locilka@suse.cz

- Adjusted RPM dependencies (Internet module has been moved from
  yast2-network to yast2).

-------------------------------------------------------------------
Tue Oct 30 17:26:51 CET 2007 - locilka@suse.cz

- Modules Hotplug and HwStatus moved to yast2.rpm to remove
  dependency of storage on installation.
- 2.16.2

-------------------------------------------------------------------
Wed Oct 24 16:32:41 CEST 2007 - locilka@suse.cz

- Changes in StorageDevice module API (#335582).
- 2.16.1

-------------------------------------------------------------------
Mon Oct 15 16:00:06 CEST 2007 - locilka@suse.cz

- Abort the installation instead of halting the system in case of
  declining the license when installing from LiveCD (#330730).

-------------------------------------------------------------------
Thu Oct 11 15:00:03 CEST 2007 - jsrain@suse.cz

- show release notes properly in live installation (#332862)

-------------------------------------------------------------------
Wed Oct  3 17:50:11 CEST 2007 - locilka@suse.cz

- Added "Network Type" information to the First Stage Network Setup
- 2.16.0

-------------------------------------------------------------------
Wed Oct  3 09:53:55 CEST 2007 - mvidner@suse.cz

- Do not try to package COPYRIGHT.english, it is gone from
  devtools (#299144).

-------------------------------------------------------------------
Tue Oct  2 16:04:55 CEST 2007 - ug@suse.de

- typo fixed (#328172)

-------------------------------------------------------------------
Mon Sep 24 16:43:11 CEST 2007 - locilka@suse.cz

- Changed default delete_old_packages back to 'true' after finding
  and fixing all remaining issues with 'false' (changed by coolo)
- Added new option 'online_repos_preselected' into the control file
  to make default status of Online Repositories easily configurable
  (#327791).
- Initializing the default behavior of Online Repositories in
  inst_features according to the control file (#327791).
- 2.15.54

-------------------------------------------------------------------
Fri Sep 21 16:35:18 CEST 2007 - locilka@suse.cz

- Start dhcpcd using WFM instead of SCR (#326342).
- 2.15.53

-------------------------------------------------------------------
Fri Sep 21 09:53:37 CEST 2007 - locilka@suse.cz

- When normal umount at the end of the installation fails, try
  at least: sync, remount read-only, umount --force.
- Report all services running in the installation directory
  (both #326478).
- 2.15.52

-------------------------------------------------------------------
Thu Sep 20 12:23:01 CEST 2007 - locilka@suse.cz

- Changed inst_upgrade_urls to add sources not enabled during the
  upgrade in a disabled state instead of ignoring them (#326342).
- 2.15.51

-------------------------------------------------------------------
Tue Sep 18 19:50:52 CEST 2007 - locilka@suse.cz

- Fixed tar syntax: --ignore-failed-read param. position (#326055).
- 2.15.50

-------------------------------------------------------------------
Thu Sep 13 16:18:30 CEST 2007 - locilka@suse.cz

- Fixed inst_upgrade_urls to re-register sources with their
  repository names taken from the upgraded system (#310209).
- 2.15.49

-------------------------------------------------------------------
Tue Sep 11 20:03:02 CEST 2007 - aschnell@suse.de

- don't swapoff after 1st stage installation (bug #308121)
- 2.15.48

-------------------------------------------------------------------
Tue Sep 11 11:07:20 CEST 2007 - locilka@suse.cz

- Calling ntp-client_finish instead of ntp_client_finish in the
  inst_finish script (#309430).

-------------------------------------------------------------------
Wed Sep  5 14:48:33 CEST 2007 - locilka@suse.cz

- Reinitializing variable for skipping add-on-related clients with
  its default value in inst_system_analysis (#305554).
- 2.15.47

-------------------------------------------------------------------
Wed Sep  5 13:24:32 CEST 2007 - jsrain@suse.cz

- removed inst_fam.ycp (also from control files) (#307378)

-------------------------------------------------------------------
Mon Sep  3 12:45:41 CEST 2007 - locilka@suse.cz

- Creating symlinks to .curlrc and .wgetrc files from the root.
- Adjusting RPM dependencies (yast2-core, new builtin 'setenv').
- Adjusting ENV variables with proxy settings (all three #305163).
- Writing also proxy setting into Install.inf (#298001#c5).
- 2.15.46

-------------------------------------------------------------------
Fri Aug 31 16:26:07 CEST 2007 - locilka@suse.cz

- Calling ntp_client_finish client at the end of the installation
  (#299238#c9).
- 2.15.45

-------------------------------------------------------------------
Fri Aug 24 09:25:53 CEST 2007 - locilka@suse.cz

- Changing forgotten "catalogs" to "initializing..." (#302384).
- 2.15.44

-------------------------------------------------------------------
Tue Aug 21 16:10:16 CEST 2007 - locilka@suse.cz

- Fixed evaluating of "enabled" tag in map of repositories in
  inst_upgrade_urls (#300901).
- Added ssh_host_dsa_key ssh_host_dsa_key.pub ssh_host_rsa_key
  ssh_host_rsa_key.pub to be optionally copied as well as the SSH1
  keys (#298798).
- Allowing to abort the "System Probing" dialog (#298049).
- 2.15.43

-------------------------------------------------------------------
Wed Aug 15 17:30:06 CEST 2007 - mzugec@suse.cz

- mark string for translation (#300268)

-------------------------------------------------------------------
Fri Aug 10 11:19:36 CEST 2007 - locilka@suse.cz

- Using "Online Repositories" for Internet/Web-based/Additional/...
  repositories downloaded from web during the first stage
  installation (#296407).
- 2.15.42

-------------------------------------------------------------------
Wed Aug  8 12:35:28 CEST 2007 - jsrain@suse.cz

- show reboot message within live installation without timeout
  (#297691)
- 2.15.41

-------------------------------------------------------------------
Mon Aug  6 08:58:02 CEST 2007 - locilka@suse.cz

- Renamed product/default repositories check-box to "Add Internet
  Repositories Before Installation" (#297580).
- Added help for that check-box (#296810).
- First stage network setup dialog - changes in dialog alignment
  (#295043).
- Initialize mouse after installation steps are displayed (#296406)
- 2.15.40

-------------------------------------------------------------------
Thu Aug  2 08:53:56 CEST 2007 - jsrain@suse.cz

- do not show "Clone" check box in live installation
- 2.15.39

-------------------------------------------------------------------
Wed Aug  1 11:00:15 CEST 2007 - locilka@suse.cz

- Changing remote repositories link to http://download.opensuse.org
  (#297628)

-------------------------------------------------------------------
Wed Aug  1 10:33:45 CEST 2007 - mvidner@suse.cz

- Removed Provides/Obsoletes for ancient yast package names,
  with the devel-doc subpackage they broke yast2-schema build.
- 2.15.38

-------------------------------------------------------------------
Tue Jul 31 11:29:53 CEST 2007 - lslezak@suse.cz

- inst_extrasources - register the extra repositories in content
  file automatically without asking user (#290040), do not download
  metadata from the extra sources (offline registration) (#290040,
  #288640)

-------------------------------------------------------------------
Mon Jul 30 12:38:31 CEST 2007 - locilka@suse.cz

- Added inst_upgrade_urls client which offers URLs used on the
  system to be used during the upgrade as well (FATE #301785).
- Calling the client from control file.
- Adjusted RPM dependencies (.anyxml SCR agent).
- 2.15.37

-------------------------------------------------------------------
Sun Jul 29 22:39:31 CEST 2007 - locilka@suse.cz

- Fixed curl parameters for network test in first stage (#295484).

-------------------------------------------------------------------
Thu Jul 26 17:51:29 CEST 2007 - mzugec@suse.cz

- set variables VNC and USE_SSH in S07-medium (#294485)
- 2.15.36

-------------------------------------------------------------------
Wed Jul 25 12:48:50 CEST 2007 - mvidner@suse.cz

- startup scripts: Call initviocons only if it exists (#173426).
- 2.15.35

-------------------------------------------------------------------
Wed Jul 25 10:58:29 CEST 2007 - locilka@suse.cz

- Renamed yast2-installation-doc to yast2-installation-devel-doc
  (FATE #302461).
- Removed ping-based internet test from the First-stage network
  setup test.
- Sped up internet test by adding timeouts and by downloading only
  the page header.
- Added help texts to the network setup dialogs.

-------------------------------------------------------------------
Tue Jul 24 13:20:36 CEST 2007 - locilka@suse.cz

- Control file: Unified wizard step names with dialogs, removed
  Clean Up step part of the Online Update is now Registration
  (#293095).
- Call inst_network_check (and setup) only in Add-On products
  and/or Additional Product Sources were requested to be used
  (#293808).

-------------------------------------------------------------------
Tue Jul 24 10:48:02 CEST 2007 - locilka@suse.cz

- Splitting auto-generated documentation into separate package
  yast2-installation-doc (FATE #302461).
- 2.15.34

-------------------------------------------------------------------
Thu Jul 19 16:36:19 CEST 2007 - locilka@suse.cz

- If network setup in the first-stage installation is cancelled,
  return to the previous dialog (network check).
- Several minor updates of the network setup workflow (#292379).
- 2.15.33

-------------------------------------------------------------------
Wed Jul 18 10:54:26 CEST 2007 - locilka@suse.cz

- New progress and help messages when initializing the second
  stage (#292617).
- More debugging in switch_scr_finish.

-------------------------------------------------------------------
Thu Jul 12 12:59:32 CEST 2007 - locilka@suse.cz

- Client inst_productsources.ycp moved to yast2-packager.
- Changed link to list of servers in control file.
- Adjusted RPM dependencies.
- Installation sources are now Repositories.
- 2.15.32

-------------------------------------------------------------------
Wed Jul 11 09:09:58 CEST 2007 - locilka@suse.cz

- Changed default delete_old_packages to 'false'.

-------------------------------------------------------------------
Wed Jul  4 16:16:37 CEST 2007 - locilka@suse.cz

- Fixed workflow when user selects to Boot the installed system and
  then cancels that decision.
- 2.15.31

-------------------------------------------------------------------
Mon Jul  2 15:38:27 CEST 2007 - locilka@suse.cz

- Applied patch from sassmann@novell.com for PS3 support with
  576x384 resolution (#273147).

-------------------------------------------------------------------
Fri Jun 29 11:50:47 CEST 2007 - locilka@suse.cz

- Extended "Suggested Installation Sources" to support two levels
  of linking. First link contains list of links to be downloaded
  in order to get lists of suggested repositories.

-------------------------------------------------------------------
Thu Jun 28 21:34:19 CEST 2007 - jsrain@suse.cz

- updated for live CD installation

-------------------------------------------------------------------
Thu Jun 21 17:38:09 CEST 2007 - adrian@suse.de

- fix changelog entry order

-------------------------------------------------------------------
Thu Jun 21 10:34:10 CEST 2007 - locilka@suse.cz

- Added handling for "Suggested Installation Sources" during the
  first stage installation, initial evrsion (FATE #300898).
- Enhanced SCR-Switch installation-debugger.
- Added case-insensitive filter into the "Suggested Installation
  Sources" dialog.

-------------------------------------------------------------------
Wed Jun 20 13:12:10 CEST 2007 - locilka@suse.cz

- Fixed inst_license to really halt the system when license is
  declined (#282958).
- Fixed writing proxy settings during First-Stage Installation,
  Network Setup. Wrong Proxy::Import keys were used).
- Pre-selecting first connected network card in Network Card dialog
  in First-Stage Installation, Network Setup to avoid confusions.
- Fixed canceled Network Setup not to abort the entire
  installation.

-------------------------------------------------------------------
Fri Jun 15 14:34:01 CEST 2007 - locilka@suse.cz

- Fixing inst_addon_update_sources to initialize the target
  and sources before using Pkg:: builtins (#270899#c29).

-------------------------------------------------------------------
Thu Jun 14 11:28:26 CEST 2007 - locilka@suse.cz

- Enhanced network-test in the fist stage installation, three
  different servers are tested with 'ping' instead of only one.
- Current network settings are logged in case of failed network
  test (both #283841).
- Enhanced network-test in the fist stage installation, three
  different web-servers are tested with curl instead of only one.

-------------------------------------------------------------------
Wed Jun 13 15:44:05 CEST 2007 - locilka@suse.cz

- Implemented new feature that saves the content defined in control
  file from the installation system to the just installed system.
  Function, that does it, is SaveInstSysContent in SystemFilesCopy
  module (FATE #301937).
- Added new entry into the control file that defines what and where
  to save it, initially /root/ -> /root/inst-sys/.
- Adjusted control-file documentation.
- Fixed inst_restore_settings to start SuSEfirewall2_setup if it is
  enabled in the system init scripts to prevent from having
  half-started firewall after YOU kernel-update (#282871).

-------------------------------------------------------------------
Mon Jun 11 18:30:48 CEST 2007 - locilka@suse.cz

- Added lost fix from Andreas Schwab for startup scripts. The patch
  fixes evaluation of bash expressions.
- 2.15.30

-------------------------------------------------------------------
Mon Jun 11 17:55:23 CEST 2007 - locilka@suse.cz

- Adjusted SCR for install.inf to provide read/write access.
- Writing install.inf for save_network script at the end of
  the initial stage.
- Changed internal data structure for NetworkSetup in the initial
  stage.
- Added Internet test to the end of the NetworkSetup in the initial
  stage.
- 2.15.29

-------------------------------------------------------------------
Fri Jun  8 17:52:57 CEST 2007 - locilka@suse.cz

- Added initial implementation of possibility to setup network
  in the first stage installation. New YCP clients have beed added:
  inst_network_check and inst_network_setup. Scripts are called
  from inst_system_analysis before sources are initialized
  (FATE #301967).

-------------------------------------------------------------------
Thu Jun  7 15:08:08 CEST 2007 - locilka@suse.cz

- A new label "Writing YaST Configuration..." used in case of
  restarting system or installation.

-------------------------------------------------------------------
Fri Jun  1 12:41:10 CEST 2007 - mzugec@suse.cz

- use shared isNetworkRunning() function in network_finish
- 2.15.28

-------------------------------------------------------------------
Wed May 30 11:33:52 CEST 2007 - mzugec@suse.cz

- fixed spec requirements

-------------------------------------------------------------------
Mon May 28 16:02:38 CEST 2007 - mzugec@suse.cz

- removed netsetup item from control files

-------------------------------------------------------------------
Mon May 28 13:33:08 CEST 2007 - mzugec@suse.cz

- removed inst_netsetup item from control files

-------------------------------------------------------------------
Sun May 27 14:49:37 CEST 2007 - mzugec@suse.de

- installation network changes:
http://lists.opensuse.org/yast-devel/2007-05/msg00025.html
- 2.15.27

-------------------------------------------------------------------
Tue May 22 10:51:57 CEST 2007 - ug@suse.de

- reactivate hardware detection during autoinstall
- 2.15.26

-------------------------------------------------------------------
Mon May 21 10:40:20 CEST 2007 - locilka@suse.cz

- Fixed release-notes desktop file.
- 2.15.25

-------------------------------------------------------------------
Thu May 17 22:18:29 CEST 2007 - locilka@suse.cz

- Progress dialog for initializing installation sources.
- 2.15.24

-------------------------------------------------------------------
Tue May 15 14:14:13 CEST 2007 - locilka@suse.cz

- Changed control file in partitioning/evms_config section from
  'true' to 'false' (#274702).

-------------------------------------------------------------------
Fri May 11 16:30:06 CEST 2007 - locilka@suse.cz

- Removing directories '/var/lib/zypp/cache' and '/var/lib/zypp/db'
  if they exist at the beginning of the installation (#267763).
- 2.15.23

-------------------------------------------------------------------
Thu May 10 17:16:49 CEST 2007 - locilka@suse.cz

- Merged hardware probing (inst_startup) and system probing
  (inst_system_analysis) into one script to have only one progress
  dialog instead of two (#271291).
- openSUSE control file clean-up: The default value for enable_next
  and enable_back is 'yes'. Only few steps do not allow to go back
  (#270893).
- 2.15.22

-------------------------------------------------------------------
Wed May  9 10:25:37 CEST 2007 - locilka@suse.cz

- Safe qouting of bash command in desktop_finish.
- CommandLine for inst_release_notes (#269914).

-------------------------------------------------------------------
Mon May  7 13:43:54 CEST 2007 - ms@suse.de

- don't clobber existing /root/.vnc/passwd file (#271734)

-------------------------------------------------------------------
Wed Apr 18 09:13:10 CEST 2007 - locilka@suse.cz

- Root password dialog has been moved to be the first dialog of the
  second stage installation workflow (FATE #301924).
- "Root Password" step is now called "root Password" (#249706).
- Created new 'Check Installation' entry to the 'Configuration'
  part of the workflow. This section contains setting up network
  if needed, initializing target if needed, and installing
  remaining software (needed by FATE #301924).
- Added new client inst_initialization that creates initialization
  progress UI instead of blank screen.
- 2.15.20

-------------------------------------------------------------------
Tue Apr 17 11:11:37 CEST 2007 - locilka@suse.cz

- Fixed Add-On template to use generic 'control' textdomain
- 2.15.19

-------------------------------------------------------------------
Fri Apr 13 09:45:10 CEST 2007 - locilka@suse.cz

- Replacing networkmanager_proposal with general_proposal (network)
  that includes also IPv6 settings (#263337, #260261).

-------------------------------------------------------------------
Thu Apr 12 11:57:03 CEST 2007 - locilka@suse.cz

- Initialize the target and sources before adding extra sources.
  They needn't be initialized after YaST is restarted during the
  online update (#263289).

-------------------------------------------------------------------
Wed Apr 11 10:21:24 CEST 2007 - locilka@suse.cz

- Release Notes dialog is using a [Close] button if not running in
  installation (#262440).

-------------------------------------------------------------------
Fri Apr  6 16:48:58 CEST 2007 - locilka@suse.cz

- In case of reboot during installation, network services status
  is stored to a reboot_network_settings file and their status
  is restored again when starting the installation after reboot.
  Restoring the status uses Progress library for user feedback
  (#258742).
- Adjusted RPM dependencies.
- 2.15.18

-------------------------------------------------------------------
Thu Apr  5 13:34:48 CEST 2007 - locilka@suse.cz

- Using function PackagesUI::ConfirmLicenses() instead of
  maintaining own code with almost the same functionality (#256627)
- Adjusted RPM dependencies
- Unified inst_startup UI to use the Progress library instead of
  sequence of busy pop-ups.
- Unified inst_system_analysis UI to use the Progress library
  instead of empty dialog.
- 2.15.17

-------------------------------------------------------------------
Wed Apr  4 10:35:55 CEST 2007 - locilka@suse.cz

- Removed IPv6 proposal from installation control file. IPv6
  proposal has been merged into Network Mode proposal (#260261).

-------------------------------------------------------------------
Wed Mar 28 16:17:37 CEST 2007 - locilka@suse.cz

- Adjusted to use WorkflowManager instead AddOnProduct module
  in some cases to make Pattern-based installation and
  configuration workflow (FATE #129).
- Adjusted RPM dependencies and BuildRequires.
- 2.15.16

-------------------------------------------------------------------
Tue Mar 27 14:22:46 CEST 2007 - ms@suse.de

- fixed X11 preparation by checking /etc/reconfig_system (#252763)

-------------------------------------------------------------------
Wed Mar 21 16:47:14 CET 2007 - locilka@suse.cz

- Handling CloneSystem functionality when the client for cloning is
  not installed (checkbox is disabled).

-------------------------------------------------------------------
Mon Mar 19 13:09:57 CET 2007 - locilka@suse.cz

- Creating an empty /etc/sysconfig/displaymanager in desktop_finish
  if the sysconfing doesn't exist (minimal installation).
- Handling missing .proc.parport.devices agent (RPM recommends
  yast2-printer for that).

-------------------------------------------------------------------
Tue Mar 13 13:43:42 CET 2007 - locilka@suse.cz

- Reboot in case of the declined license during the initial
  installation (#252132).

-------------------------------------------------------------------
Mon Mar 12 08:44:19 CET 2007 - locilka@suse.cz

- Modules 'Product' and 'Installation' (installation settings) were
  moved from 'yast2-installation' to 'yast2' to minimize
  cross-package dependencies.
- Adjusted package dependencies.
- 2.15.15

-------------------------------------------------------------------
Fri Mar  9 10:05:20 CET 2007 - locilka@suse.cz

- Module InstShowInfo has been moved from yast2-installation to
  yast2-packager because this module is used by Add-Ons and
  installation sources only.
- Adjusted RPM Requires (yast2-packager >= 2.15.22).
- 2.15.14

-------------------------------------------------------------------
Thu Mar  8 16:59:35 CET 2007 - locilka@suse.cz

- Module GetInstArgs moved from yast2-installation to yast2, many
  clients required yast2-installation only because of this module.

-------------------------------------------------------------------
Thu Mar  8 14:45:39 CET 2007 - locilka@suse.cz

- Tag 'PATTERNS' in product content file is depracated by
  'REQUIRES' and/or 'RECOMMENDS' tag (#252122).

-------------------------------------------------------------------
Tue Mar  6 16:44:49 CET 2007 - kmachalkova@suse.cz

- Do not export LINES and COLUMNS variables, so that terminal
  resize event is handled correctly (#184179)

-------------------------------------------------------------------
Tue Mar  6 16:44:48 CET 2007 - locilka@suse.cz

- AddOnProduct and ProductLicense finally moved to yast2-packager
  from yast2-installation to avoid build cycles.
- 2.15.13

-------------------------------------------------------------------
Mon Mar  5 17:14:58 CET 2007 - locilka@suse.cz

- Moving AddOnProduct module back to yast2-installation because
  this module is needed in the second-stage installation.
- AddOnProduct-related testsuites moved back to yast2-installation.
- 2.15.12

-------------------------------------------------------------------
Mon Mar  5 12:58:21 CET 2007 - locilka@suse.cz

- Adding new installation client mouse_finish which is called
  before SCR is switched. This removes the dependency of
  yast2-installation on yast2-mouse.
- 2.15.11

-------------------------------------------------------------------
Fri Mar  2 15:27:14 CET 2007 - locilka@suse.cz

- Providing feedback (busy message) in inst_restore_settings.
  Starting network by calling 'network start' with timeout.
- Adding yast2-bootloader into required packages because it is
  needed after the SCR is switched into the installed system just
  before reboot (#249679).
- Added more logging into inst_system_analysis (booting installed
  system).
- 2.15.10

-------------------------------------------------------------------
Wed Feb 28 14:11:16 CET 2007 - jsrain@suse.cz

- added more logging to umount_finish (#247594)

-------------------------------------------------------------------
Mon Feb 26 16:03:42 CET 2007 - jsrain@suse.cz

- updated popup in case of license is not accepted (#162499)

-------------------------------------------------------------------
Thu Feb 22 13:52:12 CET 2007 - locilka@suse.cz

- Splitting installation_worker (main installation script) into
  inst_worker_initial and inst_worker_continue.
- Testsuites related to Add-Ons moved to yast2-add-on package.
- 2.15.9

-------------------------------------------------------------------
Wed Feb 21 17:24:30 CET 2007 - locilka@suse.cz

- Added documentation for silently_downgrade_packages and
  keep_installed_patches control file entries (plus their reverse
  lists) (FATE #301990, Bugzilla #238488).

-------------------------------------------------------------------
Mon Feb 19 16:00:23 CET 2007 - locilka@suse.cz

- More concrete fix of bug #160301: Displaying information about
  how to continue the second stage installation if SSH is the only
  installation method. This informational pop-up has disabled
  time-out (#245742).
- Moving parts of installation_worker script to includes based on
  in which installation stage they are used.

-------------------------------------------------------------------
Fri Feb 16 16:18:28 CET 2007 - locilka@suse.cz

- Add-Ons moved to a new package yast2-add-on-2.15.0 (#238673)

-------------------------------------------------------------------
Thu Feb 15 12:21:46 CET 2007 - locilka@suse.cz

- New entries silently_downgrade_packages, plus reverse list, and
  keep_installed_patches, plus reverse list, were added into SLES
  and SLED control files (FATE #301990, Bugzilla #238488).

-------------------------------------------------------------------
Mon Feb 12 13:40:41 CET 2007 - locilka@suse.cz

- Making release_notes modular.
- Rewriting RPM dependencies (#238679).
- Moving parts of installation_worker client into functions.
- Moving Mouse-init functions into inst_init_mouse client.
- Moving Storage-related functions (autoinstall) into
  inst_check_autoinst_mode client.
- Moving vendor client and desktop file to the yast2-update to
  minimize yast2-installation dependencies.
- Remove obsolete /proc/bus/usb mounting (#244950).

-------------------------------------------------------------------
Wed Feb  7 11:01:02 CET 2007 - locilka@suse.cz

- Correct Installation::destdir quoting in .local or .target bash
  commands.
- 2.15.8

-------------------------------------------------------------------
Tue Feb  6 16:29:55 CET 2007 - locilka@suse.cz

- Hide &product; in inst_suseconfig call to remove dependency on
  Product.ycp and not to be so ugly (#241553).

-------------------------------------------------------------------
Mon Feb  5 11:31:52 CET 2007 - locilka@suse.cz

- Store Add-Ons at the end of first stage installation and restore
  them before AutoYaST cloning at the end of the second stage
  installation (bugzilla #187558).
- Set license content before it is displayed for the first time,
  select license language before it is displayed (#220847).
- 2.15.7

-------------------------------------------------------------------
Fri Feb  2 15:25:04 CET 2007 - locilka@suse.cz

- Removing dependency on yast2-slp package.
- Moving all SLP-related functionality to yast2-packager-2.15.7.
- Handling not installed yast2-slp package in Add-Ons (#238680).

-------------------------------------------------------------------
Thu Feb  1 12:41:36 CET 2007 - locilka@suse.cz

- When an Add-On product is added and removed later, correctly
  remove also cached control file of that Add-On (#238307).
- 2.15.6

-------------------------------------------------------------------
Wed Jan 31 09:34:11 CET 2007 - locilka@suse.cz

- Rereading all SCR Agents in case of installation workflow changed
  by Add-On product (#239055).
- Calling PackageLock::Check before Pkg calls (#238556).

-------------------------------------------------------------------
Sun Jan 28 22:27:48 CET 2007 - locilka@suse.cz

- Removed tv and bluetooth hardware proposals from SLES control
  file. There are no such modules in that product (#238759).

-------------------------------------------------------------------
Mon Jan 22 13:46:20 CET 2007 - locilka@suse.cz

- Correct handling of CD/DVD Add-Ons in installation (#237264).
- Fixed switching between Installation Settings tabs in case of
  error in proposal. Every time, only the more-detailed tab is
  selected (#237291).
- Appropriate buttons for Add-Ons dialog for both dialog in
  installation workflow and installation proposal (#237297).
- 2.15.5

-------------------------------------------------------------------
Fri Jan 19 16:25:44 CET 2007 - locilka@suse.cz

- Fixed cancelling of entering a new Add-On (#236315).
- Added zFCP and DASD to installation/update proposal on S/390
  (jsrain) (#160399)
- 2.15.4

-------------------------------------------------------------------
Wed Jan 17 10:50:02 CET 2007 - locilka@suse.cz

- Changed control file documentation for Flexible Partitioning
  (bugzilla #229651 comment #15).
- Changed option <clone_module> "lan" to "networking" (#235457).

-------------------------------------------------------------------
Fri Jan 12 19:05:56 CET 2007 - ms@suse.de

- fixed TERM type setup in case of ssh based installations.
  if the installation is ssh based, TERM is not allowed to
  be overwritten by the value of install.inf. The TERM value
  of install.inf points to the console and not to the remote
  terminal type (#234032)

-------------------------------------------------------------------
Fri Jan 12 17:41:05 CET 2007 - locilka@suse.cz

- control file variable for monthly suse_register run (F#301822)
  (change made by jdsn)

-------------------------------------------------------------------
Thu Jan 11 10:59:40 CET 2007 - locilka@suse.cz

- Changed SLD and SLE control files to reflect demands described in
  bugzilla bug #233156:
  * Old packages are removed by default, only for upgrading from
    SLD 10 or SLE 10, packages are not removed by default.
  * New packages are selected for installation by default, only for
    upgrading from SLD 10 or SLE 10, packages are only updated.
  * Upgrading to new SLE 10 from is only supported from SLES9 and
    SLE 10, upgrading from another product will display warning.

-------------------------------------------------------------------
Sat Jan  6 19:32:23 CET 2007 - ms@suse.de

- fixed usage of fbiterm (#225229)

-------------------------------------------------------------------
Thu Jan  4 14:27:12 CET 2007 - locilka@suse.cz

- Added documentation for new features in control file:
  * boolean delete_old_packages and list of products for which this
    rule is inverted.
  * boolean only_update_selected and list of products for which
    this rule is inverted.
  * list of products supported for upgrade
  (All described in FATE #301844)

-------------------------------------------------------------------
Tue Jan  2 13:07:24 CET 2007 - locilka@suse.cz

- Allowing to add the very same product that has been already
  installed or selected for installation in case the url is
  different than any of the current urls. There can be more sources
  for the product because product urls can be removed and added
  also by inst_source module (#227605).
- Consistent spelling of "Add-On" and "add-on" (#229934).
- 2.15.3

-------------------------------------------------------------------
Tue Dec 12 10:57:21 CET 2006 - locilka@suse.cz

- Consistent spelling of 'AutoYaST' (#221275).

-------------------------------------------------------------------
Mon Dec 11 16:11:21 CET 2006 - locilka@suse.cz

- Handling new flag REGISTERPRODUCT from add-on product content
  file. This flag demands running the registration client after
  an add-on product is installed (on a running system) and demands
  running the registration client even if it is disabled in
  the base-product's control file (during installation)
  (FATE #301312).
- 2.15.2

-------------------------------------------------------------------
Thu Dec  7 18:28:21 CET 2006 - locilka@suse.cz

- Release Notes dialog in the second stage installation now offers
  to select a different language for release notes than the default
  one (#224875).

-------------------------------------------------------------------
Thu Dec  7 10:46:00 CET 2006 - locilka@suse.cz

- Reworked adding and removing Add-Ons during the first stage
  installation. If some Add-Ons are added or removed, the entire
  workflow is created from scratch (#221377).
- Using a separate temporary directory for Add-On licenses not to
  be confused by the previous Add-On.
- Fixed Second Stage Installation script to handle rebooting
  after kernel-patch correctly (#224251).
- Fixed Add-On handling when cancelling adding an Add-On product,
  before that return value from the previous adding was evaluated.
- Fixing some texts (#223880)
- 2.15.1

-------------------------------------------------------------------
Mon Dec  4 16:27:21 CET 2006 - locilka@suse.cz

- Adding support for own help texts for particular submodules in
  installation proposal (FATE #301151). Use key "help" in
  "MakeProposal"'s function result.
- Adding root_password_ca_check item into the globals of control
  file set to true for SLES and false otherwise (FATE #300438).
- A better fix for disabling [Back] button in License Agreement
  dialog when the previous (Language) dialog has been skipped
  (223258).
- 2.15.0

-------------------------------------------------------------------
Mon Dec  4 08:34:02 CET 2006 - lslezak@suse.cz

- "en_EN" -> "en_GB" in list of the preferred languages for EULA

-------------------------------------------------------------------
Thu Nov 23 11:10:14 CET 2006 - locilka@suse.cz

- Disabling [Back] button in License Agreement dialog when the
  previous (Language) dialog has been skipped (223258).
- 2.14.15

-------------------------------------------------------------------
Wed Nov 22 18:51:10 CET 2006 - ms@suse.de

- added hostname/IP information to Xvnc setup (#223266)
- fixed call of initvicons, deactivate s390 exception (#192052)
- 2.14.14

-------------------------------------------------------------------
Tue Nov 21 14:42:50 CET 2006 - locilka@suse.cz

- Reporting the failed or aborted installation only when it has
  been really aborted or when it really failed. YaST or system
  restarts on purpose (online update) are now handled correctly -
  there is no question whether user wants to continue with
  the installation (#222896).
- 2.14.13

-------------------------------------------------------------------
Mon Nov 20 15:25:11 CET 2006 - locilka@suse.cz

- Wider list of extra-sources 56->76 characters (#221984).
- Adding modules listed in Linuxrc entry brokenmodules into the
  /etc/modprobe.d/blacklist file (#221815).
- 2.14.12

-------------------------------------------------------------------
Mon Nov 20 11:49:53 CET 2006 - ms@suse.de

- fixed framebuffer color depth setup (#221139)
- 2.14.11

-------------------------------------------------------------------
Mon Nov 20 08:55:16 CET 2006 - locilka@suse.cz

- Show update-confirmation dialog in Mode::update() only (#221571).
- Pressing [Abort] button in the Add-On dialog during installation
  now opens-up a correct pop-up dialog with correct text (#218677).

-------------------------------------------------------------------
Wed Nov 15 15:30:03 CET 2006 - ms@suse.de

- fixed i810 based installation (#220403)
- 2.14.10

-------------------------------------------------------------------
Wed Nov 15 14:38:21 CET 2006 - locilka@suse.cz

- Defining the minimal size for release_notes pop-up to have the
  minimal size 76x22 or 3/4x2/3 in text mode and 100x30 in graphic
  mode (#221222).

-------------------------------------------------------------------
Wed Nov 15 11:40:48 CET 2006 - locilka@suse.cz

- Restoring the [ Next ] button in the inst_congratlate client when
  the [ Back ] button is pressed (#221190).

-------------------------------------------------------------------
Tue Nov 14 13:20:24 CET 2006 - locilka@suse.cz

- Changes in openSUSE control file (#219878):
  * limit_try_home: 5 GB -> 7 GB
  * root_base_size: 3 GB -> 5 GB

-------------------------------------------------------------------
Thu Nov  9 15:21:14 CET 2006 - locilka@suse.cz

- Always run the fonts_finish's Write() function. Skip running
  "SuSEconfig --module fonts" if script SuSEconfig.fonts does not
  exist (#216079).
- 2.14.9

-------------------------------------------------------------------
Thu Nov  9 10:22:00 CET 2006 - locilka@suse.cz

- Added confirmation dialog into the update workflow on the running
  system before the update really proceeds (#219097).
- confirmInstallation function moved from inst_doit to misc to make
  confirmation dialog possible (#219097).
- Set Product Name only when any Product Name found (#218720).
- 2.14.8

-------------------------------------------------------------------
Fri Nov  3 14:39:53 CET 2006 - locilka@suse.cz

- Preselecting already installed languages in the Language Add-On
  script (FATE #301239) (#217052).
- 2.14.7

-------------------------------------------------------------------
Fri Nov  3 10:17:37 CET 2006 - locilka@suse.cz

- Changed text of question asking whether the second stage
  installation should start again (FATE #300422) in case of
  previous failure or user-abort (#215697).

-------------------------------------------------------------------
Wed Nov  1 17:43:41 CET 2006 - locilka@suse.cz

- "Installation->Other->Boot Installed System->Cancel" now doesn't
  abort the installation but returns to the Installation Mode
  dialog (#216887).
- Correct handling of pressing Cancel or Abort buttons in pop-up
  windows in Add-On installation (#216910).

-------------------------------------------------------------------
Mon Oct 30 15:10:07 CET 2006 - lslezak@suse.cz

- updated inst_extrasources client to not download files from the
  installation sources (#213031)
- requires yast2-pkg-bindings >= 2.13.101
- 2.14.6

-------------------------------------------------------------------
Mon Oct 30 12:59:31 CET 2006 - locilka@suse.cz

- Moving ProductFeatures::Save() from inst_kickoff client to
  save_config_finish - client that is called after the SCR is
  switched to the running system (#209119).
- Calling Storage::RemoveDmMapsTo (device) in after the disks are
  probed in inst_system_analysis (#208222).
- Fixed including packager.

-------------------------------------------------------------------
Thu Oct 26 14:51:12 CEST 2006 - locilka@suse.cz

- Enabling back button in the License Agreement dialog (#215236).
- Adding add-on.rnc for AutoYaST profile validation (#215248).
- Providing an easier switch to disable IPv6 by a new ipv6 client
  in the network proposal (FATE #300604) (mzugec).
- 2.14.5

-------------------------------------------------------------------
Wed Oct 25 16:28:14 CEST 2006 - locilka@suse.cz

- Adding more debugging messages in order to fix random crashing
  of the second stage installation (#214886).

-------------------------------------------------------------------
Tue Oct 24 13:57:57 CEST 2006 - locilka@suse.cz

- Renamed control file control.PROF.xml to control.openSUSE.xml

-------------------------------------------------------------------
Tue Oct 24 10:58:18 CEST 2006 - ms@suse.de

- fixed nic detection (#213870)

-------------------------------------------------------------------
Mon Oct 23 16:04:30 CEST 2006 - locilka@suse.cz

- Added special installation client for Language Add-Ons
  inst_language_add-on and it's XML workflow
  add-on-template_installation.xml for calling this client after
  the Add-On Product is added by the add-on client (FATE #301239).
- Adding add-on client to list of clients that are enabled for
  AutoYaST cloning (bugzilla #198927).
- Added summary of the Release Notes client for the Control Center
  (bugzilla #213878).
- 2.14.4

-------------------------------------------------------------------
Wed Oct 18 16:13:12 CEST 2006 - locilka@suse.cz

- Added a life-belt into the second stage installation. It can be
  restarted under these circumstances:

  1.) User aborts the installation
  2.) Installation process is killed during the installation
  3.) Computer is restarted during the installation (reset)

  The very next time the system is restarted. YaST starts and
  informs user that the previous installation was aborted/failed.
  Then users are asked whether they want to rerun the second stage
  installation (FATE #300422).

- Fixed setting own Y2MAXLOGSIZE up in order to save memory
  requirements during the first stage installation.
- 2.14.3

-------------------------------------------------------------------
Mon Oct 16 13:18:43 CEST 2006 - locilka@suse.cz

- Timeout license in AutoYaST after 2 seconds (#206706).
  This solution doesn't break ncurses.
- 2.14.2

-------------------------------------------------------------------
Mon Oct 16 12:24:10 CEST 2006 - fehr@suse.de

- added new configurable values for LVM/EVMS based proposals
  (feature 300169)
- change evms_config to true

-------------------------------------------------------------------
Mon Oct 16 11:12:51 CEST 2006 - ms@suse.de

- disable oom-killing for X-Server process (#211860)

-------------------------------------------------------------------
Thu Oct 12 16:28:07 CEST 2006 - locilka@suse.cz

- Handle Installation::destdir in *.bash properly (#211576).
- 2.14.1

-------------------------------------------------------------------
Mon Oct  9 16:52:14 CEST 2006 - locilka@suse.cz

- Merged SLES10 SP1 branch to openSUSE 10.2.
- 2.14.0

-------------------------------------------------------------------
Mon Oct  9 09:33:31 CEST 2006 - locilka@suse.cz

- Remove old eula.txt and then copy new one if exists (#208908).
- Using the fullscreen mode again, background images temporarily
  removed from the RPM build (#208307).
- The default "Other Option" is Repair, not Boot (#208841).
- Removed some unneeded imports from inst_clients.
- 2.13.159

-------------------------------------------------------------------
Mon Oct  2 16:44:25 CEST 2006 - locilka@suse.cz

- Merged proofread texts
- 2.13.158

-------------------------------------------------------------------
Mon Oct  2 11:06:29 CEST 2006 - lslezak@suse.cz

- inst_extrasources.ycp - fixed name of the text domain
- 2.13.157

-------------------------------------------------------------------
Wed Sep 27 15:22:15 CEST 2006 - lslezak@suse.cz

- new inst_extrasources.ycp client - add extra installation sources
  during installation (in 2nd stage, after online update)
  (fate #100168, #300910)
- 2.13.156

-------------------------------------------------------------------
Wed Sep 27 09:58:53 CEST 2006 - locilka@suse.cz

- YCP modules that originated at yast2-packager were moved back.
- Usage of dgettext replaced with standard gettext strings.
- Removed yast2-slp and yast2-firewall from build-requirements.
- 2.13.155

-------------------------------------------------------------------
Mon Sep 25 17:45:54 CEST 2006 - locilka@suse.cz

- New icon for Hardware Proposal.
- Root Password dialog moved before Hostname and Domain Name
  (#208032).

-------------------------------------------------------------------
Mon Sep 25 13:21:35 CEST 2006 - locilka@suse.cz

- A bit rewritten code for language selected for second stage of
  update (FATE #300572). Mode::Set is now called before Mode::Get.
- New installation images from jimmac (#203510).
- Timeout and accept the license dialog when installing using
  AutoYaST. By defualt, it's 8 seconds (#206706).
- New busy message when finishing the installation (closing
  sources, etc.).
- 2.13.154

-------------------------------------------------------------------
Mon Sep 25 10:59:16 CEST 2006 - jsrain@suse.cz

- check properly for existing files in /proc (#205408)

-------------------------------------------------------------------
Fri Sep 22 16:01:25 CEST 2006 - jsuchome@suse.cz

- Remember the selected language for update and use it also in the
  second stage (FATE #300572).
- 2.13.153

-------------------------------------------------------------------
Fri Sep 22 14:14:44 CEST 2006 - lslezak@suse.cz

- x11_finish.ycp - removed workaround for #201121

-------------------------------------------------------------------
Fri Sep 22 09:35:36 CEST 2006 - locilka@suse.cz

- Fixed starting Installation in window: Exception for PPC, 832x624
  still runs in fullscreen. Fixed using a fallback image when
  the current resolution is not supported (#207321).
- Fixed counting offset for installation in window. Exceptions are
  now handled correctly (#207310).
- Changed fallback background image - a pure black suits better.
- Visual speeding-up initializing the installation - adding
  a wrapper installation.ycp around installation_worker.ycp client
  to provide UI ASAP.

-------------------------------------------------------------------
Thu Sep 21 16:36:42 CEST 2006 - ms@suse.de

- added patch from Olaf Hering to remove the DefaultColorDepth
  for special fb devices which are not VESA VGA (#207338)

-------------------------------------------------------------------
Tue Sep 19 17:14:28 CEST 2006 - locilka@suse.cz

- Removed Installation background 1600x800 px.
- Added installation background 1280x800 px.

-------------------------------------------------------------------
Mon Sep 18 09:53:18 CEST 2006 - locilka@suse.cz

- Icon for release notes (inst_release_notes).
- List of available SLP sources based on Product Name (SLP label),
  also with filter when more than 15 sources are listed
  (FATE #300619).
- Added background images for installation (thanks to jimmac)
  [1024x768, 1280x1024, 1400x1050, 1600x800, 1600x1200] (Bugzilla
  #203510).
- Replacing "Product %1" with "%1" for list of selected Add-On
  products - the column is already called "Product".
- 2.13.152

-------------------------------------------------------------------
Thu Sep 14 14:45:54 CEST 2006 - locilka@suse.cz

- Finally! Corrected path for importing user-related data to the
  just installed system (FATE #120103, comments #17, #18).

-------------------------------------------------------------------
Thu Sep 14 00:46:19 CEST 2006 - ro@suse.de

- added yast2-core-devel to BuildRequires

-------------------------------------------------------------------
Wed Sep 13 09:27:51 CEST 2006 - locilka@suse.cz

- Calling languages.ycp client has been changed to a function call
  Language::GetLanguagesMap (#204791).
- Added new Requirement: yast2-country >= 2.13.35
- Calling copy_systemfiles_finish from inst_finish (FATE #300421).
- New icon for Finishing Basic Installation dialog.
- Calling new pre_umount_finish client before umount_finish,
  umount_finish closes SCR (#205389).
- Correctly quote files that are added into the temporary archive
  (FATE #300421).
- Removing the leading slashes from filenames when archiving them.
- Reporting error (into log) if save_hw_status_finish.ycp goes
  wrong (partly fixed #205408).
- 2.13.151

-------------------------------------------------------------------
Tue Sep 12 18:40:34 CEST 2006 - locilka@suse.cz

- Found a better place for calling 'inst_pre_install' client, by
  now it is really called...
- Enhanced logging.
- Disabling the License Language combo-box in case of less than
  two languages in it (#203543).

-------------------------------------------------------------------
Tue Sep 12 17:07:19 CEST 2006 - locilka@suse.cz

- Fixed displaying license: Language name should always be either
  shown or the license is disabled as invalid; If there are both
  license.en.txt and license.txt, one of them is hidden because
  they have the very same content; An installation language is also
  pre-selected as a language for a license (if such exists).
- Fixed initializing the known languages via WFM::call("languages")
  (#204791).
- Another icon for Installation Mode dialog, it was the same as for
  Initialization and Analyzing the Computer dialogs.
- 2.13.150

-------------------------------------------------------------------
Mon Sep 11 09:59:15 CEST 2006 - locilka@suse.cz

- Added 'inst_pre_install' and 'copy_systemfiles_finish' clients,
  and module 'SystemFilesCopy' as a solution for FATE requests
  #300421 and #120103, which means that SSH keys are, by now,
  copied from another already installed system (if such exists).
  If there are more installed systems, the best ones are selected
  considering the newest access-time.
- More verbose dialog when initializing the installation (+icon).

-------------------------------------------------------------------
Thu Sep  7 15:13:54 CEST 2006 - locilka@suse.cz

- Added dialog content and help into the initial dialog of add-on
  client. Progress will be even better.
- Temporarily disabled buttons that don't work there.
- Added more "busy messages" into the add-on dialogs.
- Added new functionality for filtering services in SLP services
  table. Allowed characters are "a-zA-Z0-9 .*-".

-------------------------------------------------------------------
Wed Sep  6 17:41:07 CEST 2006 - mvidner@suse.cz

- To allow adding unsigned sources, temporarily "rug set-pref
  security-level none" when syncing in inst_source (#190403).
- 2.13.149

-------------------------------------------------------------------
Wed Sep  6 12:47:51 CEST 2006 - locilka@suse.cz

- No such headline "Mode" in the Installation Settings dialog.
  Help fixed (#203811).
- Added help into the Add-On Product Installation dialog.
- Add and Delete buttons in the same dialog were moved to the left
  side according the YaST style guide.
- Disabling Delete button in case of no Products listed
  (all filed as bug #203809).
- Used a correct (another) icon in License Agreement dialog
  (#203808).

-------------------------------------------------------------------
Mon Sep  4 15:59:47 CEST 2006 - locilka@suse.cz

- Running Installation in Wizard Window (#203510).
- Needed binaries in inst-sys: xquery and fvwm-root.
- Initially, a plain colored image is used as a background.
- 2.13.148

-------------------------------------------------------------------
Mon Sep  4 15:49:40 CEST 2006 - ms@suse.de

- fixed -fp setup of Xvnc (#203531)

-------------------------------------------------------------------
Fri Sep  1 08:48:50 CEST 2006 - locilka@suse.cz

- Fixed Installation Mode dialog to redraw itself only when needed.

-------------------------------------------------------------------
Wed Aug 23 16:59:03 CEST 2006 - locilka@suse.cz

- Added a new debugger tool scr_switch_debugger.ycp that is called
  when switching to the installed system in switch_scr_finish.ycp
  fails (#201058).
- Additionally, YaST logs from installed system are stored under
  the /var/log/YaST2/InstalledSystemLogs/ directory.
- 2.13.147

-------------------------------------------------------------------
Wed Aug 23 16:44:18 CEST 2006 - jsrain@suse.cz

- use version specific Xvnc parameters
- 2.13.146

-------------------------------------------------------------------
Wed Aug 23 13:05:35 CEST 2006 - jsrain@suse.cz

- temporary fix to copy /etc/X11/xorg.conf to the system during
  installation (#201121)
- 2.13.145

-------------------------------------------------------------------
Tue Aug 22 19:26:28 CEST 2006 - mvidner@suse.cz

- test_proposal and test_inst_client: also call
  Mode::SetMode ("installation");

-------------------------------------------------------------------
Tue Aug 22 14:27:53 CEST 2006 - locilka@suse.cz

- New Installation Mode dialog (#156529)
- 2.13.144

-------------------------------------------------------------------
Tue Aug 22 13:41:54 CEST 2006 - jsrain@suse.cz

- weaken dependency on suseRegister (#183656)

-------------------------------------------------------------------
Fri Aug 18 09:49:41 CEST 2006 - jsrain@suse.cz

- fixed building documentation
- 2.13.143

-------------------------------------------------------------------
Thu Aug 10 11:18:24 CEST 2006 - jsrain@suse.cz

- fixed congratulation text for openSUSE (#198252)
- 2.13.142

-------------------------------------------------------------------
Wed Aug  9 15:30:57 CEST 2006 - jsrain@suse.cz

- read info about products from package manager without parsing all
  metadata and reading RPM database (#66046)
- added unzip to Requires (#195911)

-------------------------------------------------------------------
Tue Aug  8 09:54:38 CEST 2006 - jsrain@suse.cz

- fixed 'Requires'
- 2.13.141

-------------------------------------------------------------------
Fri Aug  4 16:33:11 CEST 2006 - jsrain@suse.cz

- updated for X.Org 7
- 2.13.140

-------------------------------------------------------------------
Fri Aug  4 09:21:28 CEST 2006 - jsrain@suse.cz

- moved SLP source scanning to SourceManager.ycp

-------------------------------------------------------------------
Wed Aug  2 14:10:41 CEST 2006 - mvidner@suse.cz

- Added a configure-time check for fvwm directory

-------------------------------------------------------------------
Fri Jul 28 09:42:00 CEST 2006 - jsrain@suse.cz

- offer to eject the CD drive when asking for add-on CD (#181992)

-------------------------------------------------------------------
Thu Jul 27 14:18:01 CEST 2006 - jsrain@suse.cz

- added support for merging multiple proposal items as one proposal
  item (eg. to group langage and keyboard)
- 2.13.139

-------------------------------------------------------------------
Wed Jul 26 09:18:36 CEST 2006 - jsrain@suse.cz

- get version from installed product proper way (#157924)

-------------------------------------------------------------------
Tue Jul 25 14:32:18 CEST 2006 - jsrain@suse.cz

- beep before rebooting the machine during installation (#144614)

-------------------------------------------------------------------
Mon Jul 24 13:56:22 CEST 2006 - jsrain@suse.cz

- fixed error reporting when creating a source (#159695)
- abort installation if package manager initialization fails
  (#167674)
- report proper message if no catalog found via SLP and firewall
  is running (#156444)

-------------------------------------------------------------------
Tue Jul 18 16:57:08 CEST 2006 - jsrain@suse.cz

- fixed displaying catalog selection dialog if multiple catalogs
  found on add-on media (#192761)

-------------------------------------------------------------------
Tue Jul 18 16:14:17 CEST 2006 - jsrain@suse.cz

- fixed vendor URL in congratulate dialog (#187358)
- 2.13.138

-------------------------------------------------------------------
Mon Jul 17 10:12:58 CEST 2006 - jsrain@suse.cz

- check if there are any patches available before offering online
  update (jsuchome)
- merged inst_default_desktop.ycp to desktop_finish.ycp

-------------------------------------------------------------------
Sun Jul 16 08:54:55 CEST 2006 - olh@suse.de

- introduce a Linuxrc::display_ip and use it instead of Arch::s390
- 2.13.137

-------------------------------------------------------------------
Fri Jul 14 15:16:00 CEST 2006 - jsrain@suse.cz

- adapted to changes in yast2-packager
- use only one implementation of product license handling (#191523)
- 2.13.136

-------------------------------------------------------------------
Fri Jul 14 14:51:37 CEST 2006 - olh@suse.de

- move /tmp/vncserver.log to /var/log/YaST2/vncserver.log

-------------------------------------------------------------------
Mon Jul 10 10:47:57 CEST 2006 - jsrain@suse.cz

- correctly import add-on product control file even if no
  additional YaST modules are present on the media (#185768)
- 2.13.135

-------------------------------------------------------------------
Mon Jul 10 09:23:29 CEST 2006 - mvidner@suse.cz

- When running Novell Customer Center Configuration the second time,
  do not add duplicate update sources for graphic card drivers
  (#188572).
- 2.13.134

-------------------------------------------------------------------
Fri Jun 30 11:42:11 CEST 2006 - ug@suse.de

- during autoinstall, timeout early warning popups

-------------------------------------------------------------------
Tue Jun 27 14:02:45 CEST 2006 - mvidner@suse.cz

- Don't show the URL passwords in registration success popup (#186978).
- Include the password in URLs passed to ZMD (#186842).
- Don't log the URL passwords.
- 2.13.133

-------------------------------------------------------------------
Mon Jun 26 08:54:43 CEST 2006 - jsrain@suse.cz

- preselect patterns according to selected desktop (#183944)

-------------------------------------------------------------------
Wed Jun 21 11:03:58 CEST 2006 - jsrain@suse.cz

- display the source URL dialog if adding add-on product update
  source fails in order to allow to enter password (#186804)

-------------------------------------------------------------------
Tue Jun 20 14:50:48 CEST 2006 - mvidner@suse.cz

- When registration succeeds, display only the actually added sources
(#180820#c26).

-------------------------------------------------------------------
Tue Jun 20 14:35:15 CEST 2006 - jsrain@suse.cz

- translate the congratulate string (#186567)

-------------------------------------------------------------------
Mon Jun 19 14:05:21 CEST 2006 - jsrain@suse.cz

- report an error when failed to register the update source for
  an add-on product (#185846)
- 2.13.132

-------------------------------------------------------------------
Mon Jun 19 12:54:36 CEST 2006 - jsrain@suse.cz

- ask about accepting license of add-on product added via the
  /add_on_product file (#186148)
- 2.13.131

-------------------------------------------------------------------
Thu Jun 15 18:47:05 CEST 2006 - mvidner@suse.cz

- Do not complain if ZMD cannot be stopped (#166900).
- When syncing the _original_ installation sources to ZMD,
  temporarily turn off signature checking because the user has
  already decided to trust the sources (#182747).
- SourceManager: factored out the rug pathname.
- 2.13.130

-------------------------------------------------------------------
Thu Jun 15 12:45:27 CEST 2006 - jsrain@suse.cz

- set installation server as host name (not IP address) if it is
  defined as host name during installation (#178933)
- 2.13.129

-------------------------------------------------------------------
Thu Jun 15 10:20:39 CEST 2006 - visnov@suse.cz

- fix the please-wait string

-------------------------------------------------------------------
Wed Jun 14 15:07:04 CEST 2006 - jdsn@suse.de

- added a please-wait string in registration (already translated)
- 2.13.128

-------------------------------------------------------------------
Mon Jun 12 16:07:52 CEST 2006 - mvidner@suse.cz

- Fillup /etc/sysconfig/security:CHECK_SIGNATURES and initialize it
  based on an install time kernel parameter.
- 2.13.127

-------------------------------------------------------------------
Mon Jun 12 13:22:08 CEST 2006 - jdsn@suse.de

- run pango module creation as root (#165891)
- fixed SLE desktop file of suse_register for autoyast (mc, ug)
- 2.13.126

-------------------------------------------------------------------
Fri Jun  9 11:02:57 CEST 2006 - locilka@suse.cz

- Identify the downloaded release notes by the product name during
  the internet test. Changes were made in the module Product
  (#180581).
- 2.13.125

-------------------------------------------------------------------
Thu Jun  8 11:49:04 CEST 2006 - jdsn@suse.de

- create pango modules for registration browser (#165891)
- sync zypp update sources in autoyast mode as well (#181183)
- 2.13.124

-------------------------------------------------------------------
Wed Jun  7 16:15:36 CEST 2006 - jsrain@suse.cz

- avoid adding update source of an add-on product twice during
  installation (#182434)
- 2.13.123

-------------------------------------------------------------------
Tue Jun  6 18:56:57 CEST 2006 - mvidner@suse.cz

- Moved SourceManager + deps from yast2-packager to yast2-installation
  to avoid circular BuildRequires.
- 2.13.122

-------------------------------------------------------------------
Tue Jun  6 18:32:04 CEST 2006 - mvidner@suse.cz

- Call suse_register with --nozypp meaning that we will tell rug
  ourselves which zypp/yum sources it should add. This enables
  rejecting broken or untrusted sources (#180820).
- Moved the major part of Register::add_update_sources to
  SourceManager::AddUpdateSources.
- 2.13.121

-------------------------------------------------------------------
Tue Jun  6 09:53:16 CEST 2006 - jsrain@suse.cz

- sync add-on product source to ZMD (#181743)
- 2.13.120

-------------------------------------------------------------------
Thu Jun  1 17:57:23 CEST 2006 - mvidner@suse.cz

- Do log Report::{Message,Warning,Error} messages by default (#180862).
- 2.13.119

-------------------------------------------------------------------
Thu Jun  1 14:55:44 CEST 2006 - jsrain@suse.cz

- honor UPDATEURLS if installing add-on product in running system
  (#180417)
- 2.13.118

-------------------------------------------------------------------
Wed May 31 12:58:33 CEST 2006 - jsrain@suse.cz

- avoid calling Pkg::SourceStartCache during 1st stage of the
  installation (#178007)
- 2.13.117

-------------------------------------------------------------------
Tue May 30 18:02:54 CEST 2006 - jdsn@suse.de

- set correct title of installation step Customer Center (#179921)
- 2.13.116

-------------------------------------------------------------------
Fri May 26 14:27:56 CEST 2006 - jsrain@suse.cz

- fixed behavior if SLP source detection fails (#179036)
- 2.13.115

-------------------------------------------------------------------
Thu May 25 08:46:56 CEST 2006 - jsrain@suse.cz

- added possibility to specify add-on product URL as command-line
  parameter of add-on.ycp (to run add-on product workflow via
  autorun.sh)
- 2.13.114

-------------------------------------------------------------------
Wed May 24 12:52:21 CEST 2006 - jsrain@suse.cz

- properly integrate YCP code for add-on product installation in
  running system (if YCP code present) (#178311)
- 2.13.113

-------------------------------------------------------------------
Tue May 23 18:58:20 CEST 2006 - jdsn@suse.de

- gray out checkboxes in inst_suse_register when skipping (#178042)
- 2.13.112

-------------------------------------------------------------------
Tue May 23 15:07:42 CEST 2006 - jsrain@suse.cz

- added different desktop files for SLE and BOX/openSUSE
- 2.13.111

-------------------------------------------------------------------
Tue May 23 13:20:03 CEST 2006 - jdsn@suse.de

- fixed layouting in inst_ask_online_update (#177559)

-------------------------------------------------------------------
Fri May 19 17:57:10 CEST 2006 - jdsn@suse.de

- let inst_suse_register ask to install mozilla-xulrunner if
  missing (#175166)
- prevent non-root user to run inst_suse_register (#170736)
- 2.13.110

-------------------------------------------------------------------
Fri May 19 15:36:36 CEST 2006 - jsrain@suse.cz

- more verbose logging of storing hardware status (#170188)
- 2.13.109

-------------------------------------------------------------------
Thu May 18 17:07:13 CEST 2006 - hare@suse.de

- start iscsid if root is on iSCSI (#176804)

-------------------------------------------------------------------
Wed May 17 13:08:52 CEST 2006 - jsrain@suse.cz

- set DISPLAYMANAGER_SHUTDOWN according to control file (#169639)
- 2.13.108

-------------------------------------------------------------------
Tue May 16 13:29:38 CEST 2006 - jsrain@suse.cz

- marked missed text for translation (#175930)
- 2.13.107

-------------------------------------------------------------------
Mon May 15 12:59:58 CEST 2006 - jsrain@suse.cz

- handle additional data for installation restart (#167561)

-------------------------------------------------------------------
Fri May 12 14:11:18 CEST 2006 - jsrain@suse.cz

- initialize callbacks before adding an add-on product, properly
  handle installation sources of add-on products (both if preparing
  AutoYaST configuration (#172837)
- 2.13.106

-------------------------------------------------------------------
Thu May 11 13:50:29 CEST 2006 - jsrain@suse.cz

- do not disable automatic modprobe before adding add-on products
  (#172149)
- 2.13.105

-------------------------------------------------------------------
Thu May 11 12:02:13 CEST 2006 - ms@suse.de

- fixed message text (#172766)

-------------------------------------------------------------------
Thu May 11 09:55:08 CEST 2006 - ms@suse.de

- prevent ssh message from being displayed if vnc+ssh has
  been specified as installation method (#173486)

-------------------------------------------------------------------
Wed May 10 13:40:16 CEST 2006 - jdsn@suse.de

- removed search bar from registration browser (#169092)
- 2.13.104

-------------------------------------------------------------------
Tue May  9 19:35:47 CEST 2006 - jdsl@suse.de

- switched to Enterprise wording for inst_suse_register (#173970)
- 2.13.103

-------------------------------------------------------------------
Tue May  9 19:30:47 CEST 2006 - mvidner@suse.cz

- Save the update sources if registration is done later after the
  installation (#172665).
- When adding upate sources, do not add duplicates (check by the alias
  passed by suse_register on SLE), delete the duplicate beforehand
  (#168740#c3).
- 2.13.102

-------------------------------------------------------------------
Tue May  9 11:32:20 CEST 2006 - mvidner@suse.cz

- Start the network also when doing a remote X11 installation (#165458,
  hare).
- 2.13.101

-------------------------------------------------------------------
Mon May  8 17:32:59 CEST 2006 - jdsl@suse.de

- added hard require from y2-installation to suseRegister (hmuelle)
- added new w3m-jail for registration (#167225)
- fixed passing of url to browser(s) for registration (#167225)
- switched to Enterprise strings for inst_suse_register (shorn)
- 2.13.100

-------------------------------------------------------------------
Thu May  4 14:31:29 CEST 2006 - jsrain@suse.cz

- added congratulate text to the control file (#170881)
- 2.13.99

-------------------------------------------------------------------
Thu May  4 13:10:48 CEST 2006 - jsrain@suse.cz

- disable timeout in popup before installation reboot in case
  of SSH installation (#160301)

-------------------------------------------------------------------
Thu May  4 11:21:32 CEST 2006 - locilka@suse.cz

- include proofread message texts

-------------------------------------------------------------------
Wed May  3 10:26:29 CEST 2006 - locilka@suse.cz

- Busy cursor when "Contacting server" in suse_register (#171061).
- 2.13.97

-------------------------------------------------------------------
Tue May  2 15:25:35 CEST 2006 - locilka@suse.cz

- Display KDE-related help in the Congratulations dialog only
  in case of KDE as the default windowmanager (#170880).
- 2.13.96

-------------------------------------------------------------------
Fri Apr 28 14:10:50 CEST 2006 - locilka@suse.cz

- Proper checking for available network when adding an Add-On
  product. Network-related options are disabled in case of missing
  network both in installation and running system (#170147).
- 2.13.95

-------------------------------------------------------------------
Fri Apr 28 11:32:03 CEST 2006 - jsuchome@suse.cz

- initialize package callbacks for add on product workflow (#170317)
- 2.13.94

-------------------------------------------------------------------
Thu Apr 27 16:50:50 CEST 2006 - mvidner@suse.cz

- Tell libzypp-zmd-backend not to write sources to zypp db,
  we are going to do it ourselves (#170113).
- 2.13.93

-------------------------------------------------------------------
Thu Apr 27 16:03:39 CEST 2006 - jsrain@suse.de

- handle missing SHORTLABEL in content file (#170129)
- 2.13.92

-------------------------------------------------------------------
Thu Apr 27 14:57:23 CEST 2006 - fehr@suse.de

- set limit for separate /home to 14G for SLED (#169232)

-------------------------------------------------------------------
Thu Apr 27 11:16:56 CEST 2006 - ms@suse.de

- removed update_xf86config call, checking for /dev/psaux was
  broken and is no longer needed because the default mouse device
  is /dev/input/mice since many versions now (#168816)

-------------------------------------------------------------------
Thu Apr 27 10:52:08 CEST 2006 - mvidner@suse.cz

- When asking for update URLs, go trough products, not patterns (#169836).
- 2.13.91

-------------------------------------------------------------------
Thu Apr 27 08:34:33 CEST 2006 - locilka@suse.cz

- Making "SLP Catalog" selection bigger (maximum ncurses size)
  (#168718)
- 2.13.90

-------------------------------------------------------------------
Tue Apr 25 22:58:52 CEST 2006 - jsrain@suse.de

- fixed service proposal in SLES control file (#159771)

-------------------------------------------------------------------
Tue Apr 25 16:19:11 CEST 2006 - locilka@suse.cz

- Return `next instead of `ok in case of SLP Add-On Source (#165989)
- 2.13.89

-------------------------------------------------------------------
Mon Apr 24 16:22:14 CEST 2006 - jsrain@suse.de

- GDM is default if both KDE and GNOME installed (#155095)
- 2.13.88

-------------------------------------------------------------------
Mon Apr 24 13:30:50 CEST 2006 - sh@suse.de

- V 2.13.87
- Removed "Disagree with all" button (bug #163001)

-------------------------------------------------------------------
Mon Apr 24 12:35:52 CEST 2006 - ug@suse.de

- 2.13.86

-------------------------------------------------------------------
Mon Apr 24 11:52:47 CEST 2006 - ug@suse.de

- X-SuSE-YaST-AutoInstRequires=lan
  added to desktop file of suse register.
  Otherwise the registration fails.

-------------------------------------------------------------------
Mon Apr 24 09:37:57 CEST 2006 - lnussel@suse.de

- run rcSuSEfirewall2 reload when installing via vnc or ssh (#153467)
- 2.13.85

-------------------------------------------------------------------
Fri Apr 21 23:26:26 CEST 2006 - jsrain@suse.de

- determine base product accordign to flag (#160585)
- 2.13.84

-------------------------------------------------------------------
Fri Apr 21 17:26:15 CEST 2006 - jdsn@suse.de

- added proxy support for registration browser (#165891)
- 2.13.83

-------------------------------------------------------------------
Thu Apr 20 22:22:59 CEST 2006 - jsrain@suse.de

- handle installation restart with repeating last step (#167561)
- 2.13.82

-------------------------------------------------------------------
Thu Apr 20 18:51:55 CEST 2006 - jdsn@suse.de

- proxy support for registration process (#165891)
- disable w3m registration by control variable (aj)
- 2.13.81

-------------------------------------------------------------------
Thu Apr 20 16:09:23 CEST 2006 - mvidner@suse.cz

- When cloning, save installation sources beforehand (#165860).
- 2.13.80

-------------------------------------------------------------------
Wed Apr 19 19:55:47 CEST 2006 - jsrain@suse.de

- restore buttons after calling DASD or zFCP module (#160399)
- 2.13.79

-------------------------------------------------------------------
Wed Apr 19 15:04:03 CEST 2006 - locilka@suse.cz

- Added more debugging messages to the inst_proposal (#162831)
- 2.13.78

-------------------------------------------------------------------
Tue Apr 18 22:58:41 CEST 2006 - jsrain@suse.de

- display proper popup when aborting add-on product installation
  (#159689)

-------------------------------------------------------------------
Tue Apr 18 22:22:02 CEST 2006 - jdsn@suse.de

- in inst_suse_register:
- busy/waiting popups (#163366, #164794)
- text changes (#165509)
- autodisable checkbox "Registration Code" (# 165841)
- error handling in case no browser is available
- cleanup
- 2.13.77

-------------------------------------------------------------------
Tue Apr 18 21:44:45 CEST 2006 - jsrain@suse.de

- do not initialize catalogs before booting installed system (#162899)
- 2.13.76

-------------------------------------------------------------------
Tue Apr 18 18:08:18 CEST 2006 - mvidner@suse.cz

- Do not try to add empty URL as an update source (#165860#c12).

-------------------------------------------------------------------
Tue Apr 18 17:02:05 CEST 2006 - mvidner@suse.cz

- Fixed a typo in the previous change.
- 2.13.75

-------------------------------------------------------------------
Tue Apr 18 14:06:21 CEST 2006 - locilka@suse.cz

- Add-On SLP source was allways returning `back also in case
  of `ok (`next) (#165989)
- 2.13.74

-------------------------------------------------------------------
Tue Apr 18 10:12:19 CEST 2006 - mvidner@suse.cz

- Skip popup and unnecessary work if there are no online update
  sources for add-ons (#167233).
- 2.13.73

-------------------------------------------------------------------
Fri Apr 14 22:25:11 CEST 2006 - jsrain@suse.de

- prevent from changing installation mode and system for update once
  it is selected (#165832)
- added add-on products to installation/update proposal for SLES/SLED
- 2.13.72

-------------------------------------------------------------------
Fri Apr 14 13:19:52 CEST 2006 - lslezak@suse.cz

- call vm_finish client at the end of installation - disable
  some services in Xen domU (#161720, #161721, #161756)
- 2.13.71

-------------------------------------------------------------------
Thu Apr 13 18:17:52 CEST 2006 - jdsn@suse.de

- changed control files according to (#165509)

-------------------------------------------------------------------
Thu Apr 13 10:35:42 CEST 2006 - mvidner@suse.cz

- Do not display errors if language specific release notes are missing
  on the installation source (#165767).
- 2.13.70

-------------------------------------------------------------------
Wed Apr 12 16:24:48 CEST 2006 - jdsn@suse.de

- added missing autoyast entries in suse_register.desktop
- 2.13.69

-------------------------------------------------------------------
Wed Apr 12 12:57:53 CEST 2006 - jsuchome@suse.cz

- control files updated for manual online update run (#165503)
- 2.13.68

-------------------------------------------------------------------
Wed Apr 12 11:39:08 CEST 2006 - ms@suse.de

- fixed displaying ftp password in plaintext in y2start.log (#164824)

-------------------------------------------------------------------
Wed Apr 12 11:05:34 CEST 2006 - mvidner@suse.cz

- Do not mangle the URL obtained from suse_register (#165499).
- 2.13.67

-------------------------------------------------------------------
Wed Apr 12 09:15:48 CEST 2006 - locilka@suse.cz

- fixed Product.ycp - relnotes_url might be defined as an empty
  string (#165314).
- 2.13.66

-------------------------------------------------------------------
Tue Apr 11 22:19:03 CEST 2006 - jsrain@suse.de

- fixed boot if root is on LVM (initialize udev symlinks) (#163073)
- 2.13.65

-------------------------------------------------------------------
Tue Apr 11 16:01:40 CEST 2006 - jdsn@suse.de

- in inst_suse_register:
  - resized popups (hmuelle)
  - new info pupop showing new update server (aj)
  - removed cancel button (#164801, shorn)
- 2.13.64

-------------------------------------------------------------------
Tue Apr 11 11:28:23 CEST 2006 - fehr@suse.de

- flag for evms in control.SLES.xml needs to be true

-------------------------------------------------------------------
Mon Apr 10 17:08:10 CEST 2006 - mvidner@suse.cz

- Add installation sources for online update (#163192).
- 2.13.63

-------------------------------------------------------------------
Fri Apr  7 23:01:33 CEST 2006 - jsrain@suse.de

- provide Product::short_name (#163702)
- 2.13.62

-------------------------------------------------------------------
Fri Apr  7 15:14:01 CEST 2006 - jdsn@suse.de

- fixed evaluation of control file variables (#162988)
- 2.13.61

-------------------------------------------------------------------
Fri Apr  7 09:39:20 CEST 2006 - jsuchome@suse.cz

- 2.13.60

-------------------------------------------------------------------
Thu Apr  6 17:10:07 CEST 2006 - ms@suse.de

- allow huge memory allocations (#151515)

-------------------------------------------------------------------
Thu Apr  6 15:19:13 CEST 2006 - jsuchome@suse.cz

- Product.ycp: read SHORTLABEL value from content file (#163702)

-------------------------------------------------------------------
Wed Apr  5 18:13:11 CEST 2006 - mvidner@suse.cz

- Call SourceManager::SyncYaSTInstSourceWithZMD () in
  inst_rpmcopy(continue) because inst_suse_register does not run
  without a network connection (#156030#c30).

-------------------------------------------------------------------
Wed Apr  5 17:05:27 CEST 2006 - jsrain@suse.de

- do not rewrite log from SCR running in chroot during installation
- fix checking for duplicate sources (#159662)
- 2.13.59

-------------------------------------------------------------------
Tue Apr  4 18:11:34 CEST 2006 - jdsn@suse.de

- fixed w3m registration again (#162462)
- changed Requires to Recommends for suseRegister (hmuelle, aj)
- 2.13.58

-------------------------------------------------------------------
Mon Apr  3 18:27:15 CEST 2006 - jdsn@suse.de

- fixed w3m in ncuses registration (#162462)
- changes in suse_register to test new server side business logic
- 2.13.57

-------------------------------------------------------------------
Mon Apr  3 14:33:44 CEST 2006 - locilka@suse.cz

- Using yast-addon icon in the .desktop file and also in the source
  code (#154930).
- 2.13.56

-------------------------------------------------------------------
Mon Apr  3 14:32:08 CEST 2006 - ug@suse.de

- by default, enable clone box on SLD

-------------------------------------------------------------------
Mon Apr  3 14:22:22 CEST 2006 - ug@suse.de

- uncheck clone checkbox if cloning is greyed out (#162457)

-------------------------------------------------------------------
Fri Mar 31 17:32:03 CEST 2006 - mvidner@suse.cz

- Tell ZMD to get the inst source (#156030)
- No unlocking after all (#160319)
  - Don't reset zypp
  - Reenable Back
  - Fetch update source from suse_resigster and add it
- 2.13.55

-------------------------------------------------------------------
Thu Mar 30 13:42:35 CEST 2006 - mvidner@suse.cz

- Reset zypp and release its lock before suse_register (#160319).
  Therefore disabled the Back button.
- Don't run add-on.ycp if another process has the zypp lock (#160319).
- 2.13.53

-------------------------------------------------------------------
Thu Mar 30 12:31:49 CEST 2006 - jdsn@suse.de

- included new desktop file in Makefile (162112)

-------------------------------------------------------------------
Wed Mar 29 17:57:35 CEST 2006 - jsrain@suse.de

- prevent from installing one product multiple times (#159662)
- 2.13.54

-------------------------------------------------------------------
Wed Mar 29 16:43:02 CEST 2006 - locilka@suse.cz

- Fixed adding SLP-based Add-On product (#161270)
- SLP-based Add-On product handling moved to separate function
- Add-On MediaSelect dialog creation moved to separate function
- Changed icon for License
- 2.13.52

-------------------------------------------------------------------
Tue Mar 29 16:06:23 CEST 2006 - jdsn@suse.de

- late feature "force registration" for suse_register (aj, shorn)

-------------------------------------------------------------------
Tue Mar 28 21:29:07 CEST 2006 - jdsn@suse.de

- added 'rm -f /var/lib/zypp/zmd_updated_the_sources'
  flag file to be deleted if suse_register runs during installation
  file checked by online update - deletion requested by mvidner
- 2.13.51

-------------------------------------------------------------------
Tue Mar 28 20:53:13 CEST 2006 - jdsn@suse.de

- added autoyast part of suse_register
- icon for product registration (#160293)
- fixes for inst_suse_register
- 2.13.50

-------------------------------------------------------------------
Mon Mar 27 23:47:38 CEST 2006 - jsrain@suse.de

- removed desktop selection from NLD workflow (#160650)

-------------------------------------------------------------------
Fri Mar 24 15:15:30 CET 2006 - locilka@suse.cz

- Filling up list of release_notes urls for all installed products
  in the Product.ycp. Needed for internet_test (#160563).
- 2.13.49

-------------------------------------------------------------------
Fri Mar 24 11:00:06 CET 2006 - ms@suse.de

- added initvicons call in second stage S05-config (#160299)

-------------------------------------------------------------------
Thu Mar 23 18:34:18 CET 2006 - jdsn@suse.de

- fixed security issue: suse-ncc dummy user got his own group

-------------------------------------------------------------------
Thu Mar 23 18:33:25 CET 2006 - jdsn@suse.de

- added controlfile configured default settings for suse_register
- 2.13.47

-------------------------------------------------------------------
Thu Mar 23 16:23:37 CET 2006 - locilka@suse.cz

- Display license immediately after the Add-On product is scanned
  and added. Handle user interaction.
- 2.13.46

-------------------------------------------------------------------
Thu Mar 23 14:16:46 CET 2006 - jdsn@suse.de

- final texts for suse_register
- nonroot - warning for suse_register
- 2.13.45

-------------------------------------------------------------------
Thu Mar 23 13:19:03 CET 2006 - locilka@suse.cz

- Displaying license of the Add-On product if exists. Trying the
  localized version first. Waiting for user interaction if needed.
- Displaying info.txt if exists (#160017)
- Adjusting testsuites
- 2.13.44

-------------------------------------------------------------------
Mon Mar 22 19:04:55 CET 2006 - jdsn@suse.de

- fixed missing module in makefile
- 2.13.43

-------------------------------------------------------------------
Wed Mar 22 19:03:57 CET 2006 - locilka@suse.cz

- Added fallback for adding add-on products without file
  installation.xml. In this case, the product is added as a normal
  installation source and sw_single is called.
- 2.13.42

-------------------------------------------------------------------
Mon Mar 22 18:45:17 CET 2006 - jdsn@suse.de

- fixed ssh bug in suse_register
- suse_register reads and writes configuration to sysconfig
- final texts in suse_register
- 2.13.41

-------------------------------------------------------------------
Wed Mar 22 13:43:12 CET 2006 - mvidner@suse.cz

- Fixed release notes download (by Product::FindBaseProducts), #159490.

-------------------------------------------------------------------
Wed Mar 22 11:40:18 CET 2006 - jdsn@suse.de

- changed help text in suse_register
- patch to make the ComboBox appear longer in release_notes

-------------------------------------------------------------------
Tue Mar 21 16:33:32 CET 2006 - locilka@suse.cz

- adding "Local Directory" option for Add-On Products when no
  network is available (#159779).
- avoid from adding "Unknown" Add-On Product when Cancel button
  pressed in the Add New Add-On popup (#159784).

-------------------------------------------------------------------
Tue Mar 21 08:57:51 CET 2006 - jsuchome@suse.cz

- returned dependency on yast2-online-update

-------------------------------------------------------------------
Tue Mar 21 07:57:37 CET 2006 - visnov@suse.cz

- try to get add-on product control files only optionally (#159116)
- 2.13.40

-------------------------------------------------------------------
Mon Mar 20 10:08:13 CET 2006 - locilka@suse.cz

- disabled skipping the 'Installation Mode' dialog when no other
  installed Linux found. Just disabling 'Update' and 'Other'
  options in that case (#157695).
- removed calling uml_finish, client doesn't has been dropped.

-------------------------------------------------------------------
Fri Mar 17 22:50:06 CET 2006 - jsrain@suse.de

- added AytoYaST support for add-on products
- 2.13.39

-------------------------------------------------------------------
Fri Mar 17 09:30:02 CET 2006 - locilka@suse.cz

- fixed .desktop file for Add-On Products, now it starts add-on
  instead of sw_single when launched from YaST Control Center
  (#158869).

-------------------------------------------------------------------
Thu Mar 16 23:24:11 CET 2006 - jsrain@suse.de

- added zFCP and DASD modules to list of modules to be cloned after
  SLES installation (#153378)
- 2.13.38

-------------------------------------------------------------------
Thu Mar 16 23:10:06 CET 2006 - jsrain@suse.de

- fixed product handling (&product; macro) (#151050)
- allow multiple installation sources (#151755)

-------------------------------------------------------------------
Thu Mar 16 15:51:42 CET 2006 - jdsn@suse.de

- fixed blocker bug (#158628), suse_register call in all products

-------------------------------------------------------------------
Thu Mar 16 14:56:36 CET 2006 - fehr@suse.de

- increase maximal size of root fs to 20 Gig (#158608)
- 2.13.37

-------------------------------------------------------------------
Wed Mar 15 18:21:54 CET 2006 - jsrain@suse.de

- do not overwrite language settings during update (#156562)
- do not offer network sources for Add-On products if no network is
  configured (#156467)
- 2.13.36

-------------------------------------------------------------------
Tue Mar 14 18:16:32 CET 2006 - jdsn@suse.de

- corrected titles in control file
- 2.13.35

-------------------------------------------------------------------
Tue Mar 14 18:11:53 CET 2006 - jdsn@suse.de

- 2.13.34

-------------------------------------------------------------------
Tue Mar 14 18:09:58 CET 2006 - jdsn@suse.de

- new browser for registration
- new texts for registration module

-------------------------------------------------------------------
Mon Mar 13 16:26:00 CET 2006 - jsrain@suse.de

- report an error if creating catalog for add-on product fails
  (#157566)
- 2.13.33

-------------------------------------------------------------------
Fri Mar 10 19:02:04 CET 2006 - jsrain@suse.de

- disable add-on products if inst-sys is mounted from CD
- 2.13.32

-------------------------------------------------------------------
Fri Mar 10 18:33:55 CET 2006 - jdsn@suse.de

- fixed security bug (#157008)
- added link to browser for Novell privacy statement

-------------------------------------------------------------------
Fri Mar 10 17:55:11 CET 2006 - mvidner@suse.cz

- Start ncurses UI in non-threaded mode to enable spawning of
  interactive processes (like w3m for suseRegister, #150799).
- 2.13.31

-------------------------------------------------------------------
Fri Mar 10 12:17:56 CET 2006 - ms@suse.de

- forcing using xim for Qt Input (#156962)

-------------------------------------------------------------------
Thu Mar  9 17:36:39 CET 2006 - mvidner@suse.cz

- Control files: added network/startmode, being ifplugd for SL and
  SLED, auto for SLES (#156388).
- 2.13.30

-------------------------------------------------------------------
Thu Mar  9 17:35:30 CET 2006 - jsrain@suse.de

- fixed asking for add-on product CD (#156469)

-------------------------------------------------------------------
Thu Mar  9 12:01:07 CET 2006 - ms@suse.de

- include proofread message texts

-------------------------------------------------------------------
Wed Mar  8 17:00:41 CET 2006 - jdsn@suse.de

- fixed launch of yastbrowser (during installation)
- 2.13.29

-------------------------------------------------------------------
Wed Mar  8 15:25:57 CET 2006 - ms@suse.de

- fixed createStageList() function to be more restrictive on checking
  for stage files. Adapt startup documentation according to this
  change (#144783)

-------------------------------------------------------------------
Wed Mar  8 14:25:02 CET 2006 - lrupp@suse.de

- added suseRegister to Requires

-------------------------------------------------------------------
Tue Mar  7 22:27:45 CET 2006 - jdsn@suse.de

- added functionality to skip suse register and/or online update
- 2.13.28

-------------------------------------------------------------------
Tue Mar  7 20:07:43 CET 2006 - jsrain@suse.de

- added yastbrowser

-------------------------------------------------------------------
Tue Mar  7 00:26:26 CET 2006 - jsrain@suse.de

- fixed back button behavior in installation mode dialog (#155044)

-------------------------------------------------------------------
Mon Mar  6 10:47:31 CET 2006 - visnov@suse.cz

- enable media callbacks in the add-on product handling

-------------------------------------------------------------------
Fri Mar  3 23:30:36 CET 2006 - jsrain@suse.de

- added .desktop file for add-on product installation (#154930)
- properly initialize source for add-on product (#154980)
- 2.13.27

-------------------------------------------------------------------
Fri Mar  3 10:43:12 CET 2006 - visnov@suse.cz

- reset package manager before installing patches

-------------------------------------------------------------------
Wed Mar  1 23:19:47 CET 2006 - jsrain@suse.de

- release all medias before registering add-on product CD or DVD
  (#154348)
- check whether files are on the add-on product media before using
  them (#154314)
- 2.13.26

-------------------------------------------------------------------
Mon Feb 27 18:32:05 CET 2006 - jsrain@suse.de

- fixed setting default desktop according to destop dialog (#152709)
- 2.13.25

-------------------------------------------------------------------
Fri Feb 24 19:40:37 CET 2006 - jsrain@suse.de

- select base product before runing add-on products dialog
- 2.13.24

-------------------------------------------------------------------
Fri Feb 24 16:57:03 CET 2006 - ms@suse.de

- added qt plugin check to check_network function (#149025)

-------------------------------------------------------------------
Thu Feb 23 16:15:50 CET 2006 - jsrain@suse.de

- changed the name of the add-on product control file (#152770)
- 2.13.23

-------------------------------------------------------------------
Wed Feb 22 23:05:28 CET 2006 - jsrain@suse.de

- using correct icon (#151630)
- 2.13.22

-------------------------------------------------------------------
Wed Feb 22 12:45:54 CET 2006 - ms@suse.de

- added console startup message when y2base is called (#148165)

-------------------------------------------------------------------
Wed Feb 22 10:28:42 CET 2006 - visnov@suse.cz

- adapt BuildRequires
- 2.13.21

-------------------------------------------------------------------
Wed Feb 22 01:20:18 CET 2006 - jsrain@suse.de

- do not offer creating AutoYaST profile in first boot mode
  (#152285)
- 2.13.20

-------------------------------------------------------------------
Sun Feb 19 17:48:17 CET 2006 - jsrain@suse.de

- made inst_proposal more resistent to incorrect data returned from
  client modules (#148271)

-------------------------------------------------------------------
Fri Feb 17 23:58:34 CET 2006 - jsrain@suse.de

- removed dependency on yast2-online-update
- integrated add-on product selection to installation workflow
- 2.13.19

-------------------------------------------------------------------
Fri Feb 17 14:19:46 CET 2006 - mvidner@suse.cz

- inst_release_notes: Let the combo box have a label.
- inst_disks_activate: fixed the textdomain (s390 -> installation)

-------------------------------------------------------------------
Thu Feb 16 23:29:18 CET 2006 - jsrain@suse.de

- several fixes of add-on product installation
- 2.13.18

-------------------------------------------------------------------
Tue Feb 14 23:40:31 CET 2006 - jsrain@suse.de

- added possibility to use standalone-installation proposals when
  installing with base product
- added support for replacing 2nd stage workflow
- added support for disabling individual proposal
- added support for inserting steps to inst_finish for add-on
  products
- added copying merged control files to installed system, merging
  them for 2nd stage workflow
- 2.13.17

-------------------------------------------------------------------
Tue Feb 14 18:32:18 CET 2006 - jdsn@suse.de

- new release notes module (multiple release notes) FATE: 120129
- 2.13.16

-------------------------------------------------------------------
Tue Feb 14 01:22:52 CET 2006 - jsrain@suse.de

- fixed add-on product workflow and proposal merging

-------------------------------------------------------------------
Mon Feb 13 22:33:37 CET 2006 - jsrain@suse.de

- updated patchs on add-on product CD according to spec
- 2.13.15

-------------------------------------------------------------------
Mon Feb 13 10:09:58 CET 2006 - visnov@suse.cz

- save zypp.log from instsys

-------------------------------------------------------------------
Sun Feb 12 20:41:09 CET 2006 - olh@suse.de

- umount /dev and /sys unconditionally in umount_finish.ycp

-------------------------------------------------------------------
Sun Feb 12 19:41:28 CET 2006 - olh@suse.de

- remove obsolete comment from umount_finish.ycp

-------------------------------------------------------------------
Sun Feb 12 18:35:41 CET 2006 - visnov@suse.cz

- revert redirect

-------------------------------------------------------------------
Sun Feb 12 16:45:43 CET 2006 - kkaempf@suse.de

- redirect stderr to /var/log/YaST2/zypp.log when running
  1st or 2nd stage installation. (#149001)

-------------------------------------------------------------------
Thu Feb  9 21:27:28 CET 2006 - jsrain@suse.de

- added add-on product installation in running system

-------------------------------------------------------------------
Thu Feb  9 00:56:18 CET 2006 - jsrain@suse.de

- added control file merging functionality

-------------------------------------------------------------------
Tue Feb  7 17:57:40 CET 2006 - mvidner@suse.cz

- control files: Configure the hostname in the main installation
  workflow also in SuSE Linux (#142758) and SLED (#137340).
- 2.13.13

-------------------------------------------------------------------
Mon Feb  6 10:43:59 CET 2006 - olh@suse.de

- remove the /usr/share/locale/br symlink creation, there is
  no user of /usr/share/locale files inside the inst-sys
- remove the hostname linux, domainname local calls
  the hostname is already set in inst_setup.
  yast can not be restarted with ssh installs

-------------------------------------------------------------------
Tue Jan 31 14:30:07 CET 2006 - fehr@suse.de

- disable proposal with separate /home for SLES

-------------------------------------------------------------------
Mon Jan 30 18:19:31 CET 2006 - ms@suse.de

- fixed PCI bus ID setup (#145938)

-------------------------------------------------------------------
Fri Jan 27 14:37:30 CET 2006 - ms@suse.de

- adding truetype font path to the vnc font path (#139351)

-------------------------------------------------------------------
Thu Jan 26 12:51:17 CET 2006 - fehr@suse.de

- remove loading of dm modules, if needed this is done in libstorage

-------------------------------------------------------------------
Tue Jan 24 13:00:43 CET 2006 - ms@suse.de

- added check for testutf8 binary (#144699)

-------------------------------------------------------------------
Tue Jan 24 08:29:29 CET 2006 - jsrain@suse.cz

- enable iSCSI dialog during installation
- 2.13.12

-------------------------------------------------------------------
Mon Jan 23 13:21:46 CET 2006 - mvidner@suse.cz

- Added networkmanager_proposal to the network proposal.
- 2.13.11

-------------------------------------------------------------------
Mon Jan 23 13:03:09 CET 2006 - ms@suse.de

- added y2start.log message if YaST exits abnormally (#141016)
- fixed repatching of xorg.conf file (#144538)

-------------------------------------------------------------------
Mon Jan 23 09:30:07 CET 2006 - jsrain@suse.cz

- added "enable_clone" option (#144101)

-------------------------------------------------------------------
Mon Jan 16 17:07:17 CET 2006 - mvidner@suse.cz

- Prefer the string product feature network/network_manager (always,
  laptop, never) over boolean network/network_manager_is_default.

-------------------------------------------------------------------
Fri Jan 13 14:12:31 CET 2006 - jsrain@suse.cz

- run the desktop dialog also on SLES (#142771)
- added iscsi installation to the installatino workflow
- 2.13.10

-------------------------------------------------------------------
Wed Jan 11 14:50:18 CET 2006 - jsrain@suse.cz

- call installation clients for DASD/zFCP configuration instead of
  the run-time ones

-------------------------------------------------------------------
Mon Jan  9 16:47:46 CET 2006 - jsrain@suse.cz

- write mouse information on PPC (#116406)
- UI mode set to expert for SLES
- reset storage after (de)activating any disk (#140936)
- 2.13.9

-------------------------------------------------------------------
Fri Jan  6 16:20:23 CET 2006 - ms@suse.de

- fixed HVC_CONSOLE_HINT text (#140386)

-------------------------------------------------------------------
Thu Jan  5 16:49:24 CET 2006 - jsrain@suse.cz

- Removed unneeded stuff from proposals on some architectures for
  SLES (#140999, #140991)
- Added iSCSI to installation workflow (real call still missing)
- moved DASD/zFCP disk activation prior installation mode selection
  (#140936)
- 2.13.8

-------------------------------------------------------------------
Thu Jan  5 14:29:12 CET 2006 - sh@suse.de

- V 2.13.7
- Fixed bugs #79289, #114037: trouble with y2cc at end of installation
  Dropped y2cc at end of installation (OK from aj + gp)

-------------------------------------------------------------------
Thu Jan  5 13:52:48 CET 2006 - mvidner@suse.cz

- control file: for SLES, ask for the host name in the main workflow (F4126)

-------------------------------------------------------------------
Thu Jan  5 13:04:46 CET 2006 - jsuchome@suse.cz

- control file: for NLD, do not enable autologin by default (#140990)

-------------------------------------------------------------------
Tue Jan  3 12:11:15 CET 2006 - ms@suse.de

- don't call initvicons on s390/s390x architectures (#140383)

-------------------------------------------------------------------
Thu Dec 22 12:25:26 CET 2005 - fehr@suse.de

- added try_separate_home to partitioning section of control.xml

-------------------------------------------------------------------
Wed Dec 21 11:30:11 CET 2005 - ms@suse.de

- fixed startup Makefile.am

-------------------------------------------------------------------
Wed Dec 21 10:36:13 CET 2005 - visnov@suse.cz

- merged proofread texts

-------------------------------------------------------------------
Tue Dec 20 13:14:02 CET 2005 - ms@suse.de

- added support for graphical installation on ia64 archs (#140142)

-------------------------------------------------------------------
Mon Dec 19 18:10:00 CET 2005 - sh@suse.de

- Implemented feature #300359: Show Beta notice during installation
  Now showing /info.txt in a popup (with a simple "OK" button)
  over the license agreement
- V 2.13.6

-------------------------------------------------------------------
Fri Dec 16 16:15:24 CET 2005 - jsrain@suse.cz

- do not call obsolete gnome-postinstall script
- added list of modules to offer clone at the end of installation
  to control files
- 2.13.5

-------------------------------------------------------------------
Wed Dec 14 12:07:13 CET 2005 - ms@suse.de

- make service startup more robust (#138433)

-------------------------------------------------------------------
Fri Dec  2 16:19:15 CET 2005 - mvidner@suse.cz

- Added control file variables network_manager_is_default,
  force_static_ip.
- 2.13.4

-------------------------------------------------------------------
Fri Dec  2 09:57:48 CET 2005 - jsrain@suse.cz

- mark missing texts for translation (#136021)

-------------------------------------------------------------------
Wed Nov 30 08:07:25 CET 2005 - lslezak@suse.cz

- removed Xen and UML sections from control files
  (moved to yast2-vm package)
- 2.13.4

-------------------------------------------------------------------
Tue Nov 29 14:19:05 CET 2005 - sh@suse.de

- Implemented feature #110081: License translations
- V 2.13.3

-------------------------------------------------------------------
Mon Nov 28 12:50:08 CET 2005 - jsrain@suse.cz

- adjusted default desktop in control files (#132491)

-------------------------------------------------------------------
Tue Nov 22 12:58:19 CET 2005 - jsrain@suse.cz

- added default desktop to control files

-------------------------------------------------------------------
Fri Nov 11 08:20:27 CET 2005 - jsrain@suse.cz

- write hwcfg-static-printer only if parallel port is present
  (#116406)
- 2.13.2

-------------------------------------------------------------------
Tue Nov  1 13:02:58 CET 2005 - jsrain@suse.cz

- adapted to inst_desktop_new.ycp -> inst_desktop.ycp rename

-------------------------------------------------------------------
Tue Oct 18 12:35:16 CEST 2005 - ms@suse.de

- added update check: update_xf86config to be called in case of
  update. The script will fix the mouse configuration if the device
  /dev/mouse or /dev/psaux is in use (#118755)

-------------------------------------------------------------------
Mon Oct 17 16:28:11 CEST 2005 - ms@suse.de

- added testX binary check

-------------------------------------------------------------------
Thu Oct 13 16:21:53 CEST 2005 - ms@suse.de

- fixed startup scripts because Stefan changed the X11 module
  naming from drv.o to drv.so :-(

-------------------------------------------------------------------
Fri Sep 30 14:22:28 CEST 2005 - jsrain@suse.cz

- remove checking whether to run language selection (language
  module knows better whether it is needed)

-------------------------------------------------------------------
Mon Sep 26 17:48:58 CEST 2005 - jsrain@suse.cz

- do close target before switching from update to bare metal
  installation (#115075)
- do not set default window manager in sysconfig if neither KDE
  nor GNOME are installed (#115412)
- 2.13.0

-------------------------------------------------------------------
Fri Sep  9 14:14:24 CEST 2005 - ms@suse.de

- fixed service startup sequence of HAL and DBUS (#115815)

-------------------------------------------------------------------
Wed Sep  7 16:00:24 CEST 2005 - jsrain@suse.cz

- fixed typo in the cursor scheme name for GNOME (#74309)
- 2.12.28

-------------------------------------------------------------------
Wed Sep  7 09:16:44 CEST 2005 - jsuchome@suse.cz

- 2.12.27

-------------------------------------------------------------------
Tue Sep  6 17:01:51 CEST 2005 - jsrain@suse.cz

- fixed freezing installation while saving configured hardware
 (#115387)

-------------------------------------------------------------------
Tue Sep  6 13:28:06 CEST 2005 - jsrain@suse.cz

- use correct icons for license agreement and installation mode
  dialogs (#105158)
- 2.12.26

-------------------------------------------------------------------
Mon Sep  5 17:30:18 CEST 2005 - ms@suse.de

- fixed braille setup (#115278)

-------------------------------------------------------------------
Mon Sep  5 16:25:44 CEST 2005 - ms@suse.de

- start dbus in Second-Stage/S06-services (#114667)

-------------------------------------------------------------------
Mon Sep  5 12:46:43 CEST 2005 - jsrain@suse.cz

- save all configured hardware at the end of installation (#104676)
- 2.12.25

-------------------------------------------------------------------
Thu Sep  1 13:45:29 CEST 2005 - ms@suse.de

- start hald in Second-Stage/S06-services (#114667)

-------------------------------------------------------------------
Mon Aug 29 09:56:30 CEST 2005 - jsrain@suse.cz

- reset package manager when switched installation mode (#105857)
- 2.12.24

-------------------------------------------------------------------
Fri Aug 26 10:23:24 CEST 2005 - jsrain@suse.cz

- set default cursor theme according to default desktop (#74309)
- 2.12.23

-------------------------------------------------------------------
Wed Aug 24 10:39:48 CEST 2005 - ms@suse.de

- fixed umount_result setting in /etc/install.inf. A space is
  needed between the colon and the value (#112620)

-------------------------------------------------------------------
Tue Aug 23 15:02:53 CEST 2005 - ms@suse.de

- fixed umount call in First-Stage setup -> added F03-umount (#103800)

-------------------------------------------------------------------
Tue Aug 23 12:46:16 CEST 2005 - jsrain@suse.cz

- mark correct tab selected after language is changed (#105995)
- reset target map when switching between installation and upgrade
  (#106627)

-------------------------------------------------------------------
Mon Aug 22 12:18:08 CEST 2005 - jsrain@suse.cz

- fixed title icons for proposal dialogs (#105165)
- 2.12.22

-------------------------------------------------------------------
Fri Aug 19 15:39:31 CEST 2005 - jsrain@suse.cz

- reverted forcing language dialog in NCurses (#102958)
- 2.12.21

-------------------------------------------------------------------
Fri Aug 19 15:33:08 CEST 2005 - ms@suse.de

- fixed mouse probing call, was never called in initial stage (#100665)

-------------------------------------------------------------------
Fri Aug 19 11:32:09 CEST 2005 - arvin@suse.de

- improved initialisation of libstorage callbacks (bug #105562)

-------------------------------------------------------------------
Wed Aug 17 17:37:02 CEST 2005 - ms@suse.de

- added umount_result key to /etc/install.inf containing the exit
  code from trying to umount the inst-sys (#103800)
- 2.12.19

-------------------------------------------------------------------
Wed Aug 17 15:45:40 CEST 2005 - jsrain@suse.cz

- handle correctly if _proposal client returns nil as warning level
  (#105154)

-------------------------------------------------------------------
Wed Aug 17 15:09:44 CEST 2005 - arvin@suse.de

- check if /sbin/splash exists (bug #105159)
- 2.12.18

-------------------------------------------------------------------
Tue Aug 16 08:51:16 CEST 2005 - jsrain@suse.cz

- build relation between old keys and new UDIs (#104676)

-------------------------------------------------------------------
Mon Aug 15 16:49:22 CEST 2005 - jsrain@suse.cz

- merged texts from proofread
- 2.12.17

-------------------------------------------------------------------
Mon Aug 15 14:45:43 CEST 2005 - ms@suse.de

- fixed vncpassword handling (#104377)

-------------------------------------------------------------------
Mon Aug 15 13:02:07 CEST 2005 - jsrain@suse.cz

- make the OK button in other installatino options popup default
  button (#104589)

-------------------------------------------------------------------
Fri Aug 12 14:35:19 CEST 2005 - jsrain@suse.cz

- force language selection in NCurses (#102958)
- 2.12.16

-------------------------------------------------------------------
Fri Aug 12 12:32:42 CEST 2005 - ms@suse.de

- fixed use of graphical installer within SSH session (#53767)

-------------------------------------------------------------------
Fri Aug 12 10:15:26 CEST 2005 - ms@suse.de

- fixed set_splash function to work with SuSE 10.0

-------------------------------------------------------------------
Tue Aug  9 15:22:24 CEST 2005 - ms@suse.de

- fixed shell warning (#100729)

-------------------------------------------------------------------
Mon Aug  8 14:06:10 CEST 2005 - jsrain@suse.cz

- show URL of product vendor in congratulation dialog (#102542)

-------------------------------------------------------------------
Fri Aug  5 13:00:16 CEST 2005 - lslezak@suse.cz

- added virtual machine proposal into contol file
- 2.12.15

-------------------------------------------------------------------
Wed Aug  3 13:01:20 CEST 2005 - jsrain@suse.cz

- fixed behavior in proposal with tabs if one of the submodules
  returned an error (#100203)
- 2.12.14

-------------------------------------------------------------------
Tue Aug  2 15:24:14 CEST 2005 - jsrain@suse.cz

- do not allow going back after 2nd stage installation is
  interrupted by reboot
- restore settings after reboot during 2nd stage installation

-------------------------------------------------------------------
Thu Jul 28 11:31:15 CEST 2005 - jsrain@suse.cz

- updated the installation confirmation popup (#98841)
- changed label of push button to access boot and repair (#98836),
  added help text
- 2.12.13

-------------------------------------------------------------------
Mon Jul 25 14:56:54 CEST 2005 - ms@suse.de

- include functions start_yast_and_reboot() and start_yast_again()
  according to a feature request for Jiri.

-------------------------------------------------------------------
Fri Jul 22 13:09:38 CEST 2005 - jsrain@suse.cz

- fixed dialog captions of proposals

-------------------------------------------------------------------
Thu Jul 21 17:01:57 CEST 2005 - fehr@suse.de

- replace obsolete SCR agent calls by call to Storage::ActivateHld()

-------------------------------------------------------------------
Thu Jul 21 11:54:19 CEST 2005 - ms@suse.de

- fixed YaST2.call::wait_for_x11() to set an initial value
  for server_running (#97381)
- 2.12.12

-------------------------------------------------------------------
Tue Jul 19 17:25:15 CEST 2005 - jsrain@suse.cz

- fixed switch from installation to update and vice versa
- added support for reboot and restart of YaST during 2nd stage
  installation
- updated control file to show 3 installation stages

-------------------------------------------------------------------
Mon Jul 18 13:38:50 CEST 2005 - jsrain@suse.cz

- updated control file
- minor inst_proposal clean-up
- 2.12.11

-------------------------------------------------------------------
Fri Jul 15 15:35:03 CEST 2005 - jsrain@suse.cz

- fixed behavior of several dialogs
- 2.12.10

-------------------------------------------------------------------
Thu Jul 14 18:18:42 CEST 2005 - jsrain@suse.cz

- added installation workflow
- added support for tabs in proposals
- adapted to new partitioner using storage-lib (arvin)
- moved inst_desktop.ycp to yast2-packager
- 2.12.9

-------------------------------------------------------------------
Mon Jul 11 16:21:58 CEST 2005 - jsrain@suse.cz

- removed dependency on vanished Display.ycp to fix build
- 2.12.8

-------------------------------------------------------------------
Mon Jul 11 11:14:18 CEST 2005 - ms@suse.de

- fixed race condition in checking servers exit code (#91342)
- fixed testX and xupdate paths

-------------------------------------------------------------------
Thu Jun  2 16:57:14 CEST 2005 - jsrain@suse.cz

- put focus on the release notes to allow scrolling without pushing
  Tab many times to move the focus (#80215)

-------------------------------------------------------------------
Wed Jun  1 14:12:06 CEST 2005 - mvidner@suse.cz

- Added a scr file for .etc.install_inf_options (#75720).
- 2.12.7

-------------------------------------------------------------------
Tue May 31 11:39:56 CEST 2005 - ms@suse.de

- implement check for driver update mode (#84155)

-------------------------------------------------------------------
Tue May 31 11:04:04 CEST 2005 - ms@suse.de

- applied patch from Olaf to avoid some time consuming calls (#86178)
- allow "vnc=1 usessh=1" as install and debug method (#45127)

-------------------------------------------------------------------
Mon May 30 15:55:55 CEST 2005 - jsrain@suse.cz

- display message when fallen into text mode installation (#53748)

-------------------------------------------------------------------
Mon May 16 10:53:27 CEST 2005 - jsrain@suse.cz

- renamed 'default' variable
- 2.12.6

-------------------------------------------------------------------
Tue May 10 14:05:01 CEST 2005 - jsrain@suse.cz

- copy /etc/X11/xorg.conf instead of XF86Config to the target
  system
- 2.12.5

-------------------------------------------------------------------
Mon May  9 18:27:54 CEST 2005 - ms@suse.de

- removed sed update of BusID (#78950)

-------------------------------------------------------------------
Wed Apr 27 12:56:15 CEST 2005 - jsrain@suse.cz

- modularized inst_finish.ycp
- 2.12.4

-------------------------------------------------------------------
Thu Apr 21 11:14:04 CEST 2005 - ms@suse.de

- fixed X11 config patching code, related to (#66989)

-------------------------------------------------------------------
Mon Apr 18 17:10:55 CEST 2005 - jsrain@suse.cz

- one more fix for new ProductFeatures.ycp interface
- 2.12.3

-------------------------------------------------------------------
Mon Apr 18 15:19:44 CEST 2005 - jsrain@suse.cz

- adapted to new interface of ProductFeatures.ycp
- 2.12.2

-------------------------------------------------------------------
Thu Apr 14 17:19:30 CEST 2005 - visnov@suse.cz

- 2.12.1

-------------------------------------------------------------------
Wed Apr  6 15:39:25 CEST 2005 - ms@suse.de

- inst-sys move XF86Config to xorg.conf (#66989)

-------------------------------------------------------------------
Tue Mar 29 14:23:17 CET 2005 - jsrain@suse.cz

- updated the layout of the source files in the repository
- 2.12.0

-------------------------------------------------------------------
Wed Mar 23 15:04:17 CET 2005 - ms@suse.de

- fixed vnc server arguments (#70896)

-------------------------------------------------------------------
Sat Mar 19 10:15:14 CET 2005 - ms@suse.de

- fixed second stage locale setup for textbased installation (#73631)

-------------------------------------------------------------------
Tue Mar 15 16:59:19 CET 2005 - ms@suse.de

- IMPORTANT: fixed locale setup (#72145)

-------------------------------------------------------------------
Tue Mar 15 09:44:32 CET 2005 - jsrain@suse.cz

- enable netdaemon if GNOME is default desktop (#72018)

-------------------------------------------------------------------
Mon Mar 14 15:23:17 CET 2005 - jsrain@suse.cz

- enable FAM daemon when GNOME is installed

-------------------------------------------------------------------
Mon Mar 14 14:15:34 CET 2005 - ms@suse.de

- fixed missing reboot on SSH installation (#67043)

-------------------------------------------------------------------
Fri Mar 11 16:50:14 CET 2005 - ms@suse.de

- added option --auto-fonts to Y2_QT_ARGS (#72174)

-------------------------------------------------------------------
Fri Mar 11 12:57:37 CET 2005 - ms@suse.de

- fixed setting TERM variable (#71771)

-------------------------------------------------------------------
Mon Mar  7 08:27:03 CET 2005 - jsrain@suse.cz

- initialize &product; macro in inst_suseconfig (#70899)
- set hwcfg file for parallel printer (#64412)

-------------------------------------------------------------------
Thu Mar  3 17:36:56 CET 2005 - ms@suse.de

- fixed LANG setting in F03-language (#66498)

-------------------------------------------------------------------
Thu Mar  3 12:53:00 CET 2005 - ms@suse.de

- fixed startup scripts for pcmcia/usb network installations (#65164)

-------------------------------------------------------------------
Wed Mar  2 10:53:37 CET 2005 - jsrain@suse.cz

- merged texts from proofread

-------------------------------------------------------------------
Wed Mar  2 06:42:11 CET 2005 - nashif@suse.de

- url in last dialog is set to www.novell.com/linux

-------------------------------------------------------------------
Tue Mar  1 12:13:09 CET 2005 - jsrain@suse.cz

- removed obsolete symlink juggling (#66016)

-------------------------------------------------------------------
Thu Feb 24 16:10:03 CET 2005 - ms@suse.de

- added logsize check to FirstStage/F07-logging

-------------------------------------------------------------------
Wed Feb 23 11:35:18 CET 2005 - jsrain@suse.cz

- fixed comments for translators

-------------------------------------------------------------------
Tue Feb 22 18:30:15 CET 2005 - ms@suse.de

- fixed check for X11 configuration in continue mode (#66224)

-------------------------------------------------------------------
Tue Feb 22 13:11:41 CET 2005 - sh@suse.de

- V 2.11.17

-------------------------------------------------------------------
Tue Feb 22 13:05:23 CET 2005 - ms@suse.de

- fixed Y2MAXLOGSIZE setting, which was set to 0 because df within
  inst-sys is not an option for checking the filesystem space

-------------------------------------------------------------------
Mon Feb 21 18:10:26 CET 2005 - sh@suse.de

- Proper log-rotating in inst_finish
- V 2.11.16

-------------------------------------------------------------------
Fri Feb 18 10:55:09 CET 2005 - jsrain@suse.cz

- added "Initializing..." title to installation before something
  else is shown (#51039)

-------------------------------------------------------------------
Thu Feb 17 12:41:33 CET 2005 - ms@suse.de

- fixed inst-sys copy process of XF86Config to take care
  about the new name xorg.conf

-------------------------------------------------------------------
Wed Feb 16 14:53:57 CET 2005 - jsrain@suse.cz

- fix displaying release notes if the localized version is not
  available (#50911)

-------------------------------------------------------------------
Thu Feb 10 13:13:50 CET 2005 - jsrain@suse.cz

- reduced forced minimal size of the release notes popup (#50637)
- fixed the order of proposal creation (and thus firewall
  is enabled again) (#50622)
- 2.11.15

-------------------------------------------------------------------
Wed Feb  9 19:16:22 CET 2005 - nashif@suse.de

- Save files control.xml and info.txt from installation into
  /etc/YaST2.

-------------------------------------------------------------------
Wed Feb  9 15:05:33 CET 2005 - jsrain@suse.cz

- additional kernel parameters in control file Prof moved to
  the new variable (#50369)

-------------------------------------------------------------------
Tue Feb  8 16:14:44 CET 2005 - nashif@suse.de

- Moved ProductControl to yast2 package

-------------------------------------------------------------------
Mon Feb  7 13:46:48 CET 2005 - jsrain@suse.cz

- fixed order of items in the "Change" button in proposals (#50204)
- merged texts from proofread
- added label informing about release notes from media
- fixed translating empty string in the installation steps
- 2.11.12

-------------------------------------------------------------------
Fri Feb  4 13:14:54 CET 2005 - jsrain@suse.cz

- display release notes from installation proposal

-------------------------------------------------------------------
Wed Feb  2 18:21:48 CET 2005 - ms@suse.de

- fixed control center call (#50389)

-------------------------------------------------------------------
Tue Feb  1 17:02:20 CET 2005 - nashif@suse.de

- Fixed left "steps" display problems (#50388)

-------------------------------------------------------------------
Wed Jan 26 16:12:23 CET 2005 - nashif@suse.de

- install inst_default_desktop.ycp (#49838)

-------------------------------------------------------------------
Tue Jan 25 07:21:53 CET 2005 - nashif@suse.de

- Fixed arguments in control file
- Fixed deleting completed steps
- 2.11.10

-------------------------------------------------------------------
Mon Jan 24 16:29:32 CET 2005 - nashif@suse.de

- Moved installation workflow routines out of installation.ycp
- Adapted arguments of installation clients
- Enhanced control file and made it more readable (arguments of clients
  are clearer now)

-------------------------------------------------------------------
Mon Jan 24 11:27:55 CET 2005 - ms@suse.de

- fixed language environment (#49811)

-------------------------------------------------------------------
Thu Jan 13 11:35:45 CET 2005 - jsrain@suse.cz

- changed the "System will boot now..." message at the end of
  isnt_finish.ycp (#41592)
- 2.11.8

-------------------------------------------------------------------
Wed Jan 12 12:44:29 CET 2005 - ms@suse.de

- removed xmset calls to disable/enable the mouse pointer.
- prevent patching X11 configuration in continue mode

-------------------------------------------------------------------
Wed Jan 12 11:39:31 CET 2005 - ms@suse.de

- fixed yast startup in continue mode. The evaluation of the
  variables USE_SSH and VNC was wrong in S08-start and
  S09-cleanup

-------------------------------------------------------------------
Tue Jan 11 16:16:38 CET 2005 - jsrain@suse.cz

- prevent disabling the Next button in the proposal (#46708)

-------------------------------------------------------------------
Wed Jan  5 17:30:11 CET 2005 - jsrain@suse.cz

- removed unneeded imports and variables from installation.ycp
- adapted to changed interface of Kernel.ycp
- 2.11.7

-------------------------------------------------------------------
Tue Jan  4 09:45:17 CET 2005 - jsrain@suse.cz

- on SGI Altix add fetchop and mmtimer to MODULES_LOADED_ON_BOOT
  (was disabled due to problems in Kernel.ycp) (bug #46971)
- disable Back/Accept buttons in inst_finish.ycp (#37025)

-------------------------------------------------------------------
Thu Dec 16 15:13:23 CET 2004 - sh@suse.de

- Applied patch from bug #49275: Enable user to skip proposal
  even if there is a blocker error in it

-------------------------------------------------------------------
Thu Dec 09 10:52:54 CET 2004 - arvin@suse.de

- disable inclusion of fetchop and mmtimer in
  MODULES_LOADED_ON_BOOT on SGI Altix (bug #46971)

-------------------------------------------------------------------
Fri Dec  3 15:05:57 CET 2004 - ms@suse.de

- include some patches from old startup code which has been
  changed while developing the new startup concept. Please note
  all architecture dependant code has to be part of the startup/arch
  directories and must be included in a clean way to the new scripts.
  I will not include any arch changes made in the last weeks because
  this will lead to the same horrible situation we had in the past.
  if there is anything which has to be handled differntly on another
  architecture this must be done separately to be able to maintain
  that code longer than two days

-------------------------------------------------------------------
Wed Dec  1 12:04:13 CET 2004 - sh@suse.de

- Fixed bug #48722: Inconsistent lower/upper case in mode dialog

-------------------------------------------------------------------
Mon Nov 29 12:32:36 CET 2004 - ms@suse.de

- startup scripts ready now. reports can be send using bug: (#46886)

-------------------------------------------------------------------
Thu Nov 11 18:11:38 CET 2004 - arvin@suse.de

- always use Directory::logdir

-------------------------------------------------------------------
Thu Nov 11 17:47:45 CET 2004 - sh@suse.de

- Record macros during installation:
  /var/log/YaST2/macro_inst_initial.ycp for initial stage,
  /var/log/YaST2/macro_inst_cont.ycp  for "continue" mode

-------------------------------------------------------------------
Tue Nov 02 08:45:57 CET 2004 - arvin@suse.de

- allow to select repair/boot in installation mode selection even
  when no update is possible (bug #39874)

-------------------------------------------------------------------
Mon Nov  1 14:32:25 CET 2004 - visnov@suse.cz

- set product name in wizard (#46247)

-------------------------------------------------------------------
Wed Oct 27 11:20:44 CEST 2004 - arvin@suse.de

- on SGI Altix add fetchop and mmtimer to MODULES_LOADED_ON_BOOT
  (bug #46971)

-------------------------------------------------------------------
Tue Oct 26 12:36:26 CEST 2004 - jsrain@suse.cz

- moved parts of Mode.ycp to Installation.ycp
- adapted to Mode.ycp clean-up
- 2.11.2

-------------------------------------------------------------------
Tue Oct 19 10:46:15 CEST 2004 - lslezak@suse.cz

- UML mode: copy /etc/mtab file to host system (#42859)
- version 2.11.1

-------------------------------------------------------------------
Mon Oct 11 15:04:26 CEST 2004 - jsrain@suse.cz

- adapted to functional interface of Arch.ycp

-------------------------------------------------------------------
Mon Oct 11 10:43:25 CEST 2004 - jsrain@suse.cz

- moved default logon/window manager setting to extra client,
  setting it according to the base package selection (#46619)
- 2.11.0

-------------------------------------------------------------------
Thu Sep 30 15:12:09 CEST 2004 - sh@suse.de

- V 2.10.30
- Made final confirmation popup higher to accomodate all text
  without scrolling even in more verbose languages (de, fr)

-------------------------------------------------------------------
Wed Sep 29 14:13:35 CEST 2004 - mls@suse.de

- stop splash animation before starting yast
- go to verbose mode if X didn't start

-------------------------------------------------------------------
Mon Sep 27 15:37:03 CEST 2004 - arvin@suse.de

- don't create top-level "media" convenience links (bug #46152)

-------------------------------------------------------------------
Wed Sep 22 16:48:43 CEST 2004 - sh@suse.de

- Made final installation confirmation dialog wider and higher
  to avoid scrolling even for more verbose languages (de, fr)
- V 2.10.27

-------------------------------------------------------------------
Wed Sep 22 09:30:45 CEST 2004 - visnov@suse.cz

- reinitialize dialog after mode chosen (#45784)

-------------------------------------------------------------------
Tue Sep 21 14:48:15 CEST 2004 - arvin@suse.de

- use suse marble in congratulation screen (bug #45712)

-------------------------------------------------------------------
Mon Sep 20 13:52:35 CEST 2004 - sh@suse.de

- V 2.10.24
- Merged accidentially split translatable messages

-------------------------------------------------------------------
Fri Sep 17 16:12:53 CEST 2004 - sh@suse.de

- V 2.10.23
- Changed final installation confirmation dialog according to
  bug #45279

-------------------------------------------------------------------
Fri Sep 17 12:12:12 CEST 2004 - arvin@suse.de

- moved popup with boot message further to the end (bug #45432)

-------------------------------------------------------------------
Thu Sep 16 17:00:17 CEST 2004 - snwint@suse.de

- use language info from linuxrc to set LANG in YaST.start; this is
  just to run ncurses yast in fbiterm for exotic languages

-------------------------------------------------------------------
Wed Sep 15 15:16:41 CEST 2004 - arvin@suse.de

- fixed back button in internet test dialog (bug #45319)

-------------------------------------------------------------------
Wed Sep 15 14:48:09 CEST 2004 - visnov@suse.cz

- initialize proposal heading before creating dialog (#45340)

-------------------------------------------------------------------
Tue Sep 14 18:22:06 CEST 2004 - sh@suse.de

- V 2.10.20
- Fixed bug #45271: Mixture of en_UK / en_US: "licence" / "license"

-------------------------------------------------------------------
Tue Sep 14 17:05:15 CEST 2004 - mvidner@suse.cz

- Copy the DHCP cache to the right place (#45150).

-------------------------------------------------------------------
Tue Sep 14 12:46:53 CEST 2004 - arvin@suse.de

- fixed help text in main proposal (bug #45093)

-------------------------------------------------------------------
Tue Sep 14 10:53:02 CEST 2004 - jsrain@suse.cz

- added enable_firewall and firewall_ssh_enable to control file
  for PROF
- added related handlinng to ProductControl

-------------------------------------------------------------------
Mon Sep 13 12:57:41 CEST 2004 - jsrain@suse.cz

- set FAM_ONLY_LOCAL and start fam according to default windowmanager
- 2.10.18

-------------------------------------------------------------------
Mon Sep 13 11:28:33 CEST 2004 - arvin@suse.de

- added system info entry to update proposal (bug #45096)

-------------------------------------------------------------------
Fri Sep 10 13:03:30 CEST 2004 - snwint@suse.de

- use vesa driver as fallback, not vga (see #38253, comment #11)

-------------------------------------------------------------------
Thu Sep  9 15:49:46 CEST 2004 - mvidner@suse.cz

- Added a client to test the network and hardware proposals (#44677).
- 2.10.16

-------------------------------------------------------------------
Wed Sep  8 15:47:16 CEST 2004 - visnov@suse.cz

- implemented reordering of proposal items
- implemented support for hyperlinks in proposal summaries

-------------------------------------------------------------------
Tue Sep 07 14:18:56 CEST 2004 - arvin@suse.de

- added proposal step to initialize sources during update before
  mounting filesystems (needed to solve bug #44724)

-------------------------------------------------------------------
Mon Sep  6 13:33:34 CEST 2004 - mvidner@suse.cz

- Copy the DHCP client cache so that we can request the same IP
  (#43974).
- 2.10.14

-------------------------------------------------------------------
Mon Sep  6 09:50:37 CEST 2004 - jsrain@suse.cz

- avoid asking to confirm one license multiple times (#44145)

-------------------------------------------------------------------
Fri Sep 03 14:33:07 CEST 2004 - arvin@suse.de

- call Bootloader::Update instead of Bootloader::Write during
  update (bug #44286)

-------------------------------------------------------------------
Mon Aug 30 17:23:29 CEST 2004 - jsrain@suse.cz

- ask to confirm licenses of packages before installing/updating
  (#44145)
- 2.10.12

-------------------------------------------------------------------
Fri Aug 27 16:59:56 CEST 2004 - mvidner@suse.cz

- When showing the address for a VNC installation, don't rely on
  install.inf, print the current IP (#43974).
- 2.10.11

-------------------------------------------------------------------
Fri Aug 27 15:09:13 CEST 2004 - arvin@suse.de

- merged proof read messages

-------------------------------------------------------------------
Wed Aug 25 11:56:57 CEST 2004 - arvin@suse.de

- avoid tmp file in /tmp (bug #39444)

-------------------------------------------------------------------
Wed Aug 18 09:10:38 CEST 2004 - arvin@suse.de

- updated fvwmrc.yast2 (see bug #43796)

-------------------------------------------------------------------
Tue Aug 17 15:27:40 CEST 2004 - nashif@suse.de

- XFree86 -> xorg-x11 (#43832)

-------------------------------------------------------------------
Fri Aug 13 22:12:31 CEST 2004 - nashif@suse.de

- Fixed update (#43795)

-------------------------------------------------------------------
Wed Aug 11 18:03:11 CEST 2004 - nashif@suse.de

- Copy EULA to installed system for later use in firstboot module

-------------------------------------------------------------------
Wed Aug 11 16:09:43 CEST 2004 - nashif@suse.de

- Added firewall to network proposal (#43718)

-------------------------------------------------------------------
Tue Aug 10 15:21:56 CEST 2004 - nashif@suse.de

- Add default label for proposals

-------------------------------------------------------------------
Tue Aug 10 14:31:34 CEST 2004 - mvidner@suse.cz

- Fixed arguments for proposals (`initial)

-------------------------------------------------------------------
Mon Aug  9 19:37:28 CEST 2004 - nashif@suse.de

- Enable locking of proposals in control file
- Updated DTD for control file

-------------------------------------------------------------------
Thu Jul 29 10:10:04 CEST 2004 - nashif@suse.de

- New variables for ui and language handling added to control file
- Use Linuxrc module for install.inf and yast.inf handling

-------------------------------------------------------------------
Tue Jul 20 11:18:33 CEST 2004 - arvin@suse.de

- use capitalized SUSE in congratulation screen (bug #38853)

-------------------------------------------------------------------
Tue Jun 15 19:16:26 CEST 2004 - sh@suse.de

- Fixed typo in ssh install script (#42058)

-------------------------------------------------------------------
Tue Jun 15 14:11:06 CEST 2004 - sh@suse.de

- Fixed bug #41597: EULA must be scrolled in both dimensions

-------------------------------------------------------------------
Tue Jun 15 12:23:23 CEST 2004 - arvin@suse.de

- added Requires for yast2-update (bug #42013)

-------------------------------------------------------------------
Fri Jun 11 00:58:40 CEST 2004 - nashif@suse.de

- Added variable software_proposal to control file (NLD)

-------------------------------------------------------------------
Thu Jun 10 03:53:14 CEST 2004 - nashif@suse.de

- Added control for NLD

-------------------------------------------------------------------
Tue Jun  8 04:55:22 CEST 2004 - nashif@suse.de

- Also install control file for SLES to avoid lots of possible
  confusion when control file is not found on installation media
  and fallback file is used.
  (#41696)

-------------------------------------------------------------------
Tue Jun  8 04:37:03 CEST 2004 - nashif@suse.de

- Fixed bug #41696: yast uses elevator=anticipatory instead of
  elevator=as

-------------------------------------------------------------------
Sun May 30 00:38:55 CEST 2004 - nashif@suse.de

- Added Services to main control file for translation (#41367)
- 2.9.83

-------------------------------------------------------------------
Thu May 27 14:40:46 CEST 2004 - mvidner@suse.cz

- Added variables to ProductFeatures
  so that yast2-nis-client testsuite passes (~#41038).
- 2.9.82

-------------------------------------------------------------------
Thu May 27 12:21:19 CEST 2004 - arvin@suse.de

- added special console handling for iSeries (bug #39025)

-------------------------------------------------------------------
Wed May 26 11:12:56 CEST 2004 - arvin@suse.de

- set LD_LIBRARY_PATH in 1st stage installation start script
  (bug #40833)

-------------------------------------------------------------------
Tue May 25 14:10:33 CEST 2004 - jsrain@suse.cz

- set the I/O scheduler in ProductFeatures (#41038)
- 2.9.79

-------------------------------------------------------------------
Mon May 24 14:58:50 CEST 2004 - arvin@suse.de

- again ask for TERM variable if it's set to "vt100" (bug #40991)

-------------------------------------------------------------------
Tue May 18 15:32:30 CEST 2004 - arvin@suse.de

- moved fvwmrc.notitle from sax2 here (bug #37480)

-------------------------------------------------------------------
Tue May 11 13:54:26 CEST 2004 - lslezak@suse.cz

- don't ask for TERM variable if it's already set to "xterm"
  or "vt100" from linuxrc (don't ask in UML installation) (#39947)
- version 2.9.76

-------------------------------------------------------------------
Tue May 04 11:13:53 CEST 2004 - arvin@suse.de

- merged proofread messages

-------------------------------------------------------------------
Fri Apr 30 16:30:13 CEST 2004 - arvin@suse.de

- readded vnc remote proposal to SLES workflow (bug #31023)

-------------------------------------------------------------------
Wed Apr 28 15:38:45 CEST 2004 - arvin@suse.de

- quick implementation of execution of update.post2 scripts
  (bug #38677)

-------------------------------------------------------------------
Wed Apr 28 15:26:30 CEST 2004 - lslezak@suse.cz

- set Ctrl+Alt+Del handler in /etc/inittab to halt (instead of
  reboot) in UML system (safe shutdown from host system using
  uml_mconsole)
- version 2.9.73

-------------------------------------------------------------------
Tue Apr 27 18:25:25 CEST 2004 - gs@suse.de

- write Console: entry for p690 hvc console before reading
  /etc/install.inf (bug #39527)

-------------------------------------------------------------------
Tue Apr 27 10:34:06 CEST 2004 - arvin@suse.de

- call Pkg::SetAdditionalLocales after language change from
  proposal (bug #38366)

-------------------------------------------------------------------
Mon Apr 26 12:34:02 CEST 2004 - arvin@suse.de

- activate lvm and md before booting into a installed system
  (bug #39423)

-------------------------------------------------------------------
Thu Apr 22 18:12:43 CEST 2004 - arvin@suse.de

- removed support of starting yast2 installation without keyboard
  (linuxrc always reports a keyboard now) (bug #39235)

-------------------------------------------------------------------
Thu Apr 22 11:08:53 CEST 2004 - arvin@suse.de

- run unicode_{start,stop} only if they are present (bug #35714)

-------------------------------------------------------------------
Wed Apr 21 13:23:17 CEST 2004 - arvin@suse.de

- uses special sles screen for user authentication on sles

-------------------------------------------------------------------
Mon Apr 19 08:44:01 CEST 2004 - lslezak@suse.cz

- UML mode fixes: don't copy mtab to the host (it's not needed),
  find kernel and initrd even when symlinks are missing
  (workaround for bug #39063)
- added help text in UML installation proposal
- version 2.9.64

-------------------------------------------------------------------
Fri Apr 16 17:58:43 CEST 2004 - nashif@suse.de

- store variables needed in run-time in a sysconfig like file
- first try to load saved control file before fallback to packaged one.

-------------------------------------------------------------------
Fri Apr 16 14:57:44 CEST 2004 - arvin@suse.de

- fixed network start for remote x11 installation (bug #38832)

-------------------------------------------------------------------
Fri Apr 16 14:26:09 CEST 2004 - lslezak@suse.cz

- UML mode fixes: don't copy mtab to the host (it's not needed),
  find kernel and initrd even when symlinks are missing
  (workaround for bug #39063)
- added help text in UML installation proposal

-------------------------------------------------------------------
Fri Apr 16 11:08:42 CEST 2004 - arvin@suse.de

- removed keyboard proposal from update proposal for the update
  in the running system (bug #37817)

-------------------------------------------------------------------
Fri Apr 16 10:57:57 CEST 2004 - arvin@suse.de

- don't run on serial console in case of vnc or ssh installation
  (bug #37325)

-------------------------------------------------------------------
Thu Apr 15 18:26:04 CEST 2004 - arvin@suse.de

- add "service" proposal to SLES installation

-------------------------------------------------------------------
Thu Apr 15 12:03:00 CEST 2004 - arvin@suse.de

- log fvwm output for vnc installation (bug #30061)

-------------------------------------------------------------------
Wed Apr 07 12:37:53 CEST 2004 - arvin@suse.de

- avoid tmp file creation in check.boot script (bug #38572)

-------------------------------------------------------------------
Tue Apr 06 19:04:33 CEST 2004 - arvin@suse.de

- use fbiterm for CJK locales if appropriate (bug #37823)

-------------------------------------------------------------------
Tue Apr  6 18:55:20 CEST 2004 - nashif@suse.de

- only_update_selected option added to product feature set
- V 2.9.56

-------------------------------------------------------------------
Tue Apr  6 16:26:14 CEST 2004 - sh@suse.de

- V 2.9.55
- Fixed bug #36908: Use dynamic fonts based on resolution

-------------------------------------------------------------------
Mon Apr  5 14:38:22 CEST 2004 - fehr@suse.de

- load module dm-snapshort at to prevent hangs if LVM contains
  snapshot LVs (#36422)

-------------------------------------------------------------------
Mon Apr 05 11:32:21 CEST 2004 - arvin@suse.de

- show correct warning in second stage installation when xserver
  can't be started (bug #38298)

-------------------------------------------------------------------
Mon Apr 05 11:04:34 CEST 2004 - arvin@suse.de

- adjusted decision of frontend depending on memory size to memory
  requirements of new interpreter (bug #38298)
- fixed memory value in warning popup

-------------------------------------------------------------------
Sat Apr 03 17:44:03 CEST 2004 - arvin@suse.de

- use fbiterm for CJK locales if appropriate (bug #37823)

-------------------------------------------------------------------
Fri Apr 02 15:59:59 CEST 2004 - arvin@suse.de

- finally changed license to GPL for good

-------------------------------------------------------------------
Thu Apr 01 11:34:10 CEST 2004 - arvin@suse.de

- symmetricalized calls to inst_netsetup (bug #37763)

-------------------------------------------------------------------
Thu Apr 01 11:03:37 CEST 2004 - arvin@suse.de

- removed step label for inst_netsetup (bug #37546)

-------------------------------------------------------------------
Wed Mar 31 19:41:34 CEST 2004 - nashif@suse.de

- Added 2 options to control file:
   inform_about_suboptimal_distribution
   use_desktop_scheduler

-------------------------------------------------------------------
Wed Mar 31 17:19:12 CEST 2004 - lslezak@suse.cz

- inst_finish.ycp - copy kernel image, initrd and /etc/mtab to
  the host system in UML installation mode

-------------------------------------------------------------------
Tue Mar 30 11:25:44 CEST 2004 - arvin@suse.de

- disable virtual desktops in fvwm during vnc installation
  (bug #37480)

-------------------------------------------------------------------
Mon Mar 29 14:48:56 CEST 2004 - fehr@suse.de

- call Storage::FinishInstall() at end of installation

-------------------------------------------------------------------
Mon Mar 29 14:46:51 CEST 2004 - sh@suse.de

- Fixed bug #36713 (relies on yast2-core with fix for bug #36711):
  textdomain for wizard steps should come from control.xml

-------------------------------------------------------------------
Mon Mar 29 05:22:12 CEST 2004 - nashif@suse.de

- fixed copying of hook script logs into installed system

-------------------------------------------------------------------
Sun Mar 28 16:05:19 CEST 2004 - nashif@suse.de

- fixed hook scrips, now using WFM::Read(.local...) (#36831 )
- Not executing any scripting after last client
- Detecting mode before installation steps are sets (#37070 )
- logging hook output to /var/log/YaST2 and copying those
file to installed system.

-------------------------------------------------------------------
Thu Mar 25 16:49:04 CET 2004 - sh@suse.de

- Fixed bug #34618: Don't use full-screen if started remotely

-------------------------------------------------------------------
Thu Mar 25 14:50:07 CET 2004 - ms@suse.de

- fixed driver to use on ia64 systems. there is no framebuffer
  available but the vesa driver is working now (#34909)
- fixed possible loop at installation. handle different exit codes
  from testX in scripts/YaST2. The needed changes to testX have
  been made within the sax2 package (#36794)

-------------------------------------------------------------------
Thu Mar 25 12:12:44 CET 2004 - arvin@suse.de

- removed network proposal from update work flow

-------------------------------------------------------------------
Wed Mar 24 16:10:31 CET 2004 - arvin@suse.de

- renamed usbdevfs to usbfs (bug #31869)

-------------------------------------------------------------------
Wed Mar 24 15:07:03 CET 2004 - sh@suse.de

- Fixed bug #36850: Strange texts in y2qt wizard side bar
- V 2.9.42

-------------------------------------------------------------------
Wed Mar 24 11:13:46 CET 2004 - gs@suse.de

- workaround beta3 pre bug: deactivate Hooks::Run
  (causes crash after inst_finish)
- V 2.9.41

-------------------------------------------------------------------
Mon Mar 22 20:32:41 CET 2004 - nashif@suse.de

- Execute features client if variables are set in control file
- V 2.9.40

-------------------------------------------------------------------
Mon Mar 22 15:58:33 CET 2004 - sh@suse.de

- V 2.9.39
- Fixed bug #36292: Wizard steps not translated
- Preliminary fix for bug #36713: Use textdomain from XML file

-------------------------------------------------------------------
Mon Mar 22 11:14:07 CET 2004 - arvin@suse.de

- introduced and handle new variable Installation::scr_destdir
  to be used by Storage (bug #34996)

-------------------------------------------------------------------
Sun Mar 21 19:48:42 CET 2004 - nashif@suse.de

- read/set language/keyboard/timezone
- added client to set product variables before entering proposal

-------------------------------------------------------------------
Fri Mar 19 15:47:08 CET 2004 - arvin@suse.de

- omit skip/don't skip buttons in uml proposal

-------------------------------------------------------------------
Thu Mar 18 16:18:30 CET 2004 - arvin@suse.de

- fixed update work flow setting (bug #36429 and #35007)

-------------------------------------------------------------------
Thu Mar 18 09:59:01 CET 2004 - mvidner@suse.cz

- Fall back to runlevel 3 if we accidentally don't set it
  in the installation proposal. It would be 0 (#35662).

-------------------------------------------------------------------
Wed Mar 17 22:56:12 CET 2004 - nashif@suse.de

- Add runlevel to s390 proposal
- remove x11 from autoinst workflow (handled differently)

-------------------------------------------------------------------
Wed Mar 17 05:46:03 CET 2004 - nashif@suse.de

- update wizard steps at the right spot to enable switching back
  to installation mode

-------------------------------------------------------------------
Tue Mar 16 21:18:06 CET 2004 - kkaempf@suse.de

- run cleanup script for GNOME (#36196)

-------------------------------------------------------------------
Tue Mar 16 16:02:52 CET 2004 - msvec@suse.cz

- added icons to network and hardware proposals

-------------------------------------------------------------------
Tue Mar 16 14:26:03 CET 2004 - fehr@suse.de

- fix typo devmap_mkmod.sh -> devmap_mknod.sh
- 2.9.32

-------------------------------------------------------------------
Tue Mar 16 01:53:54 CET 2004 - nashif@suse.de

- Enabled evms_config in control file

-------------------------------------------------------------------
Tue Mar 16 01:31:55 CET 2004 - nashif@suse.de

- Update steps when switching modes (#35590)

-------------------------------------------------------------------
Mon Mar 15 12:00:07 CET 2004 - arvin@suse.de

- don't ask for terminal type during vnc installation (bug #33534)

-------------------------------------------------------------------
Fri Mar 12 06:45:02 CET 2004 - nashif@suse.de

- Update control file for autoinst
- Enable swittching of steps upon mode change
- Added possibility to disable a workflow step in runtime

-------------------------------------------------------------------
Thu Mar 11 18:50:55 CET 2004 - sh@suse.de

- Fixed bug #34618: Don't use full screen in remote installation

-------------------------------------------------------------------
Wed Mar 10 14:40:11 CET 2004 - arvin@suse.de

- don't warn if only no disk controller can be found (bug #35546)

-------------------------------------------------------------------
Wed Mar 10 09:51:29 CET 2004 - arvin@suse.de

- extended uml installation work flow

-------------------------------------------------------------------
Wed Mar 10 07:08:09 CET 2004 - nashif@suse.de

- Set wizard steps depending on installation mode

-------------------------------------------------------------------
Wed Mar 10 03:04:53 CET 2004 - nashif@suse.de

- removed include dir from spec

-------------------------------------------------------------------
Wed Mar 10 01:07:58 CET 2004 - sh@suse.de

- V 2.9.24
- Migration to new wizard

-------------------------------------------------------------------
Tue Mar  9 13:08:25 CET 2004 - msvec@suse.cz

- replaced X11 version detection code with (simpler) YCP
- package could be noarch currently (reduced NFB a lot)

-------------------------------------------------------------------
Mon Mar 08 11:54:40 CET 2004 - arvin@suse.de

- call more generalized storage function during update

-------------------------------------------------------------------
Fri Mar 05 12:07:50 CET 2004 - arvin@suse.de

- load correct device mapper module and create nodes

-------------------------------------------------------------------
Thu Mar  4 16:40:36 CET 2004 - visnov@suse.cz

- added type info
- 2.9.20

-------------------------------------------------------------------
Wed Mar  3 17:48:49 CET 2004 - nashif@suse.de

- Moved product features to new feature module

-------------------------------------------------------------------
Wed Mar  3 17:43:45 CET 2004 - sh@suse.de

- Applied rw's patch for bug #34531

-------------------------------------------------------------------
Wed Mar 03 15:45:45 CET 2004 - arvin@suse.de

- call storage function to update fstab (bug #34996)

-------------------------------------------------------------------
Tue Mar  2 17:47:11 CET 2004 - sh@suse.de

- Added user-visible workflow step descriptions for new wizard
  layout

-------------------------------------------------------------------
Mon Mar 01 16:53:44 CET 2004 - arvin@suse.de

- work on UML installation

-------------------------------------------------------------------
Fri Feb 27 03:31:46 CET 2004 - nashif@suse.de

- New control file based installation merged

-------------------------------------------------------------------
Fri Feb 20 19:53:00 CET 2004 - arvin@suse.de

- handle abort button in inst_finish (bug #30303)

-------------------------------------------------------------------
Fri Feb 20 11:28:26 CET 2004 - arvin@suse.de

- removed obsolete code from start scripts (bug #31805)

-------------------------------------------------------------------
Mon Feb 16 16:52:00 CET 2004 - mvidner@suse.cz

- set the runlevel according to the proposal
- 2.9.15

-------------------------------------------------------------------
Mon Feb 16 16:01:35 CET 2004 - arvin@suse.de

- added more flexible package handling for products

-------------------------------------------------------------------
Mon Feb 16 13:49:50 CET 2004 - mvidner@suse.cz

- added runlevel_proposal to installation_proposals (#30028)
- 2.9.14

-------------------------------------------------------------------
Mon Feb 16 11:20:01 CET 2004 - arvin@suse.de

- removed obsolete Mode::hardBoot

-------------------------------------------------------------------
Fri Feb 13 15:16:41 CET 2004 - sh@suse.de

- Applied patch from bug #34531: Kernel 2.6 hotplug handling

-------------------------------------------------------------------
Wed Feb 11 16:11:02 CET 2004 - arvin@suse.de

- more control over base selection handling

-------------------------------------------------------------------
Tue Feb 10 17:59:40 CET 2004 - arvin@suse.de

- added type specification in inst_proposal.ycp

-------------------------------------------------------------------
Tue Feb 10 16:02:19 CET 2004 - nashif@suse.de

- remove x11 from workflow for autoyast

-------------------------------------------------------------------
Tue Feb 10 10:32:08 CET 2004 - arvin@suse.de

- fixed building on s390

-------------------------------------------------------------------
Sat Feb  7 09:33:56 CET 2004 - nashif@suse.de

- remove vendor.y2cc file

-------------------------------------------------------------------
Fri Feb 06 16:13:58 CET 2004 - arvin@suse.de

- set default runlevel to 3 or 5 during installation depending
  on the presents of X11 (see bug #32366)

-------------------------------------------------------------------
Fri Feb 06 11:46:47 CET 2004 - arvin@suse.de

- fixed copying of temporary X11 config

-------------------------------------------------------------------
Mon Feb  2 15:49:46 CET 2004 - lslezak@suse.cz

- InitHWinfo module enabled in installation proposal
- version 2.9.4

-------------------------------------------------------------------
Sat Jan 31 21:07:11 CET 2004 - arvin@suse.de

- removed useless 'global'

-------------------------------------------------------------------
Mon Jan 26 17:28:06 CET 2004 - jsrain@suse.de

- removed cfg_susecnfig.scr from file list (was moved to yast2.rpm)
- 2.9.2

-------------------------------------------------------------------
Fri Dec 12 14:23:14 CET 2003 - jsrain@suse.de

- don't check if module is present in initrd before loading it

-------------------------------------------------------------------
Fri Oct 24 15:58:50 CEST 2003 - ms@suse.de

- added stuff from yast2/library/x11 to installation package

-------------------------------------------------------------------
Fri Oct 24 13:09:25 CEST 2003 - arvin@suse.de

- added help text for "Repair Installed System" (bug #30402)

-------------------------------------------------------------------
Fri Oct 17 11:37:46 CEST 2003 - ms@suse.de

- inst_finish: (#32366)
  removed runlevel setup code which is handled within the X11
  module now (XProposal.ycp). The update code for initdefault
  is still present because during update the X11 configuration
  is not started

- inst_x11: (#32366)
  removed dead code which sets the default runlevel to 3 if there
  is no XF86Config file present. This task is done if the X11
  configuration is finished and if there is no X11 configuration
  the default initdefault with aaa_base is set to 3 already

-------------------------------------------------------------------
Wed Sep 24 12:25:08 CEST 2003 - snwint@suse.de

- look for x11 drivers in lib64 dir on x86_64 (#31649)

-------------------------------------------------------------------
Thu Sep 18 11:38:50 CEST 2003 - arvin@suse.de

- shut down temporary network before online test during update
  (bug #31030)

-------------------------------------------------------------------
Thu Sep 18 10:55:43 CEST 2003 - arvin@suse.de

- don't use external pcmcia during firstboot (bug #31252)

-------------------------------------------------------------------
Mon Sep 15 19:26:33 CEST 2003 - msvec@suse.cz

- 2.8.34

-------------------------------------------------------------------
Mon Sep 15 15:15:25 CEST 2003 - gs@suse.de

- YaST2.start: set default value for LANGUAGE

-------------------------------------------------------------------
Mon Sep 15 11:03:04 CEST 2003 - arvin@suse.de

- skip network probing during update (bug #30545)

-------------------------------------------------------------------
Sun Sep 14 15:07:36 CEST 2003 - arvin@suse.de

- reset packagemanager when changing installation mode (bug #27970)

-------------------------------------------------------------------
Sun Sep 14 14:27:12 CEST 2003 - snwint@suse.de

- added test for utf8 serial console to YaST2.{start,firstboot}

-------------------------------------------------------------------
Sat Sep 13 18:39:23 CEST 2003 - nashif@suse.de

- remove inst_startup from autoinst workflow, add it autoinst_init
  (bug #30678)

-------------------------------------------------------------------
Fri Sep 12 17:25:56 CEST 2003 - ms@suse.de

- added milestone texts for X11 config update/inject (#30612)
- fixed lookup path for XFree86 3.x config (#30612)

-------------------------------------------------------------------
Fri Sep 12 14:06:05 CEST 2003 - arvin@suse.de

- fixed permissions of /var/lib/YaST2/install.inf (bug #30630)

-------------------------------------------------------------------
Thu Sep 11 17:32:40 CEST 2003 - kkaempf@suse.de

- use kernel k_smp4G on SMP-systems with
  memory <= 4GB or without PAE support

-------------------------------------------------------------------
Thu Sep 11 11:12:36 CEST 2003 - arvin@suse.de

- check for /proc/splash (bug #30472)

-------------------------------------------------------------------
Wed Sep 10 11:34:10 CEST 2003 - sh@suse.de

- Fixed max log file size calculation:
  Set LANG only in subshell,
  don't rely on /dev in 'df' output - use last line instead

-------------------------------------------------------------------
Tue Sep  9 12:48:47 CEST 2003 - kkaempf@suse.de

- use kernel k_psmp on smp-systems with
  less than 4GB memory or without PAE support

-------------------------------------------------------------------
Tue Sep 09 12:42:20 CEST 2003 - arvin@suse.de

- added kernel option desktop

-------------------------------------------------------------------
Mon Sep  8 18:01:53 CEST 2003 - sh@suse.de

- V 2.8.24
- Fixed bug #29927: Logfile setting too restrictive
  Now checking free space on RAM disk with 'df' and using
  max 10% of that per log file (max 5000)

-------------------------------------------------------------------
Mon Sep  8 11:53:17 CEST 2003 - snwint@suse.de

- advance splash progress bar in YaST2{,.start}
- driver updates are applied in inst_setup (used to be in YaST2.start)
- don't clear screen in YaST2.start

-------------------------------------------------------------------
Thu Sep 04 17:45:53 CEST 2003 - arvin@suse.de

- proof-read messages

-------------------------------------------------------------------
Wed Sep  3 17:27:51 CEST 2003 - gs@suse.de

- installation.ycp: call UI::SetKeyboard in continue mode
  (enable unicode for ncurses in UTF-8 locale)

-------------------------------------------------------------------
Wed Sep  3 10:15:44 CEST 2003 - kkaempf@suse.de

- copy XF86Config from inst-sys to XF86Config.install in
  the system (#29910)

-------------------------------------------------------------------
Tue Sep  2 13:54:53 CEST 2003 - kkaempf@suse.de

- make repair system accessible

-------------------------------------------------------------------
Mon Sep 01 17:42:20 CEST 2003 - arvin@suse.de

- removed obsolete inst_hw_config.ycp and inst_confirm_abort.ycp

-------------------------------------------------------------------
Sun Aug 31 14:56:10 CEST 2003 - arvin@suse.de

- use Popup::ConfirmAbort

-------------------------------------------------------------------
Sat Aug 30 22:27:57 CEST 2003 - arvin@suse.de

- moved reactivation of network to yast2-network (bug #29561)
- moved display of into.txt into separate file

-------------------------------------------------------------------
Thu Aug 28 16:55:51 CEST 2003 - ms@suse.de

- fixed xmigrate call (#29535)

-------------------------------------------------------------------
Thu Aug 28 16:04:41 CEST 2003 - kkaempf@suse.de

- Install default kernel on SMP systems without 'PAE'
  (i.e. Pentium1-SMP)
- Drop check for unsupported Cyrix-CPUs without 'TSC'

-------------------------------------------------------------------
Tue Aug 26 11:49:21 CEST 2003 - arvin@suse.de

- don't gray out next button in proposal in case of blockers
  (bug #29320)

-------------------------------------------------------------------
Fri Aug 22 18:11:20 CEST 2003 - arvin@suse.de

- fixed reading of memory info (bug #29017)

-------------------------------------------------------------------
Fri Aug 22 11:27:23 CEST 2003 - arvin@suse.de

- fixed update workflow

-------------------------------------------------------------------
Thu Aug 21 14:42:12 CEST 2003 - arvin@suse.de

- removed obsolete installation_ui.ycp

-------------------------------------------------------------------
Thu Aug 21 10:04:25 CEST 2003 - kkaempf@suse.de

- copy badlist (if existing) to installed system (#29092)

-------------------------------------------------------------------
Tue Aug 19 08:13:17 CEST 2003 - arvin@suse.de

- better way for mouse probing in text mode (bug #29005)

-------------------------------------------------------------------
Mon Aug 18 11:22:04 CEST 2003 - arvin@suse.de

- don't probe mouse in text mode (bug #29005)

-------------------------------------------------------------------
Fri Aug 15 15:20:38 CEST 2003 - arvin@suse.de

- removed obsolete showlog_defines.ycp

-------------------------------------------------------------------
Tue Aug 12 20:31:12 CEST 2003 - arvin@suse.de

- added remote administration proposal to network proposal

-------------------------------------------------------------------
Tue Aug 12 14:38:03 CEST 2003 - gs@suse.de

- YaST2.start: don't run in UTF-8 mode on a console which is
  connected to a serial port

-------------------------------------------------------------------
Mon Aug 11 15:51:52 CEST 2003 - arvin@suse.de

- use ycp based ncurses menu at end of installation

-------------------------------------------------------------------
Fri Aug 08 10:54:34 CEST 2003 - arvin@suse.de

- variable handling of release notes url

-------------------------------------------------------------------
Wed Aug 06 09:37:19 CEST 2003 - arvin@suse.de

- don't copy kernel config from to /usr/src/linux (bug #28496)

-------------------------------------------------------------------
Fri Aug 01 20:10:11 CEST 2003 - arvin@suse.de

- call inst_netprobe during install
- added desktop files

-------------------------------------------------------------------
Wed Jul 30 11:42:24 CEST 2003 - arvin@suse.de

- don't complain when no storage controllers can be found
  (bug #23686)

-------------------------------------------------------------------
Wed Jul 30 10:23:01 CEST 2003 - arvin@suse.de

- always let YaST run in an UTF-8 environment during installation
  (bug #14751)

-------------------------------------------------------------------
Fri Jul 25 15:13:04 CEST 2003 - arvin@suse.de

- removed handling of XFree86 Version 3 from YaST2.start

-------------------------------------------------------------------
Fri Jul 25 15:12:25 CEST 2003 - gs@suse.de

- YaST2.firstboot: read RC_LANG from /etc/sysconfig/language and
                   export LANG accordingly;
		   call unicode_start/unicode_stop (if required)

-------------------------------------------------------------------
Thu Jul 24 13:39:36 CEST 2003 - gs@suse.de

- YaST2.start: call unicode_start/unicode_stop;
               export YAST_DOES_ACS removed

-------------------------------------------------------------------
Fri Jul 04 13:21:20 CEST 2003 - arvin@suse.de

- convert update workflow into a proposal

-------------------------------------------------------------------
Fri May 23 15:20:32 CEST 2003 - arvin@suse.de

- take kernel command line from install.inf (bug #25745)

-------------------------------------------------------------------
Mon Apr 28 17:25:45 CEST 2003 - arvin@suse.de

- fixes for live eval (bug #26457)

-------------------------------------------------------------------
Wed Apr 23 12:09:20 CEST 2003 - ms@suse.de

- add config migration from 3x to 4x if possible
- ensure XF86Config is available if someone performs an update
  within a XFree86 3.x environment

-------------------------------------------------------------------
Tue Apr 15 17:18:13 CEST 2003 - arvin@suse.de

- removed call of SuSEconfig.3ddiag and switch2mesasoft after
  reboot during installation since they don't exist anymore

-------------------------------------------------------------------
Thu Apr 10 15:49:20 CEST 2003 - ms@suse.de

- fixed conditions of xmset calls (#26214)

-------------------------------------------------------------------
Tue Apr  8 12:51:55 CEST 2003 - jsrain@suse.de

- fixed parsing of kernel parameters containing blank space
  (#26147)

-------------------------------------------------------------------
Tue Apr  1 15:44:12 CEST 2003 - jsrain@suse.de

- added init= kernel parameter to discard list (#25478)

-------------------------------------------------------------------
Tue Mar 18 13:37:15 CET 2003 - kkaempf@suse.de

- drop "insserv apache" again, opens port 80
- 2.7.43

-------------------------------------------------------------------
Mon Mar 17 18:11:40 CET 2003 - kkaempf@suse.de

- "insserv apache" if it's DOC_SERVER (#25436)
- 2.7.42

-------------------------------------------------------------------
Mon Mar 17 16:36:24 CET 2003 - arvin@suse.de

- start fvwm2 for vnc installation (bug #25405)

-------------------------------------------------------------------
Mon Mar 17 15:30:26 CET 2003 - arvin@suse.de

- turn of silent splash mode before displaying messages during
  vnc and ssh installation (bug #25407)

-------------------------------------------------------------------
Mon Mar 17 09:21:22 CET 2003 - kkaempf@suse.de

- start apache as doc_server if suse_help_viewer isn't provided
  by kdebase3-SuSE (25436)
- 2.7.39

-------------------------------------------------------------------
Sat Mar 15 22:54:09 CET 2003 - kkaempf@suse.de

- gdm2 might not be installed yet but earmarked for installation
  (#25410)
- 2.7.38

-------------------------------------------------------------------
Fri Mar 14 17:41:40 CET 2003 - sh@suse.de

- The final and super-great ultimate path for release notes:
  /usr/share/doc/release-notes/RELEASE-NOTES.*.rtf

-------------------------------------------------------------------
Fri Mar 14 17:38:44 CET 2003 - sh@suse.de

- Moved RTF version of release notes from /usr/share/doc to
  /usr/share/doc/release_notes

-------------------------------------------------------------------
Fri Mar 14 17:32:20 CET 2003 - sh@suse.de

- Using file name RELEASE_NOTES.rtf to allow coexistence with
  RELEASE_NOTES.html for Konqueror

-------------------------------------------------------------------
Fri Mar 14 11:14:01 CET 2003 - fehr@suse.de

- remove handling of IDE recorders from inst_finish.ycp
  this is now done much sooner in StorageDevices.ycp (bug #25293)

-------------------------------------------------------------------
Wed Mar 12 15:12:54 CET 2003 - arvin@suse.de

- fixed focus in last installation dialog (bug #25171)

-------------------------------------------------------------------
Wed Mar 12 10:19:51 CET 2003 - ms@suse.de

- fixed broken mouse bug in continue mode (#24914)

-------------------------------------------------------------------
Tue Mar 11 17:16:03 CET 2003 - kkaempf@suse.de

- also set /etc/sysconfig/displaymanager:DISPLAYMANAGER (#25087)

-------------------------------------------------------------------
Mon Mar 10 19:03:34 CET 2003 - kkaempf@suse.de

- check for existance of /usr/src/linux/include/linux before
  copying kernel config.
- 2.7.32

-------------------------------------------------------------------
Mon Mar 10 18:34:58 CET 2003 - mvidner@suse.de

- Added .etc.install_inf_alias to work around an ini-agent
  limitation (#24836).
- 2.7.31

-------------------------------------------------------------------
Mon Mar 10 16:10:27 CET 2003 - arvin@suse.de

- fixed compose characters for certain locales (bug #14751)

-------------------------------------------------------------------
Fri Mar  7 17:21:06 CET 2003 - nashif@suse.de

- Dont read product data from installed system if in config mode
  (#24772 )

-------------------------------------------------------------------
Fri Mar  7 14:04:21 CET 2003 - kkaempf@suse.de

- copy kernel config to /usr/src/linux/... (#24835)

-------------------------------------------------------------------
Thu Mar  6 13:33:40 CET 2003 - fehr@suse.de

- umount fs based on crypto loop files before all other umounts
  (#24751)

-------------------------------------------------------------------
Thu Mar  6 12:58:31 CET 2003 - ms@suse.de

- removed mouse probing code from inst_startup.ycp and put
  that code into installation.ycp. Changed the mouse probing
  code to disconnect the device in front of the probing and
  re-connect it after the probing is done to avoid any
  jumping mouse cursors (#24355)

-------------------------------------------------------------------
Tue Mar 04 21:13:02 CET 2003 - arvin@suse.de

- handle flags from content file in Product module (bug #21561)

-------------------------------------------------------------------
Tue Mar  4 13:07:02 CET 2003 - sh@suse.de

- Fixed bug #24542: Bad license agreement button text

-------------------------------------------------------------------
Mon Mar  3 16:47:07 CET 2003 - sh@suse.de

- Fixed bug #10990: Boot installed system does not unmount

-------------------------------------------------------------------
Mon Mar  3 11:06:28 CET 2003 - fehr@suse.de

- call win resize module not only on i386 but also on x86_64 and ia64

-------------------------------------------------------------------
Thu Feb 27 12:36:16 CET 2003 - arvin@suse.de

- kill (with SIGKILL) shell on tty2 after installation (bug #24404)

-------------------------------------------------------------------
Wed Feb 26 17:17:43 CET 2003 - kkaempf@suse.de

- pass language to packagemanager (#23828)

-------------------------------------------------------------------
Wed Feb 26 12:31:27 CET 2003 - arvin@suse.de

- disable all sources if user aborts installation (bug #24292)

-------------------------------------------------------------------
Tue Feb 25 11:19:26 CET 2003 - arvin@suse.de

- make Hardware Configuration Dialog unconfuseable (bug #24020)

-------------------------------------------------------------------
Mon Feb 24 19:55:43 CET 2003 - kkaempf@suse.de

- add debug hooks (#23787)

-------------------------------------------------------------------
Mon Feb 24 18:25:31 CET 2003 - sh@suse.de

- V 2.7.20
- Fixed bug #24038: Installation language re-selection does not work

-------------------------------------------------------------------
Mon Feb 24 18:00:37 CET 2003 - gs@suse.de

- don't add .UTF-8 to LANG variable (causes problems with ncurses)
  bug #23348

-------------------------------------------------------------------
Mon Feb 24 17:23:55 CET 2003 - mvidner@suse.de

- Added proxy to the network configuration proposal (#24204).

-------------------------------------------------------------------
Fri Feb 21 15:21:41 CET 2003 - arvin@suse.de

- better text for "abort installation" popup (bug #24019)

-------------------------------------------------------------------
Fri Feb 21 12:40:55 CET 2003 - arvin@suse.de

- fixed button labels and help texts (bug #23912)

-------------------------------------------------------------------
Fri Feb 21 12:00:14 CET 2003 - sh@suse.de

- Fixed bug #24027: Root exploit in inst_suseconfig

-------------------------------------------------------------------
Fri Feb 21 11:30:37 CET 2003 - arvin@suse.de

- always do hard reboot (bug #23903)

-------------------------------------------------------------------
Thu Feb 20 15:49:44 CET 2003 - kkaempf@suse.de

- drop /etc/XF86Config (#23965)

-------------------------------------------------------------------
Thu Feb 20 11:39:23 CET 2003 - arvin@suse.de

- use title-style capitalization for menu names (bug #23848)

-------------------------------------------------------------------
Thu Feb 20 09:51:29 CET 2003 - ms@suse.de

- add support for mouse wheel during installation (#21660)

-------------------------------------------------------------------
Wed Feb 19 16:42:22 CET 2003 - arvin@suse.de

- disable all sources if user aborts installation (bug #23776)

-------------------------------------------------------------------
Wed Feb 19 16:07:29 CET 2003 - fehr@suse.de

- fix wrong variable of keyboard module in inst_finish.ycp (#23782)

-------------------------------------------------------------------
Wed Feb 19 08:35:05 CET 2003 - arvin@suse.de

- run SuSEconfig fonts during inst_finish for anti aliased fonts
  (bug #23768)

-------------------------------------------------------------------
Tue Feb 18 20:47:55 CET 2003 - arvin@suse.de

- fixed reading of content file if FLAGS line is missing

-------------------------------------------------------------------
Sat Feb 15 16:26:26 CET 2003 - nashif@suse.de

- call inst_x11 in autoinst mode

-------------------------------------------------------------------
Wed Feb 12 15:23:00 CET 2003 - kkaempf@suse.de

- remove call to mkinfodir (#23588)

-------------------------------------------------------------------
Wed Feb 12 12:03:24 CET 2003 - fehr@suse.de

- Write keytable info to yast.inf again in inst_finish.ycp

-------------------------------------------------------------------
Tue Feb 11 21:39:29 CET 2003 - arvin@suse.de

- handle update flag from content file (bug #21561)

-------------------------------------------------------------------
Mon Feb 10 20:53:53 CET 2003 - arvin@suse.de

- setup complete environment for qt during installation

-------------------------------------------------------------------
Mon Feb 10 18:24:12 CET 2003 - arvin@suse.de

- skip proposal dialog if it's empty (bug #23520)

-------------------------------------------------------------------
Fri Feb  7 16:12:49 CET 2003 - jsuchome@suse.de

- adapted inst_confirm_abort for the use from yast2-repair

-------------------------------------------------------------------
Thu Feb  6 16:16:29 CET 2003 - jsrain@suse.de

- removed missleading help text about starting of network during
  hardware proposal, when network has already been started (#20912)

-------------------------------------------------------------------
Wed Feb 05 17:05:43 CET 2003 - arvin@suse.de

- merged proofread messages

-------------------------------------------------------------------
Mon Feb  3 18:18:08 CET 2003 - sh@suse.de

- V 2.7.7
- Added default function key handling

-------------------------------------------------------------------
Thu Jan 30 16:08:44 CET 2003 - kkaempf@suse.de

- call /usr/bin/mkinfodir in inst_suseconfig
  (replaces SuSEconfig.man_info)

-------------------------------------------------------------------
Wed Jan 29 14:42:42 CET 2003 - arvin@suse.de

- added dialog to ask for preferred method of user authentication

-------------------------------------------------------------------
Tue Jan 28 18:47:16 CET 2003 - arvin@suse.de

- added final congratulations dialog
- added dialog with release notes

-------------------------------------------------------------------
Mon Jan 27 17:47:38 CET 2003 - sh@suse.de

- V 2.7.5
- Use new y2base/qt command line options for better WM cooperation
- Don't start a WM any more in YaST2 start script
  (testX does that now)

-------------------------------------------------------------------
Wed Jan 22 17:11:20 CET 2003 - arvin@suse.de

- use newer interface to modules agent (bug #22995)

-------------------------------------------------------------------
Wed Jan 22 11:36:10 CET 2003 - jsrain@suse.de

- returned accidentally removed call of Bootloader::Write ()
  function (bug #23018)
- 2.7.3

-------------------------------------------------------------------
Fri Dec 20 17:25:00 CET 2002 - arvin@suse.de

- changed label of second button of popup with info.txt (EULA)
  from "Cancel" to "Do Not Accept" (bug #21874)

-------------------------------------------------------------------
Fri Dec 20 17:04:37 CET 2002 - arvin@suse.de

- merged from 8.1 branch:
  - only set hostname during vnc installation if necessary
    (bug #21454)
  - popup with info.txt (EULA) now has a timeout during
    autoinstallation (bug #21413)
  - remove /root/.vnc/passwd after installation (bug #21360)
  - popup with info.txt now has two buttons (accept and cancel)
  - start portmapper if instmode==nfs also on s390 (#21094)

-------------------------------------------------------------------
Thu Dec 12 12:40:22 CET 2002 - jsrain@suse.de

- added handling of modules required to be loaded early after
  mounting root
- not adding ide-scsi to initrd, but scheduling relevant modules
  to be loaded after boot (#19376)

-------------------------------------------------------------------
Wed Dec 11 16:51:45 CET 2002 - lslezak@suse.cz

- .proc.cpuinfo agent rewritten to INI-agent (now supports
  multiple CPU, all keys from /proc/cpuinfo can be read)

-------------------------------------------------------------------
Mon Dec 09 12:49:20 CET 2002 - arvin@suse.de

- add modules ide-cd and cdrom before ide-scsi to INITRD_MODULES
  when an ide cdwriter is found (bug #22343)

-------------------------------------------------------------------
Wed Dec  4 15:29:17 CET 2002 - jsrain@suse.cz

- adapted to new bootloader module interface
- 2.7.1

-------------------------------------------------------------------
Tue Oct 22 16:53:21 CEST 2002 - ms@suse.de

- removed inst_x11 to be part of the installation workflow
- add x11_proposal to:
  hw-config-proposals-home-pc.ycp
  hw-config-proposals-networked-pc.ycp

-------------------------------------------------------------------
Wed Oct 16 14:03:27 CEST 2002 - arvin@suse.de

- correctly handle quotes in /etc/install.inf (bug #20986)

-------------------------------------------------------------------
Wed Oct 16 11:10:07 CEST 2002 - kkaempf@suse.de

- use proper tmpdir for vendor-supplied script when loading
  vendor driver disk (#20967)
- 2.6.87

-------------------------------------------------------------------
Tue Oct 15 16:29:21 CEST 2002 - choeger@suse.de

- renamed product id text from "Open Team Server" to "Openexchange Server",
  because this text is shown into the installation window and the name of
  the cd is associated with this name

-------------------------------------------------------------------
Mon Oct 14 18:21:52 CEST 2002 - sh@suse.de

- V 2.6.85
- Fixed bug #19214: Return to proposal after update

-------------------------------------------------------------------
Mon Oct 14 15:57:34 CEST 2002 - kkaempf@suse.de

- use "UpdateDir" from install.inf when checking vendor
  update media (#19442)
- set /sysconfig/suseconfig/CWD_IN_USER_PATH="no" on non-box
  products (#17464)
- 2.6.84

-------------------------------------------------------------------
Mon Oct 14 15:41:33 CEST 2002 - sh@suse.de

- V 2.6.83
- Fixed bug #19628: Obsolete MediaUI::ChangeMedium() call

-------------------------------------------------------------------
Thu Oct 10 15:26:07 CEST 2002 - arvin@suse.de

- make info text (aka beta warning) scroll-able (bug #20063)

-------------------------------------------------------------------
Wed Oct  9 09:23:53 CEST 2002 - jsrain@suse.cz

- now not enabling 2 gettys on same serial line on p690 (#19788)

-------------------------------------------------------------------
Tue Oct  8 15:37:59 CEST 2002 - kkaempf@suse.de

- disable update for non-box products (#20695)
- 2.6.80

-------------------------------------------------------------------
Mon Oct  7 17:09:46 CEST 2002 - kkaempf@suse.de

- display media.1/info.txt if exists before starting installation
  (#18504)

-------------------------------------------------------------------
Tue Oct  1 17:01:15 CEST 2002 - kkaempf@suse.de

- runlevel 5 only where applicable (#20369)

-------------------------------------------------------------------
Thu Sep 26 18:17:35 CEST 2002 - arvin@suse.de

- remove console kernel option if it's autodectected like
  pseries can do (bug #20177)

-------------------------------------------------------------------
Thu Sep 26 12:56:01 CEST 2002 - choeger@suse.de

- call product specific YaST2 modules before finishing the
  installation

-------------------------------------------------------------------
Tue Sep 24 11:48:17 CEST 2002 - arvin@suse.de

- run depmod after network setup for ssh and vnc installation
  (bug #20040)

-------------------------------------------------------------------
Mon Sep 23 15:31:25 CEST 2002 - arvin@suse.de

- again fix for qt background color (bug #18926)

-------------------------------------------------------------------
Fri Sep 20 17:02:45 CEST 2002 - arvin@suse.de

- in final proposal screen hide button to start control center if
  the control center is not available (bug #19926)

-------------------------------------------------------------------
Fri Sep 20 16:58:14 CEST 2002 - kkaempf@suse.de

- re-init Product module in running system from cached
  product data properly
- 2.6.72

-------------------------------------------------------------------
Fri Sep 20 13:30:40 CEST 2002 - kkaempf@suse.de

- initialize Product module from content data
- 2.6.71

-------------------------------------------------------------------
Fri Sep 20 13:08:08 CEST 2002 - kkaempf@suse.de

- add agent to read "/content" file
- 2.6.69

-------------------------------------------------------------------
Fri Sep 20 11:47:05 CEST 2002 - kkaempf@suse.de

- linuxrc provides 'content' at / now, no need to mount the source.
- 2.6.70

-------------------------------------------------------------------
Fri Sep 20 11:32:26 CEST 2002 - kkaempf@suse.de

- force reboot on s390 after installation
- 2.6.69

-------------------------------------------------------------------
Thu Sep 19 21:17:17 CEST 2002 - kkaempf@suse.de

- umount /var/adm/mount after retrieving content file
- 2.6.68

-------------------------------------------------------------------
Wed Sep 18 17:49:20 CEST 2002 - kkaempf@suse.de

- added product hooks to installation workflow
- 2.6.67

-------------------------------------------------------------------
Wed Sep 18 16:28:57 CEST 2002 - arvin@suse.de

- removed all code regarding zilo (bug #19821)
- fixed qt background color (bug #18926)

-------------------------------------------------------------------
Wed Sep 18 16:00:39 CEST 2002 - arvin@suse.de

- provides/obsoletes the old yast

-------------------------------------------------------------------
Mon Sep 16 12:37:32 CEST 2002 - kkaempf@suse.de

- remove unneeded Save() functions (#19591)

-------------------------------------------------------------------
Thu Sep 12 22:14:45 CEST 2002 - fehr@suse.de

- remove obsolete LVM and MD initialisation in inst_mode.ycp
- 2.6.63

-------------------------------------------------------------------
Thu Sep 12 17:15:52 CEST 2002 - kkaempf@suse.de

- remove control files (#19564)
- 2.6.62

-------------------------------------------------------------------
Thu Sep 12 15:26:35 CEST 2002 - kkaempf@suse.de

- fix vendor path for UnitedLinux (#19442)
- 2.6.61

-------------------------------------------------------------------
Thu Sep 12 14:38:52 CEST 2002 - kkaempf@suse.de

- dont warn about kernel if not in update mode.
- 2.6.60

-------------------------------------------------------------------
Thu Sep 12 13:10:40 CEST 2002 - kkaempf@suse.de

- symlink *.shipped to *.suse on update for LILO compatibility
- 2.6.59

-------------------------------------------------------------------
Wed Sep 11 13:40:41 CEST 2002 - kkaempf@suse.de

- properly unmount sources also on abort and end of update
- move package log to yast2-packager
- handle run-time kernel switch extra
- 2.6.58

-------------------------------------------------------------------
Wed Sep 11 00:42:12 CEST 2002 - kkaempf@suse.de

- remove obsolete package data after update
- release source (CD) and target (rpmdb)
- 2.6.57

-------------------------------------------------------------------
Tue Sep 10 16:15:09 CEST 2002 - arvin@suse.de

- added more provides/obsoletes (bug #19325)

-------------------------------------------------------------------
Tue Sep 10 14:34:13 CEST 2002 - arvin@suse.de

- again fix initial language

-------------------------------------------------------------------
Mon Sep  9 15:46:39 CEST 2002 - kkaempf@suse.de

- fix initial language
- 2.6.54

-------------------------------------------------------------------
Mon Sep 09 15:41:19 CEST 2002 - arvin@suse.de

- run ncurses control center after installation (instead of ycp
  based one) (bug #19246)

-------------------------------------------------------------------
Mon Sep  9 12:48:38 CEST 2002 - kkaempf@suse.de

- drop "noarch"
- 2.6.53

-------------------------------------------------------------------
Mon Sep 09 12:24:03 CEST 2002 - arvin@suse.de

- setup proxy configuration for installation (bug #19189)

-------------------------------------------------------------------
Mon Sep  9 12:20:13 CEST 2002 - kkaempf@suse.de

- remove runme_at_boot at end
- 2.6.51

-------------------------------------------------------------------
Fri Sep  6 12:56:08 CEST 2002 - kkaempf@suse.de

- s390'ers want it different -> k_deflt on smp systems (#18990)
- 2.6.50

-------------------------------------------------------------------
Fri Sep  6 12:48:51 CEST 2002 - kkaempf@suse.de

- properly detect update_mode after restart
- 2.6.49

-------------------------------------------------------------------
Thu Sep  5 20:47:47 CEST 2002 - kkaempf@suse.de

- continue with inst_rpmcopy after update
- 2.6.48

-------------------------------------------------------------------
Thu Sep 05 19:10:43 CEST 2002 - arvin@suse.de

- more old trans-package fun

-------------------------------------------------------------------
Thu Sep 05 15:01:29 CEST 2002 - arvin@suse.de

- always run depmod after installation (bug #18382)
- set HOME=/root during installation (bug #18882)

-------------------------------------------------------------------
Wed Sep  4 16:12:19 CEST 2002 - kkaempf@suse.de

- move update branch to yast2-update (#18876)
- 2.6.45

-------------------------------------------------------------------
Wed Sep 04 12:48:03 CEST 2002 - arvin@suse.de

- fixed provide/obsolete of trans packages (bug #18691)

-------------------------------------------------------------------
Tue Sep  3 22:34:44 CEST 2002 - kkaempf@suse.de

- adapt update workflow to package manager
- 2.6.41

-------------------------------------------------------------------
Mon Sep 02 14:14:15 CEST 2002 - arvin@suse.de

- set default runlevel back to 3 if X11 is not configured
  (bug #18705)

-------------------------------------------------------------------
Mon Sep 02 11:04:17 CEST 2002 - arvin@suse.de

- set HOME=/tmp during installation so qt doesn't pollute root
  filesystem (bug #18663)

-------------------------------------------------------------------
Fri Aug 30 11:18:15 CEST 2002 - arvin@suse.de

- hide output of kill in YaST2.firstboot (bug #18585)
- moved X11Version.ycp to yast2 package

-------------------------------------------------------------------
Thu Aug 29 10:43:43 CEST 2002 - arvin@suse.de

- fixed network start for ssh installation (bug #18506)
- fixed password saving for ssh installation (bug #18507)
- start in textmode for ssh installation (bug #18571)

-------------------------------------------------------------------
Thu Aug 29 10:41:00 CEST 2002 - kkaempf@suse.de

- close source in inst_finish (#18508)

-------------------------------------------------------------------
Wed Aug 28 22:34:37 CEST 2002 - kkaempf@suse.de

- trigger cache copying at end
- 2.6.35

-------------------------------------------------------------------
Tue Aug 27 23:16:31 CEST 2002 - kkaempf@suse.de

- init packagemanager properly
- drop all references to old data (suse/setup/descr/info)

-------------------------------------------------------------------
Tue Aug 27 12:10:15 CEST 2002 - arvin@suse.de

- load firewire support during installation (bug #18379)
- create_interfaces has moved from / to /sbin

-------------------------------------------------------------------
Tue Aug 27 10:43:05 CEST 2002 - arvin@suse.de

- fixes for ssh installation

-------------------------------------------------------------------
Mon Aug 26 12:43:26 CEST 2002 - arvin@suse.de

- don't run x11 configuration if x11 is missing (bug #18208)

-------------------------------------------------------------------
Mon Aug 26 10:18:44 CEST 2002 - kkaempf@suse.de

- ignore even more boot options (#18154)

-------------------------------------------------------------------
Thu Aug 22 20:18:17 CEST 2002 - fehr@suse.de

- call /sbin/vgscan if root filesystem is on LVM before calling
  Boot::Save() (#18180)

-------------------------------------------------------------------
Thu Aug 22 14:43:26 CEST 2002 - arvin@suse.de

- use the same workflow on s390 as on other architectures

-------------------------------------------------------------------
Thu Aug 22 12:31:17 CEST 2002 - kkaempf@suse.de

- drop "ht" flag probing, done in libhd now (#13532).

-------------------------------------------------------------------
Thu Aug 22 10:45:21 CEST 2002 - kkaempf@suse.de

- run "SuSEconfig --module bootsplash" before bootloader
  V 2.6.29

-------------------------------------------------------------------
Thu Aug 22 09:46:46 CEST 2002 - kkaempf@suse.de

- selected packages are also provided after installation
  V 2.6.28

-------------------------------------------------------------------
Thu Aug 22 09:22:28 CEST 2002 - kkaempf@suse.de

- dont use .package agent in inst_finish
  V 2.6.27

-------------------------------------------------------------------
Wed Aug 21 18:01:05 CEST 2002 - kkaempf@suse.de

- fix for build
  V 2.6.26

-------------------------------------------------------------------
Wed Aug 21 16:31:59 CEST 2002 - kkaempf@suse.de

- adaptions to new packager
- V 2.6.25

-------------------------------------------------------------------
Tue Aug 20 19:08:14 CEST 2002 - arvin@suse.de

- use new Mode::x11_setup_needed and Arch::x11_setup_needed

-------------------------------------------------------------------
Tue Aug 20 12:00:23 CEST 2002 - arvin@suse.de

- don't probe for mouse, floppy and usb devices on iseries

-------------------------------------------------------------------
Mon Aug 19 17:58:45 CEST 2002 - olh@suse.de

- implemented starting of ssh in installed system (needed for
  some kinds of remote installation)

-------------------------------------------------------------------
Mon Aug 19 17:53:40 CEST 2002 - arvin@suse.de

- don't probe for mouse, floppy and usb devices on s390

-------------------------------------------------------------------
Mon Aug 19 16:24:31 CEST 2002 - arvin@suse.de

- don't run X11 configuration on S390 (bug #17371)

-------------------------------------------------------------------
Mon Aug 19 09:32:04 CEST 2002 - kkaempf@suse.de

- Moving target by ppc team. One bit more entered to #17739.

-------------------------------------------------------------------
Fri Aug 16 15:21:48 CEST 2002 - kkaempf@suse.de

- drop BOOT_IMAGE=apic evaluation. enableapic is passed
  as normal kernel parameter to k_deflt now.
- add "SuSE" to list of kernel parameters to discard.

-------------------------------------------------------------------
Thu Aug 15 13:53:54 CEST 2002 - kkaempf@suse.de

- linuxrc doesn't reboot on PCMCIA systems any more (#17739)

-------------------------------------------------------------------
Wed Aug 14 17:12:01 CEST 2002 - arvin@suse.de

- added special hardware configuration list for ppc64 and s390
  (bug #17742)

-------------------------------------------------------------------
Wed Aug 14 11:32:07 CEST 2002 - kkaempf@suse.de

- fix NoShell: check (#17714)

-------------------------------------------------------------------
Mon Aug 12 17:01:52 CEST 2002 - kkaempf@suse.de

- fix network parameters passing from /etc/install.inf
- install k_athlon if vendor_id == "AuthenticAMD"  && cpu family >= 6
- drop "acpismp=force" for hyperthreading SMP

-------------------------------------------------------------------
Mon Aug 12 15:48:57 CEST 2002 - kkaempf@suse.de

- read /etc/install.inf:InstMode correctly

-------------------------------------------------------------------
Thu Aug  8 16:23:00 CEST 2002 - kkaempf@suse.de

- honor "/etc/install.inf:NoShell" to suppress extra shell on tty2.

-------------------------------------------------------------------
Wed Aug  7 12:16:33 CEST 2002 - kkaempf@suse.de

- allow for multiple foreign primary partitions (#17458)

-------------------------------------------------------------------
Wed Aug 07 10:47:45 CEST 2002 - arvin@suse.de

- removed access to variable DEFAULT_LANGUAGE in YaST2 start
  script (now only RC_LANG is unsed)

-------------------------------------------------------------------
Tue Aug 06 12:51:33 CEST 2002 - arvin@suse.de

- don't start vnc server twice after reboot during installation
  (bug #17415)

-------------------------------------------------------------------
Mon Aug 05 18:56:15 CEST 2002 - arvin@suse.de

- even more changed for new /etc/install.inf agent

-------------------------------------------------------------------
Mon Aug  5 16:57:21 CEST 2002 - ms@suse.de

- do not call module x11 if serial_console or vnc session
  is active: (#17233)

-------------------------------------------------------------------
Mon Aug  5 15:17:53 CEST 2002 - kkaempf@suse.de

- call "/create_interface <destdir>" on S/390 in order to get network
  setup data to installed system.

-------------------------------------------------------------------
Mon Aug 05 12:10:21 CEST 2002 - arvin@suse.de

- further changed for new /etc/install.inf agent

-------------------------------------------------------------------
Sat Aug 03 15:33:51 CEST 2002 - arvin@suse.de

- removed option -noxim for qt frontend since bug #17161 is now
  solved by changes to yast2-qt

-------------------------------------------------------------------
Fri Aug 02 15:02:54 CEST 2002 - arvin@suse.de

- run qt frontend with option -noxim (bug #17161)
- configure only network card on iSeries

-------------------------------------------------------------------
Fri Aug  2 14:31:49 CEST 2002 - olh@suse.de

- export Y2DEBUG and increase logsize in YaST2.firstboot when
  booted with 'debug'

-------------------------------------------------------------------
Wed Jul 31 16:21:07 CEST 2002 - msvec@suse.cz

- remove MakeCDLinks from inst_finish.ycp (#17309)

-------------------------------------------------------------------
Wed Jul 31 16:21:07 CEST 2002 - msvec@suse.cz

- new agent for /etc/install.inf

-------------------------------------------------------------------
Mon Jul 29 18:15:45 CEST 2002 - arvin@suse.de

- fixed return value in inst_x11.ycp

-------------------------------------------------------------------
Fri Jul 26 13:35:24 CEST 2002 - ms@suse.de

- add subdirectory x11 and include the base modules
  X11Version and inst_x11 to be present at any time

-------------------------------------------------------------------
Tue Jul 23 15:29:46 CEST 2002 - olh@suse.de

- new kernel names and binaries for ppc.

-------------------------------------------------------------------
Tue Jul 23 12:17:48 CEST 2002 - olh@suse.de

- add -httpd /usr/share/vnc/classes to inst_setup_vnc

-------------------------------------------------------------------
Sat Jul 20 11:35:06 CEST 2002 - olh@suse.de

- use WFM::Execute (.local to copy vnc data to target directory

-------------------------------------------------------------------
Fri Jul 19 18:05:51 CEST 2002 - fehr@suse.de

- removed writing of /etc/fstab from inst_finish it is now in
  inst_prepdisk
- version 2.6.5

-------------------------------------------------------------------
Thu Jul 18 13:37:59 CEST 2002 - fehr@suse.de

- moved variable immediate_prepdisk from module Installation to
  module Storage.

-------------------------------------------------------------------
Wed Jul 17 16:29:25 CEST 2002 - arvin@suse.de

- fixed S390 reboot message (bug #17049)

-------------------------------------------------------------------
Tue Jul 16 17:25:31 CEST 2002 - sh@suse.de

- provide/obsolete yast2-trans-inst-proposal and
  yast2-trans-inst-general

-------------------------------------------------------------------
Wed Jul 10 15:51:00 CEST 2002 - arvin@suse.de

- omit keyboard, mouse and bootloader in initial proposal on s390
- fixed location of ycp data files

-------------------------------------------------------------------
Thu Jul 04 16:10:45 CEST 2002 - arvin@suse.de

- moved non binary files to /usr/share/YaST2

-------------------------------------------------------------------
Mon Jun 24 15:24:43 CEST 2002 - kkaempf@suse.de

- New package: split off purely installation related code
  from yast2.rpm<|MERGE_RESOLUTION|>--- conflicted
+++ resolved
@@ -1,18 +1,14 @@
 -------------------------------------------------------------------
-<<<<<<< HEAD
-Mon May 31 08:43:52 UTC 2021 - Knut Anderssen <kanderssen@suse.com>
-=======
-Mon Jun  7 13:19:09 UTC 2021 - Ladislav Slezák <lslezak@suse.cz>
+Mon Jun  7 16:03:30 UTC 2021 - Ladislav Slezák <lslezak@suse.cz>
 
 - Better evaluate the old and new repositories during upgrade,
   do not preselect new repositories for removal if they
   accidentally use the same repository as already present in
   the system (bsc#1185822)
-- 4.3.39
-
--------------------------------------------------------------------
-Thu Apr 29 09:21:31 UTC 2021 - Ladislav Slezák <lslezak@suse.cz>
->>>>>>> cb5fac0d
+- 4.4.11
+
+-------------------------------------------------------------------
+Mon May 31 08:43:52 UTC 2021 - Knut Anderssen <kanderssen@suse.com>
 
 - Modify IP forwarding network configuration using the defaults
   defined in the control file when selecting the role (bsc#1186280)
