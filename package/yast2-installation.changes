-------------------------------------------------------------------
<<<<<<< HEAD
=======
Wed Dec 14 15:47:02 UTC 2016 - jreidinger@suse.com

- Change layout of new installation dialog according to UX team
  suggestion (FATE#321754)
- 3.1.217.8

-------------------------------------------------------------------
Wed Dec 14 10:46:21 CET 2016 - shundhammer@suse.de

- Set root subvolume read-only if configured (Fate##321755)
- Document new control.xml parameter root_subvolume_read_only
- 3.1.217.7

-------------------------------------------------------------------
Tue Dec 13 14:09:54 UTC 2016 - jreidinger@suse.com

- Add new installation dialog with keyboard layout and root
  password (FATE#321754)
- 3.1.217.6

-------------------------------------------------------------------
Tue Dec 13 10:54:21 UTC 2016 - kanderssen@suse.com

- Added worker role dialog (Fate#321754)
- 3.1.217.5

-------------------------------------------------------------------
Mon Dec 12 13:09:56 UTC 2016 - jreidinger@suse.com

- implement support for running additional dialogs for specific
  roles (FATE#321754)
- 3.1.217.4

-------------------------------------------------------------------
Fri Dec  9 15:12:30 CET 2016 - schubi@suse.de

- Added description for readonly_timezone and
  clone_install_recommended_default flag in control-file
  documentation. (Fate#321754, Fate#321764)
- 3.1.217.3

-------------------------------------------------------------------
>>>>>>> bd0438c3
Wed Dec  7 14:00:53 UTC 2016 - igonzalezsosa@suse.com

- Do not crash when the proposal screen is configured through
  an AutoYaST profile and tabs are not being used (bsc#1013976)
<<<<<<< HEAD
- 3.2.11
=======
- 3.1.217.2
>>>>>>> bd0438c3

-------------------------------------------------------------------
Tue Nov 22 12:27:17 UTC 2016 - jreidinger@suse.com

- fix missing icon next to SSH Key Import in autoyast
  (bsc#988377)

-------------------------------------------------------------------
Fri Nov 18 15:10:49 UTC 2016 - jreidinger@suse.com

- add missing file causing crash (introduced with generic fix of
  bsc#1003682)
  (invisible in master since autotools support is dropped there)
- 3.2.10

-------------------------------------------------------------------
Thu Nov 17 11:59:06 CET 2016 - shundhammer@suse.de

- Documentation for new storage related parameters in control.xml
  (Fate#321736)

-------------------------------------------------------------------
Mon Nov 14 14:30:12 UTC 2016 - jreidinger@suse.com

- The user has to confirm when the configuration proposal contains
  a non-blocking error (generic fix for bsc#1003682)
- 3.2.9

-------------------------------------------------------------------
Fri Nov 11 16:41:25 CET 2016 - schubi@suse.de

- Fixed bug: AutoYaST hangs while running second stage.
  Removed network.service in the Before section of
  YaST2-Firstboot.service. (bnc#1007752)
- 3.2.8

-------------------------------------------------------------------
Fri Nov 11 13:50:06 UTC 2016 - jreidinger@suse.com

- Do not crash if importing ssh config from system which
  /etc/os-release does not contain pretty name (bsc#1009492)
- 3.2.7

-------------------------------------------------------------------
Mon Oct 31 13:23:38 UTC 2016 - lslezak@suse.cz

- Added support for read-only proposal modules (fate#321739)
- 3.2.6

-------------------------------------------------------------------
Thu Oct 27 15:09:58 CEST 2016 - shundhammer@suse.de

- Documentation for subvolumes in control.xml (fate#321737)

-------------------------------------------------------------------
Thu Oct 20 09:52:00 UTC 2016 - jreidinger@suse.com

- more robust password filtering in y2start.log
  (bsc#798966)
- 3.2.5

-------------------------------------------------------------------
Thu Oct 13 14:15:23 UTC 2016 - igonzalezsosa@suse.com

- Set libyui-ncurses environment before starting the installer
  (related to bsc#780621)
- 3.2.4

-------------------------------------------------------------------
Thu Oct 13 13:55:33 UTC 2016 - igonzalezsosa@suse.com

- Bump version number to release fixes for bnc#999895,
  bsc#988700 and bnc#999953.
- 3.2.3

-------------------------------------------------------------------
Thu Oct  6 12:55:58 CEST 2016 - schubi@suse.de

- AutoYaST upgrade: Do not override the Report module settings in
  the AutoYaST upgrade mode, keep the previous settings
  (bnc#999895).

-------------------------------------------------------------------
Thu Sep 29 08:09:28 UTC 2016 - igonzalezsosa@suse.com

- Translate description of Snapper snapshots (bsc#988700)
- 3.2.2

-------------------------------------------------------------------
Wed Sep 21 11:00:27 CEST 2016 - schubi@suse.de

- Fixed crash if one defined proposal module has not been found on
  system while switching back from "Expert" proposal.
  (bnc#999953)
- 3.2.1

-------------------------------------------------------------------
Wed Sep 14 13:53:41 UTC 2016 - jreidinger@suse.com

- reduce time needed for building this package
- 3.2.0

-------------------------------------------------------------------
Tue Sep 13 12:37:57 UTC 2016 - jreidinger@suse.com

- fix skipping of proposal returning empty hash otherwise it
  creates non sense proposal entry in UI (bnc#994127)
- 3.1.215

-------------------------------------------------------------------
Tue Aug 30 06:55:13 UTC 2016 - lslezak@suse.cz

- Display a warning popup when the installer self-update uses
  the fallback URL instead of the selected SMT or the default SCC
  server (bsc#996179)
- Do not contact the registration server in self-update when
  network is not running, skip self-update completely
- 3.1.214

-------------------------------------------------------------------
Thu Aug 25 14:23:20 UTC 2016 - lslezak@suse.cz

- Move the installer self update step earlier in the workflow
  so the user entered values are not lost after restart and avoid
  repeating some steps again (bsc#985055)
- This also fixes losing some values due to restaring YaST (bsc#993690),
  (bsc#992608)
- Improved the self update URL handling - the boot parameter has
  the highest priority, always ask user when a SLP service is found,
  in AutoYaST mode SLP needs to be enabled in the profile
- Display progress when downloading and applying the updates
- 3.1.213

-------------------------------------------------------------------
Wed Aug 25 12:51:45 UTC 2016 - cwh@suse.com

- Replace unicode bullet char by asterisk for ncurses (bsc#995082)
- 3.1.212

-------------------------------------------------------------------
Thu Aug 25 07:33:10 UTC 2016 - jreidinger@suse.com

- fix writing proposals (bnc#994127)
- 3.1.211

-------------------------------------------------------------------
Wed Aug 17 15:02:02 UTC 2016 - jreidinger@suse.com

- filter out same repositories from extraurls if they differ only
  in trailing slash (bnc#970488)
- 3.1.210

-------------------------------------------------------------------
Tue Aug 16 15:34:43 UTC 2016 - kanderssen@suse.com

- SSH Importer: Width fix to avoid cut of CheckBoxFrame Label
  (fate##319624)
- 3.1.209

-------------------------------------------------------------------
Tue Aug 16 13:28:14 CEST 2016 - locilka@suse.com

- Fixed testsuite for inst_complex_welcome after implementing lazy
  loading in ProductLicense in yast2-packager (bsc#993285)
- 3.1.208

-------------------------------------------------------------------
Fri Aug  5 07:22:59 UTC 2016 - igonzalezsosa@suse.com

- Fix the registration screen initialization when SCC server
  is used during self-update (FATE#319716)
- 3.1.207

-------------------------------------------------------------------
Thu Aug  4 10:02:28 UTC 2016 - igonzalezsosa@suse.com

- Retrieve the self-update URL from the registration
  server (SCC/SMT) (FATE#319716)
- 3.1.206

-------------------------------------------------------------------
Wed Aug  3 17:06:46 CEST 2016 - locilka@suse.com

- UI, UX and internal handling for the Welcome screen optimized to
  prevent from not showing that the license needs to be accepted
  (bsc#980374).
- 3.1.205

-------------------------------------------------------------------
Fri Jul 29 07:32:46 UTC 2016 - ancor@suse.com

- If the user has skipped multipath activation, don't ask again
  after installer self-update (bsc#989770)
- 3.1.204

-------------------------------------------------------------------
Fri Jul 22 13:48:12 UTC 2016 - igonzalezsosa@suse.com

- Don't halt the installation if installer updates server
  cannot be reached when using AutoYaST (bsc#988949)
- 3.1.203

-------------------------------------------------------------------
Thu Jul 21 11:52:59 UTC 2016 - jreidinger@suse.com

- simplify and speed up inst_finish client (bnc#986649)
- add test suite for inst_finish client
- 3.1.202

-------------------------------------------------------------------
Mon Jul 18 13:13:05 UTC 2016 - lslezak@suse.cz

- Run extra inst-sys cleanup to free more memory on systems with
  low memory (bsc#974601)
- 3.1.201

-------------------------------------------------------------------
Thu Jul 14 08:10:16 UTC 2016 - lslezak@suse.cz

- Properly adjust the OOM killer (oom_score_adj has a different
  range than the original oom_adj) (bsc#974601)
- 3.1.200

-------------------------------------------------------------------
Tue Jul 12 16:14:28 CEST 2016 - schubi@suse.de

- Added AutoYaST schema file "ssh_import".
  (fate#319624)
- 3.1.199

-------------------------------------------------------------------
Mon Jun 27 13:00:24 UTC 2016 - jreidinger@suse.com

- Make writing of bootloader settings the last step so that other
  installation steps (kdump, cio-ignore) do not have to waste time
  repeating it
  (bnc#986649)
- 3.1.198

-------------------------------------------------------------------
Thu Jun 23 08:17:24 UTC 2016 - lslezak@suse.cz

- Display more information in the error popup when downloading
  the optional installer updates fails (bsc#986091)
- 3.1.197

-------------------------------------------------------------------
Thu Jun 16 13:31:16 UTC 2016 - igonzalezsosa@suse.com

- Avoid restarting YaST when self-update repository exists but
  is empty (bsc#985113)
- 3.1.196

-------------------------------------------------------------------
Wed Jun 15 15:15:15 CEST 2016 - snwint@suse.de

- call set_videomode to adjust video mode (bsc#974821)
- 3.1.195

-------------------------------------------------------------------
Tue Jun 14 14:17:53 UTC 2016 - igonzalezsosa@suse.com

- Fix architecture detection during self-update (bsc#984656)
- 3.1.194

-------------------------------------------------------------------
Thu Jun  2 11:09:33 UTC 2016 - schubi@suse.de

- Adapt AutoYaST to support import of SSH server keys/configuration
  (fate#319624)
- 3.1.193

-------------------------------------------------------------------
Thu Jun  2 10:09:33 UTC 2016 - igonzalezsosa@suse.com

- Drop yast2-installation-devel-doc package (fate#320356)
- 3.1.192

-------------------------------------------------------------------
Wed Jun  1 11:41:27 UTC 2016 - igonzalezsosa@suse.com

- When importing SSH keys/configuration, only regular files
  will be considered (bsc#982522)
- Force YaST2-Firstboot.service to run after
  YaST2-Second-Stage.service (bsc#980365)
- 3.1.191

-------------------------------------------------------------------
Mon May 30 14:35:05 UTC 2016 - lslezak@suse.cz

- Move the debugger invocation code to yast2-ruby-bindings package
  to use the same implementation at run time (FATE#318421)
- 3.1.190

-------------------------------------------------------------------
Thu May 26 13:17:42 UTC 2016 - kanderssen@suse.com

- System Role: centered dialog (ncurses).

-------------------------------------------------------------------
Wed May 25 15:49:41 UTC 2016 - kanderssen@suse.com

- More visual improvements in the SSH keys importing proposal
  summary based on blog entry feedback. (Fate#319624)
- 3.1.189

-------------------------------------------------------------------
Wed May 25 13:07:59 UTC 2016 - lslezak@suse.cz

- Start the Ruby debugger at the beginning of installation
  when Y2DEBUGGER is set (FATE#318421)
- 3.1.188

-------------------------------------------------------------------
Tue May 17 08:17:51 UTC 2016 - ancor@suse.com

- Visual improvement in the SSH keys importing proposal summary

-------------------------------------------------------------------
Mon May 16 16:39:34 UTC 2016 - ancor@suse.com

- The user is now informed about SSH keys to be reused (copied
  from a previous system) during system installation.
- The user can select a different partition (or none) to read the
  keys from and whether to also copy config files.
- SSH import functionality not longer depending from
  "copy_to_system" feature.
- Fate#319624
- 3.1.187

-------------------------------------------------------------------
Mon May 16 08:29:25 UTC 2016 - lslezak@suse.cz

- SSH installation: handle closing the initial installation screen
  by the window manager close button (bsc#979499)
- 3.1.186

-------------------------------------------------------------------
Mon May  9 15:14:22 CEST 2016 - schubi@suse.de

- Do not copy licenses from inst-sys to target system.
  Showing EULA location in the installed system.
  (fate#219341)
- 3.1.185

-------------------------------------------------------------------
Fri May  6 11:09:28 UTC 2016 - jsrain@suse.cz

- get more texts for roles dialog from control file, allow
  a general label (bsc#974625)
- 3.1.184

-------------------------------------------------------------------
Thu May  5 13:39:46 UTC 2016 - ancor@suse.com

- Always read the lists of local users in the previous system to
  have them available during user importing (part of fate#319624)
- 3.1.183

-------------------------------------------------------------------
Wed Apr 20 10:47:12 UTC 2016 - knut.anderssen@suse.com

- Disk Activation step will be skipped in case of installer update
  success (bsc#974409)
- License agreement will be remembered in case of going back after
  a installer update.
- 3.1.182

-------------------------------------------------------------------
Tue Apr 19 09:08:35 UTC 2016 - igonzalezsosa@suse.com

- Fix handling of license acceptance in welcome screen
  (bsc#975774)
- 3.1.181

-------------------------------------------------------------------
Fri Apr 15 12:51:00 UTC 2016 - lslezak@suse.cz

- Run the automatic installer self update also in the AutoYaST
  mode, read the optional custom URL from the profile ("general" ->
  "self_update_url" node) (FATE#319716)
- 3.1.180

-------------------------------------------------------------------
Wed Apr 13 07:14:09 UTC 2016 - mfilka@suse.com

- bsc#956473
  - improved formatting of network interfaces listing
- 3.1.179

-------------------------------------------------------------------
Tue Apr 12 15:09:15 UTC 2016 - jreidinger@suse.com

- do not install perl-Bootloader-YAML on target system as it is no
  longer needed (FATE#317701)
- 3.1.178

-------------------------------------------------------------------
Mon Apr  4 09:48:42 UTC 2016 - igonzalezsosa@suse.com

- Automatic update during installation will use Zypper repositories
  instead of Driver Update Disks (FATE#319716).
- 3.1.177

-------------------------------------------------------------------
Wed Mar 23 16:32:31 UTC 2016 - cwh@suse.com

- Moved proc_modules.scr to yast2.rpm to avoid that yast-sound
  depends on yast-installation (bsc#972310)
- 3.1.176

-------------------------------------------------------------------
Tue Mar 15 07:41:01 UTC 2016 - knut.anderssen@suse.com

- Added automatic update during installation (FATE#319716)
- 3.1.175

-------------------------------------------------------------------
Mon Mar 14 13:09:52 UTC 2016 - mvidner@suse.com

- System Role: align labels (FATE#317481).
- System Role: pop-up if changing the role to a different one.
- 3.1.174

-------------------------------------------------------------------
Mon Mar 14 09:39:50 UTC 2016 - igonzalezsosa@suse.com

- Moved Yast::Transfer::FileFromUrl here from yast2-update
  (FATE#319716).
- 3.1.173

-------------------------------------------------------------------
Fri Mar  4 14:24:49 UTC 2016 - mvidner@suse.com

- Added a System Role step in the installation (FATE#317481).
- 3.1.172

-------------------------------------------------------------------
Mon Feb 29 09:05:16 UTC 2016 - mfilka@suse.com

- bsc#956473
  - network interfaces listing shows all IPv4 / IPv6 addresses per
    device
- 3.1.171

-------------------------------------------------------------------
Fri Feb 26 08:36:55 UTC 2016 - ancor@suse.com

- Ensure plymouth does not interfere with X11 when executing
  yast2-firstboot (bsc#966874)
- 3.1.170

-------------------------------------------------------------------
Sun Feb 21 21:15:02 UTC 2016 - mfilka@suse.com

- bnc#960703
  - network service setup moved into yast2-network package.
- 3.1.169

-------------------------------------------------------------------
Wed Feb 17 16:03:56 UTC 2016 - cwh@suse.com

- Remove autoyast clone button (fate#317970) 
- 3.1.168

-------------------------------------------------------------------
Thu Dec 22 15:53:34 CET 2015 - schubi@suse.de

- Removing network dependencies in the service files in order to
  prevent booting cycles in Tumbleweed. (bnc#954908)
- 3.1.167

-------------------------------------------------------------------
Mon Dec 21 08:08:15 UTC 2015 - jsrain@suse.cz

- fixed function name to check zKVM hypervisor (bsc#956736)
- 3.1.166

-------------------------------------------------------------------
Fri Dec 11 09:17:16 UTC 2015 - jsrain@suse.cz

- don't enforce the disk activation dialog on zKVM (bsc#956736)
- 3.1.165

-------------------------------------------------------------------
Wed Dec  2 13:55:07 UTC 2015 - mvidner@suse.com

- Ensure second stage and YaST-Firstboot don't get killed by
  getty when running over 2nd or 3rd serial console (bsc#935965)
- 3.1.164

-------------------------------------------------------------------
Thu Nov 26 09:09:59 UTC 2015 - jreidinger@suse.com

- Do not crash in proposal client if zfcp proposal reports itself
  as unavailable (bnc#956745)

-------------------------------------------------------------------
Wed Nov 25 13:15:19 UTC 2015 - lslezak@suse.cz

- Save the software selection for using it later in AutoYaST
  when deploying installation images (bsc#956325, bsc#910728)
- 3.1.163

-------------------------------------------------------------------
Fri Nov  6 11:59:26 UTC 2015 - ancor@suse.com

- Ensure second stage and YaST-Firstboot don't get killed by
  getty when running over serial console (bsc#935965)
- 3.1.162

-------------------------------------------------------------------
Fri Oct  9 13:32:36 UTC 2015 - ancor@suse.com

- Language selection screen fixed to immediately apply the keyboard
  layout after changing it automatically (bsc#947969).
- 3.1.161

-------------------------------------------------------------------
Thu Oct  1 15:55:54 UTC 2015 - ancor@suse.com

- Simplified second stage systemd unit to avoid dependencies cycles
  (bnc#947521 and bnc#931643). Logic moved to YaST startup scripts.
- 3.1.160

-------------------------------------------------------------------
Fri Sep  4 07:07:33 UTC 2015 - jsrain@suse.cz

- fix bug preventing to finish proposal in some sutuations
  (bsc#944334)
- 3.1.159

-------------------------------------------------------------------
Thu Sep  3 14:41:07 CEST 2015 - locilka@suse.com

- Fixed setting language / languages in the installation welcome
  screen (bsc#943746, bsc#944035)
- 3.1.158

-------------------------------------------------------------------
Wed Sep  2 09:43:21 UTC 2015 - igonzalezsosa@suse.com

- Move #second_stage_required? method to InstFunctions module
  to be used by AutoYaST (bnc#892091)
- 3.1.157

-------------------------------------------------------------------
Tue Aug 25 10:17:24 CEST 2015 - schubi@suse.de

- fixed cio_ignore testcase
  This testcase is for bnc#941406
- 3.1.156

-------------------------------------------------------------------
Thu Aug 13 13:26:56 CEST 2015 - schubi@suse.de

- AutoYaST S390: handling cio_ignore
  Entry <general><cio_ignore> in order to set it
  (values: true/false). If it is not set cio_ignore is true.
  So it is backward compatible.
  (bnc#941406)
- cio_ignore does not make sense for KVM or z/VM. So checking
  for KVM and z/VM and evtl. disabling cio_ignore (fate#317861).
- 3.1.155

-------------------------------------------------------------------
Tue Aug 11 15:50:49 CEST 2015 - schubi@suse.de

- AutoYaST second stage: YaST2-Second-Stage.service
  Continue installation even if plymouth has returned an error.
  (bnc#940878)
- 3.1.154

-------------------------------------------------------------------
Fri Aug  7 12:53:08 UTC 2015 - igonzalezsosa@suse.com

- Fix release notes loading when network is not working (bsc#940648)
- 3.1.153

-------------------------------------------------------------------
Wed Aug  5 11:45:25 UTC 2015 - jsrain@suse.cz

- store cio_ignore settings before installing bootloader
  (bsc#933177)
- 3.1.152

-------------------------------------------------------------------
Fri Jul 24 13:01:22 UTC 2015 - jsrain@suse.cz

- avoid duplicating release notes for products (bsc#935599)
- 3.1.151

-------------------------------------------------------------------
Tue Jul 21 09:16:03 UTC 2015 - mvidner@suse.com

- Moved client code to lib/installation/clients to enable test
  coverage measurements.
- 3.1.150

-------------------------------------------------------------------
Wed Jul  1 13:50:55 CEST 2015 - shundhammer@suse.de

- Cleanup for snapshots made during installation (bnc#935923)
- 3.1.149 

-------------------------------------------------------------------
Wed Jul  1 10:46:50 CEST 2015 - locilka@suse.com

- Fixed handling user request to change an installation proposal
  (bsc#936448)
- 3.1.148

-------------------------------------------------------------------
Mon Jun 29 13:11:57 UTC 2015 - lslezak@suse.cz

- fixed menu button label in the proposal (bsc#936427)
- 3.1.147

-------------------------------------------------------------------
Mon Jun 29 08:41:17 UTC 2015 - jreidinger@suse.com

- add ability to hide export button (fate#315161)
- 3.1.146

-------------------------------------------------------------------
Wed Jun 17 09:29:09 CEST 2015 - locilka@suse.com

- Implemented triggers for installation proposal (FATE#317488).
  Any *_proposal client can define 'trigger' in 'MakeProposal'
  that defines in which circumstances it should be called again
  after all proposals have been called, e.g., if partitioning or
  software selection changes.
- 3.1.145

-------------------------------------------------------------------
Tue Jun  2 08:41:03 UTC 2015 - jreidinger@suse.com

- fix crash in Upgrade when creating post upgrade snapshot
  (fate#317973)
- 3.1.144

-------------------------------------------------------------------
Thu May 28 12:41:49 UTC 2015 - igonzalezsosa@suse.com

- add a client to create a snapshot after installation/upgrade
  (fate#317973)
- 3.1.143

-------------------------------------------------------------------
Wed May 20 19:29:48 UTC 2015 - lslezak@suse.cz

- set Xvnc server resolution to 96 dpi to fix broken layout in VNC
  installations (defaults to 75 dpi) (bsc#919456)
- 3.1.142

-------------------------------------------------------------------
Fri Apr 24 06:01:14 UTC 2015 - ancor@suse.com

- Fixed an error preventing the VNC connection during second
  installation stage of AutoYaST when using VNC=1 (bnc#923901)
- 3.1.141

-------------------------------------------------------------------
Wed Apr 20 13:11:40 CEST 2015 - schubi@suse.de

- Fixed differnt bugs in proposal overview with multiple tabs.
- Checking if plymouth is available while starting second
  installation stage for AutoYaST.
- 3.1.140

-------------------------------------------------------------------
Thu Apr 16 13:02:23 CEST 2015 - locilka@suse.com

- Always enable systemd startup services for Second Stage and
  Firstboot (bsc#924278)
- 3.1.139

-------------------------------------------------------------------
Thu Apr  2 09:27:55 UTC 2015 - jreidinger@suse.com

- avoid endless loop when confirm update in proposal runner
  (FATE#315161)
- 3.1.138

-------------------------------------------------------------------
Wed Apr  1 18:54:34 UTC 2015 - jreidinger@suse.com

- fix method missing error in proposal_runner (FATE#315161)
- 3.1.137

-------------------------------------------------------------------
Wed Apr  1 11:39:32 UTC 2015 - jreidinger@suse.com

- fix dependencies in proposal_store (FATE#315161)
- 3.1.136

-------------------------------------------------------------------
Fri Mar 27 13:14:22 UTC 2015 - jreidinger@suse.com

- allow proposal runner dialog to use different proposal store
  (FATE#315161)
- 3.1.135

-------------------------------------------------------------------
Tue Feb 17 14:24:19 CET 2015 - aschnell@suse.de

- get list of mounts from /proc/mounts in umount_finish (for
  fate#318392)
- 3.1.134

-------------------------------------------------------------------
Mon Feb 16 12:44:16 UTC 2015 - cwh@suse.com

- Delete or copy install.inf as applicable (bnc#897066)
- 3.1.133

-------------------------------------------------------------------
Wed Feb 11 09:03:38 UTC 2015 - lslezak@suse.cz

- removed redundant initialization label (bnc#878538)
- 3.1.132

-------------------------------------------------------------------
Fri Feb  6 12:56:53 UTC 2015 - ancor@suse.com

- The unit tests are now compatible with RSpec 3 (bnc#916364)
- 3.1.131

-------------------------------------------------------------------
Wed Feb  4 13:15:43 UTC 2015 - lslezak@suse.cz

- support custom display number in "display_ip" boot option
  (bnc#913888)
- 3.1.130

-------------------------------------------------------------------
Tue Feb  3 11:11:49 CET 2015 - schubi@suse.de

- AutoYaST: If the system starts in multi-user mode plymouth will
  be quit while installation in order to ensure that installation
  will be finished on console 1 and the login prompt will be
  shown.
  (bnc#903682,889757,897956)

-------------------------------------------------------------------
Thu Jan 29 17:10:44 UTC 2015 - jsrain@suse.cz

- allow keyboard layout testing in language dialog (bsc#889549)
- 3.1.129

-------------------------------------------------------------------
Tue Jan 27 13:39:57 CET 2015 - jsuchome@suse.cz

- explicitely set language packages for installation during the
  live install (bnc#904103)
- 3.1.128

-------------------------------------------------------------------
Mon Jan 26 16:09:01 UTC 2015 - jreidinger@suse.com

- fix typo causing error in installation ( catched by openQA ) 

-------------------------------------------------------------------
Mon Jan 26 10:21:19 UTC 2015 - jreidinger@suse.com

- Properly install new Proposal* libs to fix installation

-------------------------------------------------------------------
Tue Jan 13 12:27:52 UTC 2015 - jreidinger@suse.com

- Refactored inst_proposal into Installation::ProposalRunner and
  Installation::ProposalStore.
- 3.1.127

-------------------------------------------------------------------
Tue Jan 13 12:27:40 UTC 2015 - jsrain@suse.cz

- fixed progress bar during (live) image installation (bsc#854378)

-------------------------------------------------------------------
Wed Jan  7 14:27:28 UTC 2015 - jreidinger@suse.com

- do not stuck during copy of logs files (bnc#897091)
- 3.1.126

-------------------------------------------------------------------
Thu Dec 18 20:12:47 UTC 2014 - lslezak@suse.cz

- Fix bashisms and shebangs in scripts (by "Ledest")
- 3.1.125

-------------------------------------------------------------------
Wed Dec 10 15:57:59 CET 2014 - aschnell@suse.de

- drop check for Gtk since Gtk UI of YaST is no longer supported
  (bsc#908607)
- 3.1.124

-------------------------------------------------------------------
Thu Dec  4 09:50:16 UTC 2014 - jreidinger@suse.com

- remove X-KDE-Library from desktop file (bnc#899104)

-------------------------------------------------------------------
Wed Nov 26 16:53:17 UTC 2014 - ancor@suse.com

- Added more debug information in order to track bnc#897091
- 3.1.122

-------------------------------------------------------------------
Fri Nov 14 09:51:04 UTC 2014 - ancor@suse.com

- Merging changes from 3.1.116.1 (SLE12 maintenance branch)
- Fixed the "previously used repositories" step to work properly
  when reached using the back button (bnc#889791)
- 3.1.121

-------------------------------------------------------------------
Tue Nov  4 08:32:27 UTC 2014 - jreidinger@suse.com

- Improve dialog asking if system should be cloned (bnc#900028)
- 3.1.120

-------------------------------------------------------------------
Mon Nov  3 16:19:30 CET 2014 - schubi@suse.de

- AutoYaST Second Stage: Fixed a crash in package management when
  running in Qt UI with libproxy1-config-kde4 package installed.
  (bnc#866692)
- 3.1.119

-------------------------------------------------------------------
Fri Oct 31 07:41:09 UTC 2014 - jreidinger@suse.com

- do not write obsolete /etc/syconfig/boot RUN_PARALLEL key
  (bnc#896207)
- 3.1.118

-------------------------------------------------------------------
Thu Oct 30 07:35:52 UTC 2014 - lslezak@suse.cz

- properly setup locale in installation start script to display
  texts and labels correctly in a texmode installation and also
  to translate all buttons in graphical mode (removed "testutf8"
  calls, it has been dropped, always set UTF-8 locale) (bnc#902411)
- 3.1.117

-------------------------------------------------------------------
Wed Sep 17 16:04:11 UTC 2014 - lslezak@suse.cz

- additionaly return file system type in ".run.df" agent result,
  (to use it in the disk usage calculation bnc#896176)
- 3.1.116

-------------------------------------------------------------------
Thu Sep  4 12:21:25 UTC 2014 - mvidner@suse.com

- Use a more flexible rubygem requirement syntax (bnc#895069)
- 3.1.115

-------------------------------------------------------------------
Wed Aug 28 15:31:55 UTC 2014 - ancor@suse.com

- Enabled remote access on systems installed using VNC (bnc#893501)
- 3.1.114

-------------------------------------------------------------------
Thu Aug 28 15:04:59 CEST 2014 - locilka@suse.com

- Setting data for &product; macro (used in helps) as soon as
  the base-product repository is initialized (bnc#886608)
- 3.1.113

-------------------------------------------------------------------
Wed Aug 27 15:39:52 CEST 2014 - locilka@suse.com

- Fixed [Abort] button handling in Disks Activation dialog
  (bnc#893281)
- 3.1.112

-------------------------------------------------------------------
Wed Aug 27 10:33:03 CEST 2014 - schubi@suse.de

- Autoyast: Second stage will not be called at all. This bug has
  been generated due the fix in bnc#886464.
- 3.1.111

-------------------------------------------------------------------
Mon Aug 25 09:15:13 CEST 2014 - schubi@suse.de

- Autoyast
  -- Disabling second installation stage via autoyast
     configuration "second_stage".
  -- Centralized minimal configuration and disabling more
     configuration steps like X11, user, default_desktop,...
  -- bnc#886464 and bnc#892091
- 3.1.110

-------------------------------------------------------------------
Mon Aug 18 12:30:53 UTC 2014 - jreidinger@suse.com

- workaround problem with missing capabilities in image deployment
  (bnc#889489)
- 3.1.109

-------------------------------------------------------------------
Thu Aug  7 11:50:28 CEST 2014 - snwint@suse.de

- use oom_score_adj instead of oom_adj (bnc #890432)
- 3.1.108

-------------------------------------------------------------------
Thu Aug  7 08:20:36 UTC 2014 - jreidinger@suse.com

- update ca certificates after upgrade (bnc#889616)
- 3.1.107

-------------------------------------------------------------------
Mon Jul 28 11:52:43 UTC 2014 - lslezak@suse.cz

- use short product name for the default base product release notes
  (read from the installation medium) (bnc#885247)
- display at least an empty dialog when downloading release notes
  to hide the previous dialog in the installation workflow
  (bnc#889196)
- 3.1.106

-------------------------------------------------------------------
Thu Jul 24 14:42:59 UTC 2014 - lslezak@suse.cz

- do not repeat release notes downloading on network time out
  (bnc#885486)
- 3.1.105

-------------------------------------------------------------------
Thu Jul 24 11:52:43 CEST 2014 - aschnell@suse.de

- do not log sensitive information in y2start.log (bnc#888645)
- 3.1.104

-------------------------------------------------------------------
Tue Jul 22 08:13:41 CEST 2014 - snwint@suse.de

- linuxrc already provides proxy settings in URL form - so use it
- 3.1.103

-------------------------------------------------------------------
Mon Jul 21 12:10:43 CEST 2014 - schubi@suse.de

- taking display-manager.service instead of xdm.service in the
  second boot stage (bnc#886654, 884447)
- Workaround of bug in plymouth --> using deactivate option
  in second boot stage in order to start ncurses yast correctly
  (bnc#886488)
- 3.1.102

-------------------------------------------------------------------
Wed Jul 16 09:15:10 UTC 2014 - jsrain@suse.cz

- retranslate release notes button when going back in workflow
  (bnc#886660)
- 3.1.101

-------------------------------------------------------------------
Tue Jul 15 15:44:41 CEST 2014 - locilka@suse.com

- Asking user for confirmation while aborting the installation in
  disk activation dialog (bnc#886662)
- 3.1.100

-------------------------------------------------------------------
Fri Jul  4 08:48:03 UTC 2014 - jreidinger@suse.com

- Copy multipath blacklist to target system (bnc#885628)
- 3.1.99

-------------------------------------------------------------------
Thu Jul  3 09:14:53 UTC 2014 - jreidinger@suse.com

- remove useless steps from system analysis because it confuses
  users (bnc#885609)
- 3.1.98

-------------------------------------------------------------------
Mon Jun 30 14:34:59 UTC 2014 - jreidinger@suse.cz

- restore: use restore script instead of manual unpacking tarball
  to also remove newly generated content when rollbacking
  (bnc#882039)
- 3.1.97

-------------------------------------------------------------------
Mon Jun 23 16:09:32 CEST 2014 - locilka@suse.com

- Changed /bin/rm path to /usr/bin/rm path (bnc#882453)
- 3.1.96

-------------------------------------------------------------------
Mon Jun 23 13:02:27 UTC 2014 - jreidinger@suse.com

- directly export autoyast profile to target file (bnc#881108)
- 3.1.95

-------------------------------------------------------------------
Thu Jun 19 19:05:10 UTC 2014 - lslezak@suse.cz

- removed random_finish client, haveged service is by default
  enabled, no need for explicit enabling by Yast
  (gh#yast/yast-installation#214)
- 3.1.94

-------------------------------------------------------------------
Wed Jun 18 11:47:26 UTC 2014 - lslezak@suse.cz

- make sure the CIO ignore config file ends with a new line
  (bnc#883198)
- 3.1.93

-------------------------------------------------------------------
Tue Jun 17 12:34:33 UTC 2014 - lslezak@suse.cz

- inst_upgrade_urls.rb: set the future target distribution to not
  ignore the SCC online repositories in libzypp (bnc#881320)
- 3.1.92

-------------------------------------------------------------------
Mon Jun 16 12:33:18 UTC 2014 - jreidinger@suse.com

- write list of active devices for cio_ignore ( partially written
  by Ihno )
- 3.1.91

-------------------------------------------------------------------
Thu Jun 12 15:20:04 UTC 2014 - jreidinger@suse.com

- restore backup if yast failed during installation/upgrade
  (bnc#882039)
- 3.1.90

-------------------------------------------------------------------
Thu Jun 12 08:27:01 UTC 2014 - lslezak@suse.cz

- properly enable the add-on module in the installation workflow
- 3.1.89

-------------------------------------------------------------------
Tue Jun  3 13:53:15 UTC 2014 - lslezak@suse.cz

- inst_upgrade_urls.rb client:
  - remove old repositories (repo files) to avoid loading old
    SLE11 repositories when refreshing a registered service
    (bnc#880971)
  - remove old services to get rid of the old NCC service
  (Note: everything is backed up into /var/adm/backup/upgrade/zypp
  directory)
- 3.1.88

-------------------------------------------------------------------
Thu May 29 08:23:21 UTC 2014 - lslezak@suse.cz

- better error message for accepting the license (bnc#875183)
- 3.1.87

-------------------------------------------------------------------
Wed May 28 11:00:51 CEST 2014 - aschnell@suse.de

- close port 6000 during installation (bnc#879262)
- 3.1.86

-------------------------------------------------------------------
Wed May 21 10:32:51 UTC 2014 - jreidinger@suse.com

- do not call reipl multiple times (patch by Ihno)
- 3.1.85

-------------------------------------------------------------------
Fri May 16 12:19:30 UTC 2014 - jsrain@suse.cz

- reduced time-out for downloading release notes when behind
  firewall (bnc#878265)
- 3.1.84

-------------------------------------------------------------------
Fri May 16 08:37:23 UTC 2014 - mvidner@suse.com

- Fixed "undefined method" if an add-on has empty release notes URL
  (bnc#877705)
- 3.1.83

-------------------------------------------------------------------
Fri May 16 07:11:52 UTC 2014 - jsrain@suse.cz

- adjusted wording when deploying image to disk (bnc#877666)
- 3.1.82

-------------------------------------------------------------------
Wed May 14 11:10:05 UTC 2014 - jreidinger@suse.com

- Use new bootloader API to set kernel parameters (bnc#869608)
- 3.1.81

-------------------------------------------------------------------
Tue May 13 13:51:52 UTC 2014 - jreidinger@suse.com

- Fix haveged path to kill it properly (patch by Ihno) (bnc#876876)
- 3.1.80

-------------------------------------------------------------------
Tue May 13 10:09:55 CEST 2014 - gs@suse.de

- enable services for FCoE by calling fcoe-client finish script
  (bnc#877352)
- 3.1.79

-------------------------------------------------------------------
Fri May  9 10:44:11 UTC 2014 - jreidinger@suse.com

- ensure maximum size of prep partition for ppc64 (bnc#867345)
  ( part of patch made by dinaar@suse.com )
- 3.1.78

-------------------------------------------------------------------
Fri May  9 10:15:34 UTC 2014 - jsrain@suse.cz

- adjusted downloading release notes to work also for extensions
  (bnc#876700)
- 3.1.77

-------------------------------------------------------------------
Wed Apr 30 11:01:12 UTC 2014 - jreidinger@suse.com

- use correct keywords for cio ignore kernel params (bnc#874902)
- move cio_ignore step after bootloader step to have sections 
  generated (bnc#873996)
- 3.1.76

-------------------------------------------------------------------
Fri Apr 25 13:21:52 UTC 2014 - mfilka@suse.com

- bnc#872086
  - always copy network configuration. Even if network is not
    running during installation
- 3.1.75

-------------------------------------------------------------------
Fri Apr 25 08:22:06 UTC 2014 - jsrain@suse.cz

- enhanced handling of release notes from media (contrary to those
  downloaded on-line) (bnc#874996)
- 3.1.74

-------------------------------------------------------------------
Thu Apr 24 16:02:13 CEST 2014 - locilka@suse.com

- Changed inst_system_analysis to read Product information
  (that uses libzypp) after initializing libzypp (bnc#873877)
- 3.1.73

-------------------------------------------------------------------
Wed Apr 23 08:48:13 UTC 2014 - jsrain@suse.cz

- enable top bar with logo during installation (bnc#868722)
- 3.1.72

-------------------------------------------------------------------
Tue Apr 15 16:51:58 CEST 2014 - locilka@suse.com

- Switched from the old to the new network setup client for remote
  repositories (bnc#869640)
- 3.1.71

-------------------------------------------------------------------
Tue Apr 15 07:02:35 UTC 2014 - jreidinger@suse.com

- fix crash from last fix and adapt it to cooperate nice with
  autoinstallation (bnc#873458)
- 3.1.70

-------------------------------------------------------------------
Mon Apr 14 14:38:22 UTC 2014 - jreidinger@suse.com

- return error message if base product not found and continue in
  installation(bnc#873458)
- 3.1.69

-------------------------------------------------------------------
Mon Apr 14 10:11:52 CEST 2014 - locilka@suse.com

- removed loading 'pciehp' Kernel module (added for SLE 11 by FATE
  #311991) - it is now built-in Kernel (bnc#865834)
- 3.1.68

-------------------------------------------------------------------
Fri Apr 11 08:44:10 UTC 2014 - jsrain@suse.cz

- added missing files to package (bnc#872925)
- 3.1.67

-------------------------------------------------------------------
Thu Apr 10 09:34:30 UTC 2014 - mvidner@suse.com

- Put wizard title on the left instead of on top (bnc#868859)
- 3.1.66

-------------------------------------------------------------------
Thu Apr 10 09:15:56 UTC 2014 - jsrain@suse.cz

- added handling of release notes for slide show (bnc#871158)
- 3.1.65

-------------------------------------------------------------------
Wed Apr  9 10:07:02 CEST 2014 - snwint@suse.de

- save a copy of pbl.log
- 3.1.64

-------------------------------------------------------------------
Fri Apr  4 15:33:40 CEST 2014 - snwint@suse.de

- remove LIBGL_ALWAYS_INDIRECT (bnc #869172)
- 3.1.63

-------------------------------------------------------------------
Thu Apr  3 12:15:49 UTC 2014 - jreidinger@suse.com

- do not write network configuration from upgrade to system
  (bnc#871178)
- 3.1.62

-------------------------------------------------------------------
Wed Apr  2 09:25:38 UTC 2014 - jreidinger@suse.com

- remove ssh_service_finish as it is handle in
  firewall_stage1_finish due to split of ssh port open and sshd
  enablement (bnc#865056)
- 3.1.61

-------------------------------------------------------------------
Sun Mar 30 17:15:03 UTC 2014 - mfilka@suse.com

- bnc#869719
  - fixed parameters forcing manual network configuration on user's
    request at disks activation screen
- 3.1.60 

-------------------------------------------------------------------
Mon Mar 24 14:48:36 UTC 2014 - jreidinger@suse.com

- change cio_ignore kernel parameter according to kernel changes
  (bnc#869463)
- 3.1.59

-------------------------------------------------------------------
Mon Mar 24 12:33:47 UTC 2014 - jreidinger@suse.com

- avoid constant redefinition warning(BNC#869202)
- 3.1.58

-------------------------------------------------------------------
Wed Mar 19 12:45:27 UTC 2014 - lslezak@suse.cz

- skip "Installation Options" dialog when online repository option
  should not be displayed (part of bnc#868942)
- 3.1.57

-------------------------------------------------------------------
Fri Mar 14 14:43:06 CET 2014 - snwint@suse.de

- set LIBGL_ALWAYS_INDIRECT in ssh mode (bnc #868175)
- enable yast theme in ssh mode
- 3.1.56

-------------------------------------------------------------------
Fri Mar 14 08:15:01 UTC 2014 - jsrain@suse.cz

- download on-line version of release notes (fate#314695)
- 3.1.55

-------------------------------------------------------------------
Thu Mar 13 09:46:18 UTC 2014 - jreidinger@suse.com

- add kernel parameters for s390 when cio_ignore enabled to never
  blacklist console or ipl devices (fate#315318)
- 3.1.54

-------------------------------------------------------------------
Wed Mar 12 12:00:40 UTC 2014 - mfilka@suse.com

- bnc#858523
  - dropped disabling network configuration code. yast2-network is
    in charge of it now.
- 3.1.53 

-------------------------------------------------------------------
Mon Mar 10 13:01:48 UTC 2014 - jsrain@suse.cz

- don't hide ReleaseNotes button going back fron inst proposal
  (bnc#867389)
- 3.1.52

-------------------------------------------------------------------
Fri Mar  7 16:00:42 UTC 2014 - lslezak@suse.cz

- run scc_finish client if present (FATE#312012)
- 3.1.51

-------------------------------------------------------------------
Thu Mar  6 09:15:24 UTC 2014 - jreidinger@suse.com

- fix malformed string exception if cio ignore is disabled
  (bnc#866995)
- 3.1.50

-------------------------------------------------------------------
Tue Mar  4 09:13:41 UTC 2014 - jreidinger@suse.com

- call proper bash agent otherwise cio ignore feature do not work
  (bnc#866614)
- 3.1.49

-------------------------------------------------------------------
Mon Mar  3 12:57:24 UTC 2014 - jreidinger@suse.com

- do not crash if there is no general section in autoyast profile
  (BNC#866529)
- 3.1.48

-------------------------------------------------------------------
Thu Feb 27 15:08:12 CET 2014 - aschnell@suse.de

- reset proposal after rescanning storage (bnc#865579)
- 3.1.47

-------------------------------------------------------------------
Thu Feb 27 13:55:16 UTC 2014 - jreidinger@suse.com

- revert back complete skip of probing due to disks with activation
  (BNC#865579)
- 3.1.46

-------------------------------------------------------------------
Thu Feb 27 12:54:37 UTC 2014 - jreidinger@suse.com

- Do not rerun system probing as it is already done (BNC#865579)
- 3.1.45

-------------------------------------------------------------------
Wed Feb 26 09:15:50 UTC 2014 - jreidinger@suse.com

- implement cio ignore feature during installation for s390x
  (FATE#315586)
- 3.1.44

-------------------------------------------------------------------
Tue Feb 25 16:11:08 CET 2014 - locilka@suse.com

- Removed an icon from License Agreement dialog (bnc#865575)
- 3.1.43

-------------------------------------------------------------------
Tue Feb 25 14:14:59 CET 2014 - locilka@suse.com

- Adapted ignored_features to handle possibly missing Cmdline entry
  from Linuxrc (bnc#861465)
- 3.1.42

-------------------------------------------------------------------
Tue Feb 25 13:27:34 CET 2014 - locilka@suse.cz

- Removed hard-coded color and RichText formatting from
  installation confirmation dialog (#bnc#865371)
- 3.1.41

-------------------------------------------------------------------
Fri Feb 21 14:54:01 CET 2014 - snwint@suse.de

- Make vnc use real yast theme (bnc #855246) and make vnc screen size configurable.
- 3.1.40

-------------------------------------------------------------------
Fri Feb 21 09:16:18 UTC 2014 - mvidner@suse.com

- ssh installation: fix network start after reboot (bnc#850446)
- 3.1.39

-------------------------------------------------------------------
Wed Feb 19 15:22:00 CET 2014 - locilka@suse.com

- Prevent from re-defining CopyFilesFinishClient class (bnc#864631)
- 3.1.38

-------------------------------------------------------------------
Wed Feb 19 14:51:24 CET 2014 - locilka@suse.com

- Writing bootloader as late as possible, several configs need to
  be written and coppied to the installed system first (bnc#860089)
- 3.1.37

-------------------------------------------------------------------
Tue Feb 18 17:09:08 CET 2014 - locilka@suse.com

- Copying all udev rules from inst-sys to installed system
  (bnc#860089)
- 3.1.36

-------------------------------------------------------------------
Mon Feb 17 13:45:08 UTC 2014 - jreidinger@suse.com

- fix detection if ssh daemon run otherwise ssh installation do not
  reboot after first stage(BNC#864260)
- 3.1.35

-------------------------------------------------------------------
Wed Feb 12 11:44:20 UTC 2014 - jreidinger@suse.com

- fix namespace collision that cause error in installation
- 3.1.34

-------------------------------------------------------------------
Mon Feb 11 15:26:47 UTC 2014 - jreidinger@suse.com

- keep proper installation mode after cloning(BNC#861520)
- 3.1.33

-------------------------------------------------------------------
Tue Feb 11 14:55:36 UTC 2014 - jreidinger@suse.com

- fix dependencies to properly require new ruby bindings
- 3.1.32

-------------------------------------------------------------------
Mon Feb 10 14:31:52 UTC 2014 - jsrain@suse.cz

- removed unused release_notes_popup.rb


- Remove initialisation of Report in autoinst mode from 
  inst_system_analysis. Not needed any more since autoyast Profile 
  is now processed before inst_system_analysis gets called
  (bnc#862829).
- 3.1.31

-------------------------------------------------------------------
Fri Feb  7 09:36:00 UTC 2014 - jreidinger@suse.com

- Implement minimal installation feature (FATE#313149)
- 3.1.30

-------------------------------------------------------------------
Mon Feb  3 14:36:34 UTC 2014 - jreidinger@suse.com

- fix false positive errors in log for easier debugging in future
- 3.1.29

-------------------------------------------------------------------
Fri Jan 31 12:04:52 UTC 2014 - lslezak@suse.cz

- inst_inc_all.rb - added missing import (bnc#860263)
- 3.1.28

-------------------------------------------------------------------
Thu Jan 30 15:43:05 UTC 2014 - jreidinger@suse.com

- Remove write to non-existing /etc/sysconfig/suseconfig
  (FATE#100011)
- 3.1.27

-------------------------------------------------------------------
Thu Jan 30 15:42:52 CET 2014 - aschnell@suse.de

- fixed DASD detection (bnc#860398)
- 3.1.26

-------------------------------------------------------------------
Tue Jan 28 15:37:15 UTC 2014 - jreidinger@suse.com

- Fix exporting configuration in first stage (FATE#308539)
- 3.1.25

-------------------------------------------------------------------
Mon Jan 27 09:56:26 UTC 2014 - mfilka@suse.com

- fate#316768, bnc#854500
  - enable network service according product feature
- 3.1.24

-------------------------------------------------------------------
Fri Jan 24 12:01:29 UTC 2014 - lslezak@suse.cz

- removed inst_scc.rb client (moved to yast2-registration)
- 3.1.23

-------------------------------------------------------------------
Tue Jan 21 14:18:08 UTC 2014 - jreidinger@suse.com

- Remove icons from system analysis according to Ken's comments
  (fate#314695)
- 3.1.22

-------------------------------------------------------------------
Tue Jan 21 12:15:21 UTC 2014 - jreidinger@suse.com

- Remove "Change..." button in non-textual installation
- Add "Export Configuration" button in non-textual installation
  (FATE#308539)
- Add "Export Configuration" menu item in textual installation
  (FATE#308539)
- 3.1.21

-------------------------------------------------------------------
Tue Jan 21 08:48:17 UTC 2014 - jsrain@suse.cz

- adjusted UI according to Ken's comments (fate#314695)
- 3.1.20

-------------------------------------------------------------------
Mon Jan 13 09:58:46 UTC 2014 - jreidinger@suse.com

- add clone proposal and finish client (FATE#308539)
- 3.1.19

-------------------------------------------------------------------
Wed Jan  8 12:46:34 UTC 2014 - jsrain@suse.cz

- added capability to install OEM images (fate#316326)
- added handling Release Notes button (fate#314695)

-------------------------------------------------------------------
Fri Dec 20 09:32:08 UTC 2013 - vmoravec@suse.com

- Add abort and fail hooks for installation
- 3.1.18

-------------------------------------------------------------------
Thu Dec 12 14:50:32 UTC 2013 - lslezak@suse.cz

- control files have been moved to a separate package/git repo
  (https://github.com/yast/yast-installation-control)
- 3.1.17

-------------------------------------------------------------------
Wed Dec 11 09:54:10 UTC 2013 - lslezak@suse.cz

- fixed Makefile.am (added missing inst_scc.rb)
- 3.1.16

-------------------------------------------------------------------
Tue Dec 10 08:46:11 UTC 2013 - vmoravec@suse.com

- Show hook summary only if some hooks failed
- 3.1.15

-------------------------------------------------------------------
Thu Dec  5 15:32:24 UTC 2013 - jreidinger@suse.com

- fix opening zfcp client in disk activation on s390
- 3.1.14

-------------------------------------------------------------------
Thu Dec  5 15:25:18 UTC 2013 - lslezak@suse.cz

- added a new client for SCC registration (first iteration, UI
  only, does not work yet)

-------------------------------------------------------------------
Wed Dec  4 16:11:37 UTC 2013 - jreidinger@suse.com

- fix failure in remote disks activation client
- 3.1.13

-------------------------------------------------------------------
Wed Dec  4 08:30:37 UTC 2013 - lslezak@suse.cz

- removed "trang" dependency (requires complete Java stack, convert
  the file directly in the source repository)
- 3.1.12

-------------------------------------------------------------------
Tue Dec  3 15:11:17 UTC 2013 - jreidinger@suse.com

- remove server base scenario and media check clients from SLE
  installation (FATE#314695)
- add storage proposal dialog to SLE installation (FATE#314695)
- 3.1.11

-------------------------------------------------------------------
Tue Dec  3 13:40:27 UTC 2013 - vmoravec@suse.com

- Show popup window with used hooks before installation finished
- 3.1.10

-------------------------------------------------------------------
Mon Dec  2 12:28:26 UTC 2013 - jreidinger@suse.com

- Add direct link to network communication from remote disks
  activation (FATE#314695, part of NI requirements)
- 3.1.9

-------------------------------------------------------------------
Thu Nov 28 13:01:44 UTC 2013 - vmoravec@suse.com

- Add hooks to main installation client
- 3.1.8

-------------------------------------------------------------------
Wed Nov 20 13:21:57 UTC 2013 - lslezak@suse.cz

- removed support for automatic 2nd stage (the 2nd stage has been
  dropped completely) (FATE#314695)
- 3.1.7

-------------------------------------------------------------------
Tue Nov 19 10:19:13 CET 2013 - locilka@suse.com

- Proposing separate /home partition on SLES and SLES for VMware
  (FATE#316624)

-------------------------------------------------------------------
Mon Nov 18 13:28:32 UTC 2013 - lslezak@suse.cz

- move some steps from removed 2nd stage to the 1st stage
- "inst_mode" client: removed installation/update switch,
  renamed to "inst_installation_options" 
- 3.1.6

-------------------------------------------------------------------
Tue Nov 12 09:24:25 UTC 2013 - lslezak@suse.cz

- control file cleanup:
  * remove the 2nd stage in installation (FATE#314695)
  * removed autoconfiguration support in the 2nd stage (the 2nd
    stage has been removed completely)
  * repair mode removed (not supported) (FATE#308679)

-------------------------------------------------------------------
Mon Nov 11 14:21:37 UTC 2013 - vmoravec@suse.com

- 3.1.5
- replace runlevel entries in control files with default_target
  entries
- replace dependency on yast2-runlevel with yast2-services-manager

-------------------------------------------------------------------
Thu Nov  7 11:45:45 UTC 2013 - mfilka@suse.com

- bnc#849391
  - removed explicit start of second phase of SuSEfirewall2 
    initialization. Not needed when systemd is in use.
- 3.1.4

-------------------------------------------------------------------
Thu Oct 31 11:32:01 UTC 2013 - lslezak@suse.cz

- install "perl-Bootloader-YAML" package
- removed "Use Automatic Configuration" option from the
  installation mode dialog (the 2nd stage has been removed)
- 3.1.3

-------------------------------------------------------------------
Tue Oct 29 13:17:59 UTC 2013 - lslezak@suse.cz

- install only "perl-YAML-LibYAML" and "perl-bootloader" packages
  to the target system
- updated scr_switch_debugger.rb client

-------------------------------------------------------------------
Fri Oct 26 11:39:17 UTC 2013 - jsrain@suse.cz

- show release notes button (fate#314695)

-------------------------------------------------------------------
Fri Oct 25 10:06:07 CEST 2013 - aschnell@suse.de

- removed long obsolete EVMS entries from control file (see
  fate#305007)

-------------------------------------------------------------------
Wed Oct 23 07:27:28 UTC 2013 - lslezak@suse.cz

- removed autorepeat workaround for bnc#346186, not needed anymore,
  xset might not be installed (bnc#846768)
- 3.1.2

-------------------------------------------------------------------
Tue Oct 22 16:46:18 CEST 2013 - locilka@suse.com

- Extended support for ignored_features: They can be also mentioned
  in PTOptions and thus not appended to Kernel command line
  (FATE#314982)

-------------------------------------------------------------------
Tue Oct 15 14:15:31 CEST 2013 - locilka@suse.com

- Added support for ignore[d][_]feature[s] (FATE#314982) allowing
  to skip some unwanted features of the installer
- 3.1.1

-------------------------------------------------------------------
Thu Oct 10 14:48:46 CEST 2013 - locilka@suse.com

- Dropped modem and DSL detection (and configuration) from
  installation proposal (FATE#316263, FATE#316264)

-------------------------------------------------------------------
Fri Sep 27 16:34:11 UTC 2013 - lslezak@suse.cz

- do not use *.spec.in template, use *.spec file with RPM macros
  instead
- 3.1.0

-------------------------------------------------------------------
Fri Sep 27 14:17:54 CEST 2013 - jsuchome@suse.cz

- yast2-mouse was dropped, do not call its components (bnc#841960)
- 3.0.7 

-------------------------------------------------------------------
Thu Sep 26 10:47:32 CEST 2013 - jsuchome@suse.cz

- fix console status after the installation (bnc#750326)
- 3.0.6 

-------------------------------------------------------------------
Tue Sep  3 11:55:45 CEST 2013 - jsuchome@suse.cz

- do not mention xorg-x11 in the control files (bnc#837450) 
- remove obsoleted part of X11 related code
- 3.0.5

-------------------------------------------------------------------
Fri Aug  9 06:36:31 UTC 2013 - mfilka@suse.com

- bnc#798620
    - removed proposed hotfix for the bug. The hotfix could block 
    starting firewall under some circunstances.
    - (re)starting firewall is handled in yast2.rpm since 3.0.2
- 3.0.4 

-------------------------------------------------------------------
Wed Aug  7 12:57:05 CEST 2013 - jsuchome@suse.cz

- use pure ruby solution when sorting proposal items

-------------------------------------------------------------------
Tue Aug  6 11:30:53 CEST 2013 - jsuchome@suse.cz

- use pure ruby solution when sorting destkop items, so major desktop
  (with same order number) won't get resorted
- 3.0.3

-------------------------------------------------------------------
Mon Aug  5 13:16:04 CEST 2013 - jsuchome@suse.cz

- check the product profiles during system analysis and
  copy them to installed system (backport of fate#310730)
- 3.0.2

-------------------------------------------------------------------
Sun Aug  4 11:48:21 UTC 2013 - lslezak@suse.cz

- removed empty agents/Makefile.am and unused testsuite/Makefile.am
- removed obsolete BuildRequires: doxygen perl-XML-Writer sgml-skel
  yast2-testsuite yast2-storage yast2-pkg-bindings yast2-packager

-------------------------------------------------------------------
Fri Aug  2 14:25:07 CEST 2013 - jsuchome@suse.cz

- remove trang from BuildRequires: rng can be created during
  packaging, not needed during build

-------------------------------------------------------------------
Thu Aug  1 11:21:35 CEST 2013 - jsuchome@suse.cz

- correctly write supporturl (port of bnc#520169) 
- limit the number of the searched disks to 8 of each kind to
  shorten time needed for finding SSH keys (port of fate#305873)
- 3.0.1

-------------------------------------------------------------------
Wed Jul 31 08:30:58 UTC 2013 - yast-devel@opensuse.org

- converted from YCP to Ruby by YCP Killer
  (https://github.com/yast/ycp-killer)
- version 3.0.0

-------------------------------------------------------------------
Mon Jul 29 13:43:13 CEST 2013 - fehr@suse.de

- ignore SIGHUP in YaST2.Second-Stage to make autoyast installs
  with serial console succeed again (bnc#825728, bnc#823224)

-------------------------------------------------------------------
Thu Jul 11 12:23:36 CEST 2013 - aschnell@suse.de

- fixed sshd check (bnc#825160)
- 2.24.10

-------------------------------------------------------------------
Thu Jul  4 13:56:19 CEST 2013 - jsuchome@suse.cz

- show release notes of newest product first (bnc#827590)
- 2.24.9

-------------------------------------------------------------------
Tue Jun 25 10:17:46 CEST 2013 - jsuchome@suse.cz

- adapt control.xml to offical Factory one:
  added e17 desktop, enabled online repositories
- 2.24.8

-------------------------------------------------------------------
Fri Jun 21 16:55:50 CEST 2013 - jsuchome@suse.cz

- only show desktops for which their defined patterns are known
  (needed when desktop defined in control file is only available
  via some optional installation source - fate#315061)
- 2.24.7

-------------------------------------------------------------------
Wed Jun 19 11:42:59 CEST 2013 - aschnell@suse.de

- make check for sshd more robust (bnc#825160)
- 2.24.6

-------------------------------------------------------------------
Thu Jun  6 08:29:44 UTC 2013 - mfilka@suse.com

- bnc#774301
    - fixed udev events handling in kernel_finish 
- 2.24.5

-------------------------------------------------------------------
Wed Jun  5 13:02:06 UTC 2013 - lslezak@suse.cz

- use WFM::ClientExists() call instead of checking *.ycp file
  presence (works also with non-YCP clients and checks also e.g.
  /y2update/clients path)

-------------------------------------------------------------------
Mon May 27 15:27:12 CEST 2013 - locilka@suse.com

- Using unique IDs while calling rpmcopy_secondstage to prevent
  from disabling this step in AutoYaST or Upgrade while it should
  be disabled only in Installation (bnc#813072).

-------------------------------------------------------------------
Mon May 13 09:40:15 CEST 2013 - jsuchome@suse.cz

- startup scripts: if RC_LANG is not set, use en_US as default
  (bnc#815265)
- 2.24.4

-------------------------------------------------------------------
Fri May 03 12:18:43 CEST 2013 - aschnell@suse.de

- call unicode_start/stop and initviocons only on consoles
  (bnc#800790)
- fixed check for missing initviocons
- 2.24.3

-------------------------------------------------------------------
Mon Apr 22 14:59:35 CEST 2013 - jsuchome@suse.cz

- show dialog for all available disk controlers (bnc#807026)
- 2.24.2 

-------------------------------------------------------------------
Wed Apr 17 14:50:48 CEST 2013 - jsuchome@suse.cz

- force disk activation when Storage reports no disk was found
  (bnc#810823) 
- 2.24.1

-------------------------------------------------------------------
Fri Mar 29 11:58:02 CET 2013 - jsuchome@suse.cz

- always return boolean from DeployTarImage (bnc#804293)
- make the "Check drivers" error message depend on control.xml
  variable (fate#312875, bnc#805251) 
- 2.24.0

-------------------------------------------------------------------
Wed Mar 13 12:35:54 UTC 2013 - mfilka@suse.com

- NetworkManager is enabled and active after second stage (bnc#808039)
- 2.23.13 

-------------------------------------------------------------------
Mon Mar 04 14:42:03 CET 2013 - aschnell@suse.de

- deactivate RAID before going back to "Disk Activation" during
  installation (bnc#806454)

-------------------------------------------------------------------
Thu Feb 14 17:06:53 CET 2013 - fehr@suse.de

- fix got_kernel_param in misc.sh to not match substrings (so far 
  kernel parameters like systemd.log_level=debug activated Y2DEBUG)
- 2.23.12
 
-------------------------------------------------------------------
Wed Jan 23 16:00:21 CET 2013 - jsuchome@suse.cz

- prevent systemctl hang in 2nd stage (from fcrozat@suse.com,
  bnc#798620)
- 2.23.11

-------------------------------------------------------------------
Sun Jan 20 15:27:33 UTC 2013 - lslezak@suse.cz

- start the add-on module also when "addon" boot parameter is
  present (fate#314318)
- 2.23.10

-------------------------------------------------------------------
Mon Jan 14 13:45:23 UTC 2013 - locilka@suse.com

- Adding repositories that cannot be (re)added as enabled in
  a disabled state (bnc#779396).
- 2.23.9

-------------------------------------------------------------------
Fri Jan 11 10:47:11 CET 2013 - jsuchome@suse.cz

- adapted to changes in Storage.ycp API (bnc#797245)
- 2.23.8

-------------------------------------------------------------------
Mon Jan  7 13:06:32 CET 2013 - jsuchome@suse.cz

- set new keyboard layout right after selecting (bnc#796589)
- added SYSTEMCTL_OPTIONS to Firstboot/Second Stage services
  (bnc#791076)
- 2.23.7

-------------------------------------------------------------------
Fri Dec 21 08:23:47 CET 2012 - jsuchome@suse.cz

- show the info about possibility to download drivers
  from drivers.suse.com (fate#312875) 
- added KVM installation scenario (bnc#795067)
- 2.23.6

-------------------------------------------------------------------
Fri Dec 14 15:16:52 CET 2012 - jsuchome@suse.cz

- disable USB sources after installation (bnc#793709) 
- 2.23.5

-------------------------------------------------------------------
Tue Dec  4 16:54:56 CET 2012 - jsuchome@suse.cz

- allow using local repositories during update (bnc#779397)
- 2.23.4

-------------------------------------------------------------------
Mon Nov  5 08:21:41 CET 2012 - jsuchome@suse.cz

- fixed installation of systemd units (crrodriguez)
- 2.23.3

-------------------------------------------------------------------
Wed Oct 31 08:16:46 CET 2012 - jsuchome@suse.cz

- removed fonts_finish, its only action was to call obsolete
  SuSEconfig script
- removed inst_suseconfig client (fate#100011)
- 2.23.2 

-------------------------------------------------------------------
Fri Oct 26 08:44:43 CEST 2012 - jsuchome@suse.cz

- do not allow to go next without desktop selected (bnc#786507)
- 2.23.1

-------------------------------------------------------------------
Wed Oct 24 11:12:55 CEST 2012 - jsuchome@suse.cz

- removed suseconfig step from installation sequence (fate#100011)
- 2.23.0

-------------------------------------------------------------------
Wed Jul 11 15:56:38 CEST 2012 - jsuchome@suse.cz

- create simpler and non translated aliases for update sources 
  (bnc#768624)
- 2.22.10

-------------------------------------------------------------------
Thu Jun 28 14:36:08 CEST 2012 - jsuchome@suse.cz

- set TERM=linux for 2nd stage services, to keep ncurses nice
  (bnc#768356)
- 2.22.9

-------------------------------------------------------------------
Mon Jun 25 15:43:43 CEST 2012 - jsuchome@suse.cz

- ensure Plymouth is hiddent before 2nd start, to prevent system
  freeze (bnc#768185)
- ensure 2nd stage is started before SuSEfirewall2_init (bnc#733361)
- 2.22.8

-------------------------------------------------------------------
Tue Jun 19 14:49:52 CEST 2012 - aschnell@suse.de

- kill console before reboot (bnc#759627)
  (otherwise systemd will not proceed with system shutdown)

-------------------------------------------------------------------
Wed Jun  6 11:27:02 CEST 2012 - jsuchome@suse.cz

- require yast2-proxy for 2nd stage (bnc#764951)
- show a message if network config has failed (bnc#765129)
- 2.22.7

-------------------------------------------------------------------
Tue Apr 17 16:03:55 CEST 2012 - jsuchome@suse.cz

- enhanced image installation help text (bnc#732914)

-------------------------------------------------------------------
Tue Apr 03 14:56:55 CEST 2012 - aschnell@suse.de

- adapted to move of testX (see bnc#749184)
- 2.22.6

-------------------------------------------------------------------
Wed Mar 14 15:42:19 CET 2012 - aschnell@suse.de

- create link yast.ssh for 2nd stage ssh installation (bnc#745340)
- 2.22.5

-------------------------------------------------------------------
Wed Feb 15 11:46:45 CET 2012 - gs@suse.de

- Improve layout of the release notes dialog (bnc #550610)
- 2.22.4 

-------------------------------------------------------------------
Thu Feb  9 10:53:01 CET 2012 - jsuchome@suse.cz

- adapt the style only for ssh installation, not vnc (bnc#742777)
- 2.22.3 

-------------------------------------------------------------------
Tue Feb  7 17:22:46 CET 2012 - tgoettlicher@suse.de

- Fixed bnc #742777: ssh installation needs to much bandwidth
- 2.22.2

-------------------------------------------------------------------
Fri Jan 13 11:02:40 CET 2012 - jsuchome@suse.cz

- confirmed license
- 2.22.1

-------------------------------------------------------------------
Mon Jan  9 14:29:34 CET 2012 - locilka@suse.cz

- save ecdsa keys as well (bnc#726468) (added where missing)

-------------------------------------------------------------------
Mon Jan  9 13:39:10 CET 2012 - locilka@suse.cz

- Added ntp-client into list of cloned modules in control file
  (bnc #738019).

-------------------------------------------------------------------
Wed Jan  4 15:21:30 CET 2012 - locilka@suse.cz

- Reading the current random/poolsize from /proc to store the exact
  number of bytes (bnc#692799).

-------------------------------------------------------------------
Tue Jan  3 16:21:42 CET 2012 - locilka@suse.cz

- Modified saving state of the current randomness (bnc#692799).

-------------------------------------------------------------------
Thu Dec  8 16:45:15 CET 2011 - locilka@suse.cz

- Fixed saving state of the current randomness (bnc#692799).

-------------------------------------------------------------------
Fri Nov 25 11:35:04 CET 2011 - jsuchome@suse.cz

- ask for Abort confirmation in Update URLs step (bnc#728907)

-------------------------------------------------------------------
Wed Nov 16 13:18:40 CET 2011 - jsuchome@suse.cz

- merged texts from proofreading
- 2.22.0 

-------------------------------------------------------------------
Thu Nov 10 14:27:55 UTC 2011 - fcrozat@suse.com

- Disable routing initscript commands through systemd, prevent
  lockups.

-------------------------------------------------------------------
Thu Nov 03 11:52:08 CET 2011 - aschnell@suse.de

- use same code to display ip addresses during vnc and ssh
  installation (bnc#727802)
- 2.21.28

-------------------------------------------------------------------
Wed Nov  2 17:14:51 CET 2011 - fcrozat@suse.com

- Ensure network is not started by systemd before Firstboot /
  SecondStage (bnc#726823)
- 2.21.27

-------------------------------------------------------------------
Mon Oct 31 09:18:46 CET 2011 - jsuchome@suse.cz

- control files: save ecdsa keys (bnc#726468)
- 2.21.26 

-------------------------------------------------------------------
Wed Oct 19 16:25:41 CEST 2011 - locilka@suse.cz

- Creating /etc/mtab linking to /proc/self/mounts in umount_finish
  (bnc#725166)
- 2.21.25

-------------------------------------------------------------------
Fri Oct 14 11:27:58 CEST 2011 - fcrozat@suse.com

- Fix text mode handled in systemd (bnc#724115)
- 2.21.24

-------------------------------------------------------------------
Tue Oct 11 08:52:43 CEST 2011 - jsuchome@suse.cz

- compress the log file from 1st stage of installation (bnc#716938)
- 2.21.23

-------------------------------------------------------------------
Fri Oct  7 11:38:39 UTC 2011 - fcrozat@suse.com

- Use latest macros for systemd
- Drop workaround for bnc#719221, systemd is fixed now.
- 2.21.22

-------------------------------------------------------------------
Fri Oct  7 11:30:21 UTC 2011 - jsrain@suse.cz

- change the URL for congratulation dialog (bnc#720481)

-------------------------------------------------------------------
Mon Sep 26 10:41:38 CEST 2011 - jsuchome@suse.cz

- control.openSUSE: use lightdm as default DM for Xfce 
- 2.21.21

-------------------------------------------------------------------
Fri Sep 23 15:36:11 CEST 2011 - jsuchome@suse.cz

- updated systemd service files (bnc#719221)
- 2.21.20 

-------------------------------------------------------------------
Fri Sep 23 14:27:36 CEST 2011 - jsuchome@suse.cz

- unmount previously mounted /run (bnc#717321)
- 2.21.19

-------------------------------------------------------------------
Thu Sep 15 12:16:49 UTC 2011 - lslezak@suse.cz

- improved package update check - display only the repositories
  with an update available, display package updates in details
- 2.21.18

-------------------------------------------------------------------
Tue Sep  6 10:05:00 CEST 2011 - jsuchome@suse.cz

- enable system cloning only when autoyast2 is installed
  (bnc#692790)
- 2.21.17

-------------------------------------------------------------------
Wed Aug 31 14:33:50 CEST 2011 - jsuchome@suse.cz

- fix build for older distributions
- 2.21.16 

-------------------------------------------------------------------
Mon Aug 29 12:12:55 CEST 2011 - jsuchome@suse.cz

- added systemd .service files for second stage and firstboot
  (from fcrozat@suse.com, bnc#713760)
- 2.21.15

-------------------------------------------------------------------
Fri Aug 12 13:58:01 CEST 2011 - jsuchome@suse.cz

- expect there might me extra checks for disk controllers with
  s390 (bnc#706911)
- adapted help text and label in installation mode selection
  (bnc#711160)
- 2.21.14 

-------------------------------------------------------------------
Fri Aug  5 12:13:13 UTC 2011 - lslezak@suse.cz

- upgrade_urls.ycp - do not display reading and writing progress,
  it is pretty quick and just causes screen flickering
  (the write progress is displayed only when there is an enabled
  repo to add, refreshing it can take long time) (bnc#692614)
- 2.21.13

-------------------------------------------------------------------
Fri Aug  5 12:32:16 CEST 2011 - tgoettlicher@suse.de

- fixed .desktop file (bnc #681249)

-------------------------------------------------------------------
Thu Aug  4 14:50:33 UTC 2011 - lslezak@suse.cz

- 2.21.12

-------------------------------------------------------------------
Thu Aug  4 14:07:38 CEST 2011 - mvidner@suse.cz

- Copy network interface naming rules early to get them to initrd (bnc#666079).

-------------------------------------------------------------------
Thu Aug  4 11:37:02 UTC 2011 - lslezak@suse.cz

- extraurls: check whether there is an update candidate in the
  added extra repositories - openSUSE DVD does not contain all
  packages, packages from OSS repository which are not on DVD
  medium were not upgraded and were left in the old version even
  after adding new OSS repository with updated version (bnc#693230)

-------------------------------------------------------------------
Wed Aug  3 13:19:50 UTC 2011 - lslezak@suse.cz

- cleanup: removed obsoleted SourceManager::SyncAddedAndDeleted()
  call (zmd sync has been removed)
- 2.21.11

-------------------------------------------------------------------
Wed Aug  3 08:53:14 UTC 2011 - lslezak@suse.cz

- use term "Software manager" instead of "Package manager"
  (bnc#585679)
- 2.21.10

-------------------------------------------------------------------
Tue Aug  2 13:37:03 CEST 2011 - locilka@suse.cz

- Preserving the /dev/urandom state from inst-sys after the
  installation (bnc#692799)
- Automatically enabling haveged service if installed (bnc#692799)
- 2.21.9

-------------------------------------------------------------------
Mon Aug  1 15:38:32 CEST 2011 - locilka@suse.cz

- Added control.SLES-for-VMware into the SVN

-------------------------------------------------------------------
Fri Jul 22 15:00:30 CEST 2011 - locilka@suse.cz

- Removed obsoleted X-KDE-SubstituteUID from deploy_image.desktop
  (bnc#540627)
- 2.21.8

-------------------------------------------------------------------
Tue Jul 12 15:34:38 CEST 2011 - jsuchome@suse.cz

- Show Xen Virtualization Host Server Installation scenario
  only for x86_64 architecture (bnc#702103)
- 2.21.7

-------------------------------------------------------------------
Thu Jun 30 14:09:17 CEST 2011 - jsuchome@suse.cz

- fixed typos (bnc#703119)
- 2.21.6 

-------------------------------------------------------------------
Wed Jun  1 17:24:25 CEST 2011 - locilka@suse.cz

- always loading 'pciehp' kernel module on Dell hardware
  (FATE #311991)
- fixed control file validation
- stricter btrfs_increase_percentage definition in all control
  files (only 'integer' is allowed)

-------------------------------------------------------------------
Wed Jun  1 11:56:08 CEST 2011 - fehr@suse.de

- add btrfs_increase_percentage to to category "partitioning" in
  config.xml files
- 2.21.5 

-------------------------------------------------------------------
Thu May 19 14:22:10 CEST 2011 - jsuchome@suse.cz

- enable YaST restart in the 1st stage (bnc#694299)
- 2.21.4 

-------------------------------------------------------------------
Wed Apr 27 15:08:04 CEST 2011 - jsuchome@suse.cz

- added option to configure FCoE Interfaces when started with
  WithFCoE=1 argument (fate#307445)
- 2.21.3 

-------------------------------------------------------------------
Wed Apr 27 11:19:50 CEST 2011 - jsuchome@suse.cz

- Copy /media.1/build to the installed system (fate#311377)
- 2.21.2 

-------------------------------------------------------------------
Fri Mar 25 10:26:44 CET 2011 - jsuchome@suse.cz

- show the 'before-reboot' message in RichText, so possible command
  can be copy-pasted (bnc#383519)
- 2.21.1

-------------------------------------------------------------------
Thu Mar 24 16:14:02 CET 2011 - jsuchome@suse.cz

- do not start automatic configuration for autoYaST (bnc#679435)
- 2.21.0

-------------------------------------------------------------------
Mon Feb 28 14:52:26 CET 2011 - locilka@suse.cz

- Handling disabled installation steps also in Live Installation
  mode (BNC #675516)
- 2.20.6

-------------------------------------------------------------------
Thu Feb 17 13:49:19 CET 2011 - aschnell@suse.de

- fixed braille support during installation (bnc #672086)
- 2.20.5

-------------------------------------------------------------------
Tue Feb  8 15:10:25 CET 2011 - locilka@suse.cz

- Adapted openSUSE control file to the current naming schema of
  desktops (BNC #667408)

-------------------------------------------------------------------
Thu Jan 20 14:18:41 CET 2011 - jsrain@suse.cz

- fix initialization of AutoUpgrade for 2nd stage
- 2.20.4

-------------------------------------------------------------------
Wed Jan 19 15:38:20 CET 2011 - jsrain@suse.cz

- adaptations for unattended migration (fate#310481)
- don't delete /etc/mtab if it is a symlink (bnc#665437)
- 2.20.3

-------------------------------------------------------------------
Wed Jan 19 12:53:00 CET 2011 - jsrain@suse.cz

- fixed progress during live installation (bnc#665413)
- 2.20.2

-------------------------------------------------------------------
Fri Jan  7 13:43:01 CET 2011 - jsrain@suse.cz

- update XFCE desktop definition

-------------------------------------------------------------------
Thu Jan  6 10:47:00 CET 2011 - locilka@suse.cz

- Using wider space for licence displayed in non-textual interface
  (BNC #607135).
- Fixed DUD deployment (BNC #626337)

-------------------------------------------------------------------
Thu Nov 16 16:13:48 UTC 2010 - jsrain@suse.cz

- fixed behavior of window closing in installation proposal
  (bnc#636980)
- use df for estimating partition size for live installer
  (bnc#555288)
- 2.20.1

-------------------------------------------------------------------
Thu Sep 30 17:33:48 UTC 2010 - lslezak@suse.cz

- don't use spaces in repo alias (bnc#596950)
- inst_addon_update_sources.ycp - removed obsoleted ZMD sync call
- 2.20.0

-------------------------------------------------------------------
Wed Jun  2 13:52:02 CEST 2010 - jsrain@suse.cz

- removed link to repairing the system
- 2.19.20

-------------------------------------------------------------------
Wed May 12 15:33:24 CEST 2010 - ug@suse.de

- fixed the cloning at the end of a manual
  installation (bnc#605132)
- 2.19.7

-------------------------------------------------------------------
Mon Apr 19 12:29:08 CEST 2010 - aschnell@suse.de

- allow btrfs as root fs
- 2.19.6

-------------------------------------------------------------------
Thu Apr 15 17:12:28 CEST 2010 - locilka@suse.cz

- Script copy_files_finish copies files with --dereference to
  prevent from copying symlinks instead of the files content
  (BNC #596938).

-------------------------------------------------------------------
Fri Apr 09 17:09:27 CEST 2010 - aschnell@suse.de

- disable Qt/Gtk frontend if testX is unavailable (bnc #585432)
- 2.19.5

-------------------------------------------------------------------
Tue Apr  6 17:44:25 CEST 2010 - locilka@suse.cz

- Searching for LiveCD license in /usr/share/doc/licenses and /
  directories (BNC #594042).

-------------------------------------------------------------------
Fri Mar 26 11:26:04 CET 2010 - ug@suse.de

- fixed a broken yast2-installation.spec.in
- fixed broken schema validation files for control.xml files
- 2.19.4

-------------------------------------------------------------------
Wed Mar 24 07:42:19 UTC 2010 - lslezak@suse.cz

- inst_suseconfig.ycp - do not reset UI product name
  (&product; macro) (bnc#539906)

-------------------------------------------------------------------
Thu Mar 18 14:55:20 CET 2010 - locilka@suse.cz

- Previously used repositories switched from enabled/disabled mode
  to removed/enabled/disabled mode (BNC #588659).

-------------------------------------------------------------------
Fri Mar 12 13:19:15 CET 2010 - kmachalkova@suse.cz

- Port from SLE11 SP1: process files in _datadir/autoinstall/modules 
  with %suse_update_desktop_file. This passes their strings into
  translation (bnc#549944)

-------------------------------------------------------------------
Fri Mar 12 10:53:55 CET 2010 - locilka@suse.cz

- Unique identification in inst_upgrade_urls switched from URL to
  ALIAS (BNC #587517).
- In case of re-adding CD/DVD media, user is asked to insert
  correct media before adding it (BNC #587517).
- Only upgrade packages if upgrading from SLES 11, otherwise use
  patterns for upgrade (BNC #587544).

-------------------------------------------------------------------
Tue Mar  9 15:35:48 CET 2010 - locilka@suse.cz

- Fixed calling update.post from DUD (BNC #586609).

-------------------------------------------------------------------
Tue Mar  2 14:30:31 CET 2010 - locilka@suse.cz

- CIM service is proposed as disabled by default (BNC #584524).

-------------------------------------------------------------------
Mon Feb 22 17:48:57 CET 2010 - locilka@suse.cz

- Documented YaST RELAX NG schema (FATE #305551).
- Correctly re-added unique_id to RNC - AC steps and proposals
  (BNC #582094).

-------------------------------------------------------------------
Wed Feb 17 11:05:12 CET 2010 - ug@suse.de

- clone checkbox at the end of the installation is always
  enabled now and can install the autoyast2 package if needed
  (bnc#547486)

-------------------------------------------------------------------
Mon Feb 15 15:48:51 CET 2010 - ug@suse.de

- UI for autoinstallation images added to deploy_image_auto

-------------------------------------------------------------------
Tue Feb  9 17:06:15 CET 2010 - locilka@suse.cz

- Steps 'user' and 'auth' enabled again in Live mode (BNC #547931).

-------------------------------------------------------------------
Tue Feb  9 14:49:33 CET 2010 - locilka@suse.cz

- Fixed license agreement check box visibility (BNC #571846).
- 2.19.3

-------------------------------------------------------------------
Tue Feb  2 11:03:04 CET 2010 - locilka@suse.cz

- Added LXDE to openSUSE control file (FATE #307729).

-------------------------------------------------------------------
Mon Feb  1 11:35:15 CET 2010 - locilka@suse.cz

- Fixed 'going back' from services proposal BNC #572734.

-------------------------------------------------------------------
Fri Jan 22 15:56:07 CET 2010 - aschnell@suse.de

- fixed message during ssh installation (bnc #518616)

-------------------------------------------------------------------
Fri Jan 15 17:29:45 CET 2010 - aschnell@suse.de

- updated control.rnc
- 2.19.2

-------------------------------------------------------------------
Thu Jan  7 15:29:13 CET 2010 - jsuchome@suse.cz

- inst_complex_welcome adapted to Language::SwitchToEnglishIfNeeded
  (bnc#479529)
- 2.19.1

-------------------------------------------------------------------
Fri Dec 11 16:48:58 CET 2009 - locilka@suse.cz

- Adapted for new API to ProductLicense (FATE #306295).

-------------------------------------------------------------------
Wed Dec  9 16:44:34 CET 2009 - locilka@suse.cz

- Package kde4-kdm has been renamed to kdm (SLES, SLED control
  files) (bnc #561627).

-------------------------------------------------------------------
Wed Dec  9 14:58:38 CET 2009 - kmachalkova@suse.cz

- Un-check automatic configuration box when user selects update
  (bnc#537625)  

-------------------------------------------------------------------
Wed Dec  9 14:12:21 CET 2009 - locilka@suse.cz

- Enabled CIM by default (SLES and SLED) (FATE #305583)
- Adapted RNC for control files

-------------------------------------------------------------------
Wed Dec  9 12:49:08 CET 2009 - jsrain@suse.cz

- dereference hardlinks when deploying live CD so that it can
  be also deployed on multiple separate partitions (bnc#549158)

-------------------------------------------------------------------
Mon Nov 30 14:38:26 CET 2009 - locilka@suse.cz

- Repositories added by inst_addon_update_sources use
  Pkg::RepositoryAdd that does not need access to network
  (bnc #557723)

-------------------------------------------------------------------
Tue Nov 24 16:13:31 CET 2009 - kmachalkova@suse.cz

Cumulative patch with SLE11 SP1 features:
- In TUI (ncurses), use plain text (.txt) file with release notes, 
  if found (FaTE#306167)
- Set /etc/sysconfig/boot:RUN_PARALLEL according to corresponding
  value in control file (FaTE#307555) 
- 2.19.0

-------------------------------------------------------------------
Thu Nov 19 16:51:55 CET 2009 - locilka@suse.cz

- Added control file configuration option require_registration
  (FATE #305578).

-------------------------------------------------------------------
Wed Nov  4 16:31:17 CET 2009 - mzugec@suse.cz

- lan module in 1st stage (FaTE#303069)
- 2.18.34 

-------------------------------------------------------------------
Fri Oct 23 07:40:56 CEST 2009 - jsuchome@suse.cz

- during update, do not save timezone and console settings
  (bnc#547587)
- 2.18.33 

-------------------------------------------------------------------
Fri Oct 16 14:36:11 CEST 2009 - locilka@suse.cz

- Fixed handling repositories during upgrade (bnc #543468).
- 2.18.32

-------------------------------------------------------------------
Wed Oct  7 15:36:44 CEST 2009 - jsuchome@suse.cz

- set the time after chroot (bnc#538357)
- 2.18.31 

-------------------------------------------------------------------
Wed Oct  7 12:17:52 CEST 2009 - jsuchome@suse.cz

- correctly set the keyboard layout in 2nd stage (bnc#542009)
- 2.18.30

-------------------------------------------------------------------
Thu Oct  1 13:27:16 CEST 2009 - locilka@suse.cz

- Adjusting understandable name for update URLs added during second
  stage of installation (bnc #542792).
- 2.18.29

-------------------------------------------------------------------
Tue Sep 29 16:41:32 CEST 2009 - kmachalkova@suse.cz

- Correct HTML format tags in helptext (bnc#540784)
- Set firewall status according to user's choice also in non-automatic 
  2nd stage (missing call for AdjustDisabledSubProposals) (bnc#534862)
- 2.18.28 

-------------------------------------------------------------------
Thu Sep 24 15:51:15 CEST 2009 - kmachalkova@suse.cz

- Enable SSH service after reboot if this is SSH or VNC installation 
  (new ssh_service_finish client) (bnc#535206)
- 2.18.27 

-------------------------------------------------------------------
Mon Sep 14 15:27:19 CEST 2009 - jsrain@suse.cz

- enhanced display of release notes (fate#306237)
- 2.18.26

-------------------------------------------------------------------
Wed Sep  9 14:33:14 CEST 2009 - jsrain@suse.cz

- better error handling for image installation (bnc#533601)
- 2.18.25

-------------------------------------------------------------------
Fri Sep  4 19:00:27 CEST 2009 - kmachalkova@suse.cz

- Introducing unique IDs to unambiguously identify AC steps and 
  sub-proposals
- Writing disabled AC steps and subproposals at the end of 1st 
  stage, reading them back at the end of 2nd stage
- Filtering out disabled AC steps from AC workflow (FaTE #303859 and 
  bnc#534862)
- Require new yast2 base 
- 2.18.24

-------------------------------------------------------------------
Fri Sep  4 09:07:42 CEST 2009 - locilka@suse.cz

- Dropped unnecessary fallback text from the fallback control file
  (BNC #536288).

-------------------------------------------------------------------
Wed Aug 26 15:33:51 CEST 2009 - locilka@suse.cz

- Do not copy xorg.conf to installed system anymore (bnc #441404).
- 2.18.23

-------------------------------------------------------------------
Fri Aug 21 12:38:42 CEST 2009 - aschnell@suse.de

- do not disable qt/gtk frontends if xorg.conf is missing (bnc
  #533159)
- 2.18.22

-------------------------------------------------------------------
Fri Aug 14 18:26:49 CEST 2009 - kmachalkova@suse.cz

- Simple network (firewall) configuration in 1st stage (FaTE #303859) 

-------------------------------------------------------------------
Mon Aug 10 14:18:11 CEST 2009 - locilka@suse.cz

- added calling bootloader client bootloader_preupdate to control
  file to fix multiple grub entries (bnc #414490, bnc #477778).

-------------------------------------------------------------------
Thu Jul 30 20:26:30 CEST 2009 - jdsn@suse.de

- disable yast2-x11 during installation (bnc#441404) 
- 2.18.21

-------------------------------------------------------------------
Thu Jul 30 15:32:37 CEST 2009 - jsuchome@suse.cz

- adapted to changes in yast2-country: no saving of xorg.conf
  (bnc#441404) 
- 2.18.20

-------------------------------------------------------------------
Wed Jun 24 10:02:20 CEST 2009 - locilka@suse.cz

- Fixed Welcome dialog layout to have more license content visible
  and to align language and keyboard widgets with it.
- Not offering installation images if there are none (bnc #492745).
- 2.18.19

-------------------------------------------------------------------
Mon Jun 22 20:20:18 CEST 2009 - coolo@novell.com

- fix build with automake 1.11
- 2.18.18

-------------------------------------------------------------------
Thu Jun 11 12:57:14 CEST 2009 - jsrain@suse.cz

- adapted for unified progress during live installation
  (bnc#435680)
- 2.18.17

-------------------------------------------------------------------
Mon Jun 08 14:03:30 CEST 2009 - aschnell@suse.de

- use minimalistic xorg.conf during installation (bnc #510015)
- 2.18.16

-------------------------------------------------------------------
Wed May 20 12:45:47 CEST 2009 - aschnell@suse.de

- moved .proc.mounts agent from yast2-installation to yast2 (bnc
  #504429)

-------------------------------------------------------------------
Mon May 18 16:46:03 CEST 2009 - juhliarik@suse.cz

- added kdump support for autoyast installation (FATE#305588) 

-------------------------------------------------------------------
Thu May 14 13:45:08 CEST 2009 - locilka@suse.cz

- Installation/Upgrade newly require some packages essential for
  them to succeed (bnc #469730).

-------------------------------------------------------------------
Mon Apr 27 10:22:24 CEST 2009 - locilka@suse.cz

- Using a new yast-spanner (old yast icon) for Repair.
- 2.18.14

-------------------------------------------------------------------
Mon Apr 20 13:59:31 CEST 2009 - locilka@suse.cz

- Fixed Vendor module to use zypp history file instead of using
  y2logRPM (bnc #456446).
- 2.18.13

-------------------------------------------------------------------
Thu Apr 16 16:58:07 CEST 2009 - locilka@suse.cz

- Added documentation for installation images.

-------------------------------------------------------------------
Fri Apr 10 14:11:46 CEST 2009 - locilka@suse.cz

- KDE 3.x dropped from openSUSE control file (bnc #493547).

-------------------------------------------------------------------
Tue Apr  7 13:02:39 CEST 2009 - ug@suse.de

- changed the error message of missing hard disks during
  autoinstallation. Might confuse s390/iSCSI users. (bnc#476147)

-------------------------------------------------------------------
Mon Mar 30 14:20:57 CEST 2009 - locilka@suse.cz

- Fixing reevaluation of packages to remove, install and/or upgrade
  after images are deployed during first stage (bnc #489448).
- 2.18.12

-------------------------------------------------------------------
Fri Mar 27 18:15:15 CET 2009 - locilka@suse.cz

- Added new globals->ac_redraw_and_ignore control file item
  (openSUSE and SLED) that ignores if AC UI is missing and just
  redraws it. An error is still reported in case of missing Wizard
  widget (bnc #487565).

-------------------------------------------------------------------
Thu Mar 19 14:14:34 CET 2009 - locilka@suse.cz

- Continuing on Repair integration.
- Handling missing FLAGS in the content file.
- 2.18.11

-------------------------------------------------------------------
Wed Mar 18 13:17:58 CET 2009 - locilka@suse.cz

- Location /etc/modprobe.d/blacklist has been renamed to
  /etc/modprobe.d/50-blacklist.conf (bnc #485980).
- Unified inst_mode handling, especially correct handling of
  Automatic Configuration together with switching to Update mode
  (originally reported as bnc #469273).
- Repair workflow unified with the rest of installation.
- 2.18.10

-------------------------------------------------------------------
Mon Mar 16 14:47:46 CET 2009 - locilka@suse.cz

- Fixed help for "License Translations..." button (bnc #481113).

-------------------------------------------------------------------
Tue Mar 10 10:26:02 CET 2009 - locilka@suse.cz

- Obsolete 'tar --preserve' replaced with
  'tar --preserve-permissions --preserve-order' (bnc #483791).
- Added recovery support for AC (dialogs) possibly called by AC
  scripts (bnc #483211).

-------------------------------------------------------------------
Thu Feb 26 16:00:44 CET 2009 - ug@suse.de

- RPMs via driverupdate were not possible

-------------------------------------------------------------------
Tue Feb 24 13:30:15 CET 2009 - locilka@suse.cz

- Added support for .xz images deployment (bnc #476079).
- Added support for `reboot_same_step (bnc #475650).
- 2.18.9

-------------------------------------------------------------------
Mon Feb 23 16:36:56 CET 2009 - locilka@suse.cz

- Offering to configure network if remote repositories are used
  during upgrade (inst_upgrade_urls). Setup can be safely skipped
  and comes from the Online Repositories (bnc #478024).
- 2.18.8

-------------------------------------------------------------------
Fri Feb 20 20:40:09 CET 2009 - locilka@suse.cz

- save network configuration also for IPv6 only (bnc#477917)
- 2.18.7

-------------------------------------------------------------------
Tue Feb 17 16:56:09 CET 2009 - locilka@suse.cz

- Writing additional-control-files index file after removing and
  recreating the directory where it is stored (bnc #475516).
- 2.18.6

-------------------------------------------------------------------
Mon Feb  9 13:21:50 CET 2009 - locilka@suse.cz

- Enabling online update in (SLED) Automatic Configuration
  (bnc #449128).

-------------------------------------------------------------------
Fri Feb  6 10:39:20 CET 2009 - locilka@suse.cz

- InstError has been moved to yast2-2.18.6
- 2.18.5

-------------------------------------------------------------------
Thu Feb  5 18:16:17 CET 2009 - locilka@suse.cz

- InstError extended and documented.

-------------------------------------------------------------------
Mon Feb  2 13:09:08 CET 2009 - locilka@suse.cz

- Erasing all old additional control files in the final step of
  upgrade before rebooting to the second stage (bnc #471454).
- InstError can now save YaST logs on user request.
- 2.18.4

-------------------------------------------------------------------
Wed Jan 28 14:33:09 CET 2009 - locilka@suse.cz

- Added new InstError module for unified reporting of errors
  during installation.
- Better SlideShow support in inst_finish.
- Reporting more errors in inst_finish.
- 2.18.3

-------------------------------------------------------------------
Tue Jan 27 17:13:57 CET 2009 - locilka@suse.cz

- Added test for checking free space when SCR switch fails
  (bnc #460477).

-------------------------------------------------------------------
Mon Jan 26 13:58:00 CET 2009 - locilka@suse.cz

- Disabling [Back] buttons in the very first interactive dialogs
  in second stage, SLES and SLED control files (bnc #468677).

-------------------------------------------------------------------
Thu Jan 22 12:50:38 CET 2009 - locilka@suse.cz

- Dropping mode_proposal client - not in use anymore.
- 2.18.2

-------------------------------------------------------------------
Wed Jan 21 13:09:33 CET 2009 - locilka@suse.cz

- Removing dependency on yast2-runlevel (duplicate code in runlevel
  proposal).
- Removing dependency on yast2-mouse by moving the mouse-related
  scripts to yast2-mouse-2.18.0.
- Removing dependency on yast2-bootloader.
- inst_finish script newly uses the SlideShow module.

-------------------------------------------------------------------
Tue Jan 20 13:37:03 CET 2009 - locilka@suse.cz

- Possibility to move the base installation window has been
  disabled (bnc #466827)
- 2.18.1

-------------------------------------------------------------------
Tue Jan 13 12:15:42 CET 2009 - locilka@suse.cz

- Adapted the inst_proposal to better reflect the current situation
  'analyzing...' vs. 'adapting the proposal...' (bnc #463567).

-------------------------------------------------------------------
Fri Dec 19 13:07:49 CET 2008 - locilka@suse.cz

- Pattern WBEM added into two server scenarios (bnc #458332).

-------------------------------------------------------------------
Thu Dec 18 18:04:47 CET 2008 - locilka@suse.cz

- Updated control file documentation (bnc #438678).

-------------------------------------------------------------------
Wed Dec 17 14:42:22 CET 2008 - locilka@suse.cz

- Added yet another xset call (bnc #455771 comment #40)

-------------------------------------------------------------------
Tue Dec 16 17:13:38 CET 2008 - aschnell@suse.de

- adapted to storage API changes
- 2.18.0

-------------------------------------------------------------------
Tue Dec 16 12:29:27 CET 2008 - locilka@suse.cz

- Removed SLED control file labels that should be hidden
  (bnc #459080).
- Using a better help text for inst_new_desktop (bnc #432912).

-------------------------------------------------------------------
Mon Dec 15 14:32:27 CET 2008 - locilka@suse.cz

- Removed all (inst_)do_rezise calls from all control files on
  aschnell's request.

-------------------------------------------------------------------
Fri Dec 12 16:36:28 CET 2008 - aschnell@suse.de

- require initviocons (bnc #173426)
- 2.17.47

-------------------------------------------------------------------
Tue Dec  9 16:40:35 CET 2008 - locilka@suse.cz

- Updated control.rnc
- 2.17.46

-------------------------------------------------------------------
Mon Dec  8 13:16:33 CET 2008 - locilka@suse.cz

- Updated control.rnc
- Added two more control-file examples.
- Checking all control files during build.
- Adjusted control-file examples (all bnc #438678).
- Checking the process exit status returned after deploying an
  image (bnc #456337).
- 2.17.45

-------------------------------------------------------------------
Fri Dec  5 10:38:41 CET 2008 - locilka@suse.cz

- New control.rnc/rng for control file validation (bnc #455994).
- Added build-time control file validation.
- 2.17.44

-------------------------------------------------------------------
Wed Dec  3 18:33:59 CET 2008 - locilka@suse.cz

- inst_extrasources moved before inst_ask_online_update to register
  the online update repository before checking for patches
  (bnc #450229).

-------------------------------------------------------------------
Mon Dec  1 16:59:14 CET 2008 - locilka@suse.cz

- Fixed proposing the online update depending on the fact whether
  network is running (bnc #450229).
- 2.17.43

-------------------------------------------------------------------
Fri Nov 28 15:05:02 CET 2008 - locilka@suse.cz

- Updated labels of Installation Scenarios for SLES (bnc #428202).

-------------------------------------------------------------------
Fri Nov 28 12:16:03 CET 2008 - locilka@suse.cz

- Fixed behavior of inst_new_desktop when user switched to another
  language later (bnc #449818).
- 2.17.42

-------------------------------------------------------------------
Thu Nov 27 16:49:11 CET 2008 - locilka@suse.cz

- Using yast-live-install-finish icon when finishing LiveCD
  installation/inst_finish (bnc #438154).
- Fixed ImageInstallation SlideShow - download progress is shown
  only when downloading the images, not the other helper files
  (bnc #449792).
- Adjusting ImageInstallation-related SlideShow only if
  ImageInstallation is in use (bnc #439104).

-------------------------------------------------------------------
Thu Nov 27 15:05:11 CET 2008 - ug@suse.de

- the real fix for bnc#442691
  deploy_image_auto doesn't use the boolean variable 
  image_installation
- 2.17.41

-------------------------------------------------------------------
Tue Nov 25 14:42:31 CET 2008 - locilka@suse.cz

- Handling new feature of licenses ProductLicense::AcceptanceNeeded
  (bnc #448598).
- 2.17.40

-------------------------------------------------------------------
Mon Nov 24 12:51:48 CET 2008 - locilka@suse.cz

- Completely initializing the target and sources before checking
  for available patches and offering online update (bnc #447080).
- 2.17.39

-------------------------------------------------------------------
Thu Nov 20 18:21:32 CET 2008 - locilka@suse.cz

- Pkg::SourceStartManager in inst_ask_online_update to replace
  obsolete Pkg::PkgEstablish (bnc #447080).
- Reading all supported desktops to define the order of desktops
  in desktop_finish (bnc #446640).
- Added shadow desktops to SLES and SLED desktop files to have
  a fallback if user selects some other desktop than the default
  one (bnc #446640).
- 2.17.38

-------------------------------------------------------------------
Wed Nov 19 16:01:53 CET 2008 - locilka@suse.cz

- Added pciutils to Requires, lspci was called but not required
  (bnc #446533).
- 2.17.37

-------------------------------------------------------------------
Wed Nov 19 13:23:10 CET 2008 - locilka@suse.cz

- Added inst_fallback_controlfile client reporting about using
  a fallback control file.
- Calling inst_fallback_controlfile in the fallback control file
  (both bnc #440982).
- 2.17.36

-------------------------------------------------------------------
Fri Nov 14 12:17:47 CET 2008 - aschnell@suse.de

- don't start iscsid in second stage start scripts (bnc #444976)
- 2.17.35

-------------------------------------------------------------------
Thu Nov 13 17:36:53 CET 2008 - locilka@suse.cz

- Flushing the cache before calling a set_polkit_default_privs that
  uses the written data (bnc #440182).
- 2.17.34

-------------------------------------------------------------------
Thu Nov 13 11:21:11 CET 2008 - locilka@suse.cz

- Handling errors while deploying images, installation will abort
  (bnc #444209).
- 2.17.33

-------------------------------------------------------------------
Thu Nov 13 10:21:13 CET 2008 - ug@suse.de

- checkboxes in the congratulations dialog did not work anymore
  (bnc#444214)

-------------------------------------------------------------------
Tue Nov 11 13:58:17 CET 2008 - ug@suse.de

- fix for image deployment during autoinstallation

-------------------------------------------------------------------
Tue Nov 11 12:20:00 CET 2008 - juhliarik@suse.cz

- changed order of yast modules in Expert tab for installation
  (bnc #441434) 

-------------------------------------------------------------------
Tue Nov 11 10:53:25 CET 2008 - jsrain@suse.cz

- fixed switching to a tab with an error in the proposal
  (bnc #441434)
- 2.17.32

-------------------------------------------------------------------
Tue Nov 11 10:48:03 CET 2008 - aschnell@suse.de

- use accelerated xserver during installation for certain Intel
  cards (bnc #442413)
- 2.17.31

-------------------------------------------------------------------
Fri Nov  7 16:32:28 CET 2008 - locilka@suse.cz

- Fixed deploy_image_auto to handle AutoYaST settings correctly
  (bnc #442691).
- Removing the congrats dialog content before cloning, storing
  the sources, finishing (bnc #441452).
- Using Pkg::SourceProvideDigestedFile function when deploying
  images and in release_notes_popup (bnc #409927).
- 2.17.30

-------------------------------------------------------------------
Thu Nov  6 16:35:10 CET 2008 - locilka@suse.cz

- Fixed progress (SlideShow) information about images being
  deployed (bnc #442286).
- Changing inst_deploy_images to use PackagesUI for opening a
  package selector while debugging mode is turned on (bnc #435479).

-------------------------------------------------------------------
Thu Nov  6 16:19:59 CET 2008 - jsuchome@suse.cz

- S09-cleanup: check for additional services requiring restart
  (bnc#395402)

-------------------------------------------------------------------
Wed Nov  5 17:25:01 CET 2008 - locilka@suse.cz

- Calling set_polkit_default_privs without checking for it using
  FileUtils, checking by 'test -x' instead (bnc #440182).
- 2.17.29

-------------------------------------------------------------------
Wed Nov  5 13:09:04 CET 2008 - locilka@suse.cz

- Added yast2-storage >= 2.17.47 because of the previous fix
  implementation.
- 2.17.28

-------------------------------------------------------------------
Tue Nov 04 13:14:10 CET 2008 - aschnell@suse.de

- improved warning about partitioning (fate #302857)
- 2.17.27

-------------------------------------------------------------------
Mon Nov  3 18:34:30 CET 2008 - locilka@suse.cz

- Writing 'SecondStageRequired' 0/1 to /etc/install.inf even while
  rebooting during second stage (bnc #432005).
- 2.17.26

-------------------------------------------------------------------
Mon Nov 03 14:28:14 CET 2008 - aschnell@suse.de

- better reboot message during ssh installation (bnc #439572 and
  bnc #432005)
- 2.17.25

-------------------------------------------------------------------
Fri Oct 31 16:28:23 CET 2008 - locilka@suse.cz

- Fixed checking whether running the second stage is required.
- Added writing 'SecondStageRequired' 0/1 to /etc/install.inf
  (both bnc #439572)
- 2.17.24

-------------------------------------------------------------------
Thu Oct 30 14:42:15 CET 2008 - locilka@suse.cz

- Saving sources at the end of inst_extrasources if some were
  added (bnc #440184).
- 2.17.23

-------------------------------------------------------------------
Mon Oct 27 10:18:47 CET 2008 - locilka@suse.cz

- Added lnussel's patch to run set_polkit_default_privs at
  desktop_finish script (bnc #438698).
- Bigger license window (bnc #438100).
- Calling inst_prepareprogress also during Upgrade, all control
  files changed (bnc #438848).
- Disabling users and auth in LiveCD second stage (bnc #435965).
- Removing label for user_non_interactive (bnc #401319).
- Desktop 'startkde4' replaced with 'startkde' (bnc #438212).
- Added 'kdump' to 'clone_modules' (SLES) (bnc #436365).
- 2.17.22

-------------------------------------------------------------------
Tue Oct 21 16:46:00 CEST 2008 - locilka@suse.cz

- Added handling for globals->debug_deploying (bnc #436842).

-------------------------------------------------------------------
Mon Oct 20 12:56:32 CEST 2008 - locilka@suse.cz

- Fixed a typo (bnc #436471).

-------------------------------------------------------------------
Fri Oct 17 10:51:05 CEST 2008 - locilka@suse.cz

- Adapted SLES and SLED control files to write default desktop
  settings (bnc #436094).
- Added software->display_support_status flag to SLES/SLED
  (bnc #435479).

-------------------------------------------------------------------
Tue Oct 14 14:15:11 CEST 2008 - locilka@suse.cz

- Changed YaST icons while probing the system (bnc #404809).
- Enhanced scr_switch_debugger - Sending USR1 signal to the new SCR
  (bnc #433057).
- 2.17.21

-------------------------------------------------------------------
Mon Oct 13 13:29:04 CEST 2008 - locilka@suse.cz

- Enabled going_back in Add-Ons during installation (bnc #434735).

-------------------------------------------------------------------
Mon Oct 13 13:10:58 CEST 2008 - mzugec@suse.de

- configure supportconfig in installation (fate#305180)
- 2.17.20

-------------------------------------------------------------------
Mon Oct 13 09:45:23 CEST 2008 - locilka@suse.cz

- Fixed install/update confirmation dialog (bnc #433249).
- Fixed text in openSUSE control file (bnc #432911).
- Fixed typo (bnc #433794).

-------------------------------------------------------------------
Fri Oct 10 14:49:58 CEST 2008 - locilka@suse.cz

- Enhanced scr_switch_debugger (bnc #433057).
- Enabling key-repeating if not running in XEN (bnc #433338).

-------------------------------------------------------------------
Thu Oct  9 21:00:01 CEST 2008 - locilka@suse.cz

- Loading the Target while initializing libzypp in
  inst_upgrade_urls (bnc #429080).
- Running a simple SCR Test after chrooting to the installed system
  in scr_switch_finish, full-test is called in case of simple test
  failure (bnc #433057).
- Added more checking around 'searching for files' (bnc #427879).

-------------------------------------------------------------------
Wed Oct 08 12:51:01 CEST 2008 - aschnell@suse.de

- removed cp of proc/mounts to /etc/mtab (bnc #425464)
- 2.17.19

-------------------------------------------------------------------
Mon Oct  6 15:30:53 CEST 2008 - locilka@suse.cz

- Do not display any system type for SLES/SLED in installation
  overview (bnc #431336).
- Clients inst_new_desktop and inst_scenarios converted to use
  PackagesProposal API instead of using Pkg calls directly (bnc
  #432572)
- Dropping obsolete inst_software_selection client instead of
  convwerting it - not in use anymore (bnc #432572).
- Always change initial proposal [Next] button to [Install],
  resp. [Update] (bnc #431567).
- Removing desktop definitions and default_desktop from SLED
  control file, the required patterns are selected by PATTERNS
  in content file already (bnc #431902).
- Adding lnussel's patch for desktop_finish to write
  POLKIT_DEFAULT_PRIVS if defined in globals->polkit_default_privs
  (bnc #431158).
- Adding polkit_default_privs="restrictive" for SLES (bnc #431158).
- 2.17.18

-------------------------------------------------------------------
Fri Oct  3 16:31:10 CEST 2008 - locilka@suse.cz

- Enabling some steps in second stage even if Automatic
  Configuration is in use.
- Feature added into openSUSE and SLED control files
  (both bnc #428190).

-------------------------------------------------------------------
Thu Oct  2 22:00:46 CEST 2008 - mzugec@suse.de

- changed Release Notes into Support group (bnc#430005)

-------------------------------------------------------------------
Thu Oct  2 19:13:07 CEST 2008 - locilka@suse.cz

- Adjusted presentation_order for SLES and SLED installation
  proposals - software has to be proposed as almost the last one
  (bnc #431580).

-------------------------------------------------------------------
Thu Oct  2 14:00:49 CEST 2008 - locilka@suse.cz

- Added 'default_ntp_setup' into control files (SLES/D: false,
  openSUSE: true) (bnc #431259).

-------------------------------------------------------------------
Thu Oct  2 11:39:48 CEST 2008 - locilka@suse.cz

- Using two default desktops, one for inst_scenarios, another
  one (default) while inst_scenarios not used (bnc #431251,
  bnc #431503).
- Switching scenario_virtual_machine and
  scenario_virtualization_host in SLES control file (bnc #431251).
- 2.17.17

-------------------------------------------------------------------
Wed Oct  1 16:03:32 CEST 2008 - mzugec@suse.de

- use rpcbind instead of portmap for nfs installation (bnc#423026)
- 2.17.16

-------------------------------------------------------------------
Wed Oct  1 15:41:12 CEST 2008 - jsuchome@suse.cz

- if nn_NO language is selected, use nb_NO in YaST (bnc#426124)

-------------------------------------------------------------------
Wed Oct  1 13:42:18 CEST 2008 - locilka@suse.cz

- Changing pattern "Documentation" to "documentation" (bnc #431218)

-------------------------------------------------------------------
Tue Sep 30 13:20:09 CEST 2008 - locilka@suse.cz

- Replacing "networkmanager" proposal call with "general"
  (bnc #430704).

-------------------------------------------------------------------
Mon Sep 29 15:11:33 CEST 2008 - locilka@suse.cz

- Server scenarios work for i386, x86_64 archs only (bnc #430612).

-------------------------------------------------------------------
Mon Sep 29 14:56:45 CEST 2008 - kukuk@suse.de

- Replaced Minimal+Xen with Dom0.
- Removed xen_server from virtualization machine (bnc #429061).
- Added "XEN" suffix to Virtualization Host.

-------------------------------------------------------------------
Mon Sep 29 13:38:13 CEST 2008 - locilka@suse.cz

- Adding inst_lilo_convert to the update workflow (bnc #430579).

-------------------------------------------------------------------
Fri Sep 26 12:27:55 CEST 2008 - locilka@suse.cz

- Optimizing server_selections dialog layout (bnc #429977).
- Better text for installation initialization (bnc #428103).
- Better protection from removing the initial repository
  (bnc #429920).
- 2.17.15

-------------------------------------------------------------------
Thu Sep 25 14:33:36 CEST 2008 - juhliarik@suse.cz

- added calling kdump_finish to inst_finish.ycp (bnc #427732)

-------------------------------------------------------------------
Tue Sep 23 16:17:27 CEST 2008 - locilka@suse.cz

- Buggy SCR Agent run.get.suseconfig.modules replaced with
  .target.dir (bnc #429146).
- Added functionality to recover from failed read of previously
  used repositories in inst_upgrade_urls (bnc #429059).
- 2.17.14

-------------------------------------------------------------------
Mon Sep 22 16:14:54 CEST 2008 - locilka@suse.cz

- Fixed checking whether directory is mounted already (bnc #428368)

-------------------------------------------------------------------
Mon Sep 22 13:59:50 CEST 2008 - locilka@suse.cz

- KDE 3.5 moved to 'Others', removed KDE 3.5 description text.
- GNOME 2.22 changed to 2.24.
- Fixed Installation Mode dialog to show icons again (bnc #427344).
- 2.17.13

-------------------------------------------------------------------
Mon Sep 22 10:45:44 CEST 2008 - locilka@suse.cz

- Changing /sbin/udevtrigger & /sbin/udevsettle to /sbin/udevadm
  trigger & settle (bnc #427705).
- 2.17.12

-------------------------------------------------------------------
Thu Sep 18 10:35:32 CEST 2008 - locilka@suse.cz

- Definition of supported desktops added into SLES and SLED control
  files, added also default_desktop definition (bnc #427061).
- Added control file documentation for supported_desktops section.

-------------------------------------------------------------------
Fri Sep 12 15:01:46 CEST 2008 - locilka@suse.cz

- Disabling inst_suse_register in openSUSE control file
  (FATE #303458).

-------------------------------------------------------------------
Fri Sep 12 10:32:11 CEST 2008 - locilka@suse.cz

- Do not remove installation repository with the same URL as URL
  just being removed by inst_upgrade_urls (bnc #400823).
- 2.17.11

-------------------------------------------------------------------
Thu Sep 11 14:52:25 CEST 2008 - ug@suse.de

- deploy_image.desktop added (Fate #301321)
- deploy_image.rnc added

-------------------------------------------------------------------
Thu Sep 11 13:40:10 CEST 2008 - locilka@suse.cz

- Calling new client reipl_finish from yast2_inf_finish on s390
  (FATE #304960).

-------------------------------------------------------------------
Wed Sep 10 17:15:22 CEST 2008 - locilka@suse.cz

- Fixing control files to call 'inst_proposal' instead of
  'proposal' (bnc #425198).

-------------------------------------------------------------------
Wed Sep 10 15:53:44 CEST 2008 - locilka@suse.cz

- Desktop selection dialog definitions have been moved to control
  file (bnc #424678).
- 2.17.10

-------------------------------------------------------------------
Tue Sep  9 16:02:03 CEST 2008 - locilka@suse.cz

- Replacing usage of barexml with anyxml SCR  agent (bnc #424263).

-------------------------------------------------------------------
Mon Sep  8 17:49:11 CEST 2008 - locilka@suse.cz

- merged texts from proofread

-------------------------------------------------------------------
Mon Sep  8 15:57:09 CEST 2008 - locilka@suse.cz

- Added new AutoYaST client deploy_images_auto to support
  installation from images also in AutoYaST (FATE #301321).
- 2.17.9

-------------------------------------------------------------------
Fri Sep  5 12:45:00 CEST 2008 - locilka@suse.cz

- Some inst_finish steps are called in live installer only.
- Client vm_finish called only if yast2-vm is installed.
- Using WFM::ClientExists (new in yast2-core-2.17.10).
- Adjusted RPM dependencies.
- 2.17.8

-------------------------------------------------------------------
Thu Sep  4 15:02:01 CEST 2008 - sschober@suse.de

- cloning section in control.xml changed.

-------------------------------------------------------------------
Wed Sep 03 14:49:19 CEST 2008 - aschnell@suse.de

- adapted size values in control files to stricter parser in
  storage

-------------------------------------------------------------------
Tue Sep  2 15:20:09 CEST 2008 - locilka@suse.cz

- Using new <execute/> tag in control file to explicitly define
  a client to be called instead of guessing it from <name/> tag
  (openSUSE, SLED control files) (bnc #401319).
- Updated control files to call inst_prepareprogress to
  "Provide consistent progress during installation" (FATE #303860).
- All 'inst_proposal' calls changed to use the new 'execute'
  feature to have unique 'name's (needed for merging add-on control
  files).
- Adjusted RPM dependencies (FATE #303860).
- 2.17.7

-------------------------------------------------------------------
Tue Sep  2 11:10:01 CEST 2008 - visnov@suse.cz

- Use unified progressbar during installation (FATE #303860)

-------------------------------------------------------------------
Thu Aug 28 15:19:57 CEST 2008 - locilka@suse.cz

- Using new ButtonBox widget.
- Adjusted RPM dependencies.

-------------------------------------------------------------------
Thu Aug 21 13:01:40 CEST 2008 - jsuchome@suse.cz

- check for command line mode in inst_suseconfig (bnc#419132)

-------------------------------------------------------------------
Tue Aug 19 15:45:07 CEST 2008 - jsrain@suse.cz

- properly detect firstboot and do not destroy xorg.conf
  (bnc#354738)
- 2.17.6

-------------------------------------------------------------------
Fri Aug 15 10:41:24 CEST 2008 - locilka@suse.cz

- Added new globals->write_hostname_to_hosts control file option
  to configure the default for 127.0.0.2 issue (FATE #303875).
- 2.17.5

-------------------------------------------------------------------
Thu Aug 14 14:28:33 CEST 2008 - locilka@suse.cz

- Added documentation for add_on_products and its new format
  add_on_products.xml (FATE #303675).
- Fixed SCR Switch Debugger to show "Report Error" only once.

-------------------------------------------------------------------
Wed Aug 13 18:23:57 CEST 2008 - locilka@suse.cz

- Dropped some obsolete documentation.
- Started installation-features documentation (FATE #303675).
- Fixed building documentation for proposal-API.

-------------------------------------------------------------------
Tue Aug 12 10:28:24 CEST 2008 - locilka@suse.cz

- Added documentation and example for list of files to be copied
  from the previous installation.
- 2.17.4

-------------------------------------------------------------------
Mon Aug 11 17:35:47 CEST 2008 - locilka@suse.cz

- List of files to be copied from the previous installation moved
  to control file, added new API to define own list (module
  SystemFilesCopy) (FATE #305019).
- Adapted control files.

-------------------------------------------------------------------
Mon Aug 11 10:06:02 CEST 2008 - locilka@suse.cz

- Fixed WFM::Execute to use .local instead of .target in
  copy_files_finish script.

-------------------------------------------------------------------
Thu Aug  7 16:40:32 CEST 2008 - locilka@suse.cz

- Added new client inst_scenarios to offer main scenarios of the
  newly installed system.
- Configuration for inst_scenarios is defined in control file (Only
  SLES so far), client added into SLES workflow.
- Extended control file documentation (All FATE #304373).
- 2.17.3

-------------------------------------------------------------------
Wed Aug  6 13:54:07 CEST 2008 - locilka@suse.cz

- New control file entry globals->enable_kdump (default value)
  (FATE #303893).
- Adjusted control file documentation.

-------------------------------------------------------------------
Tue Aug  5 11:48:44 CEST 2008 - locilka@suse.cz

- Calling reiplauto client in SLES control file before reboot
  (FATE #304940).
- Running SCR Switch Debugger unconditionally if switching to
  installed system fails (bnc #411832).

-------------------------------------------------------------------
Mon Aug 04 16:22:55 CEST 2008 - aschnell@suse.de

- improved text during ssh installation (bnc #411079)

-------------------------------------------------------------------
Mon Aug  4 10:39:41 CEST 2008 - locilka@suse.cz

- Added kdump proposal to SLES control file (FATE #303893).

-------------------------------------------------------------------
Thu Jul 24 13:21:14 CEST 2008 - locilka@suse.cz

- Using button label "License Translations..." in complex welcome
  dialog (bnc #400616).
- SLES and SLED control files adapted to features added in 11.0.
- Added Automatic Configuration support into SLED (FATE #303396).

-------------------------------------------------------------------
Tue Jul 15 16:59:38 CEST 2008 - aschnell@suse.de

- fixed vnc connect message during installation (bnc #395834)
- 2.17.2

-------------------------------------------------------------------
Tue Jul 15 09:54:48 CEST 2008 - locilka@suse.cz

- Not only DPMS->off, but also screen-saver->off (FATE #304395).
- Added new control file feature globals->rle_offer_rulevel_4
  plus control file documentation (FATE #303798).

-------------------------------------------------------------------
Mon Jul 14 15:15:15 CEST 2008 - locilka@suse.cz

- Base-product license directory moved to control file
  (base_product_license_directory) (FATE #304865).
- Copying licenses to the system in copy_files_finish.
- Reading the license directory in inst_license.
- Icons for AC steps defined in control file.
- Adjusting DPMS 'off' when installation starts, DPMS 'on' when
  finishes (FATE #304395).
- Icons for inst_finish.
- 2.17.1

-------------------------------------------------------------------
Fri Jul 11 11:11:11 CEST 2008 - locilka@suse.cz

- Added documentation for AC Setup and for texts in control file.

-------------------------------------------------------------------
Thu Jul 10 17:48:59 CEST 2008 - locilka@suse.cz

- Settings for Automatic Configuration moved to control file
  because of code reuse for different AC in first boot
  (FATE #303939).

-------------------------------------------------------------------
Thu Jul 10 13:31:00 CEST 2008 - locilka@suse.cz

- Only directories in release-notes directory are considered to be
  real release notes (bnc #407922).
- 2.17.0

-------------------------------------------------------------------
Wed Jul  9 17:09:15 CEST 2008 - mvidner@suse.cz

- Fixed building in a prefix (/etc).

-------------------------------------------------------------------
Wed Jul  9 15:12:53 CEST 2008 - locilka@suse.cz

- Initializing the 'use_automatic_configuration' in first-stage
  installation worker (bnc #404122).
- Adjusted dependency on autoyast2-installation bacause of new
  function AutoinstConfig::getProposalList().

-------------------------------------------------------------------
Thu Jun 26 16:43:32 CEST 2008 - locilka@suse.cz

- Fixed help text for deploying images (bnc #391086).
- Fixed 'Do not panic!' text (bnc #388251).

-------------------------------------------------------------------
Wed Jun 25 16:44:33 CEST 2008 - ug@suse.de

- proposal selection possible via autoyast profile (fate#302946)

-------------------------------------------------------------------
Tue Jun 17 14:23:04 CEST 2008 - lslezak@suse.cz

- use Pkg::SourceSaveAll() instead of Pkg::SourceFinishAll()
  (bnc#395738)

-------------------------------------------------------------------
Fri Jun 13 15:37:24 CEST 2008 - locilka@suse.cz

- Removing Pkg//Source and Target finish from inst_inc_all that
  had been saving sources also in case of aborting the installation
  and moving it to inst_congratulate and umount_finish
  (bnc #398315).
- Freeing internal variables in ImageInstallation module after
  images are deployed (bnc #395030).

-------------------------------------------------------------------
Thu Jun 12 16:33:24 CEST 2008 - locilka@suse.cz

- Special mounts (such as /proc) are never remounted read-only
  in umount_finish anymore (bnc #395034)
- Added progress for adding / removing repositories in
  inst_upgrade_urls client (bnc #399223)

-------------------------------------------------------------------
Wed Jun  4 11:57:07 CEST 2008 - locilka@suse.cz

- Copying /license.tar.gz to /etc/YaST2/license/ (bnc #396444).
- Initial mouse probing has been disabled (bnc #395426).

-------------------------------------------------------------------
Tue Jun  3 13:44:56 CEST 2008 - locilka@suse.cz

- Umounting temporary directory in inst_pre_install (if already
  mounted) before new mount is called.
- Always use --numeric-owner (always use numbers for user/group
  names) when deploying images (bnc #396689).

-------------------------------------------------------------------
Mon Jun  2 12:33:57 CEST 2008 - locilka@suse.cz

- Return `next when going back to the automatic configuration
  dialog instead of returning `auto that would finish YaST and
  never start it again (bnc #395098).
- 2.16.49

-------------------------------------------------------------------
Wed May 28 16:23:22 CEST 2008 - ug@suse.de

- timeout in case of hardware probing problems
  when autoyast is in use (especially for harddisk Reports)
  bnc#395099
- 2.16.48

-------------------------------------------------------------------
Mon May 19 09:29:15 CEST 2008 - locilka@suse.cz

- Creating SuSEConfig hook file at installation_settings_finish
  in case of update. The file has to be created to force the
  SuSEConfig run on first boot (bnc #390930).
- Workaround for as-big-dialog-as-possible in License Agreement
  dialog (bnc #385257).
- Adding FACTORY repositories with priority 120, update source with
  priority 20 (bnc #392039).
- 2.16.47

-------------------------------------------------------------------
Fri May 16 16:40:22 CEST 2008 - jsrain@suse.cz

- added categories Settings and System into desktop file
  (bnc #382778)

-------------------------------------------------------------------
Thu May 15 13:13:13 CEST 2008 - locilka@suse.cz

- Changed dialog content for starting the installation
  (bnc #390614).
- Fixed sorting of repositories offered during upgrade to sort by
  repository name (bnc #390612).
- 2.16.46

-------------------------------------------------------------------
Thu May 15 10:32:09 CEST 2008 - jsuchome@suse.cz

- sort keyboard list according to translated items (bnc #390610)

-------------------------------------------------------------------
Wed May 14 15:22:50 CEST 2008 - kmachalkova@suse.cz

- inst_hostname client added to automatic configuration scripts -
  needed to generate random hostname and 127.0.0.2 line in
  /etc/hosts (bnc #383336)

-------------------------------------------------------------------
Wed May 14 14:29:21 CEST 2008 - jsrain@suse.cz

- use process agent instead of background agent when installing
  live image (bnc #384960)
- 2.16.45

-------------------------------------------------------------------
Mon May 12 15:10:50 CEST 2008 - locilka@suse.cz

- Added help to "Image Deployment" (bnc #388665).

-------------------------------------------------------------------
Tue May  6 17:37:22 CEST 2008 - locilka@suse.cz

- When reusing the old repositories during upgrade, copying also
  'autorefresh' and 'alias' (bnc #387261).
- Added software->dropped_packages into the control file to replace
  'delete old packages' (bnc #300540).
- 2.16.44

-------------------------------------------------------------------
Mon May  5 13:26:27 CEST 2008 - locilka@suse.cz

- Typofix (bnc #386606).

-------------------------------------------------------------------
Fri May  2 22:27:21 CEST 2008 - mzugec@suse.cz

- Don't stop network (by killing dhcpcd) at the end of 1.st stage
  (bnc #386588)

-------------------------------------------------------------------
Wed Apr 30 12:07:45 CEST 2008 - locilka@suse.cz

- Adding name and alias tags to extrasources (irc #yast/today).
- 2.16.43

-------------------------------------------------------------------
Wed Apr 30 10:24:19 CEST 2008 - locilka@suse.cz

- Making automatic installation more robust (bnc #384972).
- 2.16.42

-------------------------------------------------------------------
Tue Apr 29 12:59:49 CEST 2008 - locilka@suse.cz

- Disabling Progress when calling inst_finish scripts.

-------------------------------------------------------------------
Mon Apr 28 11:42:21 CEST 2008 - locilka@suse.cz

- Handling KDE3 vs KDE4 in default logon and window managers
  (bnc #381821).
- Optional and extra URLs moved to control file as well as default
  update repository (bnc #381360).
- Added possibility to abort installation during image deployment
  (bnc #382326).
- Progress for inst_proposal.
- 2.16.41

-------------------------------------------------------------------
Fri Apr 25 18:15:09 CEST 2008 - locilka@suse.cz

- New desktop selection dialog (bnc #379157).
- 2.16.40

-------------------------------------------------------------------
Thu Apr 24 14:54:53 CEST 2008 - locilka@suse.cz

- New  better shiny unified progress for image deployment.
- Showing also the just-handled image name (bnc #381188).
- 2.16.39

-------------------------------------------------------------------
Wed Apr 23 15:10:24 CEST 2008 - locilka@suse.cz

- Enabling inst_suseconfig in Automatic configuration (bnc #381751)
- Fixed run_df agent to ignore read errors on rootfs (bnc #382733)

-------------------------------------------------------------------
Tue Apr 22 18:46:51 CEST 2008 - locilka@suse.cz

- Adjusting automatic configuration UI to use two progress bars
  instead of one.

-------------------------------------------------------------------
Tue Apr 22 12:26:52 CEST 2008 - locilka@suse.cz

- Fixed filtering-out already registered repos (bnc #379051).
- Client inst_prepare_image moved to installation proposal make
  disabling 'installation from images' easy (bnc #381234).
- 2.16.38

-------------------------------------------------------------------
Mon Apr 21 15:28:24 CEST 2008 - locilka@suse.cz

- Calling 'xset r off' & 'xset m 1' (bnc #376945).
- Better help for Automatic configuration (bnc #381904).

-------------------------------------------------------------------
Mon Apr 21 14:48:58 CEST 2008 - locilka@suse.cz

- Using new DefaultDesktop::SelectedDesktops for writing the
  display manager configuration.

-------------------------------------------------------------------
Fri Apr 18 16:17:54 CEST 2008 - locilka@suse.cz

- Calling 'xset -r off' at the beginning of installation (both
  first and second stage) in X on XEN (bnc #376945).

-------------------------------------------------------------------
Fri Apr 18 16:01:13 CEST 2008 - juhliarik@suse.cz

- Added text for using kexec (yast_inf_finish.ycp)

-------------------------------------------------------------------
Thu Apr 17 17:15:02 CEST 2008 - locilka@suse.cz

- Added more debugging messages into ImageInstallation module.

-------------------------------------------------------------------
Thu Apr 17 14:01:46 CEST 2008 - locilka@suse.cz

- Added image-downloading progress (reusing existent progress bar).
- 2.16.37

-------------------------------------------------------------------
Wed Apr 16 14:20:06 CEST 2008 - locilka@suse.cz

- Running runlevel proposal after software proposal (bnc #380141).
- Using new possibility to disable and then reenable package
  callbacks (system_analysis, deploy_images).

-------------------------------------------------------------------
Tue Apr 15 11:45:18 CEST 2008 - locilka@suse.cz

- ImageInstallation tries to find details-<arch>.xml, then
  details.xml to provide useful progress while deploying images.
- 2.16.36

-------------------------------------------------------------------
Tue Apr 15 10:22:04 CEST 2008 - mvidner@suse.cz

- Enable printing the last few debugging log messages in the crash
  handler, even if Y2DEBUG is not set (fate#302166).
- 2.16.35

-------------------------------------------------------------------
Mon Apr 14 16:44:09 CEST 2008 - locilka@suse.cz

- Fixed typo in inst_network_check (bnc #379491).
- Fixed help for inst_mode (bnc #374360).

-------------------------------------------------------------------
Mon Apr 14 13:54:42 CEST 2008 - locilka@suse.cz

- Modifying SystemFilesCopy::CopyFilesToSystem to newly accept
  a parameter which defines where to extract cached files
  (fate #302980).
- Caching system files in the System Analysis dialog.
- Some better texts (bnc #377959).
- Better text for Software Selection dialog (bnc #379157).
- 2.16.34

-------------------------------------------------------------------
Fri Apr 11 18:21:53 CEST 2008 - locilka@suse.cz

- Changing Accept buttons to Install, Update and OK (FATE #120373).

-------------------------------------------------------------------
Fri Apr 11 17:55:32 CEST 2008 - locilka@suse.cz

- Added another per-image progress into the Installation images
  deployment (it requires details.xml).
- 2.16.33

-------------------------------------------------------------------
Fri Apr 11 15:33:17 CEST 2008 - juhliarik@suse.cz

- Added loading kernel via kexec (fate #303395)

-------------------------------------------------------------------
Thu Apr 10 12:02:07 CEST 2008 - locilka@suse.cz

- Filtering installation imagesets using the default architecture.
- Installation from images sets the download area (SourceManager).
- Removing image after it is deployed.
- Preparing image installation dialog for two progress-bars.
- 2.16.32

-------------------------------------------------------------------
Wed Apr  9 16:39:36 CEST 2008 - jsrain@suse.cz

- handle compressed logs properly at the end of first stage
  installation (fate #300637)
- 2.16.31

-------------------------------------------------------------------
Tue Apr  8 19:40:58 CEST 2008 - locilka@suse.cz

- Adjusted control file to sort installation overview via
  presentation_order and propose it via the real appearance.
- Fixed selecting the right imageset - the rule is currently that
  all patterns in imageset must be selected for installation
  (bnc #378032).

-------------------------------------------------------------------
Mon Apr  7 15:20:14 CEST 2008 - locilka@suse.cz

- Added new control file entry kexec_reboot that defines whether
  kexec should be used instead of reboot at the end of the first
  stage installation (FATE #303395).

-------------------------------------------------------------------
Fri Apr  4 17:02:23 CEST 2008 - locilka@suse.cz

- Improved user-feedback during automatic configuration.
- 2.16.30

-------------------------------------------------------------------
Fri Apr  4 14:06:22 CEST 2008 - jsrain@suse.cz

- added restart handling for live installation

-------------------------------------------------------------------
Wed Apr  3 16:40:16 CEST 2008 - locilka@suse.cz

- Removed Winkeys support during installation (bnc 376248).
- Fixed the decision-making process which images fits the best.
- Added new control file entries to adjust the Community
  Repositories and Add-Ons during installation.
- Cosmetic changes when initializing the wizard steps according to
  control file.
- Fixed untarring bzip2 or gzip-based images.
- Changed instalation from images to count the best image-set
  from patterns (list of patterns in image-set) in images.xml.
- 2.16.29

-------------------------------------------------------------------
Tue Apr  1 13:12:00 CEST 2008 - locilka@suse.cz

- Automatic configuration can be newly defined by control file. Two
  new variables have been added enable_autoconfiguration and
  autoconfiguration_default.
- New functionality to select the best-matching image for image
  installation if more than one fit.
- 2.16.28

-------------------------------------------------------------------
Tue Apr  1 12:36:52 CEST 2008 - jsrain@suse.cz

- added live installation workflow to default control file
- updated inst_finish clients handling for live installation

-------------------------------------------------------------------
Tue Apr  1 10:15:34 CEST 2008 - jsrain@suse.cz

- merged texts from proofread

-------------------------------------------------------------------
Mon Mar 31 16:42:40 CEST 2008 - locilka@suse.cz

- There are currently two possible patterns/desktops that can use
  kdm: kde4-kdm and kdebase3-kdm (bnc #372506).

-------------------------------------------------------------------
Fri Mar 28 13:33:31 CET 2008 - locilka@suse.cz

- Automatic configuration has been moved from the end of the first
  stage to the second stage. It's non-interactive (FATE #303396).
- Fixed installation from images (FATE #303554).
- ImageInstallation can newly handle .lzma images.
- 2.16.27

-------------------------------------------------------------------
Thu Mar 27 13:37:02 CET 2008 - locilka@suse.cz

- Fixed ZMD service handling, the correct name is novell-zmd
  (bnc #356655).

-------------------------------------------------------------------
Wed Mar 26 11:21:18 CET 2008 - locilka@suse.cz

- Added new entry to control file root_password_as_first_user to
  make it configurable (bnc #359115 comment #14).
- Control file modified to call installation-from-images clients.

-------------------------------------------------------------------
Tue Mar 25 13:12:39 CET 2008 - locilka@suse.cz

- Using Image-Installation clients (done by jsrain).
- Store/Restore resolvable-state functions added into
  ImageInstallation module.

-------------------------------------------------------------------
Fri Mar 21 10:48:20 CET 2008 - locilka@suse.cz

- Dropping keep_installed_patches support from control file as it
  is currently handled by libzypp itself (bnc #349533).

-------------------------------------------------------------------
Thu Mar 20 10:27:09 CET 2008 - locilka@suse.cz

- Added system_settings_finish call to the inst_finish
  (bnc #340733).

-------------------------------------------------------------------
Wed Mar 19 17:27:30 CET 2008 - locilka@suse.cz

- Agent anyxml has been renamed to barexml as it can't really read
  all possible XML files (bnc #366867)

-------------------------------------------------------------------
Wed Mar 19 13:53:05 CET 2008 - locilka@suse.cz

- When checking whether to run the second stage, considering also
  autoinstallation, not only installation (bnc #372322).
- 2.16.26

-------------------------------------------------------------------
Tue Mar 18 18:19:00 CET 2008 - locilka@suse.cz

- Fixed writing disabled modules and proposals during the
  inst_finish run (bnc #364066).
- Calling pre_umount_finish also in AutoYaST (bnc #372322).
- 2.16.25

-------------------------------------------------------------------
Mon Mar 17 12:43:32 CET 2008 - jsrain@suse.cz

- added 'StartupNotify=true' to the desktop file (bnc #304964)

-------------------------------------------------------------------
Mon Mar 17 11:04:38 CET 2008 - locilka@suse.cz

- Automatic configuration is now disabled for mode update.
- The whole second stage in now disabled for mode update.
- Added help text for "Use Automatic Configuration" check-box.
- 2.16.24

-------------------------------------------------------------------
Fri Mar 14 15:02:27 CET 2008 - locilka@suse.cz

- Added possibility to run automatic configuration instead of the
  whole second stage installation (fate #303396).
- Adjusted RPM dependencies.
- Creating and removing the file runme_at_boot is currently handled
  by YaST (YCP) installation scripts.
- Added new client inst_rpmcopy_secondstage that calls inst_rpmcopy
  because of DisabledModules disabling both first and second stage
  occurency of that script.
- Changed control file to call the new script in second stage.
- 2.16.23

-------------------------------------------------------------------
Mon Mar 10 11:25:57 CET 2008 - locilka@suse.cz

- Disabling the window menu in IceWM preferences to make the
  inst-sys 600 kB smaller (*.mo files). Thanks to mmarek.

-------------------------------------------------------------------
Fri Mar  7 11:35:29 CET 2008 - jsuchome@suse.cz

- control.openSUSE.xml: country_simple is for keyboard and language,
  not for timezone
- added 1st stage step for root password dialog (fate#302980)
- 2.16.22

-------------------------------------------------------------------
Thu Mar 06 10:57:42 CET 2008 - aschnell@suse.de

- call rcnetwork with option onboot during start of second stage
  (bnc #363423)
- 2.16.21

-------------------------------------------------------------------
Wed Mar  5 18:52:30 CET 2008 - locilka@suse.cz

- Remember (first stage) and restore (second stage) DisabledModules
  (bnc #364066).
- 2.16.20

-------------------------------------------------------------------
Wed Mar  5 16:30:22 CET 2008 - locilka@suse.cz

- Using client country_simple instead of timezone and language in
  the installation overview (FATE #302980).
- Using new users client in that overview too (FATE #302980).
- Do not remove already registered installation repositories during
  upgrade if they match the old repositories on system
  (bnc #360109).

-------------------------------------------------------------------
Mon Mar  3 21:12:25 CET 2008 - coolo@suse.de

- trying to change defaults for running gdb (arvin's patch)

-------------------------------------------------------------------
Mon Mar  3 15:17:23 CET 2008 - locilka@suse.cz

- Requiring the latest Language::Set functionality by RPM deps.

-------------------------------------------------------------------
Tue Feb 26 12:39:37 CET 2008 - jsuchome@suse.cz

- functionality of integrate_translation_extension.ycp moved into
  Language::Set, inst_complex_welcome adapted (F#302955)

-------------------------------------------------------------------
Fri Feb 22 11:27:13 CET 2008 - locilka@suse.cz

- "iscsi-client" added into modules to clone (bnc #363229 c#1).
- Removing focus from release notes content to make the default
  button focussed instead (bnc #363976).

-------------------------------------------------------------------
Thu Feb 21 06:26:22 CET 2008 - coolo@suse.de

- don't repeat the header

-------------------------------------------------------------------
Wed Feb 20 10:35:04 CET 2008 - locilka@suse.cz

- Showing release notes in tabs only if more than one product is
  installed (bnc #359137).
- Added better text for the complex welcome dialog (bnc #359528).
- Adjusted RPM dependencies (new Language API, see below).
- 2.16.19

-------------------------------------------------------------------
Wed Feb 20 10:24:26 CET 2008 - jsuchome@suse.cz

- inst_complex_welcome: save keyboard settings (bnc #360559),
  use the API from Language.ycp for generating items

-------------------------------------------------------------------
Fri Feb 15 14:28:45 CET 2008 - jsrain@suse.cz

- updated image-based installatoin not to use any hardcoded
  image names

-------------------------------------------------------------------
Thu Feb 14 11:20:04 CET 2008 - locilka@suse.cz

- Function FileSystemCopy from live-installer has been moved
  to ImageInstallation module (installation).
- Adjusted RPM dependencies (Installation module in yast2).

-------------------------------------------------------------------
Wed Feb 13 14:18:16 CET 2008 - jsrain@suse.cz

- added handling of update initiated from running system

-------------------------------------------------------------------
Tue Feb 12 10:26:15 CET 2008 - locilka@suse.cz

- Added new update_wizard_steps YCP client for easy updating or
  redrawing installation wizard steps from other modules.

-------------------------------------------------------------------
Mon Feb 11 18:28:00 CET 2008 - locilka@suse.cz

- Installation clients 'auth', 'user', and 'root' have been
  disabled by default. First-stage users will enable them only
  if needed.

-------------------------------------------------------------------
Fri Feb 08 13:06:19 CET 2008 - aschnell@suse.de

- during installation allow yast to be started from gdb with
  Y2GDB=1 on kernel command line (fate #302346)

-------------------------------------------------------------------
Fri Feb  8 10:37:02 CET 2008 - locilka@suse.cz

- Umount(s) used with -l and -f params.

-------------------------------------------------------------------
Thu Feb  7 14:19:11 CET 2008 - locilka@suse.cz

- Functionality that integrates the just-selected language
  translation has been moved to integrate_translation_extension
  client to make it available for other modules.
- New label for "Show in Fullscreen" button to better match what
  it really does (bnc #359527).
- Module InstExtensionImage moved to yast2.
- Added new disintegrate_all_extensions client that is called at
  the end of the initial installation to umount and remove all
  integrated inst-sys extensions.
- 2.16.18

-------------------------------------------------------------------
Wed Feb  6 13:23:35 CET 2008 - locilka@suse.cz

- Better /lbin/wget handling in InstExtensionImage.
- Speed-up inst_complex_welcome optimalizations (e.g., skipping
  downloading extension already by Linuxrc)

-------------------------------------------------------------------
Tue Feb  5 16:04:15 CET 2008 - locilka@suse.cz

- Squashfs image needs to be mounted using '-o loop'.
- Displaying busy cursor when downloading the extension.
- 2.16.17

-------------------------------------------------------------------
Mon Feb  4 19:04:29 CET 2008 - locilka@suse.cz

- Modular inst-sys used for localizations (FATE #302955).
- Tabs have been removed from installation proposal.
- 2.16.16

-------------------------------------------------------------------
Fri Feb  1 16:08:26 CET 2008 - locilka@suse.cz

- Added new InstExtensionImage module for integration of modular
  inst-sys images on-the-fly (FATE #302955).

-------------------------------------------------------------------
Thu Jan 31 19:05:49 CET 2008 - aschnell@suse.de

- reflect init-script rename from suse-blinux to sbl
- 2.16.15

-------------------------------------------------------------------
Thu Jan 31 15:02:56 CET 2008 - jsuchome@suse.cz

- call users_finish.ycp from inst_finish.ycp (FATE #302980)

-------------------------------------------------------------------
Thu Jan 31 12:58:42 CET 2008 - locilka@suse.cz

- Fixed inst_restore_settings client: NetworkDevices are now
  NetworkInterfaces.
- 2.16.14

-------------------------------------------------------------------
Thu Jan 31 11:14:46 CET 2008 - locilka@suse.cz

- Added docu. for *_finish scripts (needed for FATE #302980).
- Welcome dialog can newly show the license according to the just
  selected language and also show other lozalizations if needed.
- 2.16.13

-------------------------------------------------------------------
Wed Jan 30 15:22:29 CET 2008 - aschnell@suse.de

- Use icewm instead of fvwm during installation (bnc #357240)
- 2.16.12

-------------------------------------------------------------------
Wed Jan 30 14:15:50 CET 2008 - fehr@suse.de

- Add installation step for disk partitioning between time zone
  and software selection
- put user config after disk partitioning

-------------------------------------------------------------------
Wed Jan 30 09:51:42 CET 2008 - locilka@suse.cz

- Added -noreset option to the VNC startup script (bnc #351338).
- Added inst_user_first.ycp call to the control file right before
  the installation proposal.
- Fixed visibility of ZMD Turnoff checkbox (bnc #356655).

-------------------------------------------------------------------
Tue Jan 29 17:34:03 CET 2008 - locilka@suse.cz

- New desktop selection dialog without system task combo-boxes.
  System selection with icons (bnc #356926).
- More UI checking in dialogs.
- Unified DefaultDesktop module and software/desktop selection
  dialog in installation.

-------------------------------------------------------------------
Mon Jan 28 13:00:19 CET 2008 - aschnell@suse.de

- support Qt and Gtk frontend in startup scripts
- hack for key-autorepeat during installation (bnc #346186)
- 2.16.11

-------------------------------------------------------------------
Fri Jan 25 13:35:13 CET 2008 - locilka@suse.cz

- Reduced Wizard redrawing in the installation workflow.

-------------------------------------------------------------------
Thu Jan 24 15:21:39 CET 2008 - aschnell@suse.de

- start service brld before suse-blinux (bug #354769)
- 2.16.10

-------------------------------------------------------------------
Mon Jan 21 11:05:16 CET 2008 - kmachalkova@suse.cz

- Re-enabled thread support for ncurses UI in YaST2.call
  (bug #164999, FaTE #301899)

-------------------------------------------------------------------
Mon Jan 21 10:53:50 CET 2008 - locilka@suse.cz

- Release Notes UI facelifting.
- Splitting Welcome script dialog single-loop into functions.

-------------------------------------------------------------------
Wed Jan 16 15:49:59 CET 2008 - locilka@suse.cz

- Calling SetPackageLocale and SetTextLocale in the initial
  installation dialog (selecting language) (#354133).

-------------------------------------------------------------------
Mon Jan 14 13:39:00 CET 2008 - locilka@suse.cz

- Added new Language/Keyboard/License dialog (FATE #302957).
- Updated control files.
- 2.16.9

-------------------------------------------------------------------
Thu Jan 10 14:08:17 CET 2008 - locilka@suse.cz

- Extended system type and software selection dialog. Added base
  pattern (selected desktop) description, helps, default status
  for secondary selections, ...
- Added possibility to control visibility of Online Repositories
  via the installation control file (hidden by default).
- Added more control-file documentation.

-------------------------------------------------------------------
Tue Dec 18 16:54:39 CET 2007 - locilka@suse.cz

- Added new desktop and software selection dialog.
- 2.16.8

-------------------------------------------------------------------
Mon Dec 17 11:08:42 CET 2007 - locilka@suse.cz

- Hidden Mouse-probing busy popup.
- New YCP module InstData stores the installation data that should
  be shared among the installation clients.
- Installation repository initialization moved to the unified
  progress when probing the system.
- System analysis has been split into two scripts: inst_mode and
  inst_system_analysis to make the maintenance easier (also in
  control file).
- 2.16.7

-------------------------------------------------------------------
Thu Dec 13 14:25:30 CET 2007 - locilka@suse.cz

- Added a possibility to stop and disable the ZMD service in the
  last (congratulate) dialog of installation (FATE #302495).
- Adjusted the SLES control file: module arguments
  'show_zmd_turnoff_checkbox' and 'zmd_turnoff_default_state'.

-------------------------------------------------------------------
Mon Dec 10 12:13:14 CET 2007 - locilka@suse.cz

- Removed dependency on yast2-country, added dependency on
  yast2-country-data.

-------------------------------------------------------------------
Wed Dec  5 11:13:05 CET 2007 - mzugec@suse.cz

- description says network cards are wireless (#346133)

-------------------------------------------------------------------
Mon Dec  3 16:49:46 CET 2007 - locilka@suse.cz

- Installation Mode dialog adapted to new bright and better mod_UI.
- Using informative icon in some inst_network_check script.
- 2.16.6

-------------------------------------------------------------------
Mon Dec  3 14:34:38 CET 2007 - locilka@suse.cz

- Installation Mode dialog adapted to new mod-UI and to new
  Image-Dimming support in UI.

-------------------------------------------------------------------
Thu Nov 29 16:27:59 CET 2007 - locilka@suse.cz

- Using Progress::NewProgressIcons to show icons during the network
  setup in first stage and during system probing.

-------------------------------------------------------------------
Tue Nov 27 19:14:15 CET 2007 - sh@suse.de

- Use string ID "contents" rather than YCPSymbol `contents
  for Wizard ReplacePoint
- 2.16.5

-------------------------------------------------------------------
Fri Nov 23 13:36:54 CET 2007 - locilka@suse.cz

- Using translations for inst_finish steps (#343783).
- 2.16.4

-------------------------------------------------------------------
Tue Nov 20 11:08:23 CET 2007 - locilka@suse.cz

- Shutting down all dhcpcd clients when reconfiguring network in
  the first stage and when finishing the installation (#308577).
- 'Copy 70-persistent-cd.rules' functionality has been moved here
  from yast2-network (#328126).

-------------------------------------------------------------------
Mon Nov 19 15:35:10 CET 2007 - locilka@suse.cz

- Fixed busy texts for restarting YaST vs. finishing the instal.
- Unified used terminology (repositories) (FATE #302970).

-------------------------------------------------------------------
Tue Nov 13 13:54:13 CET 2007 - locilka@suse.cz

- Script copy_files_finish.ycp cleaned up.

-------------------------------------------------------------------
Fri Nov  9 13:30:34 CET 2007 - locilka@suse.cz

- Boot Installed System option has been removed (#327505).
- Installation Mode dialog has been redesigned using
  self-descriptive icons for all options.
- Return value from inst_repair is evaluated, error is reported in
  case of failure.
- 2.16.3

-------------------------------------------------------------------
Fri Nov  2 16:31:06 CET 2007 - locilka@suse.cz

- Adjusted RPM dependencies (Internet module has been moved from
  yast2-network to yast2).

-------------------------------------------------------------------
Tue Oct 30 17:26:51 CET 2007 - locilka@suse.cz

- Modules Hotplug and HwStatus moved to yast2.rpm to remove
  dependency of storage on installation.
- 2.16.2

-------------------------------------------------------------------
Wed Oct 24 16:32:41 CEST 2007 - locilka@suse.cz

- Changes in StorageDevice module API (#335582).
- 2.16.1

-------------------------------------------------------------------
Mon Oct 15 16:00:06 CEST 2007 - locilka@suse.cz

- Abort the installation instead of halting the system in case of
  declining the license when installing from LiveCD (#330730).

-------------------------------------------------------------------
Thu Oct 11 15:00:03 CEST 2007 - jsrain@suse.cz

- show release notes properly in live installation (#332862)

-------------------------------------------------------------------
Wed Oct  3 17:50:11 CEST 2007 - locilka@suse.cz

- Added "Network Type" information to the First Stage Network Setup
- 2.16.0

-------------------------------------------------------------------
Wed Oct  3 09:53:55 CEST 2007 - mvidner@suse.cz

- Do not try to package COPYRIGHT.english, it is gone from
  devtools (#299144).

-------------------------------------------------------------------
Tue Oct  2 16:04:55 CEST 2007 - ug@suse.de

- typo fixed (#328172)

-------------------------------------------------------------------
Mon Sep 24 16:43:11 CEST 2007 - locilka@suse.cz

- Changed default delete_old_packages back to 'true' after finding
  and fixing all remaining issues with 'false' (changed by coolo)
- Added new option 'online_repos_preselected' into the control file
  to make default status of Online Repositories easily configurable
  (#327791).
- Initializing the default behavior of Online Repositories in
  inst_features according to the control file (#327791).
- 2.15.54

-------------------------------------------------------------------
Fri Sep 21 16:35:18 CEST 2007 - locilka@suse.cz

- Start dhcpcd using WFM instead of SCR (#326342).
- 2.15.53

-------------------------------------------------------------------
Fri Sep 21 09:53:37 CEST 2007 - locilka@suse.cz

- When normal umount at the end of the installation fails, try
  at least: sync, remount read-only, umount --force.
- Report all services running in the installation directory
  (both #326478).
- 2.15.52

-------------------------------------------------------------------
Thu Sep 20 12:23:01 CEST 2007 - locilka@suse.cz

- Changed inst_upgrade_urls to add sources not enabled during the
  upgrade in a disabled state instead of ignoring them (#326342).
- 2.15.51

-------------------------------------------------------------------
Tue Sep 18 19:50:52 CEST 2007 - locilka@suse.cz

- Fixed tar syntax: --ignore-failed-read param. position (#326055).
- 2.15.50

-------------------------------------------------------------------
Thu Sep 13 16:18:30 CEST 2007 - locilka@suse.cz

- Fixed inst_upgrade_urls to re-register sources with their
  repository names taken from the upgraded system (#310209).
- 2.15.49

-------------------------------------------------------------------
Tue Sep 11 20:03:02 CEST 2007 - aschnell@suse.de

- don't swapoff after 1st stage installation (bug #308121)
- 2.15.48

-------------------------------------------------------------------
Tue Sep 11 11:07:20 CEST 2007 - locilka@suse.cz

- Calling ntp-client_finish instead of ntp_client_finish in the
  inst_finish script (#309430).

-------------------------------------------------------------------
Wed Sep  5 14:48:33 CEST 2007 - locilka@suse.cz

- Reinitializing variable for skipping add-on-related clients with
  its default value in inst_system_analysis (#305554).
- 2.15.47

-------------------------------------------------------------------
Wed Sep  5 13:24:32 CEST 2007 - jsrain@suse.cz

- removed inst_fam.ycp (also from control files) (#307378)

-------------------------------------------------------------------
Mon Sep  3 12:45:41 CEST 2007 - locilka@suse.cz

- Creating symlinks to .curlrc and .wgetrc files from the root.
- Adjusting RPM dependencies (yast2-core, new builtin 'setenv').
- Adjusting ENV variables with proxy settings (all three #305163).
- Writing also proxy setting into Install.inf (#298001#c5).
- 2.15.46

-------------------------------------------------------------------
Fri Aug 31 16:26:07 CEST 2007 - locilka@suse.cz

- Calling ntp_client_finish client at the end of the installation
  (#299238#c9).
- 2.15.45

-------------------------------------------------------------------
Fri Aug 24 09:25:53 CEST 2007 - locilka@suse.cz

- Changing forgotten "catalogs" to "initializing..." (#302384).
- 2.15.44

-------------------------------------------------------------------
Tue Aug 21 16:10:16 CEST 2007 - locilka@suse.cz

- Fixed evaluating of "enabled" tag in map of repositories in
  inst_upgrade_urls (#300901).
- Added ssh_host_dsa_key ssh_host_dsa_key.pub ssh_host_rsa_key
  ssh_host_rsa_key.pub to be optionally copied as well as the SSH1
  keys (#298798).
- Allowing to abort the "System Probing" dialog (#298049).
- 2.15.43

-------------------------------------------------------------------
Wed Aug 15 17:30:06 CEST 2007 - mzugec@suse.cz

- mark string for translation (#300268)

-------------------------------------------------------------------
Fri Aug 10 11:19:36 CEST 2007 - locilka@suse.cz

- Using "Online Repositories" for Internet/Web-based/Additional/...
  repositories downloaded from web during the first stage
  installation (#296407).
- 2.15.42

-------------------------------------------------------------------
Wed Aug  8 12:35:28 CEST 2007 - jsrain@suse.cz

- show reboot message within live installation without timeout
  (#297691)
- 2.15.41

-------------------------------------------------------------------
Mon Aug  6 08:58:02 CEST 2007 - locilka@suse.cz

- Renamed product/default repositories check-box to "Add Internet
  Repositories Before Installation" (#297580).
- Added help for that check-box (#296810).
- First stage network setup dialog - changes in dialog alignment
  (#295043).
- Initialize mouse after installation steps are displayed (#296406)
- 2.15.40

-------------------------------------------------------------------
Thu Aug  2 08:53:56 CEST 2007 - jsrain@suse.cz

- do not show "Clone" check box in live installation
- 2.15.39

-------------------------------------------------------------------
Wed Aug  1 11:00:15 CEST 2007 - locilka@suse.cz

- Changing remote repositories link to http://download.opensuse.org
  (#297628)

-------------------------------------------------------------------
Wed Aug  1 10:33:45 CEST 2007 - mvidner@suse.cz

- Removed Provides/Obsoletes for ancient yast package names,
  with the devel-doc subpackage they broke yast2-schema build.
- 2.15.38

-------------------------------------------------------------------
Tue Jul 31 11:29:53 CEST 2007 - lslezak@suse.cz

- inst_extrasources - register the extra repositories in content
  file automatically without asking user (#290040), do not download
  metadata from the extra sources (offline registration) (#290040,
  #288640)

-------------------------------------------------------------------
Mon Jul 30 12:38:31 CEST 2007 - locilka@suse.cz

- Added inst_upgrade_urls client which offers URLs used on the
  system to be used during the upgrade as well (FATE #301785).
- Calling the client from control file.
- Adjusted RPM dependencies (.anyxml SCR agent).
- 2.15.37

-------------------------------------------------------------------
Sun Jul 29 22:39:31 CEST 2007 - locilka@suse.cz

- Fixed curl parameters for network test in first stage (#295484).

-------------------------------------------------------------------
Thu Jul 26 17:51:29 CEST 2007 - mzugec@suse.cz

- set variables VNC and USE_SSH in S07-medium (#294485)
- 2.15.36

-------------------------------------------------------------------
Wed Jul 25 12:48:50 CEST 2007 - mvidner@suse.cz

- startup scripts: Call initviocons only if it exists (#173426).
- 2.15.35

-------------------------------------------------------------------
Wed Jul 25 10:58:29 CEST 2007 - locilka@suse.cz

- Renamed yast2-installation-doc to yast2-installation-devel-doc
  (FATE #302461).
- Removed ping-based internet test from the First-stage network
  setup test.
- Sped up internet test by adding timeouts and by downloading only
  the page header.
- Added help texts to the network setup dialogs.

-------------------------------------------------------------------
Tue Jul 24 13:20:36 CEST 2007 - locilka@suse.cz

- Control file: Unified wizard step names with dialogs, removed
  Clean Up step part of the Online Update is now Registration
  (#293095).
- Call inst_network_check (and setup) only in Add-On products
  and/or Additional Product Sources were requested to be used
  (#293808).

-------------------------------------------------------------------
Tue Jul 24 10:48:02 CEST 2007 - locilka@suse.cz

- Splitting auto-generated documentation into separate package
  yast2-installation-doc (FATE #302461).
- 2.15.34

-------------------------------------------------------------------
Thu Jul 19 16:36:19 CEST 2007 - locilka@suse.cz

- If network setup in the first-stage installation is cancelled,
  return to the previous dialog (network check).
- Several minor updates of the network setup workflow (#292379).
- 2.15.33

-------------------------------------------------------------------
Wed Jul 18 10:54:26 CEST 2007 - locilka@suse.cz

- New progress and help messages when initializing the second
  stage (#292617).
- More debugging in switch_scr_finish.

-------------------------------------------------------------------
Thu Jul 12 12:59:32 CEST 2007 - locilka@suse.cz

- Client inst_productsources.ycp moved to yast2-packager.
- Changed link to list of servers in control file.
- Adjusted RPM dependencies.
- Installation sources are now Repositories.
- 2.15.32

-------------------------------------------------------------------
Wed Jul 11 09:09:58 CEST 2007 - locilka@suse.cz

- Changed default delete_old_packages to 'false'.

-------------------------------------------------------------------
Wed Jul  4 16:16:37 CEST 2007 - locilka@suse.cz

- Fixed workflow when user selects to Boot the installed system and
  then cancels that decision.
- 2.15.31

-------------------------------------------------------------------
Mon Jul  2 15:38:27 CEST 2007 - locilka@suse.cz

- Applied patch from sassmann@novell.com for PS3 support with
  576x384 resolution (#273147).

-------------------------------------------------------------------
Fri Jun 29 11:50:47 CEST 2007 - locilka@suse.cz

- Extended "Suggested Installation Sources" to support two levels
  of linking. First link contains list of links to be downloaded
  in order to get lists of suggested repositories.

-------------------------------------------------------------------
Thu Jun 28 21:34:19 CEST 2007 - jsrain@suse.cz

- updated for live CD installation

-------------------------------------------------------------------
Thu Jun 21 17:38:09 CEST 2007 - adrian@suse.de

- fix changelog entry order

-------------------------------------------------------------------
Thu Jun 21 10:34:10 CEST 2007 - locilka@suse.cz

- Added handling for "Suggested Installation Sources" during the
  first stage installation, initial evrsion (FATE #300898).
- Enhanced SCR-Switch installation-debugger.
- Added case-insensitive filter into the "Suggested Installation
  Sources" dialog.

-------------------------------------------------------------------
Wed Jun 20 13:12:10 CEST 2007 - locilka@suse.cz

- Fixed inst_license to really halt the system when license is
  declined (#282958).
- Fixed writing proxy settings during First-Stage Installation,
  Network Setup. Wrong Proxy::Import keys were used).
- Pre-selecting first connected network card in Network Card dialog
  in First-Stage Installation, Network Setup to avoid confusions.
- Fixed canceled Network Setup not to abort the entire
  installation.

-------------------------------------------------------------------
Fri Jun 15 14:34:01 CEST 2007 - locilka@suse.cz

- Fixing inst_addon_update_sources to initialize the target
  and sources before using Pkg:: builtins (#270899#c29).

-------------------------------------------------------------------
Thu Jun 14 11:28:26 CEST 2007 - locilka@suse.cz

- Enhanced network-test in the fist stage installation, three
  different servers are tested with 'ping' instead of only one.
- Current network settings are logged in case of failed network
  test (both #283841).
- Enhanced network-test in the fist stage installation, three
  different web-servers are tested with curl instead of only one.

-------------------------------------------------------------------
Wed Jun 13 15:44:05 CEST 2007 - locilka@suse.cz

- Implemented new feature that saves the content defined in control
  file from the installation system to the just installed system.
  Function, that does it, is SaveInstSysContent in SystemFilesCopy
  module (FATE #301937).
- Added new entry into the control file that defines what and where
  to save it, initially /root/ -> /root/inst-sys/.
- Adjusted control-file documentation.
- Fixed inst_restore_settings to start SuSEfirewall2_setup if it is
  enabled in the system init scripts to prevent from having
  half-started firewall after YOU kernel-update (#282871).

-------------------------------------------------------------------
Mon Jun 11 18:30:48 CEST 2007 - locilka@suse.cz

- Added lost fix from Andreas Schwab for startup scripts. The patch
  fixes evaluation of bash expressions.
- 2.15.30

-------------------------------------------------------------------
Mon Jun 11 17:55:23 CEST 2007 - locilka@suse.cz

- Adjusted SCR for install.inf to provide read/write access.
- Writing install.inf for save_network script at the end of
  the initial stage.
- Changed internal data structure for NetworkSetup in the initial
  stage.
- Added Internet test to the end of the NetworkSetup in the initial
  stage.
- 2.15.29

-------------------------------------------------------------------
Fri Jun  8 17:52:57 CEST 2007 - locilka@suse.cz

- Added initial implementation of possibility to setup network
  in the first stage installation. New YCP clients have beed added:
  inst_network_check and inst_network_setup. Scripts are called
  from inst_system_analysis before sources are initialized
  (FATE #301967).

-------------------------------------------------------------------
Thu Jun  7 15:08:08 CEST 2007 - locilka@suse.cz

- A new label "Writing YaST Configuration..." used in case of
  restarting system or installation.

-------------------------------------------------------------------
Fri Jun  1 12:41:10 CEST 2007 - mzugec@suse.cz

- use shared isNetworkRunning() function in network_finish
- 2.15.28

-------------------------------------------------------------------
Wed May 30 11:33:52 CEST 2007 - mzugec@suse.cz

- fixed spec requirements

-------------------------------------------------------------------
Mon May 28 16:02:38 CEST 2007 - mzugec@suse.cz

- removed netsetup item from control files

-------------------------------------------------------------------
Mon May 28 13:33:08 CEST 2007 - mzugec@suse.cz

- removed inst_netsetup item from control files

-------------------------------------------------------------------
Sun May 27 14:49:37 CEST 2007 - mzugec@suse.de

- installation network changes:
http://lists.opensuse.org/yast-devel/2007-05/msg00025.html
- 2.15.27

-------------------------------------------------------------------
Tue May 22 10:51:57 CEST 2007 - ug@suse.de

- reactivate hardware detection during autoinstall
- 2.15.26

-------------------------------------------------------------------
Mon May 21 10:40:20 CEST 2007 - locilka@suse.cz

- Fixed release-notes desktop file.
- 2.15.25

-------------------------------------------------------------------
Thu May 17 22:18:29 CEST 2007 - locilka@suse.cz

- Progress dialog for initializing installation sources.
- 2.15.24

-------------------------------------------------------------------
Tue May 15 14:14:13 CEST 2007 - locilka@suse.cz

- Changed control file in partitioning/evms_config section from
  'true' to 'false' (#274702).

-------------------------------------------------------------------
Fri May 11 16:30:06 CEST 2007 - locilka@suse.cz

- Removing directories '/var/lib/zypp/cache' and '/var/lib/zypp/db'
  if they exist at the beginning of the installation (#267763).
- 2.15.23

-------------------------------------------------------------------
Thu May 10 17:16:49 CEST 2007 - locilka@suse.cz

- Merged hardware probing (inst_startup) and system probing
  (inst_system_analysis) into one script to have only one progress
  dialog instead of two (#271291).
- openSUSE control file clean-up: The default value for enable_next
  and enable_back is 'yes'. Only few steps do not allow to go back
  (#270893).
- 2.15.22

-------------------------------------------------------------------
Wed May  9 10:25:37 CEST 2007 - locilka@suse.cz

- Safe qouting of bash command in desktop_finish.
- CommandLine for inst_release_notes (#269914).

-------------------------------------------------------------------
Mon May  7 13:43:54 CEST 2007 - ms@suse.de

- don't clobber existing /root/.vnc/passwd file (#271734)

-------------------------------------------------------------------
Wed Apr 18 09:13:10 CEST 2007 - locilka@suse.cz

- Root password dialog has been moved to be the first dialog of the
  second stage installation workflow (FATE #301924).
- "Root Password" step is now called "root Password" (#249706).
- Created new 'Check Installation' entry to the 'Configuration'
  part of the workflow. This section contains setting up network
  if needed, initializing target if needed, and installing
  remaining software (needed by FATE #301924).
- Added new client inst_initialization that creates initialization
  progress UI instead of blank screen.
- 2.15.20

-------------------------------------------------------------------
Tue Apr 17 11:11:37 CEST 2007 - locilka@suse.cz

- Fixed Add-On template to use generic 'control' textdomain
- 2.15.19

-------------------------------------------------------------------
Fri Apr 13 09:45:10 CEST 2007 - locilka@suse.cz

- Replacing networkmanager_proposal with general_proposal (network)
  that includes also IPv6 settings (#263337, #260261).

-------------------------------------------------------------------
Thu Apr 12 11:57:03 CEST 2007 - locilka@suse.cz

- Initialize the target and sources before adding extra sources.
  They needn't be initialized after YaST is restarted during the
  online update (#263289).

-------------------------------------------------------------------
Wed Apr 11 10:21:24 CEST 2007 - locilka@suse.cz

- Release Notes dialog is using a [Close] button if not running in
  installation (#262440).

-------------------------------------------------------------------
Fri Apr  6 16:48:58 CEST 2007 - locilka@suse.cz

- In case of reboot during installation, network services status
  is stored to a reboot_network_settings file and their status
  is restored again when starting the installation after reboot.
  Restoring the status uses Progress library for user feedback
  (#258742).
- Adjusted RPM dependencies.
- 2.15.18

-------------------------------------------------------------------
Thu Apr  5 13:34:48 CEST 2007 - locilka@suse.cz

- Using function PackagesUI::ConfirmLicenses() instead of
  maintaining own code with almost the same functionality (#256627)
- Adjusted RPM dependencies
- Unified inst_startup UI to use the Progress library instead of
  sequence of busy pop-ups.
- Unified inst_system_analysis UI to use the Progress library
  instead of empty dialog.
- 2.15.17

-------------------------------------------------------------------
Wed Apr  4 10:35:55 CEST 2007 - locilka@suse.cz

- Removed IPv6 proposal from installation control file. IPv6
  proposal has been merged into Network Mode proposal (#260261).

-------------------------------------------------------------------
Wed Mar 28 16:17:37 CEST 2007 - locilka@suse.cz

- Adjusted to use WorkflowManager instead AddOnProduct module
  in some cases to make Pattern-based installation and
  configuration workflow (FATE #129).
- Adjusted RPM dependencies and BuildRequires.
- 2.15.16

-------------------------------------------------------------------
Tue Mar 27 14:22:46 CEST 2007 - ms@suse.de

- fixed X11 preparation by checking /etc/reconfig_system (#252763)

-------------------------------------------------------------------
Wed Mar 21 16:47:14 CET 2007 - locilka@suse.cz

- Handling CloneSystem functionality when the client for cloning is
  not installed (checkbox is disabled).

-------------------------------------------------------------------
Mon Mar 19 13:09:57 CET 2007 - locilka@suse.cz

- Creating an empty /etc/sysconfig/displaymanager in desktop_finish
  if the sysconfing doesn't exist (minimal installation).
- Handling missing .proc.parport.devices agent (RPM recommends
  yast2-printer for that).

-------------------------------------------------------------------
Tue Mar 13 13:43:42 CET 2007 - locilka@suse.cz

- Reboot in case of the declined license during the initial
  installation (#252132).

-------------------------------------------------------------------
Mon Mar 12 08:44:19 CET 2007 - locilka@suse.cz

- Modules 'Product' and 'Installation' (installation settings) were
  moved from 'yast2-installation' to 'yast2' to minimize
  cross-package dependencies.
- Adjusted package dependencies.
- 2.15.15

-------------------------------------------------------------------
Fri Mar  9 10:05:20 CET 2007 - locilka@suse.cz

- Module InstShowInfo has been moved from yast2-installation to
  yast2-packager because this module is used by Add-Ons and
  installation sources only.
- Adjusted RPM Requires (yast2-packager >= 2.15.22).
- 2.15.14

-------------------------------------------------------------------
Thu Mar  8 16:59:35 CET 2007 - locilka@suse.cz

- Module GetInstArgs moved from yast2-installation to yast2, many
  clients required yast2-installation only because of this module.

-------------------------------------------------------------------
Thu Mar  8 14:45:39 CET 2007 - locilka@suse.cz

- Tag 'PATTERNS' in product content file is depracated by
  'REQUIRES' and/or 'RECOMMENDS' tag (#252122).

-------------------------------------------------------------------
Tue Mar  6 16:44:49 CET 2007 - kmachalkova@suse.cz

- Do not export LINES and COLUMNS variables, so that terminal
  resize event is handled correctly (#184179)

-------------------------------------------------------------------
Tue Mar  6 16:44:48 CET 2007 - locilka@suse.cz

- AddOnProduct and ProductLicense finally moved to yast2-packager
  from yast2-installation to avoid build cycles.
- 2.15.13

-------------------------------------------------------------------
Mon Mar  5 17:14:58 CET 2007 - locilka@suse.cz

- Moving AddOnProduct module back to yast2-installation because
  this module is needed in the second-stage installation.
- AddOnProduct-related testsuites moved back to yast2-installation.
- 2.15.12

-------------------------------------------------------------------
Mon Mar  5 12:58:21 CET 2007 - locilka@suse.cz

- Adding new installation client mouse_finish which is called
  before SCR is switched. This removes the dependency of
  yast2-installation on yast2-mouse.
- 2.15.11

-------------------------------------------------------------------
Fri Mar  2 15:27:14 CET 2007 - locilka@suse.cz

- Providing feedback (busy message) in inst_restore_settings.
  Starting network by calling 'network start' with timeout.
- Adding yast2-bootloader into required packages because it is
  needed after the SCR is switched into the installed system just
  before reboot (#249679).
- Added more logging into inst_system_analysis (booting installed
  system).
- 2.15.10

-------------------------------------------------------------------
Wed Feb 28 14:11:16 CET 2007 - jsrain@suse.cz

- added more logging to umount_finish (#247594)

-------------------------------------------------------------------
Mon Feb 26 16:03:42 CET 2007 - jsrain@suse.cz

- updated popup in case of license is not accepted (#162499)

-------------------------------------------------------------------
Thu Feb 22 13:52:12 CET 2007 - locilka@suse.cz

- Splitting installation_worker (main installation script) into
  inst_worker_initial and inst_worker_continue.
- Testsuites related to Add-Ons moved to yast2-add-on package.
- 2.15.9

-------------------------------------------------------------------
Wed Feb 21 17:24:30 CET 2007 - locilka@suse.cz

- Added documentation for silently_downgrade_packages and
  keep_installed_patches control file entries (plus their reverse
  lists) (FATE #301990, Bugzilla #238488).

-------------------------------------------------------------------
Mon Feb 19 16:00:23 CET 2007 - locilka@suse.cz

- More concrete fix of bug #160301: Displaying information about
  how to continue the second stage installation if SSH is the only
  installation method. This informational pop-up has disabled
  time-out (#245742).
- Moving parts of installation_worker script to includes based on
  in which installation stage they are used.

-------------------------------------------------------------------
Fri Feb 16 16:18:28 CET 2007 - locilka@suse.cz

- Add-Ons moved to a new package yast2-add-on-2.15.0 (#238673)

-------------------------------------------------------------------
Thu Feb 15 12:21:46 CET 2007 - locilka@suse.cz

- New entries silently_downgrade_packages, plus reverse list, and
  keep_installed_patches, plus reverse list, were added into SLES
  and SLED control files (FATE #301990, Bugzilla #238488).

-------------------------------------------------------------------
Mon Feb 12 13:40:41 CET 2007 - locilka@suse.cz

- Making release_notes modular.
- Rewriting RPM dependencies (#238679).
- Moving parts of installation_worker client into functions.
- Moving Mouse-init functions into inst_init_mouse client.
- Moving Storage-related functions (autoinstall) into
  inst_check_autoinst_mode client.
- Moving vendor client and desktop file to the yast2-update to
  minimize yast2-installation dependencies.
- Remove obsolete /proc/bus/usb mounting (#244950).

-------------------------------------------------------------------
Wed Feb  7 11:01:02 CET 2007 - locilka@suse.cz

- Correct Installation::destdir quoting in .local or .target bash
  commands.
- 2.15.8

-------------------------------------------------------------------
Tue Feb  6 16:29:55 CET 2007 - locilka@suse.cz

- Hide &product; in inst_suseconfig call to remove dependency on
  Product.ycp and not to be so ugly (#241553).

-------------------------------------------------------------------
Mon Feb  5 11:31:52 CET 2007 - locilka@suse.cz

- Store Add-Ons at the end of first stage installation and restore
  them before AutoYaST cloning at the end of the second stage
  installation (bugzilla #187558).
- Set license content before it is displayed for the first time,
  select license language before it is displayed (#220847).
- 2.15.7

-------------------------------------------------------------------
Fri Feb  2 15:25:04 CET 2007 - locilka@suse.cz

- Removing dependency on yast2-slp package.
- Moving all SLP-related functionality to yast2-packager-2.15.7.
- Handling not installed yast2-slp package in Add-Ons (#238680).

-------------------------------------------------------------------
Thu Feb  1 12:41:36 CET 2007 - locilka@suse.cz

- When an Add-On product is added and removed later, correctly
  remove also cached control file of that Add-On (#238307).
- 2.15.6

-------------------------------------------------------------------
Wed Jan 31 09:34:11 CET 2007 - locilka@suse.cz

- Rereading all SCR Agents in case of installation workflow changed
  by Add-On product (#239055).
- Calling PackageLock::Check before Pkg calls (#238556).

-------------------------------------------------------------------
Sun Jan 28 22:27:48 CET 2007 - locilka@suse.cz

- Removed tv and bluetooth hardware proposals from SLES control
  file. There are no such modules in that product (#238759).

-------------------------------------------------------------------
Mon Jan 22 13:46:20 CET 2007 - locilka@suse.cz

- Correct handling of CD/DVD Add-Ons in installation (#237264).
- Fixed switching between Installation Settings tabs in case of
  error in proposal. Every time, only the more-detailed tab is
  selected (#237291).
- Appropriate buttons for Add-Ons dialog for both dialog in
  installation workflow and installation proposal (#237297).
- 2.15.5

-------------------------------------------------------------------
Fri Jan 19 16:25:44 CET 2007 - locilka@suse.cz

- Fixed cancelling of entering a new Add-On (#236315).
- Added zFCP and DASD to installation/update proposal on S/390
  (jsrain) (#160399)
- 2.15.4

-------------------------------------------------------------------
Wed Jan 17 10:50:02 CET 2007 - locilka@suse.cz

- Changed control file documentation for Flexible Partitioning
  (bugzilla #229651 comment #15).
- Changed option <clone_module> "lan" to "networking" (#235457).

-------------------------------------------------------------------
Fri Jan 12 19:05:56 CET 2007 - ms@suse.de

- fixed TERM type setup in case of ssh based installations.
  if the installation is ssh based, TERM is not allowed to
  be overwritten by the value of install.inf. The TERM value
  of install.inf points to the console and not to the remote
  terminal type (#234032)

-------------------------------------------------------------------
Fri Jan 12 17:41:05 CET 2007 - locilka@suse.cz

- control file variable for monthly suse_register run (F#301822)
  (change made by jdsn)

-------------------------------------------------------------------
Thu Jan 11 10:59:40 CET 2007 - locilka@suse.cz

- Changed SLD and SLE control files to reflect demands described in
  bugzilla bug #233156:
  * Old packages are removed by default, only for upgrading from
    SLD 10 or SLE 10, packages are not removed by default.
  * New packages are selected for installation by default, only for
    upgrading from SLD 10 or SLE 10, packages are only updated.
  * Upgrading to new SLE 10 from is only supported from SLES9 and
    SLE 10, upgrading from another product will display warning.

-------------------------------------------------------------------
Sat Jan  6 19:32:23 CET 2007 - ms@suse.de

- fixed usage of fbiterm (#225229)

-------------------------------------------------------------------
Thu Jan  4 14:27:12 CET 2007 - locilka@suse.cz

- Added documentation for new features in control file:
  * boolean delete_old_packages and list of products for which this
    rule is inverted.
  * boolean only_update_selected and list of products for which
    this rule is inverted.
  * list of products supported for upgrade
  (All described in FATE #301844)

-------------------------------------------------------------------
Tue Jan  2 13:07:24 CET 2007 - locilka@suse.cz

- Allowing to add the very same product that has been already
  installed or selected for installation in case the url is
  different than any of the current urls. There can be more sources
  for the product because product urls can be removed and added
  also by inst_source module (#227605).
- Consistent spelling of "Add-On" and "add-on" (#229934).
- 2.15.3

-------------------------------------------------------------------
Tue Dec 12 10:57:21 CET 2006 - locilka@suse.cz

- Consistent spelling of 'AutoYaST' (#221275).

-------------------------------------------------------------------
Mon Dec 11 16:11:21 CET 2006 - locilka@suse.cz

- Handling new flag REGISTERPRODUCT from add-on product content
  file. This flag demands running the registration client after
  an add-on product is installed (on a running system) and demands
  running the registration client even if it is disabled in
  the base-product's control file (during installation)
  (FATE #301312).
- 2.15.2

-------------------------------------------------------------------
Thu Dec  7 18:28:21 CET 2006 - locilka@suse.cz

- Release Notes dialog in the second stage installation now offers
  to select a different language for release notes than the default
  one (#224875).

-------------------------------------------------------------------
Thu Dec  7 10:46:00 CET 2006 - locilka@suse.cz

- Reworked adding and removing Add-Ons during the first stage
  installation. If some Add-Ons are added or removed, the entire
  workflow is created from scratch (#221377).
- Using a separate temporary directory for Add-On licenses not to
  be confused by the previous Add-On.
- Fixed Second Stage Installation script to handle rebooting
  after kernel-patch correctly (#224251).
- Fixed Add-On handling when cancelling adding an Add-On product,
  before that return value from the previous adding was evaluated.
- Fixing some texts (#223880)
- 2.15.1

-------------------------------------------------------------------
Mon Dec  4 16:27:21 CET 2006 - locilka@suse.cz

- Adding support for own help texts for particular submodules in
  installation proposal (FATE #301151). Use key "help" in
  "MakeProposal"'s function result.
- Adding root_password_ca_check item into the globals of control
  file set to true for SLES and false otherwise (FATE #300438).
- A better fix for disabling [Back] button in License Agreement
  dialog when the previous (Language) dialog has been skipped
  (223258).
- 2.15.0

-------------------------------------------------------------------
Mon Dec  4 08:34:02 CET 2006 - lslezak@suse.cz

- "en_EN" -> "en_GB" in list of the preferred languages for EULA

-------------------------------------------------------------------
Thu Nov 23 11:10:14 CET 2006 - locilka@suse.cz

- Disabling [Back] button in License Agreement dialog when the
  previous (Language) dialog has been skipped (223258).
- 2.14.15

-------------------------------------------------------------------
Wed Nov 22 18:51:10 CET 2006 - ms@suse.de

- added hostname/IP information to Xvnc setup (#223266)
- fixed call of initvicons, deactivate s390 exception (#192052)
- 2.14.14

-------------------------------------------------------------------
Tue Nov 21 14:42:50 CET 2006 - locilka@suse.cz

- Reporting the failed or aborted installation only when it has
  been really aborted or when it really failed. YaST or system
  restarts on purpose (online update) are now handled correctly -
  there is no question whether user wants to continue with
  the installation (#222896).
- 2.14.13

-------------------------------------------------------------------
Mon Nov 20 15:25:11 CET 2006 - locilka@suse.cz

- Wider list of extra-sources 56->76 characters (#221984).
- Adding modules listed in Linuxrc entry brokenmodules into the
  /etc/modprobe.d/blacklist file (#221815).
- 2.14.12

-------------------------------------------------------------------
Mon Nov 20 11:49:53 CET 2006 - ms@suse.de

- fixed framebuffer color depth setup (#221139)
- 2.14.11

-------------------------------------------------------------------
Mon Nov 20 08:55:16 CET 2006 - locilka@suse.cz

- Show update-confirmation dialog in Mode::update() only (#221571).
- Pressing [Abort] button in the Add-On dialog during installation
  now opens-up a correct pop-up dialog with correct text (#218677).

-------------------------------------------------------------------
Wed Nov 15 15:30:03 CET 2006 - ms@suse.de

- fixed i810 based installation (#220403)
- 2.14.10

-------------------------------------------------------------------
Wed Nov 15 14:38:21 CET 2006 - locilka@suse.cz

- Defining the minimal size for release_notes pop-up to have the
  minimal size 76x22 or 3/4x2/3 in text mode and 100x30 in graphic
  mode (#221222).

-------------------------------------------------------------------
Wed Nov 15 11:40:48 CET 2006 - locilka@suse.cz

- Restoring the [ Next ] button in the inst_congratlate client when
  the [ Back ] button is pressed (#221190).

-------------------------------------------------------------------
Tue Nov 14 13:20:24 CET 2006 - locilka@suse.cz

- Changes in openSUSE control file (#219878):
  * limit_try_home: 5 GB -> 7 GB
  * root_base_size: 3 GB -> 5 GB

-------------------------------------------------------------------
Thu Nov  9 15:21:14 CET 2006 - locilka@suse.cz

- Always run the fonts_finish's Write() function. Skip running
  "SuSEconfig --module fonts" if script SuSEconfig.fonts does not
  exist (#216079).
- 2.14.9

-------------------------------------------------------------------
Thu Nov  9 10:22:00 CET 2006 - locilka@suse.cz

- Added confirmation dialog into the update workflow on the running
  system before the update really proceeds (#219097).
- confirmInstallation function moved from inst_doit to misc to make
  confirmation dialog possible (#219097).
- Set Product Name only when any Product Name found (#218720).
- 2.14.8

-------------------------------------------------------------------
Fri Nov  3 14:39:53 CET 2006 - locilka@suse.cz

- Preselecting already installed languages in the Language Add-On
  script (FATE #301239) (#217052).
- 2.14.7

-------------------------------------------------------------------
Fri Nov  3 10:17:37 CET 2006 - locilka@suse.cz

- Changed text of question asking whether the second stage
  installation should start again (FATE #300422) in case of
  previous failure or user-abort (#215697).

-------------------------------------------------------------------
Wed Nov  1 17:43:41 CET 2006 - locilka@suse.cz

- "Installation->Other->Boot Installed System->Cancel" now doesn't
  abort the installation but returns to the Installation Mode
  dialog (#216887).
- Correct handling of pressing Cancel or Abort buttons in pop-up
  windows in Add-On installation (#216910).

-------------------------------------------------------------------
Mon Oct 30 15:10:07 CET 2006 - lslezak@suse.cz

- updated inst_extrasources client to not download files from the
  installation sources (#213031)
- requires yast2-pkg-bindings >= 2.13.101
- 2.14.6

-------------------------------------------------------------------
Mon Oct 30 12:59:31 CET 2006 - locilka@suse.cz

- Moving ProductFeatures::Save() from inst_kickoff client to
  save_config_finish - client that is called after the SCR is
  switched to the running system (#209119).
- Calling Storage::RemoveDmMapsTo (device) in after the disks are
  probed in inst_system_analysis (#208222).
- Fixed including packager.

-------------------------------------------------------------------
Thu Oct 26 14:51:12 CEST 2006 - locilka@suse.cz

- Enabling back button in the License Agreement dialog (#215236).
- Adding add-on.rnc for AutoYaST profile validation (#215248).
- Providing an easier switch to disable IPv6 by a new ipv6 client
  in the network proposal (FATE #300604) (mzugec).
- 2.14.5

-------------------------------------------------------------------
Wed Oct 25 16:28:14 CEST 2006 - locilka@suse.cz

- Adding more debugging messages in order to fix random crashing
  of the second stage installation (#214886).

-------------------------------------------------------------------
Tue Oct 24 13:57:57 CEST 2006 - locilka@suse.cz

- Renamed control file control.PROF.xml to control.openSUSE.xml

-------------------------------------------------------------------
Tue Oct 24 10:58:18 CEST 2006 - ms@suse.de

- fixed nic detection (#213870)

-------------------------------------------------------------------
Mon Oct 23 16:04:30 CEST 2006 - locilka@suse.cz

- Added special installation client for Language Add-Ons
  inst_language_add-on and it's XML workflow
  add-on-template_installation.xml for calling this client after
  the Add-On Product is added by the add-on client (FATE #301239).
- Adding add-on client to list of clients that are enabled for
  AutoYaST cloning (bugzilla #198927).
- Added summary of the Release Notes client for the Control Center
  (bugzilla #213878).
- 2.14.4

-------------------------------------------------------------------
Wed Oct 18 16:13:12 CEST 2006 - locilka@suse.cz

- Added a life-belt into the second stage installation. It can be
  restarted under these circumstances:

  1.) User aborts the installation
  2.) Installation process is killed during the installation
  3.) Computer is restarted during the installation (reset)

  The very next time the system is restarted. YaST starts and
  informs user that the previous installation was aborted/failed.
  Then users are asked whether they want to rerun the second stage
  installation (FATE #300422).

- Fixed setting own Y2MAXLOGSIZE up in order to save memory
  requirements during the first stage installation.
- 2.14.3

-------------------------------------------------------------------
Mon Oct 16 13:18:43 CEST 2006 - locilka@suse.cz

- Timeout license in AutoYaST after 2 seconds (#206706).
  This solution doesn't break ncurses.
- 2.14.2

-------------------------------------------------------------------
Mon Oct 16 12:24:10 CEST 2006 - fehr@suse.de

- added new configurable values for LVM/EVMS based proposals
  (feature 300169)
- change evms_config to true

-------------------------------------------------------------------
Mon Oct 16 11:12:51 CEST 2006 - ms@suse.de

- disable oom-killing for X-Server process (#211860)

-------------------------------------------------------------------
Thu Oct 12 16:28:07 CEST 2006 - locilka@suse.cz

- Handle Installation::destdir in *.bash properly (#211576).
- 2.14.1

-------------------------------------------------------------------
Mon Oct  9 16:52:14 CEST 2006 - locilka@suse.cz

- Merged SLES10 SP1 branch to openSUSE 10.2.
- 2.14.0

-------------------------------------------------------------------
Mon Oct  9 09:33:31 CEST 2006 - locilka@suse.cz

- Remove old eula.txt and then copy new one if exists (#208908).
- Using the fullscreen mode again, background images temporarily
  removed from the RPM build (#208307).
- The default "Other Option" is Repair, not Boot (#208841).
- Removed some unneeded imports from inst_clients.
- 2.13.159

-------------------------------------------------------------------
Mon Oct  2 16:44:25 CEST 2006 - locilka@suse.cz

- Merged proofread texts
- 2.13.158

-------------------------------------------------------------------
Mon Oct  2 11:06:29 CEST 2006 - lslezak@suse.cz

- inst_extrasources.ycp - fixed name of the text domain
- 2.13.157

-------------------------------------------------------------------
Wed Sep 27 15:22:15 CEST 2006 - lslezak@suse.cz

- new inst_extrasources.ycp client - add extra installation sources
  during installation (in 2nd stage, after online update)
  (fate #100168, #300910)
- 2.13.156

-------------------------------------------------------------------
Wed Sep 27 09:58:53 CEST 2006 - locilka@suse.cz

- YCP modules that originated at yast2-packager were moved back.
- Usage of dgettext replaced with standard gettext strings.
- Removed yast2-slp and yast2-firewall from build-requirements.
- 2.13.155

-------------------------------------------------------------------
Mon Sep 25 17:45:54 CEST 2006 - locilka@suse.cz

- New icon for Hardware Proposal.
- Root Password dialog moved before Hostname and Domain Name
  (#208032).

-------------------------------------------------------------------
Mon Sep 25 13:21:35 CEST 2006 - locilka@suse.cz

- A bit rewritten code for language selected for second stage of
  update (FATE #300572). Mode::Set is now called before Mode::Get.
- New installation images from jimmac (#203510).
- Timeout and accept the license dialog when installing using
  AutoYaST. By defualt, it's 8 seconds (#206706).
- New busy message when finishing the installation (closing
  sources, etc.).
- 2.13.154

-------------------------------------------------------------------
Mon Sep 25 10:59:16 CEST 2006 - jsrain@suse.cz

- check properly for existing files in /proc (#205408)

-------------------------------------------------------------------
Fri Sep 22 16:01:25 CEST 2006 - jsuchome@suse.cz

- Remember the selected language for update and use it also in the
  second stage (FATE #300572).
- 2.13.153

-------------------------------------------------------------------
Fri Sep 22 14:14:44 CEST 2006 - lslezak@suse.cz

- x11_finish.ycp - removed workaround for #201121

-------------------------------------------------------------------
Fri Sep 22 09:35:36 CEST 2006 - locilka@suse.cz

- Fixed starting Installation in window: Exception for PPC, 832x624
  still runs in fullscreen. Fixed using a fallback image when
  the current resolution is not supported (#207321).
- Fixed counting offset for installation in window. Exceptions are
  now handled correctly (#207310).
- Changed fallback background image - a pure black suits better.
- Visual speeding-up initializing the installation - adding
  a wrapper installation.ycp around installation_worker.ycp client
  to provide UI ASAP.

-------------------------------------------------------------------
Thu Sep 21 16:36:42 CEST 2006 - ms@suse.de

- added patch from Olaf Hering to remove the DefaultColorDepth
  for special fb devices which are not VESA VGA (#207338)

-------------------------------------------------------------------
Tue Sep 19 17:14:28 CEST 2006 - locilka@suse.cz

- Removed Installation background 1600x800 px.
- Added installation background 1280x800 px.

-------------------------------------------------------------------
Mon Sep 18 09:53:18 CEST 2006 - locilka@suse.cz

- Icon for release notes (inst_release_notes).
- List of available SLP sources based on Product Name (SLP label),
  also with filter when more than 15 sources are listed
  (FATE #300619).
- Added background images for installation (thanks to jimmac)
  [1024x768, 1280x1024, 1400x1050, 1600x800, 1600x1200] (Bugzilla
  #203510).
- Replacing "Product %1" with "%1" for list of selected Add-On
  products - the column is already called "Product".
- 2.13.152

-------------------------------------------------------------------
Thu Sep 14 14:45:54 CEST 2006 - locilka@suse.cz

- Finally! Corrected path for importing user-related data to the
  just installed system (FATE #120103, comments #17, #18).

-------------------------------------------------------------------
Thu Sep 14 00:46:19 CEST 2006 - ro@suse.de

- added yast2-core-devel to BuildRequires

-------------------------------------------------------------------
Wed Sep 13 09:27:51 CEST 2006 - locilka@suse.cz

- Calling languages.ycp client has been changed to a function call
  Language::GetLanguagesMap (#204791).
- Added new Requirement: yast2-country >= 2.13.35
- Calling copy_systemfiles_finish from inst_finish (FATE #300421).
- New icon for Finishing Basic Installation dialog.
- Calling new pre_umount_finish client before umount_finish,
  umount_finish closes SCR (#205389).
- Correctly quote files that are added into the temporary archive
  (FATE #300421).
- Removing the leading slashes from filenames when archiving them.
- Reporting error (into log) if save_hw_status_finish.ycp goes
  wrong (partly fixed #205408).
- 2.13.151

-------------------------------------------------------------------
Tue Sep 12 18:40:34 CEST 2006 - locilka@suse.cz

- Found a better place for calling 'inst_pre_install' client, by
  now it is really called...
- Enhanced logging.
- Disabling the License Language combo-box in case of less than
  two languages in it (#203543).

-------------------------------------------------------------------
Tue Sep 12 17:07:19 CEST 2006 - locilka@suse.cz

- Fixed displaying license: Language name should always be either
  shown or the license is disabled as invalid; If there are both
  license.en.txt and license.txt, one of them is hidden because
  they have the very same content; An installation language is also
  pre-selected as a language for a license (if such exists).
- Fixed initializing the known languages via WFM::call("languages")
  (#204791).
- Another icon for Installation Mode dialog, it was the same as for
  Initialization and Analyzing the Computer dialogs.
- 2.13.150

-------------------------------------------------------------------
Mon Sep 11 09:59:15 CEST 2006 - locilka@suse.cz

- Added 'inst_pre_install' and 'copy_systemfiles_finish' clients,
  and module 'SystemFilesCopy' as a solution for FATE requests
  #300421 and #120103, which means that SSH keys are, by now,
  copied from another already installed system (if such exists).
  If there are more installed systems, the best ones are selected
  considering the newest access-time.
- More verbose dialog when initializing the installation (+icon).

-------------------------------------------------------------------
Thu Sep  7 15:13:54 CEST 2006 - locilka@suse.cz

- Added dialog content and help into the initial dialog of add-on
  client. Progress will be even better.
- Temporarily disabled buttons that don't work there.
- Added more "busy messages" into the add-on dialogs.
- Added new functionality for filtering services in SLP services
  table. Allowed characters are "a-zA-Z0-9 .*-".

-------------------------------------------------------------------
Wed Sep  6 17:41:07 CEST 2006 - mvidner@suse.cz

- To allow adding unsigned sources, temporarily "rug set-pref
  security-level none" when syncing in inst_source (#190403).
- 2.13.149

-------------------------------------------------------------------
Wed Sep  6 12:47:51 CEST 2006 - locilka@suse.cz

- No such headline "Mode" in the Installation Settings dialog.
  Help fixed (#203811).
- Added help into the Add-On Product Installation dialog.
- Add and Delete buttons in the same dialog were moved to the left
  side according the YaST style guide.
- Disabling Delete button in case of no Products listed
  (all filed as bug #203809).
- Used a correct (another) icon in License Agreement dialog
  (#203808).

-------------------------------------------------------------------
Mon Sep  4 15:59:47 CEST 2006 - locilka@suse.cz

- Running Installation in Wizard Window (#203510).
- Needed binaries in inst-sys: xquery and fvwm-root.
- Initially, a plain colored image is used as a background.
- 2.13.148

-------------------------------------------------------------------
Mon Sep  4 15:49:40 CEST 2006 - ms@suse.de

- fixed -fp setup of Xvnc (#203531)

-------------------------------------------------------------------
Fri Sep  1 08:48:50 CEST 2006 - locilka@suse.cz

- Fixed Installation Mode dialog to redraw itself only when needed.

-------------------------------------------------------------------
Wed Aug 23 16:59:03 CEST 2006 - locilka@suse.cz

- Added a new debugger tool scr_switch_debugger.ycp that is called
  when switching to the installed system in switch_scr_finish.ycp
  fails (#201058).
- Additionally, YaST logs from installed system are stored under
  the /var/log/YaST2/InstalledSystemLogs/ directory.
- 2.13.147

-------------------------------------------------------------------
Wed Aug 23 16:44:18 CEST 2006 - jsrain@suse.cz

- use version specific Xvnc parameters
- 2.13.146

-------------------------------------------------------------------
Wed Aug 23 13:05:35 CEST 2006 - jsrain@suse.cz

- temporary fix to copy /etc/X11/xorg.conf to the system during
  installation (#201121)
- 2.13.145

-------------------------------------------------------------------
Tue Aug 22 19:26:28 CEST 2006 - mvidner@suse.cz

- test_proposal and test_inst_client: also call
  Mode::SetMode ("installation");

-------------------------------------------------------------------
Tue Aug 22 14:27:53 CEST 2006 - locilka@suse.cz

- New Installation Mode dialog (#156529)
- 2.13.144

-------------------------------------------------------------------
Tue Aug 22 13:41:54 CEST 2006 - jsrain@suse.cz

- weaken dependency on suseRegister (#183656)

-------------------------------------------------------------------
Fri Aug 18 09:49:41 CEST 2006 - jsrain@suse.cz

- fixed building documentation
- 2.13.143

-------------------------------------------------------------------
Thu Aug 10 11:18:24 CEST 2006 - jsrain@suse.cz

- fixed congratulation text for openSUSE (#198252)
- 2.13.142

-------------------------------------------------------------------
Wed Aug  9 15:30:57 CEST 2006 - jsrain@suse.cz

- read info about products from package manager without parsing all
  metadata and reading RPM database (#66046)
- added unzip to Requires (#195911)

-------------------------------------------------------------------
Tue Aug  8 09:54:38 CEST 2006 - jsrain@suse.cz

- fixed 'Requires'
- 2.13.141

-------------------------------------------------------------------
Fri Aug  4 16:33:11 CEST 2006 - jsrain@suse.cz

- updated for X.Org 7
- 2.13.140

-------------------------------------------------------------------
Fri Aug  4 09:21:28 CEST 2006 - jsrain@suse.cz

- moved SLP source scanning to SourceManager.ycp

-------------------------------------------------------------------
Wed Aug  2 14:10:41 CEST 2006 - mvidner@suse.cz

- Added a configure-time check for fvwm directory

-------------------------------------------------------------------
Fri Jul 28 09:42:00 CEST 2006 - jsrain@suse.cz

- offer to eject the CD drive when asking for add-on CD (#181992)

-------------------------------------------------------------------
Thu Jul 27 14:18:01 CEST 2006 - jsrain@suse.cz

- added support for merging multiple proposal items as one proposal
  item (eg. to group langage and keyboard)
- 2.13.139

-------------------------------------------------------------------
Wed Jul 26 09:18:36 CEST 2006 - jsrain@suse.cz

- get version from installed product proper way (#157924)

-------------------------------------------------------------------
Tue Jul 25 14:32:18 CEST 2006 - jsrain@suse.cz

- beep before rebooting the machine during installation (#144614)

-------------------------------------------------------------------
Mon Jul 24 13:56:22 CEST 2006 - jsrain@suse.cz

- fixed error reporting when creating a source (#159695)
- abort installation if package manager initialization fails
  (#167674)
- report proper message if no catalog found via SLP and firewall
  is running (#156444)

-------------------------------------------------------------------
Tue Jul 18 16:57:08 CEST 2006 - jsrain@suse.cz

- fixed displaying catalog selection dialog if multiple catalogs
  found on add-on media (#192761)

-------------------------------------------------------------------
Tue Jul 18 16:14:17 CEST 2006 - jsrain@suse.cz

- fixed vendor URL in congratulate dialog (#187358)
- 2.13.138

-------------------------------------------------------------------
Mon Jul 17 10:12:58 CEST 2006 - jsrain@suse.cz

- check if there are any patches available before offering online
  update (jsuchome)
- merged inst_default_desktop.ycp to desktop_finish.ycp

-------------------------------------------------------------------
Sun Jul 16 08:54:55 CEST 2006 - olh@suse.de

- introduce a Linuxrc::display_ip and use it instead of Arch::s390
- 2.13.137

-------------------------------------------------------------------
Fri Jul 14 15:16:00 CEST 2006 - jsrain@suse.cz

- adapted to changes in yast2-packager
- use only one implementation of product license handling (#191523)
- 2.13.136

-------------------------------------------------------------------
Fri Jul 14 14:51:37 CEST 2006 - olh@suse.de

- move /tmp/vncserver.log to /var/log/YaST2/vncserver.log

-------------------------------------------------------------------
Mon Jul 10 10:47:57 CEST 2006 - jsrain@suse.cz

- correctly import add-on product control file even if no
  additional YaST modules are present on the media (#185768)
- 2.13.135

-------------------------------------------------------------------
Mon Jul 10 09:23:29 CEST 2006 - mvidner@suse.cz

- When running Novell Customer Center Configuration the second time,
  do not add duplicate update sources for graphic card drivers
  (#188572).
- 2.13.134

-------------------------------------------------------------------
Fri Jun 30 11:42:11 CEST 2006 - ug@suse.de

- during autoinstall, timeout early warning popups

-------------------------------------------------------------------
Tue Jun 27 14:02:45 CEST 2006 - mvidner@suse.cz

- Don't show the URL passwords in registration success popup (#186978).
- Include the password in URLs passed to ZMD (#186842).
- Don't log the URL passwords.
- 2.13.133

-------------------------------------------------------------------
Mon Jun 26 08:54:43 CEST 2006 - jsrain@suse.cz

- preselect patterns according to selected desktop (#183944)

-------------------------------------------------------------------
Wed Jun 21 11:03:58 CEST 2006 - jsrain@suse.cz

- display the source URL dialog if adding add-on product update
  source fails in order to allow to enter password (#186804)

-------------------------------------------------------------------
Tue Jun 20 14:50:48 CEST 2006 - mvidner@suse.cz

- When registration succeeds, display only the actually added sources
(#180820#c26).

-------------------------------------------------------------------
Tue Jun 20 14:35:15 CEST 2006 - jsrain@suse.cz

- translate the congratulate string (#186567)

-------------------------------------------------------------------
Mon Jun 19 14:05:21 CEST 2006 - jsrain@suse.cz

- report an error when failed to register the update source for
  an add-on product (#185846)
- 2.13.132

-------------------------------------------------------------------
Mon Jun 19 12:54:36 CEST 2006 - jsrain@suse.cz

- ask about accepting license of add-on product added via the
  /add_on_product file (#186148)
- 2.13.131

-------------------------------------------------------------------
Thu Jun 15 18:47:05 CEST 2006 - mvidner@suse.cz

- Do not complain if ZMD cannot be stopped (#166900).
- When syncing the _original_ installation sources to ZMD,
  temporarily turn off signature checking because the user has
  already decided to trust the sources (#182747).
- SourceManager: factored out the rug pathname.
- 2.13.130

-------------------------------------------------------------------
Thu Jun 15 12:45:27 CEST 2006 - jsrain@suse.cz

- set installation server as host name (not IP address) if it is
  defined as host name during installation (#178933)
- 2.13.129

-------------------------------------------------------------------
Thu Jun 15 10:20:39 CEST 2006 - visnov@suse.cz

- fix the please-wait string

-------------------------------------------------------------------
Wed Jun 14 15:07:04 CEST 2006 - jdsn@suse.de

- added a please-wait string in registration (already translated)
- 2.13.128

-------------------------------------------------------------------
Mon Jun 12 16:07:52 CEST 2006 - mvidner@suse.cz

- Fillup /etc/sysconfig/security:CHECK_SIGNATURES and initialize it
  based on an install time kernel parameter.
- 2.13.127

-------------------------------------------------------------------
Mon Jun 12 13:22:08 CEST 2006 - jdsn@suse.de

- run pango module creation as root (#165891)
- fixed SLE desktop file of suse_register for autoyast (mc, ug)
- 2.13.126

-------------------------------------------------------------------
Fri Jun  9 11:02:57 CEST 2006 - locilka@suse.cz

- Identify the downloaded release notes by the product name during
  the internet test. Changes were made in the module Product
  (#180581).
- 2.13.125

-------------------------------------------------------------------
Thu Jun  8 11:49:04 CEST 2006 - jdsn@suse.de

- create pango modules for registration browser (#165891)
- sync zypp update sources in autoyast mode as well (#181183)
- 2.13.124

-------------------------------------------------------------------
Wed Jun  7 16:15:36 CEST 2006 - jsrain@suse.cz

- avoid adding update source of an add-on product twice during
  installation (#182434)
- 2.13.123

-------------------------------------------------------------------
Tue Jun  6 18:56:57 CEST 2006 - mvidner@suse.cz

- Moved SourceManager + deps from yast2-packager to yast2-installation
  to avoid circular BuildRequires.
- 2.13.122

-------------------------------------------------------------------
Tue Jun  6 18:32:04 CEST 2006 - mvidner@suse.cz

- Call suse_register with --nozypp meaning that we will tell rug
  ourselves which zypp/yum sources it should add. This enables
  rejecting broken or untrusted sources (#180820).
- Moved the major part of Register::add_update_sources to
  SourceManager::AddUpdateSources.
- 2.13.121

-------------------------------------------------------------------
Tue Jun  6 09:53:16 CEST 2006 - jsrain@suse.cz

- sync add-on product source to ZMD (#181743)
- 2.13.120

-------------------------------------------------------------------
Thu Jun  1 17:57:23 CEST 2006 - mvidner@suse.cz

- Do log Report::{Message,Warning,Error} messages by default (#180862).
- 2.13.119

-------------------------------------------------------------------
Thu Jun  1 14:55:44 CEST 2006 - jsrain@suse.cz

- honor UPDATEURLS if installing add-on product in running system
  (#180417)
- 2.13.118

-------------------------------------------------------------------
Wed May 31 12:58:33 CEST 2006 - jsrain@suse.cz

- avoid calling Pkg::SourceStartCache during 1st stage of the
  installation (#178007)
- 2.13.117

-------------------------------------------------------------------
Tue May 30 18:02:54 CEST 2006 - jdsn@suse.de

- set correct title of installation step Customer Center (#179921)
- 2.13.116

-------------------------------------------------------------------
Fri May 26 14:27:56 CEST 2006 - jsrain@suse.cz

- fixed behavior if SLP source detection fails (#179036)
- 2.13.115

-------------------------------------------------------------------
Thu May 25 08:46:56 CEST 2006 - jsrain@suse.cz

- added possibility to specify add-on product URL as command-line
  parameter of add-on.ycp (to run add-on product workflow via
  autorun.sh)
- 2.13.114

-------------------------------------------------------------------
Wed May 24 12:52:21 CEST 2006 - jsrain@suse.cz

- properly integrate YCP code for add-on product installation in
  running system (if YCP code present) (#178311)
- 2.13.113

-------------------------------------------------------------------
Tue May 23 18:58:20 CEST 2006 - jdsn@suse.de

- gray out checkboxes in inst_suse_register when skipping (#178042)
- 2.13.112

-------------------------------------------------------------------
Tue May 23 15:07:42 CEST 2006 - jsrain@suse.cz

- added different desktop files for SLE and BOX/openSUSE
- 2.13.111

-------------------------------------------------------------------
Tue May 23 13:20:03 CEST 2006 - jdsn@suse.de

- fixed layouting in inst_ask_online_update (#177559)

-------------------------------------------------------------------
Fri May 19 17:57:10 CEST 2006 - jdsn@suse.de

- let inst_suse_register ask to install mozilla-xulrunner if
  missing (#175166)
- prevent non-root user to run inst_suse_register (#170736)
- 2.13.110

-------------------------------------------------------------------
Fri May 19 15:36:36 CEST 2006 - jsrain@suse.cz

- more verbose logging of storing hardware status (#170188)
- 2.13.109

-------------------------------------------------------------------
Thu May 18 17:07:13 CEST 2006 - hare@suse.de

- start iscsid if root is on iSCSI (#176804)

-------------------------------------------------------------------
Wed May 17 13:08:52 CEST 2006 - jsrain@suse.cz

- set DISPLAYMANAGER_SHUTDOWN according to control file (#169639)
- 2.13.108

-------------------------------------------------------------------
Tue May 16 13:29:38 CEST 2006 - jsrain@suse.cz

- marked missed text for translation (#175930)
- 2.13.107

-------------------------------------------------------------------
Mon May 15 12:59:58 CEST 2006 - jsrain@suse.cz

- handle additional data for installation restart (#167561)

-------------------------------------------------------------------
Fri May 12 14:11:18 CEST 2006 - jsrain@suse.cz

- initialize callbacks before adding an add-on product, properly
  handle installation sources of add-on products (both if preparing
  AutoYaST configuration (#172837)
- 2.13.106

-------------------------------------------------------------------
Thu May 11 13:50:29 CEST 2006 - jsrain@suse.cz

- do not disable automatic modprobe before adding add-on products
  (#172149)
- 2.13.105

-------------------------------------------------------------------
Thu May 11 12:02:13 CEST 2006 - ms@suse.de

- fixed message text (#172766)

-------------------------------------------------------------------
Thu May 11 09:55:08 CEST 2006 - ms@suse.de

- prevent ssh message from being displayed if vnc+ssh has
  been specified as installation method (#173486)

-------------------------------------------------------------------
Wed May 10 13:40:16 CEST 2006 - jdsn@suse.de

- removed search bar from registration browser (#169092)
- 2.13.104

-------------------------------------------------------------------
Tue May  9 19:35:47 CEST 2006 - jdsl@suse.de

- switched to Enterprise wording for inst_suse_register (#173970)
- 2.13.103

-------------------------------------------------------------------
Tue May  9 19:30:47 CEST 2006 - mvidner@suse.cz

- Save the update sources if registration is done later after the
  installation (#172665).
- When adding upate sources, do not add duplicates (check by the alias
  passed by suse_register on SLE), delete the duplicate beforehand
  (#168740#c3).
- 2.13.102

-------------------------------------------------------------------
Tue May  9 11:32:20 CEST 2006 - mvidner@suse.cz

- Start the network also when doing a remote X11 installation (#165458,
  hare).
- 2.13.101

-------------------------------------------------------------------
Mon May  8 17:32:59 CEST 2006 - jdsl@suse.de

- added hard require from y2-installation to suseRegister (hmuelle)
- added new w3m-jail for registration (#167225)
- fixed passing of url to browser(s) for registration (#167225)
- switched to Enterprise strings for inst_suse_register (shorn)
- 2.13.100

-------------------------------------------------------------------
Thu May  4 14:31:29 CEST 2006 - jsrain@suse.cz

- added congratulate text to the control file (#170881)
- 2.13.99

-------------------------------------------------------------------
Thu May  4 13:10:48 CEST 2006 - jsrain@suse.cz

- disable timeout in popup before installation reboot in case
  of SSH installation (#160301)

-------------------------------------------------------------------
Thu May  4 11:21:32 CEST 2006 - locilka@suse.cz

- include proofread message texts

-------------------------------------------------------------------
Wed May  3 10:26:29 CEST 2006 - locilka@suse.cz

- Busy cursor when "Contacting server" in suse_register (#171061).
- 2.13.97

-------------------------------------------------------------------
Tue May  2 15:25:35 CEST 2006 - locilka@suse.cz

- Display KDE-related help in the Congratulations dialog only
  in case of KDE as the default windowmanager (#170880).
- 2.13.96

-------------------------------------------------------------------
Fri Apr 28 14:10:50 CEST 2006 - locilka@suse.cz

- Proper checking for available network when adding an Add-On
  product. Network-related options are disabled in case of missing
  network both in installation and running system (#170147).
- 2.13.95

-------------------------------------------------------------------
Fri Apr 28 11:32:03 CEST 2006 - jsuchome@suse.cz

- initialize package callbacks for add on product workflow (#170317)
- 2.13.94

-------------------------------------------------------------------
Thu Apr 27 16:50:50 CEST 2006 - mvidner@suse.cz

- Tell libzypp-zmd-backend not to write sources to zypp db,
  we are going to do it ourselves (#170113).
- 2.13.93

-------------------------------------------------------------------
Thu Apr 27 16:03:39 CEST 2006 - jsrain@suse.de

- handle missing SHORTLABEL in content file (#170129)
- 2.13.92

-------------------------------------------------------------------
Thu Apr 27 14:57:23 CEST 2006 - fehr@suse.de

- set limit for separate /home to 14G for SLED (#169232)

-------------------------------------------------------------------
Thu Apr 27 11:16:56 CEST 2006 - ms@suse.de

- removed update_xf86config call, checking for /dev/psaux was
  broken and is no longer needed because the default mouse device
  is /dev/input/mice since many versions now (#168816)

-------------------------------------------------------------------
Thu Apr 27 10:52:08 CEST 2006 - mvidner@suse.cz

- When asking for update URLs, go trough products, not patterns (#169836).
- 2.13.91

-------------------------------------------------------------------
Thu Apr 27 08:34:33 CEST 2006 - locilka@suse.cz

- Making "SLP Catalog" selection bigger (maximum ncurses size)
  (#168718)
- 2.13.90

-------------------------------------------------------------------
Tue Apr 25 22:58:52 CEST 2006 - jsrain@suse.de

- fixed service proposal in SLES control file (#159771)

-------------------------------------------------------------------
Tue Apr 25 16:19:11 CEST 2006 - locilka@suse.cz

- Return `next instead of `ok in case of SLP Add-On Source (#165989)
- 2.13.89

-------------------------------------------------------------------
Mon Apr 24 16:22:14 CEST 2006 - jsrain@suse.de

- GDM is default if both KDE and GNOME installed (#155095)
- 2.13.88

-------------------------------------------------------------------
Mon Apr 24 13:30:50 CEST 2006 - sh@suse.de

- V 2.13.87
- Removed "Disagree with all" button (bug #163001)

-------------------------------------------------------------------
Mon Apr 24 12:35:52 CEST 2006 - ug@suse.de

- 2.13.86

-------------------------------------------------------------------
Mon Apr 24 11:52:47 CEST 2006 - ug@suse.de

- X-SuSE-YaST-AutoInstRequires=lan
  added to desktop file of suse register.
  Otherwise the registration fails.

-------------------------------------------------------------------
Mon Apr 24 09:37:57 CEST 2006 - lnussel@suse.de

- run rcSuSEfirewall2 reload when installing via vnc or ssh (#153467)
- 2.13.85

-------------------------------------------------------------------
Fri Apr 21 23:26:26 CEST 2006 - jsrain@suse.de

- determine base product accordign to flag (#160585)
- 2.13.84

-------------------------------------------------------------------
Fri Apr 21 17:26:15 CEST 2006 - jdsn@suse.de

- added proxy support for registration browser (#165891)
- 2.13.83

-------------------------------------------------------------------
Thu Apr 20 22:22:59 CEST 2006 - jsrain@suse.de

- handle installation restart with repeating last step (#167561)
- 2.13.82

-------------------------------------------------------------------
Thu Apr 20 18:51:55 CEST 2006 - jdsn@suse.de

- proxy support for registration process (#165891)
- disable w3m registration by control variable (aj)
- 2.13.81

-------------------------------------------------------------------
Thu Apr 20 16:09:23 CEST 2006 - mvidner@suse.cz

- When cloning, save installation sources beforehand (#165860).
- 2.13.80

-------------------------------------------------------------------
Wed Apr 19 19:55:47 CEST 2006 - jsrain@suse.de

- restore buttons after calling DASD or zFCP module (#160399)
- 2.13.79

-------------------------------------------------------------------
Wed Apr 19 15:04:03 CEST 2006 - locilka@suse.cz

- Added more debugging messages to the inst_proposal (#162831)
- 2.13.78

-------------------------------------------------------------------
Tue Apr 18 22:58:41 CEST 2006 - jsrain@suse.de

- display proper popup when aborting add-on product installation
  (#159689)

-------------------------------------------------------------------
Tue Apr 18 22:22:02 CEST 2006 - jdsn@suse.de

- in inst_suse_register:
- busy/waiting popups (#163366, #164794)
- text changes (#165509)
- autodisable checkbox "Registration Code" (# 165841)
- error handling in case no browser is available
- cleanup
- 2.13.77

-------------------------------------------------------------------
Tue Apr 18 21:44:45 CEST 2006 - jsrain@suse.de

- do not initialize catalogs before booting installed system (#162899)
- 2.13.76

-------------------------------------------------------------------
Tue Apr 18 18:08:18 CEST 2006 - mvidner@suse.cz

- Do not try to add empty URL as an update source (#165860#c12).

-------------------------------------------------------------------
Tue Apr 18 17:02:05 CEST 2006 - mvidner@suse.cz

- Fixed a typo in the previous change.
- 2.13.75

-------------------------------------------------------------------
Tue Apr 18 14:06:21 CEST 2006 - locilka@suse.cz

- Add-On SLP source was allways returning `back also in case
  of `ok (`next) (#165989)
- 2.13.74

-------------------------------------------------------------------
Tue Apr 18 10:12:19 CEST 2006 - mvidner@suse.cz

- Skip popup and unnecessary work if there are no online update
  sources for add-ons (#167233).
- 2.13.73

-------------------------------------------------------------------
Fri Apr 14 22:25:11 CEST 2006 - jsrain@suse.de

- prevent from changing installation mode and system for update once
  it is selected (#165832)
- added add-on products to installation/update proposal for SLES/SLED
- 2.13.72

-------------------------------------------------------------------
Fri Apr 14 13:19:52 CEST 2006 - lslezak@suse.cz

- call vm_finish client at the end of installation - disable
  some services in Xen domU (#161720, #161721, #161756)
- 2.13.71

-------------------------------------------------------------------
Thu Apr 13 18:17:52 CEST 2006 - jdsn@suse.de

- changed control files according to (#165509)

-------------------------------------------------------------------
Thu Apr 13 10:35:42 CEST 2006 - mvidner@suse.cz

- Do not display errors if language specific release notes are missing
  on the installation source (#165767).
- 2.13.70

-------------------------------------------------------------------
Wed Apr 12 16:24:48 CEST 2006 - jdsn@suse.de

- added missing autoyast entries in suse_register.desktop
- 2.13.69

-------------------------------------------------------------------
Wed Apr 12 12:57:53 CEST 2006 - jsuchome@suse.cz

- control files updated for manual online update run (#165503)
- 2.13.68

-------------------------------------------------------------------
Wed Apr 12 11:39:08 CEST 2006 - ms@suse.de

- fixed displaying ftp password in plaintext in y2start.log (#164824)

-------------------------------------------------------------------
Wed Apr 12 11:05:34 CEST 2006 - mvidner@suse.cz

- Do not mangle the URL obtained from suse_register (#165499).
- 2.13.67

-------------------------------------------------------------------
Wed Apr 12 09:15:48 CEST 2006 - locilka@suse.cz

- fixed Product.ycp - relnotes_url might be defined as an empty
  string (#165314).
- 2.13.66

-------------------------------------------------------------------
Tue Apr 11 22:19:03 CEST 2006 - jsrain@suse.de

- fixed boot if root is on LVM (initialize udev symlinks) (#163073)
- 2.13.65

-------------------------------------------------------------------
Tue Apr 11 16:01:40 CEST 2006 - jdsn@suse.de

- in inst_suse_register:
  - resized popups (hmuelle)
  - new info pupop showing new update server (aj)
  - removed cancel button (#164801, shorn)
- 2.13.64

-------------------------------------------------------------------
Tue Apr 11 11:28:23 CEST 2006 - fehr@suse.de

- flag for evms in control.SLES.xml needs to be true

-------------------------------------------------------------------
Mon Apr 10 17:08:10 CEST 2006 - mvidner@suse.cz

- Add installation sources for online update (#163192).
- 2.13.63

-------------------------------------------------------------------
Fri Apr  7 23:01:33 CEST 2006 - jsrain@suse.de

- provide Product::short_name (#163702)
- 2.13.62

-------------------------------------------------------------------
Fri Apr  7 15:14:01 CEST 2006 - jdsn@suse.de

- fixed evaluation of control file variables (#162988)
- 2.13.61

-------------------------------------------------------------------
Fri Apr  7 09:39:20 CEST 2006 - jsuchome@suse.cz

- 2.13.60

-------------------------------------------------------------------
Thu Apr  6 17:10:07 CEST 2006 - ms@suse.de

- allow huge memory allocations (#151515)

-------------------------------------------------------------------
Thu Apr  6 15:19:13 CEST 2006 - jsuchome@suse.cz

- Product.ycp: read SHORTLABEL value from content file (#163702)

-------------------------------------------------------------------
Wed Apr  5 18:13:11 CEST 2006 - mvidner@suse.cz

- Call SourceManager::SyncYaSTInstSourceWithZMD () in
  inst_rpmcopy(continue) because inst_suse_register does not run
  without a network connection (#156030#c30).

-------------------------------------------------------------------
Wed Apr  5 17:05:27 CEST 2006 - jsrain@suse.de

- do not rewrite log from SCR running in chroot during installation
- fix checking for duplicate sources (#159662)
- 2.13.59

-------------------------------------------------------------------
Tue Apr  4 18:11:34 CEST 2006 - jdsn@suse.de

- fixed w3m registration again (#162462)
- changed Requires to Recommends for suseRegister (hmuelle, aj)
- 2.13.58

-------------------------------------------------------------------
Mon Apr  3 18:27:15 CEST 2006 - jdsn@suse.de

- fixed w3m in ncuses registration (#162462)
- changes in suse_register to test new server side business logic
- 2.13.57

-------------------------------------------------------------------
Mon Apr  3 14:33:44 CEST 2006 - locilka@suse.cz

- Using yast-addon icon in the .desktop file and also in the source
  code (#154930).
- 2.13.56

-------------------------------------------------------------------
Mon Apr  3 14:32:08 CEST 2006 - ug@suse.de

- by default, enable clone box on SLD

-------------------------------------------------------------------
Mon Apr  3 14:22:22 CEST 2006 - ug@suse.de

- uncheck clone checkbox if cloning is greyed out (#162457)

-------------------------------------------------------------------
Fri Mar 31 17:32:03 CEST 2006 - mvidner@suse.cz

- Tell ZMD to get the inst source (#156030)
- No unlocking after all (#160319)
  - Don't reset zypp
  - Reenable Back
  - Fetch update source from suse_resigster and add it
- 2.13.55

-------------------------------------------------------------------
Thu Mar 30 13:42:35 CEST 2006 - mvidner@suse.cz

- Reset zypp and release its lock before suse_register (#160319).
  Therefore disabled the Back button.
- Don't run add-on.ycp if another process has the zypp lock (#160319).
- 2.13.53

-------------------------------------------------------------------
Thu Mar 30 12:31:49 CEST 2006 - jdsn@suse.de

- included new desktop file in Makefile (162112)

-------------------------------------------------------------------
Wed Mar 29 17:57:35 CEST 2006 - jsrain@suse.de

- prevent from installing one product multiple times (#159662)
- 2.13.54

-------------------------------------------------------------------
Wed Mar 29 16:43:02 CEST 2006 - locilka@suse.cz

- Fixed adding SLP-based Add-On product (#161270)
- SLP-based Add-On product handling moved to separate function
- Add-On MediaSelect dialog creation moved to separate function
- Changed icon for License
- 2.13.52

-------------------------------------------------------------------
Tue Mar 29 16:06:23 CEST 2006 - jdsn@suse.de

- late feature "force registration" for suse_register (aj, shorn)

-------------------------------------------------------------------
Tue Mar 28 21:29:07 CEST 2006 - jdsn@suse.de

- added 'rm -f /var/lib/zypp/zmd_updated_the_sources'
  flag file to be deleted if suse_register runs during installation
  file checked by online update - deletion requested by mvidner
- 2.13.51

-------------------------------------------------------------------
Tue Mar 28 20:53:13 CEST 2006 - jdsn@suse.de

- added autoyast part of suse_register
- icon for product registration (#160293)
- fixes for inst_suse_register
- 2.13.50

-------------------------------------------------------------------
Mon Mar 27 23:47:38 CEST 2006 - jsrain@suse.de

- removed desktop selection from NLD workflow (#160650)

-------------------------------------------------------------------
Fri Mar 24 15:15:30 CET 2006 - locilka@suse.cz

- Filling up list of release_notes urls for all installed products
  in the Product.ycp. Needed for internet_test (#160563).
- 2.13.49

-------------------------------------------------------------------
Fri Mar 24 11:00:06 CET 2006 - ms@suse.de

- added initvicons call in second stage S05-config (#160299)

-------------------------------------------------------------------
Thu Mar 23 18:34:18 CET 2006 - jdsn@suse.de

- fixed security issue: suse-ncc dummy user got his own group

-------------------------------------------------------------------
Thu Mar 23 18:33:25 CET 2006 - jdsn@suse.de

- added controlfile configured default settings for suse_register
- 2.13.47

-------------------------------------------------------------------
Thu Mar 23 16:23:37 CET 2006 - locilka@suse.cz

- Display license immediately after the Add-On product is scanned
  and added. Handle user interaction.
- 2.13.46

-------------------------------------------------------------------
Thu Mar 23 14:16:46 CET 2006 - jdsn@suse.de

- final texts for suse_register
- nonroot - warning for suse_register
- 2.13.45

-------------------------------------------------------------------
Thu Mar 23 13:19:03 CET 2006 - locilka@suse.cz

- Displaying license of the Add-On product if exists. Trying the
  localized version first. Waiting for user interaction if needed.
- Displaying info.txt if exists (#160017)
- Adjusting testsuites
- 2.13.44

-------------------------------------------------------------------
Mon Mar 22 19:04:55 CET 2006 - jdsn@suse.de

- fixed missing module in makefile
- 2.13.43

-------------------------------------------------------------------
Wed Mar 22 19:03:57 CET 2006 - locilka@suse.cz

- Added fallback for adding add-on products without file
  installation.xml. In this case, the product is added as a normal
  installation source and sw_single is called.
- 2.13.42

-------------------------------------------------------------------
Mon Mar 22 18:45:17 CET 2006 - jdsn@suse.de

- fixed ssh bug in suse_register
- suse_register reads and writes configuration to sysconfig
- final texts in suse_register
- 2.13.41

-------------------------------------------------------------------
Wed Mar 22 13:43:12 CET 2006 - mvidner@suse.cz

- Fixed release notes download (by Product::FindBaseProducts), #159490.

-------------------------------------------------------------------
Wed Mar 22 11:40:18 CET 2006 - jdsn@suse.de

- changed help text in suse_register
- patch to make the ComboBox appear longer in release_notes

-------------------------------------------------------------------
Tue Mar 21 16:33:32 CET 2006 - locilka@suse.cz

- adding "Local Directory" option for Add-On Products when no
  network is available (#159779).
- avoid from adding "Unknown" Add-On Product when Cancel button
  pressed in the Add New Add-On popup (#159784).

-------------------------------------------------------------------
Tue Mar 21 08:57:51 CET 2006 - jsuchome@suse.cz

- returned dependency on yast2-online-update

-------------------------------------------------------------------
Tue Mar 21 07:57:37 CET 2006 - visnov@suse.cz

- try to get add-on product control files only optionally (#159116)
- 2.13.40

-------------------------------------------------------------------
Mon Mar 20 10:08:13 CET 2006 - locilka@suse.cz

- disabled skipping the 'Installation Mode' dialog when no other
  installed Linux found. Just disabling 'Update' and 'Other'
  options in that case (#157695).
- removed calling uml_finish, client doesn't has been dropped.

-------------------------------------------------------------------
Fri Mar 17 22:50:06 CET 2006 - jsrain@suse.de

- added AytoYaST support for add-on products
- 2.13.39

-------------------------------------------------------------------
Fri Mar 17 09:30:02 CET 2006 - locilka@suse.cz

- fixed .desktop file for Add-On Products, now it starts add-on
  instead of sw_single when launched from YaST Control Center
  (#158869).

-------------------------------------------------------------------
Thu Mar 16 23:24:11 CET 2006 - jsrain@suse.de

- added zFCP and DASD modules to list of modules to be cloned after
  SLES installation (#153378)
- 2.13.38

-------------------------------------------------------------------
Thu Mar 16 23:10:06 CET 2006 - jsrain@suse.de

- fixed product handling (&product; macro) (#151050)
- allow multiple installation sources (#151755)

-------------------------------------------------------------------
Thu Mar 16 15:51:42 CET 2006 - jdsn@suse.de

- fixed blocker bug (#158628), suse_register call in all products

-------------------------------------------------------------------
Thu Mar 16 14:56:36 CET 2006 - fehr@suse.de

- increase maximal size of root fs to 20 Gig (#158608)
- 2.13.37

-------------------------------------------------------------------
Wed Mar 15 18:21:54 CET 2006 - jsrain@suse.de

- do not overwrite language settings during update (#156562)
- do not offer network sources for Add-On products if no network is
  configured (#156467)
- 2.13.36

-------------------------------------------------------------------
Tue Mar 14 18:16:32 CET 2006 - jdsn@suse.de

- corrected titles in control file
- 2.13.35

-------------------------------------------------------------------
Tue Mar 14 18:11:53 CET 2006 - jdsn@suse.de

- 2.13.34

-------------------------------------------------------------------
Tue Mar 14 18:09:58 CET 2006 - jdsn@suse.de

- new browser for registration
- new texts for registration module

-------------------------------------------------------------------
Mon Mar 13 16:26:00 CET 2006 - jsrain@suse.de

- report an error if creating catalog for add-on product fails
  (#157566)
- 2.13.33

-------------------------------------------------------------------
Fri Mar 10 19:02:04 CET 2006 - jsrain@suse.de

- disable add-on products if inst-sys is mounted from CD
- 2.13.32

-------------------------------------------------------------------
Fri Mar 10 18:33:55 CET 2006 - jdsn@suse.de

- fixed security bug (#157008)
- added link to browser for Novell privacy statement

-------------------------------------------------------------------
Fri Mar 10 17:55:11 CET 2006 - mvidner@suse.cz

- Start ncurses UI in non-threaded mode to enable spawning of
  interactive processes (like w3m for suseRegister, #150799).
- 2.13.31

-------------------------------------------------------------------
Fri Mar 10 12:17:56 CET 2006 - ms@suse.de

- forcing using xim for Qt Input (#156962)

-------------------------------------------------------------------
Thu Mar  9 17:36:39 CET 2006 - mvidner@suse.cz

- Control files: added network/startmode, being ifplugd for SL and
  SLED, auto for SLES (#156388).
- 2.13.30

-------------------------------------------------------------------
Thu Mar  9 17:35:30 CET 2006 - jsrain@suse.de

- fixed asking for add-on product CD (#156469)

-------------------------------------------------------------------
Thu Mar  9 12:01:07 CET 2006 - ms@suse.de

- include proofread message texts

-------------------------------------------------------------------
Wed Mar  8 17:00:41 CET 2006 - jdsn@suse.de

- fixed launch of yastbrowser (during installation)
- 2.13.29

-------------------------------------------------------------------
Wed Mar  8 15:25:57 CET 2006 - ms@suse.de

- fixed createStageList() function to be more restrictive on checking
  for stage files. Adapt startup documentation according to this
  change (#144783)

-------------------------------------------------------------------
Wed Mar  8 14:25:02 CET 2006 - lrupp@suse.de

- added suseRegister to Requires

-------------------------------------------------------------------
Tue Mar  7 22:27:45 CET 2006 - jdsn@suse.de

- added functionality to skip suse register and/or online update
- 2.13.28

-------------------------------------------------------------------
Tue Mar  7 20:07:43 CET 2006 - jsrain@suse.de

- added yastbrowser

-------------------------------------------------------------------
Tue Mar  7 00:26:26 CET 2006 - jsrain@suse.de

- fixed back button behavior in installation mode dialog (#155044)

-------------------------------------------------------------------
Mon Mar  6 10:47:31 CET 2006 - visnov@suse.cz

- enable media callbacks in the add-on product handling

-------------------------------------------------------------------
Fri Mar  3 23:30:36 CET 2006 - jsrain@suse.de

- added .desktop file for add-on product installation (#154930)
- properly initialize source for add-on product (#154980)
- 2.13.27

-------------------------------------------------------------------
Fri Mar  3 10:43:12 CET 2006 - visnov@suse.cz

- reset package manager before installing patches

-------------------------------------------------------------------
Wed Mar  1 23:19:47 CET 2006 - jsrain@suse.de

- release all medias before registering add-on product CD or DVD
  (#154348)
- check whether files are on the add-on product media before using
  them (#154314)
- 2.13.26

-------------------------------------------------------------------
Mon Feb 27 18:32:05 CET 2006 - jsrain@suse.de

- fixed setting default desktop according to destop dialog (#152709)
- 2.13.25

-------------------------------------------------------------------
Fri Feb 24 19:40:37 CET 2006 - jsrain@suse.de

- select base product before runing add-on products dialog
- 2.13.24

-------------------------------------------------------------------
Fri Feb 24 16:57:03 CET 2006 - ms@suse.de

- added qt plugin check to check_network function (#149025)

-------------------------------------------------------------------
Thu Feb 23 16:15:50 CET 2006 - jsrain@suse.de

- changed the name of the add-on product control file (#152770)
- 2.13.23

-------------------------------------------------------------------
Wed Feb 22 23:05:28 CET 2006 - jsrain@suse.de

- using correct icon (#151630)
- 2.13.22

-------------------------------------------------------------------
Wed Feb 22 12:45:54 CET 2006 - ms@suse.de

- added console startup message when y2base is called (#148165)

-------------------------------------------------------------------
Wed Feb 22 10:28:42 CET 2006 - visnov@suse.cz

- adapt BuildRequires
- 2.13.21

-------------------------------------------------------------------
Wed Feb 22 01:20:18 CET 2006 - jsrain@suse.de

- do not offer creating AutoYaST profile in first boot mode
  (#152285)
- 2.13.20

-------------------------------------------------------------------
Sun Feb 19 17:48:17 CET 2006 - jsrain@suse.de

- made inst_proposal more resistent to incorrect data returned from
  client modules (#148271)

-------------------------------------------------------------------
Fri Feb 17 23:58:34 CET 2006 - jsrain@suse.de

- removed dependency on yast2-online-update
- integrated add-on product selection to installation workflow
- 2.13.19

-------------------------------------------------------------------
Fri Feb 17 14:19:46 CET 2006 - mvidner@suse.cz

- inst_release_notes: Let the combo box have a label.
- inst_disks_activate: fixed the textdomain (s390 -> installation)

-------------------------------------------------------------------
Thu Feb 16 23:29:18 CET 2006 - jsrain@suse.de

- several fixes of add-on product installation
- 2.13.18

-------------------------------------------------------------------
Tue Feb 14 23:40:31 CET 2006 - jsrain@suse.de

- added possibility to use standalone-installation proposals when
  installing with base product
- added support for replacing 2nd stage workflow
- added support for disabling individual proposal
- added support for inserting steps to inst_finish for add-on
  products
- added copying merged control files to installed system, merging
  them for 2nd stage workflow
- 2.13.17

-------------------------------------------------------------------
Tue Feb 14 18:32:18 CET 2006 - jdsn@suse.de

- new release notes module (multiple release notes) FATE: 120129
- 2.13.16

-------------------------------------------------------------------
Tue Feb 14 01:22:52 CET 2006 - jsrain@suse.de

- fixed add-on product workflow and proposal merging

-------------------------------------------------------------------
Mon Feb 13 22:33:37 CET 2006 - jsrain@suse.de

- updated patchs on add-on product CD according to spec
- 2.13.15

-------------------------------------------------------------------
Mon Feb 13 10:09:58 CET 2006 - visnov@suse.cz

- save zypp.log from instsys

-------------------------------------------------------------------
Sun Feb 12 20:41:09 CET 2006 - olh@suse.de

- umount /dev and /sys unconditionally in umount_finish.ycp

-------------------------------------------------------------------
Sun Feb 12 19:41:28 CET 2006 - olh@suse.de

- remove obsolete comment from umount_finish.ycp

-------------------------------------------------------------------
Sun Feb 12 18:35:41 CET 2006 - visnov@suse.cz

- revert redirect

-------------------------------------------------------------------
Sun Feb 12 16:45:43 CET 2006 - kkaempf@suse.de

- redirect stderr to /var/log/YaST2/zypp.log when running
  1st or 2nd stage installation. (#149001)

-------------------------------------------------------------------
Thu Feb  9 21:27:28 CET 2006 - jsrain@suse.de

- added add-on product installation in running system

-------------------------------------------------------------------
Thu Feb  9 00:56:18 CET 2006 - jsrain@suse.de

- added control file merging functionality

-------------------------------------------------------------------
Tue Feb  7 17:57:40 CET 2006 - mvidner@suse.cz

- control files: Configure the hostname in the main installation
  workflow also in SuSE Linux (#142758) and SLED (#137340).
- 2.13.13

-------------------------------------------------------------------
Mon Feb  6 10:43:59 CET 2006 - olh@suse.de

- remove the /usr/share/locale/br symlink creation, there is
  no user of /usr/share/locale files inside the inst-sys
- remove the hostname linux, domainname local calls
  the hostname is already set in inst_setup.
  yast can not be restarted with ssh installs

-------------------------------------------------------------------
Tue Jan 31 14:30:07 CET 2006 - fehr@suse.de

- disable proposal with separate /home for SLES

-------------------------------------------------------------------
Mon Jan 30 18:19:31 CET 2006 - ms@suse.de

- fixed PCI bus ID setup (#145938)

-------------------------------------------------------------------
Fri Jan 27 14:37:30 CET 2006 - ms@suse.de

- adding truetype font path to the vnc font path (#139351)

-------------------------------------------------------------------
Thu Jan 26 12:51:17 CET 2006 - fehr@suse.de

- remove loading of dm modules, if needed this is done in libstorage

-------------------------------------------------------------------
Tue Jan 24 13:00:43 CET 2006 - ms@suse.de

- added check for testutf8 binary (#144699)

-------------------------------------------------------------------
Tue Jan 24 08:29:29 CET 2006 - jsrain@suse.cz

- enable iSCSI dialog during installation
- 2.13.12

-------------------------------------------------------------------
Mon Jan 23 13:21:46 CET 2006 - mvidner@suse.cz

- Added networkmanager_proposal to the network proposal.
- 2.13.11

-------------------------------------------------------------------
Mon Jan 23 13:03:09 CET 2006 - ms@suse.de

- added y2start.log message if YaST exits abnormally (#141016)
- fixed repatching of xorg.conf file (#144538)

-------------------------------------------------------------------
Mon Jan 23 09:30:07 CET 2006 - jsrain@suse.cz

- added "enable_clone" option (#144101)

-------------------------------------------------------------------
Mon Jan 16 17:07:17 CET 2006 - mvidner@suse.cz

- Prefer the string product feature network/network_manager (always,
  laptop, never) over boolean network/network_manager_is_default.

-------------------------------------------------------------------
Fri Jan 13 14:12:31 CET 2006 - jsrain@suse.cz

- run the desktop dialog also on SLES (#142771)
- added iscsi installation to the installatino workflow
- 2.13.10

-------------------------------------------------------------------
Wed Jan 11 14:50:18 CET 2006 - jsrain@suse.cz

- call installation clients for DASD/zFCP configuration instead of
  the run-time ones

-------------------------------------------------------------------
Mon Jan  9 16:47:46 CET 2006 - jsrain@suse.cz

- write mouse information on PPC (#116406)
- UI mode set to expert for SLES
- reset storage after (de)activating any disk (#140936)
- 2.13.9

-------------------------------------------------------------------
Fri Jan  6 16:20:23 CET 2006 - ms@suse.de

- fixed HVC_CONSOLE_HINT text (#140386)

-------------------------------------------------------------------
Thu Jan  5 16:49:24 CET 2006 - jsrain@suse.cz

- Removed unneeded stuff from proposals on some architectures for
  SLES (#140999, #140991)
- Added iSCSI to installation workflow (real call still missing)
- moved DASD/zFCP disk activation prior installation mode selection
  (#140936)
- 2.13.8

-------------------------------------------------------------------
Thu Jan  5 14:29:12 CET 2006 - sh@suse.de

- V 2.13.7
- Fixed bugs #79289, #114037: trouble with y2cc at end of installation
  Dropped y2cc at end of installation (OK from aj + gp)

-------------------------------------------------------------------
Thu Jan  5 13:52:48 CET 2006 - mvidner@suse.cz

- control file: for SLES, ask for the host name in the main workflow (F4126)

-------------------------------------------------------------------
Thu Jan  5 13:04:46 CET 2006 - jsuchome@suse.cz

- control file: for NLD, do not enable autologin by default (#140990)

-------------------------------------------------------------------
Tue Jan  3 12:11:15 CET 2006 - ms@suse.de

- don't call initvicons on s390/s390x architectures (#140383)

-------------------------------------------------------------------
Thu Dec 22 12:25:26 CET 2005 - fehr@suse.de

- added try_separate_home to partitioning section of control.xml

-------------------------------------------------------------------
Wed Dec 21 11:30:11 CET 2005 - ms@suse.de

- fixed startup Makefile.am

-------------------------------------------------------------------
Wed Dec 21 10:36:13 CET 2005 - visnov@suse.cz

- merged proofread texts

-------------------------------------------------------------------
Tue Dec 20 13:14:02 CET 2005 - ms@suse.de

- added support for graphical installation on ia64 archs (#140142)

-------------------------------------------------------------------
Mon Dec 19 18:10:00 CET 2005 - sh@suse.de

- Implemented feature #300359: Show Beta notice during installation
  Now showing /info.txt in a popup (with a simple "OK" button)
  over the license agreement
- V 2.13.6

-------------------------------------------------------------------
Fri Dec 16 16:15:24 CET 2005 - jsrain@suse.cz

- do not call obsolete gnome-postinstall script
- added list of modules to offer clone at the end of installation
  to control files
- 2.13.5

-------------------------------------------------------------------
Wed Dec 14 12:07:13 CET 2005 - ms@suse.de

- make service startup more robust (#138433)

-------------------------------------------------------------------
Fri Dec  2 16:19:15 CET 2005 - mvidner@suse.cz

- Added control file variables network_manager_is_default,
  force_static_ip.
- 2.13.4

-------------------------------------------------------------------
Fri Dec  2 09:57:48 CET 2005 - jsrain@suse.cz

- mark missing texts for translation (#136021)

-------------------------------------------------------------------
Wed Nov 30 08:07:25 CET 2005 - lslezak@suse.cz

- removed Xen and UML sections from control files
  (moved to yast2-vm package)
- 2.13.4

-------------------------------------------------------------------
Tue Nov 29 14:19:05 CET 2005 - sh@suse.de

- Implemented feature #110081: License translations
- V 2.13.3

-------------------------------------------------------------------
Mon Nov 28 12:50:08 CET 2005 - jsrain@suse.cz

- adjusted default desktop in control files (#132491)

-------------------------------------------------------------------
Tue Nov 22 12:58:19 CET 2005 - jsrain@suse.cz

- added default desktop to control files

-------------------------------------------------------------------
Fri Nov 11 08:20:27 CET 2005 - jsrain@suse.cz

- write hwcfg-static-printer only if parallel port is present
  (#116406)
- 2.13.2

-------------------------------------------------------------------
Tue Nov  1 13:02:58 CET 2005 - jsrain@suse.cz

- adapted to inst_desktop_new.ycp -> inst_desktop.ycp rename

-------------------------------------------------------------------
Tue Oct 18 12:35:16 CEST 2005 - ms@suse.de

- added update check: update_xf86config to be called in case of
  update. The script will fix the mouse configuration if the device
  /dev/mouse or /dev/psaux is in use (#118755)

-------------------------------------------------------------------
Mon Oct 17 16:28:11 CEST 2005 - ms@suse.de

- added testX binary check

-------------------------------------------------------------------
Thu Oct 13 16:21:53 CEST 2005 - ms@suse.de

- fixed startup scripts because Stefan changed the X11 module
  naming from drv.o to drv.so :-(

-------------------------------------------------------------------
Fri Sep 30 14:22:28 CEST 2005 - jsrain@suse.cz

- remove checking whether to run language selection (language
  module knows better whether it is needed)

-------------------------------------------------------------------
Mon Sep 26 17:48:58 CEST 2005 - jsrain@suse.cz

- do close target before switching from update to bare metal
  installation (#115075)
- do not set default window manager in sysconfig if neither KDE
  nor GNOME are installed (#115412)
- 2.13.0

-------------------------------------------------------------------
Fri Sep  9 14:14:24 CEST 2005 - ms@suse.de

- fixed service startup sequence of HAL and DBUS (#115815)

-------------------------------------------------------------------
Wed Sep  7 16:00:24 CEST 2005 - jsrain@suse.cz

- fixed typo in the cursor scheme name for GNOME (#74309)
- 2.12.28

-------------------------------------------------------------------
Wed Sep  7 09:16:44 CEST 2005 - jsuchome@suse.cz

- 2.12.27

-------------------------------------------------------------------
Tue Sep  6 17:01:51 CEST 2005 - jsrain@suse.cz

- fixed freezing installation while saving configured hardware
 (#115387)

-------------------------------------------------------------------
Tue Sep  6 13:28:06 CEST 2005 - jsrain@suse.cz

- use correct icons for license agreement and installation mode
  dialogs (#105158)
- 2.12.26

-------------------------------------------------------------------
Mon Sep  5 17:30:18 CEST 2005 - ms@suse.de

- fixed braille setup (#115278)

-------------------------------------------------------------------
Mon Sep  5 16:25:44 CEST 2005 - ms@suse.de

- start dbus in Second-Stage/S06-services (#114667)

-------------------------------------------------------------------
Mon Sep  5 12:46:43 CEST 2005 - jsrain@suse.cz

- save all configured hardware at the end of installation (#104676)
- 2.12.25

-------------------------------------------------------------------
Thu Sep  1 13:45:29 CEST 2005 - ms@suse.de

- start hald in Second-Stage/S06-services (#114667)

-------------------------------------------------------------------
Mon Aug 29 09:56:30 CEST 2005 - jsrain@suse.cz

- reset package manager when switched installation mode (#105857)
- 2.12.24

-------------------------------------------------------------------
Fri Aug 26 10:23:24 CEST 2005 - jsrain@suse.cz

- set default cursor theme according to default desktop (#74309)
- 2.12.23

-------------------------------------------------------------------
Wed Aug 24 10:39:48 CEST 2005 - ms@suse.de

- fixed umount_result setting in /etc/install.inf. A space is
  needed between the colon and the value (#112620)

-------------------------------------------------------------------
Tue Aug 23 15:02:53 CEST 2005 - ms@suse.de

- fixed umount call in First-Stage setup -> added F03-umount (#103800)

-------------------------------------------------------------------
Tue Aug 23 12:46:16 CEST 2005 - jsrain@suse.cz

- mark correct tab selected after language is changed (#105995)
- reset target map when switching between installation and upgrade
  (#106627)

-------------------------------------------------------------------
Mon Aug 22 12:18:08 CEST 2005 - jsrain@suse.cz

- fixed title icons for proposal dialogs (#105165)
- 2.12.22

-------------------------------------------------------------------
Fri Aug 19 15:39:31 CEST 2005 - jsrain@suse.cz

- reverted forcing language dialog in NCurses (#102958)
- 2.12.21

-------------------------------------------------------------------
Fri Aug 19 15:33:08 CEST 2005 - ms@suse.de

- fixed mouse probing call, was never called in initial stage (#100665)

-------------------------------------------------------------------
Fri Aug 19 11:32:09 CEST 2005 - arvin@suse.de

- improved initialisation of libstorage callbacks (bug #105562)

-------------------------------------------------------------------
Wed Aug 17 17:37:02 CEST 2005 - ms@suse.de

- added umount_result key to /etc/install.inf containing the exit
  code from trying to umount the inst-sys (#103800)
- 2.12.19

-------------------------------------------------------------------
Wed Aug 17 15:45:40 CEST 2005 - jsrain@suse.cz

- handle correctly if _proposal client returns nil as warning level
  (#105154)

-------------------------------------------------------------------
Wed Aug 17 15:09:44 CEST 2005 - arvin@suse.de

- check if /sbin/splash exists (bug #105159)
- 2.12.18

-------------------------------------------------------------------
Tue Aug 16 08:51:16 CEST 2005 - jsrain@suse.cz

- build relation between old keys and new UDIs (#104676)

-------------------------------------------------------------------
Mon Aug 15 16:49:22 CEST 2005 - jsrain@suse.cz

- merged texts from proofread
- 2.12.17

-------------------------------------------------------------------
Mon Aug 15 14:45:43 CEST 2005 - ms@suse.de

- fixed vncpassword handling (#104377)

-------------------------------------------------------------------
Mon Aug 15 13:02:07 CEST 2005 - jsrain@suse.cz

- make the OK button in other installatino options popup default
  button (#104589)

-------------------------------------------------------------------
Fri Aug 12 14:35:19 CEST 2005 - jsrain@suse.cz

- force language selection in NCurses (#102958)
- 2.12.16

-------------------------------------------------------------------
Fri Aug 12 12:32:42 CEST 2005 - ms@suse.de

- fixed use of graphical installer within SSH session (#53767)

-------------------------------------------------------------------
Fri Aug 12 10:15:26 CEST 2005 - ms@suse.de

- fixed set_splash function to work with SuSE 10.0

-------------------------------------------------------------------
Tue Aug  9 15:22:24 CEST 2005 - ms@suse.de

- fixed shell warning (#100729)

-------------------------------------------------------------------
Mon Aug  8 14:06:10 CEST 2005 - jsrain@suse.cz

- show URL of product vendor in congratulation dialog (#102542)

-------------------------------------------------------------------
Fri Aug  5 13:00:16 CEST 2005 - lslezak@suse.cz

- added virtual machine proposal into contol file
- 2.12.15

-------------------------------------------------------------------
Wed Aug  3 13:01:20 CEST 2005 - jsrain@suse.cz

- fixed behavior in proposal with tabs if one of the submodules
  returned an error (#100203)
- 2.12.14

-------------------------------------------------------------------
Tue Aug  2 15:24:14 CEST 2005 - jsrain@suse.cz

- do not allow going back after 2nd stage installation is
  interrupted by reboot
- restore settings after reboot during 2nd stage installation

-------------------------------------------------------------------
Thu Jul 28 11:31:15 CEST 2005 - jsrain@suse.cz

- updated the installation confirmation popup (#98841)
- changed label of push button to access boot and repair (#98836),
  added help text
- 2.12.13

-------------------------------------------------------------------
Mon Jul 25 14:56:54 CEST 2005 - ms@suse.de

- include functions start_yast_and_reboot() and start_yast_again()
  according to a feature request for Jiri.

-------------------------------------------------------------------
Fri Jul 22 13:09:38 CEST 2005 - jsrain@suse.cz

- fixed dialog captions of proposals

-------------------------------------------------------------------
Thu Jul 21 17:01:57 CEST 2005 - fehr@suse.de

- replace obsolete SCR agent calls by call to Storage::ActivateHld()

-------------------------------------------------------------------
Thu Jul 21 11:54:19 CEST 2005 - ms@suse.de

- fixed YaST2.call::wait_for_x11() to set an initial value
  for server_running (#97381)
- 2.12.12

-------------------------------------------------------------------
Tue Jul 19 17:25:15 CEST 2005 - jsrain@suse.cz

- fixed switch from installation to update and vice versa
- added support for reboot and restart of YaST during 2nd stage
  installation
- updated control file to show 3 installation stages

-------------------------------------------------------------------
Mon Jul 18 13:38:50 CEST 2005 - jsrain@suse.cz

- updated control file
- minor inst_proposal clean-up
- 2.12.11

-------------------------------------------------------------------
Fri Jul 15 15:35:03 CEST 2005 - jsrain@suse.cz

- fixed behavior of several dialogs
- 2.12.10

-------------------------------------------------------------------
Thu Jul 14 18:18:42 CEST 2005 - jsrain@suse.cz

- added installation workflow
- added support for tabs in proposals
- adapted to new partitioner using storage-lib (arvin)
- moved inst_desktop.ycp to yast2-packager
- 2.12.9

-------------------------------------------------------------------
Mon Jul 11 16:21:58 CEST 2005 - jsrain@suse.cz

- removed dependency on vanished Display.ycp to fix build
- 2.12.8

-------------------------------------------------------------------
Mon Jul 11 11:14:18 CEST 2005 - ms@suse.de

- fixed race condition in checking servers exit code (#91342)
- fixed testX and xupdate paths

-------------------------------------------------------------------
Thu Jun  2 16:57:14 CEST 2005 - jsrain@suse.cz

- put focus on the release notes to allow scrolling without pushing
  Tab many times to move the focus (#80215)

-------------------------------------------------------------------
Wed Jun  1 14:12:06 CEST 2005 - mvidner@suse.cz

- Added a scr file for .etc.install_inf_options (#75720).
- 2.12.7

-------------------------------------------------------------------
Tue May 31 11:39:56 CEST 2005 - ms@suse.de

- implement check for driver update mode (#84155)

-------------------------------------------------------------------
Tue May 31 11:04:04 CEST 2005 - ms@suse.de

- applied patch from Olaf to avoid some time consuming calls (#86178)
- allow "vnc=1 usessh=1" as install and debug method (#45127)

-------------------------------------------------------------------
Mon May 30 15:55:55 CEST 2005 - jsrain@suse.cz

- display message when fallen into text mode installation (#53748)

-------------------------------------------------------------------
Mon May 16 10:53:27 CEST 2005 - jsrain@suse.cz

- renamed 'default' variable
- 2.12.6

-------------------------------------------------------------------
Tue May 10 14:05:01 CEST 2005 - jsrain@suse.cz

- copy /etc/X11/xorg.conf instead of XF86Config to the target
  system
- 2.12.5

-------------------------------------------------------------------
Mon May  9 18:27:54 CEST 2005 - ms@suse.de

- removed sed update of BusID (#78950)

-------------------------------------------------------------------
Wed Apr 27 12:56:15 CEST 2005 - jsrain@suse.cz

- modularized inst_finish.ycp
- 2.12.4

-------------------------------------------------------------------
Thu Apr 21 11:14:04 CEST 2005 - ms@suse.de

- fixed X11 config patching code, related to (#66989)

-------------------------------------------------------------------
Mon Apr 18 17:10:55 CEST 2005 - jsrain@suse.cz

- one more fix for new ProductFeatures.ycp interface
- 2.12.3

-------------------------------------------------------------------
Mon Apr 18 15:19:44 CEST 2005 - jsrain@suse.cz

- adapted to new interface of ProductFeatures.ycp
- 2.12.2

-------------------------------------------------------------------
Thu Apr 14 17:19:30 CEST 2005 - visnov@suse.cz

- 2.12.1

-------------------------------------------------------------------
Wed Apr  6 15:39:25 CEST 2005 - ms@suse.de

- inst-sys move XF86Config to xorg.conf (#66989)

-------------------------------------------------------------------
Tue Mar 29 14:23:17 CET 2005 - jsrain@suse.cz

- updated the layout of the source files in the repository
- 2.12.0

-------------------------------------------------------------------
Wed Mar 23 15:04:17 CET 2005 - ms@suse.de

- fixed vnc server arguments (#70896)

-------------------------------------------------------------------
Sat Mar 19 10:15:14 CET 2005 - ms@suse.de

- fixed second stage locale setup for textbased installation (#73631)

-------------------------------------------------------------------
Tue Mar 15 16:59:19 CET 2005 - ms@suse.de

- IMPORTANT: fixed locale setup (#72145)

-------------------------------------------------------------------
Tue Mar 15 09:44:32 CET 2005 - jsrain@suse.cz

- enable netdaemon if GNOME is default desktop (#72018)

-------------------------------------------------------------------
Mon Mar 14 15:23:17 CET 2005 - jsrain@suse.cz

- enable FAM daemon when GNOME is installed

-------------------------------------------------------------------
Mon Mar 14 14:15:34 CET 2005 - ms@suse.de

- fixed missing reboot on SSH installation (#67043)

-------------------------------------------------------------------
Fri Mar 11 16:50:14 CET 2005 - ms@suse.de

- added option --auto-fonts to Y2_QT_ARGS (#72174)

-------------------------------------------------------------------
Fri Mar 11 12:57:37 CET 2005 - ms@suse.de

- fixed setting TERM variable (#71771)

-------------------------------------------------------------------
Mon Mar  7 08:27:03 CET 2005 - jsrain@suse.cz

- initialize &product; macro in inst_suseconfig (#70899)
- set hwcfg file for parallel printer (#64412)

-------------------------------------------------------------------
Thu Mar  3 17:36:56 CET 2005 - ms@suse.de

- fixed LANG setting in F03-language (#66498)

-------------------------------------------------------------------
Thu Mar  3 12:53:00 CET 2005 - ms@suse.de

- fixed startup scripts for pcmcia/usb network installations (#65164)

-------------------------------------------------------------------
Wed Mar  2 10:53:37 CET 2005 - jsrain@suse.cz

- merged texts from proofread

-------------------------------------------------------------------
Wed Mar  2 06:42:11 CET 2005 - nashif@suse.de

- url in last dialog is set to www.novell.com/linux

-------------------------------------------------------------------
Tue Mar  1 12:13:09 CET 2005 - jsrain@suse.cz

- removed obsolete symlink juggling (#66016)

-------------------------------------------------------------------
Thu Feb 24 16:10:03 CET 2005 - ms@suse.de

- added logsize check to FirstStage/F07-logging

-------------------------------------------------------------------
Wed Feb 23 11:35:18 CET 2005 - jsrain@suse.cz

- fixed comments for translators

-------------------------------------------------------------------
Tue Feb 22 18:30:15 CET 2005 - ms@suse.de

- fixed check for X11 configuration in continue mode (#66224)

-------------------------------------------------------------------
Tue Feb 22 13:11:41 CET 2005 - sh@suse.de

- V 2.11.17

-------------------------------------------------------------------
Tue Feb 22 13:05:23 CET 2005 - ms@suse.de

- fixed Y2MAXLOGSIZE setting, which was set to 0 because df within
  inst-sys is not an option for checking the filesystem space

-------------------------------------------------------------------
Mon Feb 21 18:10:26 CET 2005 - sh@suse.de

- Proper log-rotating in inst_finish
- V 2.11.16

-------------------------------------------------------------------
Fri Feb 18 10:55:09 CET 2005 - jsrain@suse.cz

- added "Initializing..." title to installation before something
  else is shown (#51039)

-------------------------------------------------------------------
Thu Feb 17 12:41:33 CET 2005 - ms@suse.de

- fixed inst-sys copy process of XF86Config to take care
  about the new name xorg.conf

-------------------------------------------------------------------
Wed Feb 16 14:53:57 CET 2005 - jsrain@suse.cz

- fix displaying release notes if the localized version is not
  available (#50911)

-------------------------------------------------------------------
Thu Feb 10 13:13:50 CET 2005 - jsrain@suse.cz

- reduced forced minimal size of the release notes popup (#50637)
- fixed the order of proposal creation (and thus firewall
  is enabled again) (#50622)
- 2.11.15

-------------------------------------------------------------------
Wed Feb  9 19:16:22 CET 2005 - nashif@suse.de

- Save files control.xml and info.txt from installation into
  /etc/YaST2.

-------------------------------------------------------------------
Wed Feb  9 15:05:33 CET 2005 - jsrain@suse.cz

- additional kernel parameters in control file Prof moved to
  the new variable (#50369)

-------------------------------------------------------------------
Tue Feb  8 16:14:44 CET 2005 - nashif@suse.de

- Moved ProductControl to yast2 package

-------------------------------------------------------------------
Mon Feb  7 13:46:48 CET 2005 - jsrain@suse.cz

- fixed order of items in the "Change" button in proposals (#50204)
- merged texts from proofread
- added label informing about release notes from media
- fixed translating empty string in the installation steps
- 2.11.12

-------------------------------------------------------------------
Fri Feb  4 13:14:54 CET 2005 - jsrain@suse.cz

- display release notes from installation proposal

-------------------------------------------------------------------
Wed Feb  2 18:21:48 CET 2005 - ms@suse.de

- fixed control center call (#50389)

-------------------------------------------------------------------
Tue Feb  1 17:02:20 CET 2005 - nashif@suse.de

- Fixed left "steps" display problems (#50388)

-------------------------------------------------------------------
Wed Jan 26 16:12:23 CET 2005 - nashif@suse.de

- install inst_default_desktop.ycp (#49838)

-------------------------------------------------------------------
Tue Jan 25 07:21:53 CET 2005 - nashif@suse.de

- Fixed arguments in control file
- Fixed deleting completed steps
- 2.11.10

-------------------------------------------------------------------
Mon Jan 24 16:29:32 CET 2005 - nashif@suse.de

- Moved installation workflow routines out of installation.ycp
- Adapted arguments of installation clients
- Enhanced control file and made it more readable (arguments of clients
  are clearer now)

-------------------------------------------------------------------
Mon Jan 24 11:27:55 CET 2005 - ms@suse.de

- fixed language environment (#49811)

-------------------------------------------------------------------
Thu Jan 13 11:35:45 CET 2005 - jsrain@suse.cz

- changed the "System will boot now..." message at the end of
  isnt_finish.ycp (#41592)
- 2.11.8

-------------------------------------------------------------------
Wed Jan 12 12:44:29 CET 2005 - ms@suse.de

- removed xmset calls to disable/enable the mouse pointer.
- prevent patching X11 configuration in continue mode

-------------------------------------------------------------------
Wed Jan 12 11:39:31 CET 2005 - ms@suse.de

- fixed yast startup in continue mode. The evaluation of the
  variables USE_SSH and VNC was wrong in S08-start and
  S09-cleanup

-------------------------------------------------------------------
Tue Jan 11 16:16:38 CET 2005 - jsrain@suse.cz

- prevent disabling the Next button in the proposal (#46708)

-------------------------------------------------------------------
Wed Jan  5 17:30:11 CET 2005 - jsrain@suse.cz

- removed unneeded imports and variables from installation.ycp
- adapted to changed interface of Kernel.ycp
- 2.11.7

-------------------------------------------------------------------
Tue Jan  4 09:45:17 CET 2005 - jsrain@suse.cz

- on SGI Altix add fetchop and mmtimer to MODULES_LOADED_ON_BOOT
  (was disabled due to problems in Kernel.ycp) (bug #46971)
- disable Back/Accept buttons in inst_finish.ycp (#37025)

-------------------------------------------------------------------
Thu Dec 16 15:13:23 CET 2004 - sh@suse.de

- Applied patch from bug #49275: Enable user to skip proposal
  even if there is a blocker error in it

-------------------------------------------------------------------
Thu Dec 09 10:52:54 CET 2004 - arvin@suse.de

- disable inclusion of fetchop and mmtimer in
  MODULES_LOADED_ON_BOOT on SGI Altix (bug #46971)

-------------------------------------------------------------------
Fri Dec  3 15:05:57 CET 2004 - ms@suse.de

- include some patches from old startup code which has been
  changed while developing the new startup concept. Please note
  all architecture dependant code has to be part of the startup/arch
  directories and must be included in a clean way to the new scripts.
  I will not include any arch changes made in the last weeks because
  this will lead to the same horrible situation we had in the past.
  if there is anything which has to be handled differntly on another
  architecture this must be done separately to be able to maintain
  that code longer than two days

-------------------------------------------------------------------
Wed Dec  1 12:04:13 CET 2004 - sh@suse.de

- Fixed bug #48722: Inconsistent lower/upper case in mode dialog

-------------------------------------------------------------------
Mon Nov 29 12:32:36 CET 2004 - ms@suse.de

- startup scripts ready now. reports can be send using bug: (#46886)

-------------------------------------------------------------------
Thu Nov 11 18:11:38 CET 2004 - arvin@suse.de

- always use Directory::logdir

-------------------------------------------------------------------
Thu Nov 11 17:47:45 CET 2004 - sh@suse.de

- Record macros during installation:
  /var/log/YaST2/macro_inst_initial.ycp for initial stage,
  /var/log/YaST2/macro_inst_cont.ycp  for "continue" mode

-------------------------------------------------------------------
Tue Nov 02 08:45:57 CET 2004 - arvin@suse.de

- allow to select repair/boot in installation mode selection even
  when no update is possible (bug #39874)

-------------------------------------------------------------------
Mon Nov  1 14:32:25 CET 2004 - visnov@suse.cz

- set product name in wizard (#46247)

-------------------------------------------------------------------
Wed Oct 27 11:20:44 CEST 2004 - arvin@suse.de

- on SGI Altix add fetchop and mmtimer to MODULES_LOADED_ON_BOOT
  (bug #46971)

-------------------------------------------------------------------
Tue Oct 26 12:36:26 CEST 2004 - jsrain@suse.cz

- moved parts of Mode.ycp to Installation.ycp
- adapted to Mode.ycp clean-up
- 2.11.2

-------------------------------------------------------------------
Tue Oct 19 10:46:15 CEST 2004 - lslezak@suse.cz

- UML mode: copy /etc/mtab file to host system (#42859)
- version 2.11.1

-------------------------------------------------------------------
Mon Oct 11 15:04:26 CEST 2004 - jsrain@suse.cz

- adapted to functional interface of Arch.ycp

-------------------------------------------------------------------
Mon Oct 11 10:43:25 CEST 2004 - jsrain@suse.cz

- moved default logon/window manager setting to extra client,
  setting it according to the base package selection (#46619)
- 2.11.0

-------------------------------------------------------------------
Thu Sep 30 15:12:09 CEST 2004 - sh@suse.de

- V 2.10.30
- Made final confirmation popup higher to accomodate all text
  without scrolling even in more verbose languages (de, fr)

-------------------------------------------------------------------
Wed Sep 29 14:13:35 CEST 2004 - mls@suse.de

- stop splash animation before starting yast
- go to verbose mode if X didn't start

-------------------------------------------------------------------
Mon Sep 27 15:37:03 CEST 2004 - arvin@suse.de

- don't create top-level "media" convenience links (bug #46152)

-------------------------------------------------------------------
Wed Sep 22 16:48:43 CEST 2004 - sh@suse.de

- Made final installation confirmation dialog wider and higher
  to avoid scrolling even for more verbose languages (de, fr)
- V 2.10.27

-------------------------------------------------------------------
Wed Sep 22 09:30:45 CEST 2004 - visnov@suse.cz

- reinitialize dialog after mode chosen (#45784)

-------------------------------------------------------------------
Tue Sep 21 14:48:15 CEST 2004 - arvin@suse.de

- use suse marble in congratulation screen (bug #45712)

-------------------------------------------------------------------
Mon Sep 20 13:52:35 CEST 2004 - sh@suse.de

- V 2.10.24
- Merged accidentially split translatable messages

-------------------------------------------------------------------
Fri Sep 17 16:12:53 CEST 2004 - sh@suse.de

- V 2.10.23
- Changed final installation confirmation dialog according to
  bug #45279

-------------------------------------------------------------------
Fri Sep 17 12:12:12 CEST 2004 - arvin@suse.de

- moved popup with boot message further to the end (bug #45432)

-------------------------------------------------------------------
Thu Sep 16 17:00:17 CEST 2004 - snwint@suse.de

- use language info from linuxrc to set LANG in YaST.start; this is
  just to run ncurses yast in fbiterm for exotic languages

-------------------------------------------------------------------
Wed Sep 15 15:16:41 CEST 2004 - arvin@suse.de

- fixed back button in internet test dialog (bug #45319)

-------------------------------------------------------------------
Wed Sep 15 14:48:09 CEST 2004 - visnov@suse.cz

- initialize proposal heading before creating dialog (#45340)

-------------------------------------------------------------------
Tue Sep 14 18:22:06 CEST 2004 - sh@suse.de

- V 2.10.20
- Fixed bug #45271: Mixture of en_UK / en_US: "licence" / "license"

-------------------------------------------------------------------
Tue Sep 14 17:05:15 CEST 2004 - mvidner@suse.cz

- Copy the DHCP cache to the right place (#45150).

-------------------------------------------------------------------
Tue Sep 14 12:46:53 CEST 2004 - arvin@suse.de

- fixed help text in main proposal (bug #45093)

-------------------------------------------------------------------
Tue Sep 14 10:53:02 CEST 2004 - jsrain@suse.cz

- added enable_firewall and firewall_ssh_enable to control file
  for PROF
- added related handlinng to ProductControl

-------------------------------------------------------------------
Mon Sep 13 12:57:41 CEST 2004 - jsrain@suse.cz

- set FAM_ONLY_LOCAL and start fam according to default windowmanager
- 2.10.18

-------------------------------------------------------------------
Mon Sep 13 11:28:33 CEST 2004 - arvin@suse.de

- added system info entry to update proposal (bug #45096)

-------------------------------------------------------------------
Fri Sep 10 13:03:30 CEST 2004 - snwint@suse.de

- use vesa driver as fallback, not vga (see #38253, comment #11)

-------------------------------------------------------------------
Thu Sep  9 15:49:46 CEST 2004 - mvidner@suse.cz

- Added a client to test the network and hardware proposals (#44677).
- 2.10.16

-------------------------------------------------------------------
Wed Sep  8 15:47:16 CEST 2004 - visnov@suse.cz

- implemented reordering of proposal items
- implemented support for hyperlinks in proposal summaries

-------------------------------------------------------------------
Tue Sep 07 14:18:56 CEST 2004 - arvin@suse.de

- added proposal step to initialize sources during update before
  mounting filesystems (needed to solve bug #44724)

-------------------------------------------------------------------
Mon Sep  6 13:33:34 CEST 2004 - mvidner@suse.cz

- Copy the DHCP client cache so that we can request the same IP
  (#43974).
- 2.10.14

-------------------------------------------------------------------
Mon Sep  6 09:50:37 CEST 2004 - jsrain@suse.cz

- avoid asking to confirm one license multiple times (#44145)

-------------------------------------------------------------------
Fri Sep 03 14:33:07 CEST 2004 - arvin@suse.de

- call Bootloader::Update instead of Bootloader::Write during
  update (bug #44286)

-------------------------------------------------------------------
Mon Aug 30 17:23:29 CEST 2004 - jsrain@suse.cz

- ask to confirm licenses of packages before installing/updating
  (#44145)
- 2.10.12

-------------------------------------------------------------------
Fri Aug 27 16:59:56 CEST 2004 - mvidner@suse.cz

- When showing the address for a VNC installation, don't rely on
  install.inf, print the current IP (#43974).
- 2.10.11

-------------------------------------------------------------------
Fri Aug 27 15:09:13 CEST 2004 - arvin@suse.de

- merged proof read messages

-------------------------------------------------------------------
Wed Aug 25 11:56:57 CEST 2004 - arvin@suse.de

- avoid tmp file in /tmp (bug #39444)

-------------------------------------------------------------------
Wed Aug 18 09:10:38 CEST 2004 - arvin@suse.de

- updated fvwmrc.yast2 (see bug #43796)

-------------------------------------------------------------------
Tue Aug 17 15:27:40 CEST 2004 - nashif@suse.de

- XFree86 -> xorg-x11 (#43832)

-------------------------------------------------------------------
Fri Aug 13 22:12:31 CEST 2004 - nashif@suse.de

- Fixed update (#43795)

-------------------------------------------------------------------
Wed Aug 11 18:03:11 CEST 2004 - nashif@suse.de

- Copy EULA to installed system for later use in firstboot module

-------------------------------------------------------------------
Wed Aug 11 16:09:43 CEST 2004 - nashif@suse.de

- Added firewall to network proposal (#43718)

-------------------------------------------------------------------
Tue Aug 10 15:21:56 CEST 2004 - nashif@suse.de

- Add default label for proposals

-------------------------------------------------------------------
Tue Aug 10 14:31:34 CEST 2004 - mvidner@suse.cz

- Fixed arguments for proposals (`initial)

-------------------------------------------------------------------
Mon Aug  9 19:37:28 CEST 2004 - nashif@suse.de

- Enable locking of proposals in control file
- Updated DTD for control file

-------------------------------------------------------------------
Thu Jul 29 10:10:04 CEST 2004 - nashif@suse.de

- New variables for ui and language handling added to control file
- Use Linuxrc module for install.inf and yast.inf handling

-------------------------------------------------------------------
Tue Jul 20 11:18:33 CEST 2004 - arvin@suse.de

- use capitalized SUSE in congratulation screen (bug #38853)

-------------------------------------------------------------------
Tue Jun 15 19:16:26 CEST 2004 - sh@suse.de

- Fixed typo in ssh install script (#42058)

-------------------------------------------------------------------
Tue Jun 15 14:11:06 CEST 2004 - sh@suse.de

- Fixed bug #41597: EULA must be scrolled in both dimensions

-------------------------------------------------------------------
Tue Jun 15 12:23:23 CEST 2004 - arvin@suse.de

- added Requires for yast2-update (bug #42013)

-------------------------------------------------------------------
Fri Jun 11 00:58:40 CEST 2004 - nashif@suse.de

- Added variable software_proposal to control file (NLD)

-------------------------------------------------------------------
Thu Jun 10 03:53:14 CEST 2004 - nashif@suse.de

- Added control for NLD

-------------------------------------------------------------------
Tue Jun  8 04:55:22 CEST 2004 - nashif@suse.de

- Also install control file for SLES to avoid lots of possible
  confusion when control file is not found on installation media
  and fallback file is used.
  (#41696)

-------------------------------------------------------------------
Tue Jun  8 04:37:03 CEST 2004 - nashif@suse.de

- Fixed bug #41696: yast uses elevator=anticipatory instead of
  elevator=as

-------------------------------------------------------------------
Sun May 30 00:38:55 CEST 2004 - nashif@suse.de

- Added Services to main control file for translation (#41367)
- 2.9.83

-------------------------------------------------------------------
Thu May 27 14:40:46 CEST 2004 - mvidner@suse.cz

- Added variables to ProductFeatures
  so that yast2-nis-client testsuite passes (~#41038).
- 2.9.82

-------------------------------------------------------------------
Thu May 27 12:21:19 CEST 2004 - arvin@suse.de

- added special console handling for iSeries (bug #39025)

-------------------------------------------------------------------
Wed May 26 11:12:56 CEST 2004 - arvin@suse.de

- set LD_LIBRARY_PATH in 1st stage installation start script
  (bug #40833)

-------------------------------------------------------------------
Tue May 25 14:10:33 CEST 2004 - jsrain@suse.cz

- set the I/O scheduler in ProductFeatures (#41038)
- 2.9.79

-------------------------------------------------------------------
Mon May 24 14:58:50 CEST 2004 - arvin@suse.de

- again ask for TERM variable if it's set to "vt100" (bug #40991)

-------------------------------------------------------------------
Tue May 18 15:32:30 CEST 2004 - arvin@suse.de

- moved fvwmrc.notitle from sax2 here (bug #37480)

-------------------------------------------------------------------
Tue May 11 13:54:26 CEST 2004 - lslezak@suse.cz

- don't ask for TERM variable if it's already set to "xterm"
  or "vt100" from linuxrc (don't ask in UML installation) (#39947)
- version 2.9.76

-------------------------------------------------------------------
Tue May 04 11:13:53 CEST 2004 - arvin@suse.de

- merged proofread messages

-------------------------------------------------------------------
Fri Apr 30 16:30:13 CEST 2004 - arvin@suse.de

- readded vnc remote proposal to SLES workflow (bug #31023)

-------------------------------------------------------------------
Wed Apr 28 15:38:45 CEST 2004 - arvin@suse.de

- quick implementation of execution of update.post2 scripts
  (bug #38677)

-------------------------------------------------------------------
Wed Apr 28 15:26:30 CEST 2004 - lslezak@suse.cz

- set Ctrl+Alt+Del handler in /etc/inittab to halt (instead of
  reboot) in UML system (safe shutdown from host system using
  uml_mconsole)
- version 2.9.73

-------------------------------------------------------------------
Tue Apr 27 18:25:25 CEST 2004 - gs@suse.de

- write Console: entry for p690 hvc console before reading
  /etc/install.inf (bug #39527)

-------------------------------------------------------------------
Tue Apr 27 10:34:06 CEST 2004 - arvin@suse.de

- call Pkg::SetAdditionalLocales after language change from
  proposal (bug #38366)

-------------------------------------------------------------------
Mon Apr 26 12:34:02 CEST 2004 - arvin@suse.de

- activate lvm and md before booting into a installed system
  (bug #39423)

-------------------------------------------------------------------
Thu Apr 22 18:12:43 CEST 2004 - arvin@suse.de

- removed support of starting yast2 installation without keyboard
  (linuxrc always reports a keyboard now) (bug #39235)

-------------------------------------------------------------------
Thu Apr 22 11:08:53 CEST 2004 - arvin@suse.de

- run unicode_{start,stop} only if they are present (bug #35714)

-------------------------------------------------------------------
Wed Apr 21 13:23:17 CEST 2004 - arvin@suse.de

- uses special sles screen for user authentication on sles

-------------------------------------------------------------------
Mon Apr 19 08:44:01 CEST 2004 - lslezak@suse.cz

- UML mode fixes: don't copy mtab to the host (it's not needed),
  find kernel and initrd even when symlinks are missing
  (workaround for bug #39063)
- added help text in UML installation proposal
- version 2.9.64

-------------------------------------------------------------------
Fri Apr 16 17:58:43 CEST 2004 - nashif@suse.de

- store variables needed in run-time in a sysconfig like file
- first try to load saved control file before fallback to packaged one.

-------------------------------------------------------------------
Fri Apr 16 14:57:44 CEST 2004 - arvin@suse.de

- fixed network start for remote x11 installation (bug #38832)

-------------------------------------------------------------------
Fri Apr 16 14:26:09 CEST 2004 - lslezak@suse.cz

- UML mode fixes: don't copy mtab to the host (it's not needed),
  find kernel and initrd even when symlinks are missing
  (workaround for bug #39063)
- added help text in UML installation proposal

-------------------------------------------------------------------
Fri Apr 16 11:08:42 CEST 2004 - arvin@suse.de

- removed keyboard proposal from update proposal for the update
  in the running system (bug #37817)

-------------------------------------------------------------------
Fri Apr 16 10:57:57 CEST 2004 - arvin@suse.de

- don't run on serial console in case of vnc or ssh installation
  (bug #37325)

-------------------------------------------------------------------
Thu Apr 15 18:26:04 CEST 2004 - arvin@suse.de

- add "service" proposal to SLES installation

-------------------------------------------------------------------
Thu Apr 15 12:03:00 CEST 2004 - arvin@suse.de

- log fvwm output for vnc installation (bug #30061)

-------------------------------------------------------------------
Wed Apr 07 12:37:53 CEST 2004 - arvin@suse.de

- avoid tmp file creation in check.boot script (bug #38572)

-------------------------------------------------------------------
Tue Apr 06 19:04:33 CEST 2004 - arvin@suse.de

- use fbiterm for CJK locales if appropriate (bug #37823)

-------------------------------------------------------------------
Tue Apr  6 18:55:20 CEST 2004 - nashif@suse.de

- only_update_selected option added to product feature set
- V 2.9.56

-------------------------------------------------------------------
Tue Apr  6 16:26:14 CEST 2004 - sh@suse.de

- V 2.9.55
- Fixed bug #36908: Use dynamic fonts based on resolution

-------------------------------------------------------------------
Mon Apr  5 14:38:22 CEST 2004 - fehr@suse.de

- load module dm-snapshort at to prevent hangs if LVM contains
  snapshot LVs (#36422)

-------------------------------------------------------------------
Mon Apr 05 11:32:21 CEST 2004 - arvin@suse.de

- show correct warning in second stage installation when xserver
  can't be started (bug #38298)

-------------------------------------------------------------------
Mon Apr 05 11:04:34 CEST 2004 - arvin@suse.de

- adjusted decision of frontend depending on memory size to memory
  requirements of new interpreter (bug #38298)
- fixed memory value in warning popup

-------------------------------------------------------------------
Sat Apr 03 17:44:03 CEST 2004 - arvin@suse.de

- use fbiterm for CJK locales if appropriate (bug #37823)

-------------------------------------------------------------------
Fri Apr 02 15:59:59 CEST 2004 - arvin@suse.de

- finally changed license to GPL for good

-------------------------------------------------------------------
Thu Apr 01 11:34:10 CEST 2004 - arvin@suse.de

- symmetricalized calls to inst_netsetup (bug #37763)

-------------------------------------------------------------------
Thu Apr 01 11:03:37 CEST 2004 - arvin@suse.de

- removed step label for inst_netsetup (bug #37546)

-------------------------------------------------------------------
Wed Mar 31 19:41:34 CEST 2004 - nashif@suse.de

- Added 2 options to control file:
   inform_about_suboptimal_distribution
   use_desktop_scheduler

-------------------------------------------------------------------
Wed Mar 31 17:19:12 CEST 2004 - lslezak@suse.cz

- inst_finish.ycp - copy kernel image, initrd and /etc/mtab to
  the host system in UML installation mode

-------------------------------------------------------------------
Tue Mar 30 11:25:44 CEST 2004 - arvin@suse.de

- disable virtual desktops in fvwm during vnc installation
  (bug #37480)

-------------------------------------------------------------------
Mon Mar 29 14:48:56 CEST 2004 - fehr@suse.de

- call Storage::FinishInstall() at end of installation

-------------------------------------------------------------------
Mon Mar 29 14:46:51 CEST 2004 - sh@suse.de

- Fixed bug #36713 (relies on yast2-core with fix for bug #36711):
  textdomain for wizard steps should come from control.xml

-------------------------------------------------------------------
Mon Mar 29 05:22:12 CEST 2004 - nashif@suse.de

- fixed copying of hook script logs into installed system

-------------------------------------------------------------------
Sun Mar 28 16:05:19 CEST 2004 - nashif@suse.de

- fixed hook scrips, now using WFM::Read(.local...) (#36831 )
- Not executing any scripting after last client
- Detecting mode before installation steps are sets (#37070 )
- logging hook output to /var/log/YaST2 and copying those
file to installed system.

-------------------------------------------------------------------
Thu Mar 25 16:49:04 CET 2004 - sh@suse.de

- Fixed bug #34618: Don't use full-screen if started remotely

-------------------------------------------------------------------
Thu Mar 25 14:50:07 CET 2004 - ms@suse.de

- fixed driver to use on ia64 systems. there is no framebuffer
  available but the vesa driver is working now (#34909)
- fixed possible loop at installation. handle different exit codes
  from testX in scripts/YaST2. The needed changes to testX have
  been made within the sax2 package (#36794)

-------------------------------------------------------------------
Thu Mar 25 12:12:44 CET 2004 - arvin@suse.de

- removed network proposal from update work flow

-------------------------------------------------------------------
Wed Mar 24 16:10:31 CET 2004 - arvin@suse.de

- renamed usbdevfs to usbfs (bug #31869)

-------------------------------------------------------------------
Wed Mar 24 15:07:03 CET 2004 - sh@suse.de

- Fixed bug #36850: Strange texts in y2qt wizard side bar
- V 2.9.42

-------------------------------------------------------------------
Wed Mar 24 11:13:46 CET 2004 - gs@suse.de

- workaround beta3 pre bug: deactivate Hooks::Run
  (causes crash after inst_finish)
- V 2.9.41

-------------------------------------------------------------------
Mon Mar 22 20:32:41 CET 2004 - nashif@suse.de

- Execute features client if variables are set in control file
- V 2.9.40

-------------------------------------------------------------------
Mon Mar 22 15:58:33 CET 2004 - sh@suse.de

- V 2.9.39
- Fixed bug #36292: Wizard steps not translated
- Preliminary fix for bug #36713: Use textdomain from XML file

-------------------------------------------------------------------
Mon Mar 22 11:14:07 CET 2004 - arvin@suse.de

- introduced and handle new variable Installation::scr_destdir
  to be used by Storage (bug #34996)

-------------------------------------------------------------------
Sun Mar 21 19:48:42 CET 2004 - nashif@suse.de

- read/set language/keyboard/timezone
- added client to set product variables before entering proposal

-------------------------------------------------------------------
Fri Mar 19 15:47:08 CET 2004 - arvin@suse.de

- omit skip/don't skip buttons in uml proposal

-------------------------------------------------------------------
Thu Mar 18 16:18:30 CET 2004 - arvin@suse.de

- fixed update work flow setting (bug #36429 and #35007)

-------------------------------------------------------------------
Thu Mar 18 09:59:01 CET 2004 - mvidner@suse.cz

- Fall back to runlevel 3 if we accidentally don't set it
  in the installation proposal. It would be 0 (#35662).

-------------------------------------------------------------------
Wed Mar 17 22:56:12 CET 2004 - nashif@suse.de

- Add runlevel to s390 proposal
- remove x11 from autoinst workflow (handled differently)

-------------------------------------------------------------------
Wed Mar 17 05:46:03 CET 2004 - nashif@suse.de

- update wizard steps at the right spot to enable switching back
  to installation mode

-------------------------------------------------------------------
Tue Mar 16 21:18:06 CET 2004 - kkaempf@suse.de

- run cleanup script for GNOME (#36196)

-------------------------------------------------------------------
Tue Mar 16 16:02:52 CET 2004 - msvec@suse.cz

- added icons to network and hardware proposals

-------------------------------------------------------------------
Tue Mar 16 14:26:03 CET 2004 - fehr@suse.de

- fix typo devmap_mkmod.sh -> devmap_mknod.sh
- 2.9.32

-------------------------------------------------------------------
Tue Mar 16 01:53:54 CET 2004 - nashif@suse.de

- Enabled evms_config in control file

-------------------------------------------------------------------
Tue Mar 16 01:31:55 CET 2004 - nashif@suse.de

- Update steps when switching modes (#35590)

-------------------------------------------------------------------
Mon Mar 15 12:00:07 CET 2004 - arvin@suse.de

- don't ask for terminal type during vnc installation (bug #33534)

-------------------------------------------------------------------
Fri Mar 12 06:45:02 CET 2004 - nashif@suse.de

- Update control file for autoinst
- Enable swittching of steps upon mode change
- Added possibility to disable a workflow step in runtime

-------------------------------------------------------------------
Thu Mar 11 18:50:55 CET 2004 - sh@suse.de

- Fixed bug #34618: Don't use full screen in remote installation

-------------------------------------------------------------------
Wed Mar 10 14:40:11 CET 2004 - arvin@suse.de

- don't warn if only no disk controller can be found (bug #35546)

-------------------------------------------------------------------
Wed Mar 10 09:51:29 CET 2004 - arvin@suse.de

- extended uml installation work flow

-------------------------------------------------------------------
Wed Mar 10 07:08:09 CET 2004 - nashif@suse.de

- Set wizard steps depending on installation mode

-------------------------------------------------------------------
Wed Mar 10 03:04:53 CET 2004 - nashif@suse.de

- removed include dir from spec

-------------------------------------------------------------------
Wed Mar 10 01:07:58 CET 2004 - sh@suse.de

- V 2.9.24
- Migration to new wizard

-------------------------------------------------------------------
Tue Mar  9 13:08:25 CET 2004 - msvec@suse.cz

- replaced X11 version detection code with (simpler) YCP
- package could be noarch currently (reduced NFB a lot)

-------------------------------------------------------------------
Mon Mar 08 11:54:40 CET 2004 - arvin@suse.de

- call more generalized storage function during update

-------------------------------------------------------------------
Fri Mar 05 12:07:50 CET 2004 - arvin@suse.de

- load correct device mapper module and create nodes

-------------------------------------------------------------------
Thu Mar  4 16:40:36 CET 2004 - visnov@suse.cz

- added type info
- 2.9.20

-------------------------------------------------------------------
Wed Mar  3 17:48:49 CET 2004 - nashif@suse.de

- Moved product features to new feature module

-------------------------------------------------------------------
Wed Mar  3 17:43:45 CET 2004 - sh@suse.de

- Applied rw's patch for bug #34531

-------------------------------------------------------------------
Wed Mar 03 15:45:45 CET 2004 - arvin@suse.de

- call storage function to update fstab (bug #34996)

-------------------------------------------------------------------
Tue Mar  2 17:47:11 CET 2004 - sh@suse.de

- Added user-visible workflow step descriptions for new wizard
  layout

-------------------------------------------------------------------
Mon Mar 01 16:53:44 CET 2004 - arvin@suse.de

- work on UML installation

-------------------------------------------------------------------
Fri Feb 27 03:31:46 CET 2004 - nashif@suse.de

- New control file based installation merged

-------------------------------------------------------------------
Fri Feb 20 19:53:00 CET 2004 - arvin@suse.de

- handle abort button in inst_finish (bug #30303)

-------------------------------------------------------------------
Fri Feb 20 11:28:26 CET 2004 - arvin@suse.de

- removed obsolete code from start scripts (bug #31805)

-------------------------------------------------------------------
Mon Feb 16 16:52:00 CET 2004 - mvidner@suse.cz

- set the runlevel according to the proposal
- 2.9.15

-------------------------------------------------------------------
Mon Feb 16 16:01:35 CET 2004 - arvin@suse.de

- added more flexible package handling for products

-------------------------------------------------------------------
Mon Feb 16 13:49:50 CET 2004 - mvidner@suse.cz

- added runlevel_proposal to installation_proposals (#30028)
- 2.9.14

-------------------------------------------------------------------
Mon Feb 16 11:20:01 CET 2004 - arvin@suse.de

- removed obsolete Mode::hardBoot

-------------------------------------------------------------------
Fri Feb 13 15:16:41 CET 2004 - sh@suse.de

- Applied patch from bug #34531: Kernel 2.6 hotplug handling

-------------------------------------------------------------------
Wed Feb 11 16:11:02 CET 2004 - arvin@suse.de

- more control over base selection handling

-------------------------------------------------------------------
Tue Feb 10 17:59:40 CET 2004 - arvin@suse.de

- added type specification in inst_proposal.ycp

-------------------------------------------------------------------
Tue Feb 10 16:02:19 CET 2004 - nashif@suse.de

- remove x11 from workflow for autoyast

-------------------------------------------------------------------
Tue Feb 10 10:32:08 CET 2004 - arvin@suse.de

- fixed building on s390

-------------------------------------------------------------------
Sat Feb  7 09:33:56 CET 2004 - nashif@suse.de

- remove vendor.y2cc file

-------------------------------------------------------------------
Fri Feb 06 16:13:58 CET 2004 - arvin@suse.de

- set default runlevel to 3 or 5 during installation depending
  on the presents of X11 (see bug #32366)

-------------------------------------------------------------------
Fri Feb 06 11:46:47 CET 2004 - arvin@suse.de

- fixed copying of temporary X11 config

-------------------------------------------------------------------
Mon Feb  2 15:49:46 CET 2004 - lslezak@suse.cz

- InitHWinfo module enabled in installation proposal
- version 2.9.4

-------------------------------------------------------------------
Sat Jan 31 21:07:11 CET 2004 - arvin@suse.de

- removed useless 'global'

-------------------------------------------------------------------
Mon Jan 26 17:28:06 CET 2004 - jsrain@suse.de

- removed cfg_susecnfig.scr from file list (was moved to yast2.rpm)
- 2.9.2

-------------------------------------------------------------------
Fri Dec 12 14:23:14 CET 2003 - jsrain@suse.de

- don't check if module is present in initrd before loading it

-------------------------------------------------------------------
Fri Oct 24 15:58:50 CEST 2003 - ms@suse.de

- added stuff from yast2/library/x11 to installation package

-------------------------------------------------------------------
Fri Oct 24 13:09:25 CEST 2003 - arvin@suse.de

- added help text for "Repair Installed System" (bug #30402)

-------------------------------------------------------------------
Fri Oct 17 11:37:46 CEST 2003 - ms@suse.de

- inst_finish: (#32366)
  removed runlevel setup code which is handled within the X11
  module now (XProposal.ycp). The update code for initdefault
  is still present because during update the X11 configuration
  is not started

- inst_x11: (#32366)
  removed dead code which sets the default runlevel to 3 if there
  is no XF86Config file present. This task is done if the X11
  configuration is finished and if there is no X11 configuration
  the default initdefault with aaa_base is set to 3 already

-------------------------------------------------------------------
Wed Sep 24 12:25:08 CEST 2003 - snwint@suse.de

- look for x11 drivers in lib64 dir on x86_64 (#31649)

-------------------------------------------------------------------
Thu Sep 18 11:38:50 CEST 2003 - arvin@suse.de

- shut down temporary network before online test during update
  (bug #31030)

-------------------------------------------------------------------
Thu Sep 18 10:55:43 CEST 2003 - arvin@suse.de

- don't use external pcmcia during firstboot (bug #31252)

-------------------------------------------------------------------
Mon Sep 15 19:26:33 CEST 2003 - msvec@suse.cz

- 2.8.34

-------------------------------------------------------------------
Mon Sep 15 15:15:25 CEST 2003 - gs@suse.de

- YaST2.start: set default value for LANGUAGE

-------------------------------------------------------------------
Mon Sep 15 11:03:04 CEST 2003 - arvin@suse.de

- skip network probing during update (bug #30545)

-------------------------------------------------------------------
Sun Sep 14 15:07:36 CEST 2003 - arvin@suse.de

- reset packagemanager when changing installation mode (bug #27970)

-------------------------------------------------------------------
Sun Sep 14 14:27:12 CEST 2003 - snwint@suse.de

- added test for utf8 serial console to YaST2.{start,firstboot}

-------------------------------------------------------------------
Sat Sep 13 18:39:23 CEST 2003 - nashif@suse.de

- remove inst_startup from autoinst workflow, add it autoinst_init
  (bug #30678)

-------------------------------------------------------------------
Fri Sep 12 17:25:56 CEST 2003 - ms@suse.de

- added milestone texts for X11 config update/inject (#30612)
- fixed lookup path for XFree86 3.x config (#30612)

-------------------------------------------------------------------
Fri Sep 12 14:06:05 CEST 2003 - arvin@suse.de

- fixed permissions of /var/lib/YaST2/install.inf (bug #30630)

-------------------------------------------------------------------
Thu Sep 11 17:32:40 CEST 2003 - kkaempf@suse.de

- use kernel k_smp4G on SMP-systems with
  memory <= 4GB or without PAE support

-------------------------------------------------------------------
Thu Sep 11 11:12:36 CEST 2003 - arvin@suse.de

- check for /proc/splash (bug #30472)

-------------------------------------------------------------------
Wed Sep 10 11:34:10 CEST 2003 - sh@suse.de

- Fixed max log file size calculation:
  Set LANG only in subshell,
  don't rely on /dev in 'df' output - use last line instead

-------------------------------------------------------------------
Tue Sep  9 12:48:47 CEST 2003 - kkaempf@suse.de

- use kernel k_psmp on smp-systems with
  less than 4GB memory or without PAE support

-------------------------------------------------------------------
Tue Sep 09 12:42:20 CEST 2003 - arvin@suse.de

- added kernel option desktop

-------------------------------------------------------------------
Mon Sep  8 18:01:53 CEST 2003 - sh@suse.de

- V 2.8.24
- Fixed bug #29927: Logfile setting too restrictive
  Now checking free space on RAM disk with 'df' and using
  max 10% of that per log file (max 5000)

-------------------------------------------------------------------
Mon Sep  8 11:53:17 CEST 2003 - snwint@suse.de

- advance splash progress bar in YaST2{,.start}
- driver updates are applied in inst_setup (used to be in YaST2.start)
- don't clear screen in YaST2.start

-------------------------------------------------------------------
Thu Sep 04 17:45:53 CEST 2003 - arvin@suse.de

- proof-read messages

-------------------------------------------------------------------
Wed Sep  3 17:27:51 CEST 2003 - gs@suse.de

- installation.ycp: call UI::SetKeyboard in continue mode
  (enable unicode for ncurses in UTF-8 locale)

-------------------------------------------------------------------
Wed Sep  3 10:15:44 CEST 2003 - kkaempf@suse.de

- copy XF86Config from inst-sys to XF86Config.install in
  the system (#29910)

-------------------------------------------------------------------
Tue Sep  2 13:54:53 CEST 2003 - kkaempf@suse.de

- make repair system accessible

-------------------------------------------------------------------
Mon Sep 01 17:42:20 CEST 2003 - arvin@suse.de

- removed obsolete inst_hw_config.ycp and inst_confirm_abort.ycp

-------------------------------------------------------------------
Sun Aug 31 14:56:10 CEST 2003 - arvin@suse.de

- use Popup::ConfirmAbort

-------------------------------------------------------------------
Sat Aug 30 22:27:57 CEST 2003 - arvin@suse.de

- moved reactivation of network to yast2-network (bug #29561)
- moved display of into.txt into separate file

-------------------------------------------------------------------
Thu Aug 28 16:55:51 CEST 2003 - ms@suse.de

- fixed xmigrate call (#29535)

-------------------------------------------------------------------
Thu Aug 28 16:04:41 CEST 2003 - kkaempf@suse.de

- Install default kernel on SMP systems without 'PAE'
  (i.e. Pentium1-SMP)
- Drop check for unsupported Cyrix-CPUs without 'TSC'

-------------------------------------------------------------------
Tue Aug 26 11:49:21 CEST 2003 - arvin@suse.de

- don't gray out next button in proposal in case of blockers
  (bug #29320)

-------------------------------------------------------------------
Fri Aug 22 18:11:20 CEST 2003 - arvin@suse.de

- fixed reading of memory info (bug #29017)

-------------------------------------------------------------------
Fri Aug 22 11:27:23 CEST 2003 - arvin@suse.de

- fixed update workflow

-------------------------------------------------------------------
Thu Aug 21 14:42:12 CEST 2003 - arvin@suse.de

- removed obsolete installation_ui.ycp

-------------------------------------------------------------------
Thu Aug 21 10:04:25 CEST 2003 - kkaempf@suse.de

- copy badlist (if existing) to installed system (#29092)

-------------------------------------------------------------------
Tue Aug 19 08:13:17 CEST 2003 - arvin@suse.de

- better way for mouse probing in text mode (bug #29005)

-------------------------------------------------------------------
Mon Aug 18 11:22:04 CEST 2003 - arvin@suse.de

- don't probe mouse in text mode (bug #29005)

-------------------------------------------------------------------
Fri Aug 15 15:20:38 CEST 2003 - arvin@suse.de

- removed obsolete showlog_defines.ycp

-------------------------------------------------------------------
Tue Aug 12 20:31:12 CEST 2003 - arvin@suse.de

- added remote administration proposal to network proposal

-------------------------------------------------------------------
Tue Aug 12 14:38:03 CEST 2003 - gs@suse.de

- YaST2.start: don't run in UTF-8 mode on a console which is
  connected to a serial port

-------------------------------------------------------------------
Mon Aug 11 15:51:52 CEST 2003 - arvin@suse.de

- use ycp based ncurses menu at end of installation

-------------------------------------------------------------------
Fri Aug 08 10:54:34 CEST 2003 - arvin@suse.de

- variable handling of release notes url

-------------------------------------------------------------------
Wed Aug 06 09:37:19 CEST 2003 - arvin@suse.de

- don't copy kernel config from to /usr/src/linux (bug #28496)

-------------------------------------------------------------------
Fri Aug 01 20:10:11 CEST 2003 - arvin@suse.de

- call inst_netprobe during install
- added desktop files

-------------------------------------------------------------------
Wed Jul 30 11:42:24 CEST 2003 - arvin@suse.de

- don't complain when no storage controllers can be found
  (bug #23686)

-------------------------------------------------------------------
Wed Jul 30 10:23:01 CEST 2003 - arvin@suse.de

- always let YaST run in an UTF-8 environment during installation
  (bug #14751)

-------------------------------------------------------------------
Fri Jul 25 15:13:04 CEST 2003 - arvin@suse.de

- removed handling of XFree86 Version 3 from YaST2.start

-------------------------------------------------------------------
Fri Jul 25 15:12:25 CEST 2003 - gs@suse.de

- YaST2.firstboot: read RC_LANG from /etc/sysconfig/language and
                   export LANG accordingly;
		   call unicode_start/unicode_stop (if required)

-------------------------------------------------------------------
Thu Jul 24 13:39:36 CEST 2003 - gs@suse.de

- YaST2.start: call unicode_start/unicode_stop;
               export YAST_DOES_ACS removed

-------------------------------------------------------------------
Fri Jul 04 13:21:20 CEST 2003 - arvin@suse.de

- convert update workflow into a proposal

-------------------------------------------------------------------
Fri May 23 15:20:32 CEST 2003 - arvin@suse.de

- take kernel command line from install.inf (bug #25745)

-------------------------------------------------------------------
Mon Apr 28 17:25:45 CEST 2003 - arvin@suse.de

- fixes for live eval (bug #26457)

-------------------------------------------------------------------
Wed Apr 23 12:09:20 CEST 2003 - ms@suse.de

- add config migration from 3x to 4x if possible
- ensure XF86Config is available if someone performs an update
  within a XFree86 3.x environment

-------------------------------------------------------------------
Tue Apr 15 17:18:13 CEST 2003 - arvin@suse.de

- removed call of SuSEconfig.3ddiag and switch2mesasoft after
  reboot during installation since they don't exist anymore

-------------------------------------------------------------------
Thu Apr 10 15:49:20 CEST 2003 - ms@suse.de

- fixed conditions of xmset calls (#26214)

-------------------------------------------------------------------
Tue Apr  8 12:51:55 CEST 2003 - jsrain@suse.de

- fixed parsing of kernel parameters containing blank space
  (#26147)

-------------------------------------------------------------------
Tue Apr  1 15:44:12 CEST 2003 - jsrain@suse.de

- added init= kernel parameter to discard list (#25478)

-------------------------------------------------------------------
Tue Mar 18 13:37:15 CET 2003 - kkaempf@suse.de

- drop "insserv apache" again, opens port 80
- 2.7.43

-------------------------------------------------------------------
Mon Mar 17 18:11:40 CET 2003 - kkaempf@suse.de

- "insserv apache" if it's DOC_SERVER (#25436)
- 2.7.42

-------------------------------------------------------------------
Mon Mar 17 16:36:24 CET 2003 - arvin@suse.de

- start fvwm2 for vnc installation (bug #25405)

-------------------------------------------------------------------
Mon Mar 17 15:30:26 CET 2003 - arvin@suse.de

- turn of silent splash mode before displaying messages during
  vnc and ssh installation (bug #25407)

-------------------------------------------------------------------
Mon Mar 17 09:21:22 CET 2003 - kkaempf@suse.de

- start apache as doc_server if suse_help_viewer isn't provided
  by kdebase3-SuSE (25436)
- 2.7.39

-------------------------------------------------------------------
Sat Mar 15 22:54:09 CET 2003 - kkaempf@suse.de

- gdm2 might not be installed yet but earmarked for installation
  (#25410)
- 2.7.38

-------------------------------------------------------------------
Fri Mar 14 17:41:40 CET 2003 - sh@suse.de

- The final and super-great ultimate path for release notes:
  /usr/share/doc/release-notes/RELEASE-NOTES.*.rtf

-------------------------------------------------------------------
Fri Mar 14 17:38:44 CET 2003 - sh@suse.de

- Moved RTF version of release notes from /usr/share/doc to
  /usr/share/doc/release_notes

-------------------------------------------------------------------
Fri Mar 14 17:32:20 CET 2003 - sh@suse.de

- Using file name RELEASE_NOTES.rtf to allow coexistence with
  RELEASE_NOTES.html for Konqueror

-------------------------------------------------------------------
Fri Mar 14 11:14:01 CET 2003 - fehr@suse.de

- remove handling of IDE recorders from inst_finish.ycp
  this is now done much sooner in StorageDevices.ycp (bug #25293)

-------------------------------------------------------------------
Wed Mar 12 15:12:54 CET 2003 - arvin@suse.de

- fixed focus in last installation dialog (bug #25171)

-------------------------------------------------------------------
Wed Mar 12 10:19:51 CET 2003 - ms@suse.de

- fixed broken mouse bug in continue mode (#24914)

-------------------------------------------------------------------
Tue Mar 11 17:16:03 CET 2003 - kkaempf@suse.de

- also set /etc/sysconfig/displaymanager:DISPLAYMANAGER (#25087)

-------------------------------------------------------------------
Mon Mar 10 19:03:34 CET 2003 - kkaempf@suse.de

- check for existance of /usr/src/linux/include/linux before
  copying kernel config.
- 2.7.32

-------------------------------------------------------------------
Mon Mar 10 18:34:58 CET 2003 - mvidner@suse.de

- Added .etc.install_inf_alias to work around an ini-agent
  limitation (#24836).
- 2.7.31

-------------------------------------------------------------------
Mon Mar 10 16:10:27 CET 2003 - arvin@suse.de

- fixed compose characters for certain locales (bug #14751)

-------------------------------------------------------------------
Fri Mar  7 17:21:06 CET 2003 - nashif@suse.de

- Dont read product data from installed system if in config mode
  (#24772 )

-------------------------------------------------------------------
Fri Mar  7 14:04:21 CET 2003 - kkaempf@suse.de

- copy kernel config to /usr/src/linux/... (#24835)

-------------------------------------------------------------------
Thu Mar  6 13:33:40 CET 2003 - fehr@suse.de

- umount fs based on crypto loop files before all other umounts
  (#24751)

-------------------------------------------------------------------
Thu Mar  6 12:58:31 CET 2003 - ms@suse.de

- removed mouse probing code from inst_startup.ycp and put
  that code into installation.ycp. Changed the mouse probing
  code to disconnect the device in front of the probing and
  re-connect it after the probing is done to avoid any
  jumping mouse cursors (#24355)

-------------------------------------------------------------------
Tue Mar 04 21:13:02 CET 2003 - arvin@suse.de

- handle flags from content file in Product module (bug #21561)

-------------------------------------------------------------------
Tue Mar  4 13:07:02 CET 2003 - sh@suse.de

- Fixed bug #24542: Bad license agreement button text

-------------------------------------------------------------------
Mon Mar  3 16:47:07 CET 2003 - sh@suse.de

- Fixed bug #10990: Boot installed system does not unmount

-------------------------------------------------------------------
Mon Mar  3 11:06:28 CET 2003 - fehr@suse.de

- call win resize module not only on i386 but also on x86_64 and ia64

-------------------------------------------------------------------
Thu Feb 27 12:36:16 CET 2003 - arvin@suse.de

- kill (with SIGKILL) shell on tty2 after installation (bug #24404)

-------------------------------------------------------------------
Wed Feb 26 17:17:43 CET 2003 - kkaempf@suse.de

- pass language to packagemanager (#23828)

-------------------------------------------------------------------
Wed Feb 26 12:31:27 CET 2003 - arvin@suse.de

- disable all sources if user aborts installation (bug #24292)

-------------------------------------------------------------------
Tue Feb 25 11:19:26 CET 2003 - arvin@suse.de

- make Hardware Configuration Dialog unconfuseable (bug #24020)

-------------------------------------------------------------------
Mon Feb 24 19:55:43 CET 2003 - kkaempf@suse.de

- add debug hooks (#23787)

-------------------------------------------------------------------
Mon Feb 24 18:25:31 CET 2003 - sh@suse.de

- V 2.7.20
- Fixed bug #24038: Installation language re-selection does not work

-------------------------------------------------------------------
Mon Feb 24 18:00:37 CET 2003 - gs@suse.de

- don't add .UTF-8 to LANG variable (causes problems with ncurses)
  bug #23348

-------------------------------------------------------------------
Mon Feb 24 17:23:55 CET 2003 - mvidner@suse.de

- Added proxy to the network configuration proposal (#24204).

-------------------------------------------------------------------
Fri Feb 21 15:21:41 CET 2003 - arvin@suse.de

- better text for "abort installation" popup (bug #24019)

-------------------------------------------------------------------
Fri Feb 21 12:40:55 CET 2003 - arvin@suse.de

- fixed button labels and help texts (bug #23912)

-------------------------------------------------------------------
Fri Feb 21 12:00:14 CET 2003 - sh@suse.de

- Fixed bug #24027: Root exploit in inst_suseconfig

-------------------------------------------------------------------
Fri Feb 21 11:30:37 CET 2003 - arvin@suse.de

- always do hard reboot (bug #23903)

-------------------------------------------------------------------
Thu Feb 20 15:49:44 CET 2003 - kkaempf@suse.de

- drop /etc/XF86Config (#23965)

-------------------------------------------------------------------
Thu Feb 20 11:39:23 CET 2003 - arvin@suse.de

- use title-style capitalization for menu names (bug #23848)

-------------------------------------------------------------------
Thu Feb 20 09:51:29 CET 2003 - ms@suse.de

- add support for mouse wheel during installation (#21660)

-------------------------------------------------------------------
Wed Feb 19 16:42:22 CET 2003 - arvin@suse.de

- disable all sources if user aborts installation (bug #23776)

-------------------------------------------------------------------
Wed Feb 19 16:07:29 CET 2003 - fehr@suse.de

- fix wrong variable of keyboard module in inst_finish.ycp (#23782)

-------------------------------------------------------------------
Wed Feb 19 08:35:05 CET 2003 - arvin@suse.de

- run SuSEconfig fonts during inst_finish for anti aliased fonts
  (bug #23768)

-------------------------------------------------------------------
Tue Feb 18 20:47:55 CET 2003 - arvin@suse.de

- fixed reading of content file if FLAGS line is missing

-------------------------------------------------------------------
Sat Feb 15 16:26:26 CET 2003 - nashif@suse.de

- call inst_x11 in autoinst mode

-------------------------------------------------------------------
Wed Feb 12 15:23:00 CET 2003 - kkaempf@suse.de

- remove call to mkinfodir (#23588)

-------------------------------------------------------------------
Wed Feb 12 12:03:24 CET 2003 - fehr@suse.de

- Write keytable info to yast.inf again in inst_finish.ycp

-------------------------------------------------------------------
Tue Feb 11 21:39:29 CET 2003 - arvin@suse.de

- handle update flag from content file (bug #21561)

-------------------------------------------------------------------
Mon Feb 10 20:53:53 CET 2003 - arvin@suse.de

- setup complete environment for qt during installation

-------------------------------------------------------------------
Mon Feb 10 18:24:12 CET 2003 - arvin@suse.de

- skip proposal dialog if it's empty (bug #23520)

-------------------------------------------------------------------
Fri Feb  7 16:12:49 CET 2003 - jsuchome@suse.de

- adapted inst_confirm_abort for the use from yast2-repair

-------------------------------------------------------------------
Thu Feb  6 16:16:29 CET 2003 - jsrain@suse.de

- removed missleading help text about starting of network during
  hardware proposal, when network has already been started (#20912)

-------------------------------------------------------------------
Wed Feb 05 17:05:43 CET 2003 - arvin@suse.de

- merged proofread messages

-------------------------------------------------------------------
Mon Feb  3 18:18:08 CET 2003 - sh@suse.de

- V 2.7.7
- Added default function key handling

-------------------------------------------------------------------
Thu Jan 30 16:08:44 CET 2003 - kkaempf@suse.de

- call /usr/bin/mkinfodir in inst_suseconfig
  (replaces SuSEconfig.man_info)

-------------------------------------------------------------------
Wed Jan 29 14:42:42 CET 2003 - arvin@suse.de

- added dialog to ask for preferred method of user authentication

-------------------------------------------------------------------
Tue Jan 28 18:47:16 CET 2003 - arvin@suse.de

- added final congratulations dialog
- added dialog with release notes

-------------------------------------------------------------------
Mon Jan 27 17:47:38 CET 2003 - sh@suse.de

- V 2.7.5
- Use new y2base/qt command line options for better WM cooperation
- Don't start a WM any more in YaST2 start script
  (testX does that now)

-------------------------------------------------------------------
Wed Jan 22 17:11:20 CET 2003 - arvin@suse.de

- use newer interface to modules agent (bug #22995)

-------------------------------------------------------------------
Wed Jan 22 11:36:10 CET 2003 - jsrain@suse.de

- returned accidentally removed call of Bootloader::Write ()
  function (bug #23018)
- 2.7.3

-------------------------------------------------------------------
Fri Dec 20 17:25:00 CET 2002 - arvin@suse.de

- changed label of second button of popup with info.txt (EULA)
  from "Cancel" to "Do Not Accept" (bug #21874)

-------------------------------------------------------------------
Fri Dec 20 17:04:37 CET 2002 - arvin@suse.de

- merged from 8.1 branch:
  - only set hostname during vnc installation if necessary
    (bug #21454)
  - popup with info.txt (EULA) now has a timeout during
    autoinstallation (bug #21413)
  - remove /root/.vnc/passwd after installation (bug #21360)
  - popup with info.txt now has two buttons (accept and cancel)
  - start portmapper if instmode==nfs also on s390 (#21094)

-------------------------------------------------------------------
Thu Dec 12 12:40:22 CET 2002 - jsrain@suse.de

- added handling of modules required to be loaded early after
  mounting root
- not adding ide-scsi to initrd, but scheduling relevant modules
  to be loaded after boot (#19376)

-------------------------------------------------------------------
Wed Dec 11 16:51:45 CET 2002 - lslezak@suse.cz

- .proc.cpuinfo agent rewritten to INI-agent (now supports
  multiple CPU, all keys from /proc/cpuinfo can be read)

-------------------------------------------------------------------
Mon Dec 09 12:49:20 CET 2002 - arvin@suse.de

- add modules ide-cd and cdrom before ide-scsi to INITRD_MODULES
  when an ide cdwriter is found (bug #22343)

-------------------------------------------------------------------
Wed Dec  4 15:29:17 CET 2002 - jsrain@suse.cz

- adapted to new bootloader module interface
- 2.7.1

-------------------------------------------------------------------
Tue Oct 22 16:53:21 CEST 2002 - ms@suse.de

- removed inst_x11 to be part of the installation workflow
- add x11_proposal to:
  hw-config-proposals-home-pc.ycp
  hw-config-proposals-networked-pc.ycp

-------------------------------------------------------------------
Wed Oct 16 14:03:27 CEST 2002 - arvin@suse.de

- correctly handle quotes in /etc/install.inf (bug #20986)

-------------------------------------------------------------------
Wed Oct 16 11:10:07 CEST 2002 - kkaempf@suse.de

- use proper tmpdir for vendor-supplied script when loading
  vendor driver disk (#20967)
- 2.6.87

-------------------------------------------------------------------
Tue Oct 15 16:29:21 CEST 2002 - choeger@suse.de

- renamed product id text from "Open Team Server" to "Openexchange Server",
  because this text is shown into the installation window and the name of
  the cd is associated with this name

-------------------------------------------------------------------
Mon Oct 14 18:21:52 CEST 2002 - sh@suse.de

- V 2.6.85
- Fixed bug #19214: Return to proposal after update

-------------------------------------------------------------------
Mon Oct 14 15:57:34 CEST 2002 - kkaempf@suse.de

- use "UpdateDir" from install.inf when checking vendor
  update media (#19442)
- set /sysconfig/suseconfig/CWD_IN_USER_PATH="no" on non-box
  products (#17464)
- 2.6.84

-------------------------------------------------------------------
Mon Oct 14 15:41:33 CEST 2002 - sh@suse.de

- V 2.6.83
- Fixed bug #19628: Obsolete MediaUI::ChangeMedium() call

-------------------------------------------------------------------
Thu Oct 10 15:26:07 CEST 2002 - arvin@suse.de

- make info text (aka beta warning) scroll-able (bug #20063)

-------------------------------------------------------------------
Wed Oct  9 09:23:53 CEST 2002 - jsrain@suse.cz

- now not enabling 2 gettys on same serial line on p690 (#19788)

-------------------------------------------------------------------
Tue Oct  8 15:37:59 CEST 2002 - kkaempf@suse.de

- disable update for non-box products (#20695)
- 2.6.80

-------------------------------------------------------------------
Mon Oct  7 17:09:46 CEST 2002 - kkaempf@suse.de

- display media.1/info.txt if exists before starting installation
  (#18504)

-------------------------------------------------------------------
Tue Oct  1 17:01:15 CEST 2002 - kkaempf@suse.de

- runlevel 5 only where applicable (#20369)

-------------------------------------------------------------------
Thu Sep 26 18:17:35 CEST 2002 - arvin@suse.de

- remove console kernel option if it's autodectected like
  pseries can do (bug #20177)

-------------------------------------------------------------------
Thu Sep 26 12:56:01 CEST 2002 - choeger@suse.de

- call product specific YaST2 modules before finishing the
  installation

-------------------------------------------------------------------
Tue Sep 24 11:48:17 CEST 2002 - arvin@suse.de

- run depmod after network setup for ssh and vnc installation
  (bug #20040)

-------------------------------------------------------------------
Mon Sep 23 15:31:25 CEST 2002 - arvin@suse.de

- again fix for qt background color (bug #18926)

-------------------------------------------------------------------
Fri Sep 20 17:02:45 CEST 2002 - arvin@suse.de

- in final proposal screen hide button to start control center if
  the control center is not available (bug #19926)

-------------------------------------------------------------------
Fri Sep 20 16:58:14 CEST 2002 - kkaempf@suse.de

- re-init Product module in running system from cached
  product data properly
- 2.6.72

-------------------------------------------------------------------
Fri Sep 20 13:30:40 CEST 2002 - kkaempf@suse.de

- initialize Product module from content data
- 2.6.71

-------------------------------------------------------------------
Fri Sep 20 13:08:08 CEST 2002 - kkaempf@suse.de

- add agent to read "/content" file
- 2.6.69

-------------------------------------------------------------------
Fri Sep 20 11:47:05 CEST 2002 - kkaempf@suse.de

- linuxrc provides 'content' at / now, no need to mount the source.
- 2.6.70

-------------------------------------------------------------------
Fri Sep 20 11:32:26 CEST 2002 - kkaempf@suse.de

- force reboot on s390 after installation
- 2.6.69

-------------------------------------------------------------------
Thu Sep 19 21:17:17 CEST 2002 - kkaempf@suse.de

- umount /var/adm/mount after retrieving content file
- 2.6.68

-------------------------------------------------------------------
Wed Sep 18 17:49:20 CEST 2002 - kkaempf@suse.de

- added product hooks to installation workflow
- 2.6.67

-------------------------------------------------------------------
Wed Sep 18 16:28:57 CEST 2002 - arvin@suse.de

- removed all code regarding zilo (bug #19821)
- fixed qt background color (bug #18926)

-------------------------------------------------------------------
Wed Sep 18 16:00:39 CEST 2002 - arvin@suse.de

- provides/obsoletes the old yast

-------------------------------------------------------------------
Mon Sep 16 12:37:32 CEST 2002 - kkaempf@suse.de

- remove unneeded Save() functions (#19591)

-------------------------------------------------------------------
Thu Sep 12 22:14:45 CEST 2002 - fehr@suse.de

- remove obsolete LVM and MD initialisation in inst_mode.ycp
- 2.6.63

-------------------------------------------------------------------
Thu Sep 12 17:15:52 CEST 2002 - kkaempf@suse.de

- remove control files (#19564)
- 2.6.62

-------------------------------------------------------------------
Thu Sep 12 15:26:35 CEST 2002 - kkaempf@suse.de

- fix vendor path for UnitedLinux (#19442)
- 2.6.61

-------------------------------------------------------------------
Thu Sep 12 14:38:52 CEST 2002 - kkaempf@suse.de

- dont warn about kernel if not in update mode.
- 2.6.60

-------------------------------------------------------------------
Thu Sep 12 13:10:40 CEST 2002 - kkaempf@suse.de

- symlink *.shipped to *.suse on update for LILO compatibility
- 2.6.59

-------------------------------------------------------------------
Wed Sep 11 13:40:41 CEST 2002 - kkaempf@suse.de

- properly unmount sources also on abort and end of update
- move package log to yast2-packager
- handle run-time kernel switch extra
- 2.6.58

-------------------------------------------------------------------
Wed Sep 11 00:42:12 CEST 2002 - kkaempf@suse.de

- remove obsolete package data after update
- release source (CD) and target (rpmdb)
- 2.6.57

-------------------------------------------------------------------
Tue Sep 10 16:15:09 CEST 2002 - arvin@suse.de

- added more provides/obsoletes (bug #19325)

-------------------------------------------------------------------
Tue Sep 10 14:34:13 CEST 2002 - arvin@suse.de

- again fix initial language

-------------------------------------------------------------------
Mon Sep  9 15:46:39 CEST 2002 - kkaempf@suse.de

- fix initial language
- 2.6.54

-------------------------------------------------------------------
Mon Sep 09 15:41:19 CEST 2002 - arvin@suse.de

- run ncurses control center after installation (instead of ycp
  based one) (bug #19246)

-------------------------------------------------------------------
Mon Sep  9 12:48:38 CEST 2002 - kkaempf@suse.de

- drop "noarch"
- 2.6.53

-------------------------------------------------------------------
Mon Sep 09 12:24:03 CEST 2002 - arvin@suse.de

- setup proxy configuration for installation (bug #19189)

-------------------------------------------------------------------
Mon Sep  9 12:20:13 CEST 2002 - kkaempf@suse.de

- remove runme_at_boot at end
- 2.6.51

-------------------------------------------------------------------
Fri Sep  6 12:56:08 CEST 2002 - kkaempf@suse.de

- s390'ers want it different -> k_deflt on smp systems (#18990)
- 2.6.50

-------------------------------------------------------------------
Fri Sep  6 12:48:51 CEST 2002 - kkaempf@suse.de

- properly detect update_mode after restart
- 2.6.49

-------------------------------------------------------------------
Thu Sep  5 20:47:47 CEST 2002 - kkaempf@suse.de

- continue with inst_rpmcopy after update
- 2.6.48

-------------------------------------------------------------------
Thu Sep 05 19:10:43 CEST 2002 - arvin@suse.de

- more old trans-package fun

-------------------------------------------------------------------
Thu Sep 05 15:01:29 CEST 2002 - arvin@suse.de

- always run depmod after installation (bug #18382)
- set HOME=/root during installation (bug #18882)

-------------------------------------------------------------------
Wed Sep  4 16:12:19 CEST 2002 - kkaempf@suse.de

- move update branch to yast2-update (#18876)
- 2.6.45

-------------------------------------------------------------------
Wed Sep 04 12:48:03 CEST 2002 - arvin@suse.de

- fixed provide/obsolete of trans packages (bug #18691)

-------------------------------------------------------------------
Tue Sep  3 22:34:44 CEST 2002 - kkaempf@suse.de

- adapt update workflow to package manager
- 2.6.41

-------------------------------------------------------------------
Mon Sep 02 14:14:15 CEST 2002 - arvin@suse.de

- set default runlevel back to 3 if X11 is not configured
  (bug #18705)

-------------------------------------------------------------------
Mon Sep 02 11:04:17 CEST 2002 - arvin@suse.de

- set HOME=/tmp during installation so qt doesn't pollute root
  filesystem (bug #18663)

-------------------------------------------------------------------
Fri Aug 30 11:18:15 CEST 2002 - arvin@suse.de

- hide output of kill in YaST2.firstboot (bug #18585)
- moved X11Version.ycp to yast2 package

-------------------------------------------------------------------
Thu Aug 29 10:43:43 CEST 2002 - arvin@suse.de

- fixed network start for ssh installation (bug #18506)
- fixed password saving for ssh installation (bug #18507)
- start in textmode for ssh installation (bug #18571)

-------------------------------------------------------------------
Thu Aug 29 10:41:00 CEST 2002 - kkaempf@suse.de

- close source in inst_finish (#18508)

-------------------------------------------------------------------
Wed Aug 28 22:34:37 CEST 2002 - kkaempf@suse.de

- trigger cache copying at end
- 2.6.35

-------------------------------------------------------------------
Tue Aug 27 23:16:31 CEST 2002 - kkaempf@suse.de

- init packagemanager properly
- drop all references to old data (suse/setup/descr/info)

-------------------------------------------------------------------
Tue Aug 27 12:10:15 CEST 2002 - arvin@suse.de

- load firewire support during installation (bug #18379)
- create_interfaces has moved from / to /sbin

-------------------------------------------------------------------
Tue Aug 27 10:43:05 CEST 2002 - arvin@suse.de

- fixes for ssh installation

-------------------------------------------------------------------
Mon Aug 26 12:43:26 CEST 2002 - arvin@suse.de

- don't run x11 configuration if x11 is missing (bug #18208)

-------------------------------------------------------------------
Mon Aug 26 10:18:44 CEST 2002 - kkaempf@suse.de

- ignore even more boot options (#18154)

-------------------------------------------------------------------
Thu Aug 22 20:18:17 CEST 2002 - fehr@suse.de

- call /sbin/vgscan if root filesystem is on LVM before calling
  Boot::Save() (#18180)

-------------------------------------------------------------------
Thu Aug 22 14:43:26 CEST 2002 - arvin@suse.de

- use the same workflow on s390 as on other architectures

-------------------------------------------------------------------
Thu Aug 22 12:31:17 CEST 2002 - kkaempf@suse.de

- drop "ht" flag probing, done in libhd now (#13532).

-------------------------------------------------------------------
Thu Aug 22 10:45:21 CEST 2002 - kkaempf@suse.de

- run "SuSEconfig --module bootsplash" before bootloader
  V 2.6.29

-------------------------------------------------------------------
Thu Aug 22 09:46:46 CEST 2002 - kkaempf@suse.de

- selected packages are also provided after installation
  V 2.6.28

-------------------------------------------------------------------
Thu Aug 22 09:22:28 CEST 2002 - kkaempf@suse.de

- dont use .package agent in inst_finish
  V 2.6.27

-------------------------------------------------------------------
Wed Aug 21 18:01:05 CEST 2002 - kkaempf@suse.de

- fix for build
  V 2.6.26

-------------------------------------------------------------------
Wed Aug 21 16:31:59 CEST 2002 - kkaempf@suse.de

- adaptions to new packager
- V 2.6.25

-------------------------------------------------------------------
Tue Aug 20 19:08:14 CEST 2002 - arvin@suse.de

- use new Mode::x11_setup_needed and Arch::x11_setup_needed

-------------------------------------------------------------------
Tue Aug 20 12:00:23 CEST 2002 - arvin@suse.de

- don't probe for mouse, floppy and usb devices on iseries

-------------------------------------------------------------------
Mon Aug 19 17:58:45 CEST 2002 - olh@suse.de

- implemented starting of ssh in installed system (needed for
  some kinds of remote installation)

-------------------------------------------------------------------
Mon Aug 19 17:53:40 CEST 2002 - arvin@suse.de

- don't probe for mouse, floppy and usb devices on s390

-------------------------------------------------------------------
Mon Aug 19 16:24:31 CEST 2002 - arvin@suse.de

- don't run X11 configuration on S390 (bug #17371)

-------------------------------------------------------------------
Mon Aug 19 09:32:04 CEST 2002 - kkaempf@suse.de

- Moving target by ppc team. One bit more entered to #17739.

-------------------------------------------------------------------
Fri Aug 16 15:21:48 CEST 2002 - kkaempf@suse.de

- drop BOOT_IMAGE=apic evaluation. enableapic is passed
  as normal kernel parameter to k_deflt now.
- add "SuSE" to list of kernel parameters to discard.

-------------------------------------------------------------------
Thu Aug 15 13:53:54 CEST 2002 - kkaempf@suse.de

- linuxrc doesn't reboot on PCMCIA systems any more (#17739)

-------------------------------------------------------------------
Wed Aug 14 17:12:01 CEST 2002 - arvin@suse.de

- added special hardware configuration list for ppc64 and s390
  (bug #17742)

-------------------------------------------------------------------
Wed Aug 14 11:32:07 CEST 2002 - kkaempf@suse.de

- fix NoShell: check (#17714)

-------------------------------------------------------------------
Mon Aug 12 17:01:52 CEST 2002 - kkaempf@suse.de

- fix network parameters passing from /etc/install.inf
- install k_athlon if vendor_id == "AuthenticAMD"  && cpu family >= 6
- drop "acpismp=force" for hyperthreading SMP

-------------------------------------------------------------------
Mon Aug 12 15:48:57 CEST 2002 - kkaempf@suse.de

- read /etc/install.inf:InstMode correctly

-------------------------------------------------------------------
Thu Aug  8 16:23:00 CEST 2002 - kkaempf@suse.de

- honor "/etc/install.inf:NoShell" to suppress extra shell on tty2.

-------------------------------------------------------------------
Wed Aug  7 12:16:33 CEST 2002 - kkaempf@suse.de

- allow for multiple foreign primary partitions (#17458)

-------------------------------------------------------------------
Wed Aug 07 10:47:45 CEST 2002 - arvin@suse.de

- removed access to variable DEFAULT_LANGUAGE in YaST2 start
  script (now only RC_LANG is unsed)

-------------------------------------------------------------------
Tue Aug 06 12:51:33 CEST 2002 - arvin@suse.de

- don't start vnc server twice after reboot during installation
  (bug #17415)

-------------------------------------------------------------------
Mon Aug 05 18:56:15 CEST 2002 - arvin@suse.de

- even more changed for new /etc/install.inf agent

-------------------------------------------------------------------
Mon Aug  5 16:57:21 CEST 2002 - ms@suse.de

- do not call module x11 if serial_console or vnc session
  is active: (#17233)

-------------------------------------------------------------------
Mon Aug  5 15:17:53 CEST 2002 - kkaempf@suse.de

- call "/create_interface <destdir>" on S/390 in order to get network
  setup data to installed system.

-------------------------------------------------------------------
Mon Aug 05 12:10:21 CEST 2002 - arvin@suse.de

- further changed for new /etc/install.inf agent

-------------------------------------------------------------------
Sat Aug 03 15:33:51 CEST 2002 - arvin@suse.de

- removed option -noxim for qt frontend since bug #17161 is now
  solved by changes to yast2-qt

-------------------------------------------------------------------
Fri Aug 02 15:02:54 CEST 2002 - arvin@suse.de

- run qt frontend with option -noxim (bug #17161)
- configure only network card on iSeries

-------------------------------------------------------------------
Fri Aug  2 14:31:49 CEST 2002 - olh@suse.de

- export Y2DEBUG and increase logsize in YaST2.firstboot when
  booted with 'debug'

-------------------------------------------------------------------
Wed Jul 31 16:21:07 CEST 2002 - msvec@suse.cz

- remove MakeCDLinks from inst_finish.ycp (#17309)

-------------------------------------------------------------------
Wed Jul 31 16:21:07 CEST 2002 - msvec@suse.cz

- new agent for /etc/install.inf

-------------------------------------------------------------------
Mon Jul 29 18:15:45 CEST 2002 - arvin@suse.de

- fixed return value in inst_x11.ycp

-------------------------------------------------------------------
Fri Jul 26 13:35:24 CEST 2002 - ms@suse.de

- add subdirectory x11 and include the base modules
  X11Version and inst_x11 to be present at any time

-------------------------------------------------------------------
Tue Jul 23 15:29:46 CEST 2002 - olh@suse.de

- new kernel names and binaries for ppc.

-------------------------------------------------------------------
Tue Jul 23 12:17:48 CEST 2002 - olh@suse.de

- add -httpd /usr/share/vnc/classes to inst_setup_vnc

-------------------------------------------------------------------
Sat Jul 20 11:35:06 CEST 2002 - olh@suse.de

- use WFM::Execute (.local to copy vnc data to target directory

-------------------------------------------------------------------
Fri Jul 19 18:05:51 CEST 2002 - fehr@suse.de

- removed writing of /etc/fstab from inst_finish it is now in
  inst_prepdisk
- version 2.6.5

-------------------------------------------------------------------
Thu Jul 18 13:37:59 CEST 2002 - fehr@suse.de

- moved variable immediate_prepdisk from module Installation to
  module Storage.

-------------------------------------------------------------------
Wed Jul 17 16:29:25 CEST 2002 - arvin@suse.de

- fixed S390 reboot message (bug #17049)

-------------------------------------------------------------------
Tue Jul 16 17:25:31 CEST 2002 - sh@suse.de

- provide/obsolete yast2-trans-inst-proposal and
  yast2-trans-inst-general

-------------------------------------------------------------------
Wed Jul 10 15:51:00 CEST 2002 - arvin@suse.de

- omit keyboard, mouse and bootloader in initial proposal on s390
- fixed location of ycp data files

-------------------------------------------------------------------
Thu Jul 04 16:10:45 CEST 2002 - arvin@suse.de

- moved non binary files to /usr/share/YaST2

-------------------------------------------------------------------
Mon Jun 24 15:24:43 CEST 2002 - kkaempf@suse.de

- New package: split off purely installation related code
  from yast2.rpm<|MERGE_RESOLUTION|>--- conflicted
+++ resolved
@@ -1,58 +1,28 @@
 -------------------------------------------------------------------
-<<<<<<< HEAD
-=======
 Wed Dec 14 15:47:02 UTC 2016 - jreidinger@suse.com
+
+Port changes from CASP1.0:
 
 - Change layout of new installation dialog according to UX team
   suggestion (FATE#321754)
-- 3.1.217.8
-
--------------------------------------------------------------------
-Wed Dec 14 10:46:21 CET 2016 - shundhammer@suse.de
-
 - Set root subvolume read-only if configured (Fate##321755)
 - Document new control.xml parameter root_subvolume_read_only
-- 3.1.217.7
-
--------------------------------------------------------------------
-Tue Dec 13 14:09:54 UTC 2016 - jreidinger@suse.com
-
 - Add new installation dialog with keyboard layout and root
   password (FATE#321754)
-- 3.1.217.6
-
--------------------------------------------------------------------
-Tue Dec 13 10:54:21 UTC 2016 - kanderssen@suse.com
-
 - Added worker role dialog (Fate#321754)
-- 3.1.217.5
-
--------------------------------------------------------------------
-Mon Dec 12 13:09:56 UTC 2016 - jreidinger@suse.com
-
 - implement support for running additional dialogs for specific
   roles (FATE#321754)
-- 3.1.217.4
-
--------------------------------------------------------------------
-Fri Dec  9 15:12:30 CET 2016 - schubi@suse.de
-
 - Added description for readonly_timezone and
   clone_install_recommended_default flag in control-file
   documentation. (Fate#321754, Fate#321764)
-- 3.1.217.3
-
--------------------------------------------------------------------
->>>>>>> bd0438c3
+- 3.2.12
+
+-------------------------------------------------------------------
 Wed Dec  7 14:00:53 UTC 2016 - igonzalezsosa@suse.com
 
 - Do not crash when the proposal screen is configured through
   an AutoYaST profile and tabs are not being used (bsc#1013976)
-<<<<<<< HEAD
 - 3.2.11
-=======
-- 3.1.217.2
->>>>>>> bd0438c3
 
 -------------------------------------------------------------------
 Tue Nov 22 12:27:17 UTC 2016 - jreidinger@suse.com
