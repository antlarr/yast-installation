--- conflicted
+++ resolved
@@ -1,16 +1,12 @@
 -------------------------------------------------------------------
-<<<<<<< HEAD
-Wed Mar 15 10:19:33 UTC 2017 - igonzalezsosa@suse.com
-=======
 Thu Mar 16 13:07:44 UTC 2017 - mvidner@suse.com
 
 - Allow proceeding with the installation after a blocking condition
   has been corrected in the overview dialog (bsc#1029291).
-- 3.1.218.28
-
--------------------------------------------------------------------
-Fri Mar  3 10:07:35 UTC 2017 - jsrain@suse.cz
->>>>>>> 2fb2ee2d
+- 3.2.31
+
+-------------------------------------------------------------------
+Wed Mar 15 10:19:33 UTC 2017 - igonzalezsosa@suse.com
 
 - Improve roles buttons distribution in textmode (related to
   FATE#320772)
