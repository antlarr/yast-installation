-------------------------------------------------------------------
<<<<<<< HEAD
Mon Jun 19 07:03:16 UTC 2017 - lslezak@suse.cz

- install the yast2-registration package only in SLE (bsc#1043122)
- 3.2.45

-------------------------------------------------------------------
Thu Jun  1 12:58:03 CEST 2017 - schubi@suse.de

- "custom" roles: Initialize pattern selection screen with settings
  defined in the control files. (bnc#1031295)
- 3.2.44

-------------------------------------------------------------------
Tue May 31 21:47:24 UTC 2017 - knut.anderssen@suse.com

- Do not lose the desktop selection when the online repositories is
  pressed. (bsc#1033594)
- Do not allow to continue without desktop selection. (bsc#1040884)
- 3.2.43

-------------------------------------------------------------------
Wed May 31 10:52:59 UTC 2017 - lslezak@suse.cz

- Fixed path to the "adddir" command (it is /sbin instead of /etc)
  (bsc#1041882)
- 3.2.42

-------------------------------------------------------------------
Mon May 29 08:37:19 UTC 2017 - knut.anderssen@suse.com

- Added requirement of 'cwm/widget' in hiding_place as consequence
  of changes made in CWM. (boo#1039901).
- 3.2.41

-------------------------------------------------------------------
Mon May 22 10:50:32 UTC 2017 - lslezak@suse.cz

- Fixed push button label ("Configure Online Repositories")
  (bsc#1039988)
- 3.2.40

-------------------------------------------------------------------
Mon May  8 13:17:17 UTC 2017 - knut.anderssen@suse.com

- Don't crash if the regurl provided by linuxrc is invalid using
  the one provided by the control file as fallback (bsc#1035908).
- 3.2.39
=======
Mon Jun 26 11:11:19 CEST 2017 - shundhammer@suse.de

- Allow different mount point for home partition (Fate#323532)
- 3.1.217.35
>>>>>>> 6e7df6a7

-------------------------------------------------------------------
Wed Apr 26 15:03:33 UTC 2017 - igonzalezsosa@suse.com

- Move CaaSP specific code to yast2-caasp package
  (bsc#1036838)
- 3.2.38

-------------------------------------------------------------------
Wed Apr 26 09:52:01 UTC 2017 - gsouza@suse.com

- bsc#1031840
  - changed CheckFreeSpaceNow to use LANG=en_US.UTF-8

-------------------------------------------------------------------
Thu Apr 20 14:00:08 UTC 2017 - igonzalezsosa@suse.com

- Add a NTP Servers settings to the overview dialog
  (FATE#323249)

-------------------------------------------------------------------
Wed Apr  5 11:31:12 CEST 2017 - jreidinger@suse.com

- Use y2start script instead of y2base (bsc#1027181)
- 3.2.37

-------------------------------------------------------------------
Wed Apr  5 10:31:12 CEST 2017 - schubi@suse.de

- Added configuration-management to inst_finish.
  (FATE#319830)
- 3.2.36

-------------------------------------------------------------------
Tue Apr  4 14:16:28 UTC 2017 - mvidner@suse.com

- Renamed Controller Node to Administration Node (bsc#1032057).
- 3.2.35

-------------------------------------------------------------------
Mon Mar 27 13:39:38 UTC 2017 - igonzalezsosa@suse.com

- Move CaaSP specific code to yast2-caasp (bsc#1030874)
- 3.2.34

-------------------------------------------------------------------
Mon Mar 27 06:50:29 UTC 2017 - lslezak@suse.cz

- Use the shared package download and extraction functionality
  from FATE#320772
- 3.2.33

-------------------------------------------------------------------
Tue Mar 21 11:59:26 UTC 2017 - ancor@suse.com

- Added some extra space to the openSUSE desktop/roles selection
  dialog (improvement on the fix for poo#14936, bsc#1025415).
- 3.2.32

-------------------------------------------------------------------
Thu Mar 16 13:07:44 UTC 2017 - mvidner@suse.com

- Allow proceeding with the installation after a blocking condition
  has been corrected in the overview dialog (bsc#1029291).
- 3.2.31

-------------------------------------------------------------------
Wed Mar 15 10:19:33 UTC 2017 - igonzalezsosa@suse.com

- Improve roles buttons distribution in textmode (related to
  FATE#320772)
- 3.2.30 

-------------------------------------------------------------------
Tue Mar 14 12:05:44 UTC 2017 - igonzalezsosa@suse.com

- Fix desktop selection during installation (bsc#1029312)
- 3.2.29

-------------------------------------------------------------------
Mon Mar 13 12:16:23 UTC 2017 - igonzalezsosa@suse.com

- Support to add roles through addons (FATE#320772)
- 3.2.28

-------------------------------------------------------------------
Thu Mar  9 17:48:25 UTC 2017 - jreidinger@suse.com

- fix crash when reading if desktop role should have default
  pre-selected (bsc#1025415)
- 3.2.27

-------------------------------------------------------------------
Wed Mar  8 16:11:59 CET 2017 - mvidner@suse.cz

- Really use the directory.yast file (fate#322372)
- 3.2.26

-------------------------------------------------------------------
Thu Mar  6 13:33:41 UTC 2017 - mfilka@suse.com

- fate#322328
  - adapted all-in-one dialog according to comments from UX
- 3.2.25

-------------------------------------------------------------------
Mon Mar  6 09:39:00 UTC 2017 - mfilka@suse.com

- CaaSP: do not crash when used a dashed url for the controller
  node location (bsc#1024965)
- CaaSP AY: Adapted requirements of yast2-services-manager.
  (FATE#321738)
- bnc#1022546
  - update all-in-one's subdialog (network/kdump/partitioning/...)
    overview when the dialog is closed and do not lose another
    content already entered by user.
- 3.2.24

-------------------------------------------------------------------
Wed Feb 15 17:58:16 UTC 2017 - jreidinger@suse.com

- Add new desktop selection client for opensuse based on roles
  (poo#14936, bsc#1025415)
- drop "inst_new_desktop" client which was replaced by new desktop
  selection one
- 3.2.23

-------------------------------------------------------------------
Tue Feb 14 14:55:08 UTC 2017 - igonzalezsosa@suse.com

- Self-Update only shows errors when a custom URL is used
  (bsc#1025251)
- 3.2.22

-------------------------------------------------------------------
Wed Feb  8 16:42:29 UTC 2017 - kanderssen@suse.com

- CaaSP all-in-one-dialog: added validation to the controller node
  location field, modified label and write it to the minion
  master.conf file at the end of the installation (FATE#321738)
- CaaSP: Display the Beta product warning at start when it is
  present (bsc#1016887)
- Enable CaaSP specific services on the installed system
  (FATE#321738)
- Do not crash if role contain own service to enable (bsc#1022762)
- 3.2.21

-------------------------------------------------------------------
Fri Feb  3 10:07:35 UTC 2017 - jsrain@suse.cz

- Downloading release notes: Do not download them at all during
  AutoYaST (bsc#1009276)
- Use the directory.yast file to check avilable
  translations (fate#322372)
- 3.2.20

-------------------------------------------------------------------
Wed Feb  1 17:07:23 CET 2017 - schubi@suse.de

- Downloading release notes: Do not try again if the host or the
  proxy cannot be resolved (bnc#1022784)
- 3.2.19

-------------------------------------------------------------------
Fri Jan 27 15:55:33 UTC 2017 - kanderssen@suse.com

- Ask for installation confirmation in all-in-one dialog before
  proceed with it. (Fate#322328)
- 3.2.18

-------------------------------------------------------------------
Fri Jan 27 09:11:32 UTC 2017 - jreidinger@suse.com

- Respect newly registered update repos in software proposal and
  do register. (FATE#322328)

-------------------------------------------------------------------
Thu Jan 26 14:16:43 UTC 2017 - jreidinger@suse.com

- handle proposal errors in all-in-one dialog (FATE#322328)

-------------------------------------------------------------------
Wed Jan 25 15:29:02 UTC 2017 - mvidner@suse.com

- Added an all-in-one installation overview for CaaSP (FATE#322328)

-------------------------------------------------------------------
Wed Jan 25 10:41:33 UTC 2017 - igonzalezsosa@suse.com

- Add an option to disable the self-update feature through the
  AutoYaST profile (FATE#319716)
- 3.2.17

-------------------------------------------------------------------
Fri Jan 20 08:44:28 UTC 2017 - mfilka@suse.com

- bnc#1017752
  - do not show language change warning in software proposal
    incorrectly when language was not changed.
- 3.2.16

-------------------------------------------------------------------
Tue Jan 17 15:34:22 UTC 2017 - igonzalezsosa@suse.com

- Do not retry to download release notes if a previous attempt
  failed (bsc#1015794)
- 3.2.15

-------------------------------------------------------------------
Mon Jan 16 12:42:52 UTC 2017 - jreidinger@suse.com

- add ability to roles to enable list of services when selected
  (FATE#321754)

-------------------------------------------------------------------
Mon Jan 16 12:17:38 UTC 2017 - mfilka@suse.com

- fate#321739
  - Made user's interaction possible in case of error in read-only
    proposal.
- 3.2.14

-------------------------------------------------------------------
Thu Jan  5 13:16:08 CET 2017 - schubi@suse.de

- AutoYaST after second stage: Initialize tty1 in order to remove
  old YaST output and to show the cursor again.
  (bnc#1018037)
- 3.2.13

-------------------------------------------------------------------
Wed Dec 14 15:47:02 UTC 2016 - jreidinger@suse.com

Port changes from CASP1.0:

- Change layout of new installation dialog according to UX team
  suggestion (FATE#321754)
- Set root subvolume read-only if configured (Fate##321755)
- Document new control.xml parameter root_subvolume_read_only
- Add new installation dialog with keyboard layout and root
  password (FATE#321754)
- Added worker role dialog (Fate#321754)
- implement support for running additional dialogs for specific
  roles (FATE#321754)
- Added description for readonly_timezone and
  clone_install_recommended_default flag in control-file
  documentation. (Fate#321754, Fate#321764)
- 3.2.12

-------------------------------------------------------------------
Wed Dec  7 14:00:53 UTC 2016 - igonzalezsosa@suse.com

- Do not crash when the proposal screen is configured through
  an AutoYaST profile and tabs are not being used (bsc#1013976)
- 3.2.11

-------------------------------------------------------------------
Tue Nov 22 12:27:17 UTC 2016 - jreidinger@suse.com

- fix missing icon next to SSH Key Import in autoyast
  (bsc#988377)

-------------------------------------------------------------------
Fri Nov 18 15:10:49 UTC 2016 - jreidinger@suse.com

- add missing file causing crash (introduced with generic fix of
  bsc#1003682)
  (invisible in master since autotools support is dropped there)
- 3.2.10

-------------------------------------------------------------------
Thu Nov 17 11:59:06 CET 2016 - shundhammer@suse.de

- Documentation for new storage related parameters in control.xml
  (Fate#321736)

-------------------------------------------------------------------
Mon Nov 14 14:30:12 UTC 2016 - jreidinger@suse.com

- The user has to confirm when the configuration proposal contains
  a non-blocking error (generic fix for bsc#1003682)
- 3.2.9

-------------------------------------------------------------------
Fri Nov 11 16:41:25 CET 2016 - schubi@suse.de

- Fixed bug: AutoYaST hangs while running second stage.
  Removed network.service in the Before section of
  YaST2-Firstboot.service. (bnc#1007752)
- 3.2.8

-------------------------------------------------------------------
Fri Nov 11 13:50:06 UTC 2016 - jreidinger@suse.com

- Do not crash if importing ssh config from system which
  /etc/os-release does not contain pretty name (bsc#1009492)
- 3.2.7

-------------------------------------------------------------------
Mon Oct 31 13:23:38 UTC 2016 - lslezak@suse.cz

- Added support for read-only proposal modules (fate#321739)
- 3.2.6

-------------------------------------------------------------------
Thu Oct 27 15:09:58 CEST 2016 - shundhammer@suse.de

- Documentation for subvolumes in control.xml (fate#321737)

-------------------------------------------------------------------
Thu Oct 20 09:52:00 UTC 2016 - jreidinger@suse.com

- more robust password filtering in y2start.log
  (bsc#798966)
- 3.2.5

-------------------------------------------------------------------
Thu Oct 13 14:15:23 UTC 2016 - igonzalezsosa@suse.com

- Set libyui-ncurses environment before starting the installer
  (related to bsc#780621)
- 3.2.4

-------------------------------------------------------------------
Thu Oct 13 13:55:33 UTC 2016 - igonzalezsosa@suse.com

- Bump version number to release fixes for bnc#999895,
  bsc#988700 and bnc#999953.
- 3.2.3

-------------------------------------------------------------------
Thu Oct  6 12:55:58 CEST 2016 - schubi@suse.de

- AutoYaST upgrade: Do not override the Report module settings in
  the AutoYaST upgrade mode, keep the previous settings
  (bnc#999895).

-------------------------------------------------------------------
Thu Sep 29 08:09:28 UTC 2016 - igonzalezsosa@suse.com

- Translate description of Snapper snapshots (bsc#988700)
- 3.2.2

-------------------------------------------------------------------
Wed Sep 21 11:00:27 CEST 2016 - schubi@suse.de

- Fixed crash if one defined proposal module has not been found on
  system while switching back from "Expert" proposal.
  (bnc#999953)
- 3.2.1

-------------------------------------------------------------------
Wed Sep 14 13:53:41 UTC 2016 - jreidinger@suse.com

- reduce time needed for building this package
- 3.2.0

-------------------------------------------------------------------
Tue Sep 13 12:37:57 UTC 2016 - jreidinger@suse.com

- fix skipping of proposal returning empty hash otherwise it
  creates non sense proposal entry in UI (bnc#994127)
- 3.1.215

-------------------------------------------------------------------
Tue Aug 30 06:55:13 UTC 2016 - lslezak@suse.cz

- Display a warning popup when the installer self-update uses
  the fallback URL instead of the selected SMT or the default SCC
  server (bsc#996179)
- Do not contact the registration server in self-update when
  network is not running, skip self-update completely
- 3.1.214

-------------------------------------------------------------------
Thu Aug 25 14:23:20 UTC 2016 - lslezak@suse.cz

- Move the installer self update step earlier in the workflow
  so the user entered values are not lost after restart and avoid
  repeating some steps again (bsc#985055)
- This also fixes losing some values due to restaring YaST (bsc#993690),
  (bsc#992608)
- Improved the self update URL handling - the boot parameter has
  the highest priority, always ask user when a SLP service is found,
  in AutoYaST mode SLP needs to be enabled in the profile
- Display progress when downloading and applying the updates
- 3.1.213

-------------------------------------------------------------------
Wed Aug 25 12:51:45 UTC 2016 - cwh@suse.com

- Replace unicode bullet char by asterisk for ncurses (bsc#995082)
- 3.1.212

-------------------------------------------------------------------
Thu Aug 25 07:33:10 UTC 2016 - jreidinger@suse.com

- fix writing proposals (bnc#994127)
- 3.1.211

-------------------------------------------------------------------
Wed Aug 17 15:02:02 UTC 2016 - jreidinger@suse.com

- filter out same repositories from extraurls if they differ only
  in trailing slash (bnc#970488)
- 3.1.210

-------------------------------------------------------------------
Tue Aug 16 15:34:43 UTC 2016 - kanderssen@suse.com

- SSH Importer: Width fix to avoid cut of CheckBoxFrame Label
  (fate##319624)
- 3.1.209

-------------------------------------------------------------------
Tue Aug 16 13:28:14 CEST 2016 - locilka@suse.com

- Fixed testsuite for inst_complex_welcome after implementing lazy
  loading in ProductLicense in yast2-packager (bsc#993285)
- 3.1.208

-------------------------------------------------------------------
Fri Aug  5 07:22:59 UTC 2016 - igonzalezsosa@suse.com

- Fix the registration screen initialization when SCC server
  is used during self-update (FATE#319716)
- 3.1.207

-------------------------------------------------------------------
Thu Aug  4 10:02:28 UTC 2016 - igonzalezsosa@suse.com

- Retrieve the self-update URL from the registration
  server (SCC/SMT) (FATE#319716)
- 3.1.206

-------------------------------------------------------------------
Wed Aug  3 17:06:46 CEST 2016 - locilka@suse.com

- UI, UX and internal handling for the Welcome screen optimized to
  prevent from not showing that the license needs to be accepted
  (bsc#980374).
- 3.1.205

-------------------------------------------------------------------
Fri Jul 29 07:32:46 UTC 2016 - ancor@suse.com

- If the user has skipped multipath activation, don't ask again
  after installer self-update (bsc#989770)
- 3.1.204

-------------------------------------------------------------------
Fri Jul 22 13:48:12 UTC 2016 - igonzalezsosa@suse.com

- Don't halt the installation if installer updates server
  cannot be reached when using AutoYaST (bsc#988949)
- 3.1.203

-------------------------------------------------------------------
Thu Jul 21 11:52:59 UTC 2016 - jreidinger@suse.com

- simplify and speed up inst_finish client (bnc#986649)
- add test suite for inst_finish client
- 3.1.202

-------------------------------------------------------------------
Mon Jul 18 13:13:05 UTC 2016 - lslezak@suse.cz

- Run extra inst-sys cleanup to free more memory on systems with
  low memory (bsc#974601)
- 3.1.201

-------------------------------------------------------------------
Thu Jul 14 08:10:16 UTC 2016 - lslezak@suse.cz

- Properly adjust the OOM killer (oom_score_adj has a different
  range than the original oom_adj) (bsc#974601)
- 3.1.200

-------------------------------------------------------------------
Tue Jul 12 16:14:28 CEST 2016 - schubi@suse.de

- Added AutoYaST schema file "ssh_import".
  (fate#319624)
- 3.1.199

-------------------------------------------------------------------
Mon Jun 27 13:00:24 UTC 2016 - jreidinger@suse.com

- Make writing of bootloader settings the last step so that other
  installation steps (kdump, cio-ignore) do not have to waste time
  repeating it
  (bnc#986649)
- 3.1.198

-------------------------------------------------------------------
Thu Jun 23 08:17:24 UTC 2016 - lslezak@suse.cz

- Display more information in the error popup when downloading
  the optional installer updates fails (bsc#986091)
- 3.1.197

-------------------------------------------------------------------
Thu Jun 16 13:31:16 UTC 2016 - igonzalezsosa@suse.com

- Avoid restarting YaST when self-update repository exists but
  is empty (bsc#985113)
- 3.1.196

-------------------------------------------------------------------
Wed Jun 15 15:15:15 CEST 2016 - snwint@suse.de

- call set_videomode to adjust video mode (bsc#974821)
- 3.1.195

-------------------------------------------------------------------
Tue Jun 14 14:17:53 UTC 2016 - igonzalezsosa@suse.com

- Fix architecture detection during self-update (bsc#984656)
- 3.1.194

-------------------------------------------------------------------
Thu Jun  2 11:09:33 UTC 2016 - schubi@suse.de

- Adapt AutoYaST to support import of SSH server keys/configuration
  (fate#319624)
- 3.1.193

-------------------------------------------------------------------
Thu Jun  2 10:09:33 UTC 2016 - igonzalezsosa@suse.com

- Drop yast2-installation-devel-doc package (fate#320356)
- 3.1.192

-------------------------------------------------------------------
Wed Jun  1 11:41:27 UTC 2016 - igonzalezsosa@suse.com

- When importing SSH keys/configuration, only regular files
  will be considered (bsc#982522)
- Force YaST2-Firstboot.service to run after
  YaST2-Second-Stage.service (bsc#980365)
- 3.1.191

-------------------------------------------------------------------
Mon May 30 14:35:05 UTC 2016 - lslezak@suse.cz

- Move the debugger invocation code to yast2-ruby-bindings package
  to use the same implementation at run time (FATE#318421)
- 3.1.190

-------------------------------------------------------------------
Thu May 26 13:17:42 UTC 2016 - kanderssen@suse.com

- System Role: centered dialog (ncurses).

-------------------------------------------------------------------
Wed May 25 15:49:41 UTC 2016 - kanderssen@suse.com

- More visual improvements in the SSH keys importing proposal
  summary based on blog entry feedback. (Fate#319624)
- 3.1.189

-------------------------------------------------------------------
Wed May 25 13:07:59 UTC 2016 - lslezak@suse.cz

- Start the Ruby debugger at the beginning of installation
  when Y2DEBUGGER is set (FATE#318421)
- 3.1.188

-------------------------------------------------------------------
Tue May 17 08:17:51 UTC 2016 - ancor@suse.com

- Visual improvement in the SSH keys importing proposal summary

-------------------------------------------------------------------
Mon May 16 16:39:34 UTC 2016 - ancor@suse.com

- The user is now informed about SSH keys to be reused (copied
  from a previous system) during system installation.
- The user can select a different partition (or none) to read the
  keys from and whether to also copy config files.
- SSH import functionality not longer depending from
  "copy_to_system" feature.
- Fate#319624
- 3.1.187

-------------------------------------------------------------------
Mon May 16 08:29:25 UTC 2016 - lslezak@suse.cz

- SSH installation: handle closing the initial installation screen
  by the window manager close button (bsc#979499)
- 3.1.186

-------------------------------------------------------------------
Mon May  9 15:14:22 CEST 2016 - schubi@suse.de

- Do not copy licenses from inst-sys to target system.
  Showing EULA location in the installed system.
  (fate#219341)
- 3.1.185

-------------------------------------------------------------------
Fri May  6 11:09:28 UTC 2016 - jsrain@suse.cz

- get more texts for roles dialog from control file, allow
  a general label (bsc#974625)
- 3.1.184

-------------------------------------------------------------------
Thu May  5 13:39:46 UTC 2016 - ancor@suse.com

- Always read the lists of local users in the previous system to
  have them available during user importing (part of fate#319624)
- 3.1.183

-------------------------------------------------------------------
Wed Apr 20 10:47:12 UTC 2016 - knut.anderssen@suse.com

- Disk Activation step will be skipped in case of installer update
  success (bsc#974409)
- License agreement will be remembered in case of going back after
  a installer update.
- 3.1.182

-------------------------------------------------------------------
Tue Apr 19 09:08:35 UTC 2016 - igonzalezsosa@suse.com

- Fix handling of license acceptance in welcome screen
  (bsc#975774)
- 3.1.181

-------------------------------------------------------------------
Fri Apr 15 12:51:00 UTC 2016 - lslezak@suse.cz

- Run the automatic installer self update also in the AutoYaST
  mode, read the optional custom URL from the profile ("general" ->
  "self_update_url" node) (FATE#319716)
- 3.1.180

-------------------------------------------------------------------
Wed Apr 13 07:14:09 UTC 2016 - mfilka@suse.com

- bsc#956473
  - improved formatting of network interfaces listing
- 3.1.179

-------------------------------------------------------------------
Tue Apr 12 15:09:15 UTC 2016 - jreidinger@suse.com

- do not install perl-Bootloader-YAML on target system as it is no
  longer needed (FATE#317701)
- 3.1.178

-------------------------------------------------------------------
Mon Apr  4 09:48:42 UTC 2016 - igonzalezsosa@suse.com

- Automatic update during installation will use Zypper repositories
  instead of Driver Update Disks (FATE#319716).
- 3.1.177

-------------------------------------------------------------------
Wed Mar 23 16:32:31 UTC 2016 - cwh@suse.com

- Moved proc_modules.scr to yast2.rpm to avoid that yast-sound
  depends on yast-installation (bsc#972310)
- 3.1.176

-------------------------------------------------------------------
Tue Mar 15 07:41:01 UTC 2016 - knut.anderssen@suse.com

- Added automatic update during installation (FATE#319716)
- 3.1.175

-------------------------------------------------------------------
Mon Mar 14 13:09:52 UTC 2016 - mvidner@suse.com

- System Role: align labels (FATE#317481).
- System Role: pop-up if changing the role to a different one.
- 3.1.174

-------------------------------------------------------------------
Mon Mar 14 09:39:50 UTC 2016 - igonzalezsosa@suse.com

- Moved Yast::Transfer::FileFromUrl here from yast2-update
  (FATE#319716).
- 3.1.173

-------------------------------------------------------------------
Fri Mar  4 14:24:49 UTC 2016 - mvidner@suse.com

- Added a System Role step in the installation (FATE#317481).
- 3.1.172

-------------------------------------------------------------------
Mon Feb 29 09:05:16 UTC 2016 - mfilka@suse.com

- bsc#956473
  - network interfaces listing shows all IPv4 / IPv6 addresses per
    device
- 3.1.171

-------------------------------------------------------------------
Fri Feb 26 08:36:55 UTC 2016 - ancor@suse.com

- Ensure plymouth does not interfere with X11 when executing
  yast2-firstboot (bsc#966874)
- 3.1.170

-------------------------------------------------------------------
Sun Feb 21 21:15:02 UTC 2016 - mfilka@suse.com

- bnc#960703
  - network service setup moved into yast2-network package.
- 3.1.169

-------------------------------------------------------------------
Wed Feb 17 16:03:56 UTC 2016 - cwh@suse.com

- Remove autoyast clone button (fate#317970) 
- 3.1.168

-------------------------------------------------------------------
Thu Dec 22 15:53:34 CET 2015 - schubi@suse.de

- Removing network dependencies in the service files in order to
  prevent booting cycles in Tumbleweed. (bnc#954908)
- 3.1.167

-------------------------------------------------------------------
Mon Dec 21 08:08:15 UTC 2015 - jsrain@suse.cz

- fixed function name to check zKVM hypervisor (bsc#956736)
- 3.1.166

-------------------------------------------------------------------
Fri Dec 11 09:17:16 UTC 2015 - jsrain@suse.cz

- don't enforce the disk activation dialog on zKVM (bsc#956736)
- 3.1.165

-------------------------------------------------------------------
Wed Dec  2 13:55:07 UTC 2015 - mvidner@suse.com

- Ensure second stage and YaST-Firstboot don't get killed by
  getty when running over 2nd or 3rd serial console (bsc#935965)
- 3.1.164

-------------------------------------------------------------------
Thu Nov 26 09:09:59 UTC 2015 - jreidinger@suse.com

- Do not crash in proposal client if zfcp proposal reports itself
  as unavailable (bnc#956745)

-------------------------------------------------------------------
Wed Nov 25 13:15:19 UTC 2015 - lslezak@suse.cz

- Save the software selection for using it later in AutoYaST
  when deploying installation images (bsc#956325, bsc#910728)
- 3.1.163

-------------------------------------------------------------------
Fri Nov  6 11:59:26 UTC 2015 - ancor@suse.com

- Ensure second stage and YaST-Firstboot don't get killed by
  getty when running over serial console (bsc#935965)
- 3.1.162

-------------------------------------------------------------------
Fri Oct  9 13:32:36 UTC 2015 - ancor@suse.com

- Language selection screen fixed to immediately apply the keyboard
  layout after changing it automatically (bsc#947969).
- 3.1.161

-------------------------------------------------------------------
Thu Oct  1 15:55:54 UTC 2015 - ancor@suse.com

- Simplified second stage systemd unit to avoid dependencies cycles
  (bnc#947521 and bnc#931643). Logic moved to YaST startup scripts.
- 3.1.160

-------------------------------------------------------------------
Fri Sep  4 07:07:33 UTC 2015 - jsrain@suse.cz

- fix bug preventing to finish proposal in some sutuations
  (bsc#944334)
- 3.1.159

-------------------------------------------------------------------
Thu Sep  3 14:41:07 CEST 2015 - locilka@suse.com

- Fixed setting language / languages in the installation welcome
  screen (bsc#943746, bsc#944035)
- 3.1.158

-------------------------------------------------------------------
Wed Sep  2 09:43:21 UTC 2015 - igonzalezsosa@suse.com

- Move #second_stage_required? method to InstFunctions module
  to be used by AutoYaST (bnc#892091)
- 3.1.157

-------------------------------------------------------------------
Tue Aug 25 10:17:24 CEST 2015 - schubi@suse.de

- fixed cio_ignore testcase
  This testcase is for bnc#941406
- 3.1.156

-------------------------------------------------------------------
Thu Aug 13 13:26:56 CEST 2015 - schubi@suse.de

- AutoYaST S390: handling cio_ignore
  Entry <general><cio_ignore> in order to set it
  (values: true/false). If it is not set cio_ignore is true.
  So it is backward compatible.
  (bnc#941406)
- cio_ignore does not make sense for KVM or z/VM. So checking
  for KVM and z/VM and evtl. disabling cio_ignore (fate#317861).
- 3.1.155

-------------------------------------------------------------------
Tue Aug 11 15:50:49 CEST 2015 - schubi@suse.de

- AutoYaST second stage: YaST2-Second-Stage.service
  Continue installation even if plymouth has returned an error.
  (bnc#940878)
- 3.1.154

-------------------------------------------------------------------
Fri Aug  7 12:53:08 UTC 2015 - igonzalezsosa@suse.com

- Fix release notes loading when network is not working (bsc#940648)
- 3.1.153

-------------------------------------------------------------------
Wed Aug  5 11:45:25 UTC 2015 - jsrain@suse.cz

- store cio_ignore settings before installing bootloader
  (bsc#933177)
- 3.1.152

-------------------------------------------------------------------
Fri Jul 24 13:01:22 UTC 2015 - jsrain@suse.cz

- avoid duplicating release notes for products (bsc#935599)
- 3.1.151

-------------------------------------------------------------------
Tue Jul 21 09:16:03 UTC 2015 - mvidner@suse.com

- Moved client code to lib/installation/clients to enable test
  coverage measurements.
- 3.1.150

-------------------------------------------------------------------
Wed Jul  1 13:50:55 CEST 2015 - shundhammer@suse.de

- Cleanup for snapshots made during installation (bnc#935923)
- 3.1.149 

-------------------------------------------------------------------
Wed Jul  1 10:46:50 CEST 2015 - locilka@suse.com

- Fixed handling user request to change an installation proposal
  (bsc#936448)
- 3.1.148

-------------------------------------------------------------------
Mon Jun 29 13:11:57 UTC 2015 - lslezak@suse.cz

- fixed menu button label in the proposal (bsc#936427)
- 3.1.147

-------------------------------------------------------------------
Mon Jun 29 08:41:17 UTC 2015 - jreidinger@suse.com

- add ability to hide export button (fate#315161)
- 3.1.146

-------------------------------------------------------------------
Wed Jun 17 09:29:09 CEST 2015 - locilka@suse.com

- Implemented triggers for installation proposal (FATE#317488).
  Any *_proposal client can define 'trigger' in 'MakeProposal'
  that defines in which circumstances it should be called again
  after all proposals have been called, e.g., if partitioning or
  software selection changes.
- 3.1.145

-------------------------------------------------------------------
Tue Jun  2 08:41:03 UTC 2015 - jreidinger@suse.com

- fix crash in Upgrade when creating post upgrade snapshot
  (fate#317973)
- 3.1.144

-------------------------------------------------------------------
Thu May 28 12:41:49 UTC 2015 - igonzalezsosa@suse.com

- add a client to create a snapshot after installation/upgrade
  (fate#317973)
- 3.1.143

-------------------------------------------------------------------
Wed May 20 19:29:48 UTC 2015 - lslezak@suse.cz

- set Xvnc server resolution to 96 dpi to fix broken layout in VNC
  installations (defaults to 75 dpi) (bsc#919456)
- 3.1.142

-------------------------------------------------------------------
Fri Apr 24 06:01:14 UTC 2015 - ancor@suse.com

- Fixed an error preventing the VNC connection during second
  installation stage of AutoYaST when using VNC=1 (bnc#923901)
- 3.1.141

-------------------------------------------------------------------
Wed Apr 20 13:11:40 CEST 2015 - schubi@suse.de

- Fixed differnt bugs in proposal overview with multiple tabs.
- Checking if plymouth is available while starting second
  installation stage for AutoYaST.
- 3.1.140

-------------------------------------------------------------------
Thu Apr 16 13:02:23 CEST 2015 - locilka@suse.com

- Always enable systemd startup services for Second Stage and
  Firstboot (bsc#924278)
- 3.1.139

-------------------------------------------------------------------
Thu Apr  2 09:27:55 UTC 2015 - jreidinger@suse.com

- avoid endless loop when confirm update in proposal runner
  (FATE#315161)
- 3.1.138

-------------------------------------------------------------------
Wed Apr  1 18:54:34 UTC 2015 - jreidinger@suse.com

- fix method missing error in proposal_runner (FATE#315161)
- 3.1.137

-------------------------------------------------------------------
Wed Apr  1 11:39:32 UTC 2015 - jreidinger@suse.com

- fix dependencies in proposal_store (FATE#315161)
- 3.1.136

-------------------------------------------------------------------
Fri Mar 27 13:14:22 UTC 2015 - jreidinger@suse.com

- allow proposal runner dialog to use different proposal store
  (FATE#315161)
- 3.1.135

-------------------------------------------------------------------
Tue Feb 17 14:24:19 CET 2015 - aschnell@suse.de

- get list of mounts from /proc/mounts in umount_finish (for
  fate#318392)
- 3.1.134

-------------------------------------------------------------------
Mon Feb 16 12:44:16 UTC 2015 - cwh@suse.com

- Delete or copy install.inf as applicable (bnc#897066)
- 3.1.133

-------------------------------------------------------------------
Wed Feb 11 09:03:38 UTC 2015 - lslezak@suse.cz

- removed redundant initialization label (bnc#878538)
- 3.1.132

-------------------------------------------------------------------
Fri Feb  6 12:56:53 UTC 2015 - ancor@suse.com

- The unit tests are now compatible with RSpec 3 (bnc#916364)
- 3.1.131

-------------------------------------------------------------------
Wed Feb  4 13:15:43 UTC 2015 - lslezak@suse.cz

- support custom display number in "display_ip" boot option
  (bnc#913888)
- 3.1.130

-------------------------------------------------------------------
Tue Feb  3 11:11:49 CET 2015 - schubi@suse.de

- AutoYaST: If the system starts in multi-user mode plymouth will
  be quit while installation in order to ensure that installation
  will be finished on console 1 and the login prompt will be
  shown.
  (bnc#903682,889757,897956)

-------------------------------------------------------------------
Thu Jan 29 17:10:44 UTC 2015 - jsrain@suse.cz

- allow keyboard layout testing in language dialog (bsc#889549)
- 3.1.129

-------------------------------------------------------------------
Tue Jan 27 13:39:57 CET 2015 - jsuchome@suse.cz

- explicitely set language packages for installation during the
  live install (bnc#904103)
- 3.1.128

-------------------------------------------------------------------
Mon Jan 26 16:09:01 UTC 2015 - jreidinger@suse.com

- fix typo causing error in installation ( catched by openQA ) 

-------------------------------------------------------------------
Mon Jan 26 10:21:19 UTC 2015 - jreidinger@suse.com

- Properly install new Proposal* libs to fix installation

-------------------------------------------------------------------
Tue Jan 13 12:27:52 UTC 2015 - jreidinger@suse.com

- Refactored inst_proposal into Installation::ProposalRunner and
  Installation::ProposalStore.
- 3.1.127

-------------------------------------------------------------------
Tue Jan 13 12:27:40 UTC 2015 - jsrain@suse.cz

- fixed progress bar during (live) image installation (bsc#854378)

-------------------------------------------------------------------
Wed Jan  7 14:27:28 UTC 2015 - jreidinger@suse.com

- do not stuck during copy of logs files (bnc#897091)
- 3.1.126

-------------------------------------------------------------------
Thu Dec 18 20:12:47 UTC 2014 - lslezak@suse.cz

- Fix bashisms and shebangs in scripts (by "Ledest")
- 3.1.125

-------------------------------------------------------------------
Wed Dec 10 15:57:59 CET 2014 - aschnell@suse.de

- drop check for Gtk since Gtk UI of YaST is no longer supported
  (bsc#908607)
- 3.1.124

-------------------------------------------------------------------
Thu Dec  4 09:50:16 UTC 2014 - jreidinger@suse.com

- remove X-KDE-Library from desktop file (bnc#899104)

-------------------------------------------------------------------
Wed Nov 26 16:53:17 UTC 2014 - ancor@suse.com

- Added more debug information in order to track bnc#897091
- 3.1.122

-------------------------------------------------------------------
Fri Nov 14 09:51:04 UTC 2014 - ancor@suse.com

- Merging changes from 3.1.116.1 (SLE12 maintenance branch)
- Fixed the "previously used repositories" step to work properly
  when reached using the back button (bnc#889791)
- 3.1.121

-------------------------------------------------------------------
Tue Nov  4 08:32:27 UTC 2014 - jreidinger@suse.com

- Improve dialog asking if system should be cloned (bnc#900028)
- 3.1.120

-------------------------------------------------------------------
Mon Nov  3 16:19:30 CET 2014 - schubi@suse.de

- AutoYaST Second Stage: Fixed a crash in package management when
  running in Qt UI with libproxy1-config-kde4 package installed.
  (bnc#866692)
- 3.1.119

-------------------------------------------------------------------
Fri Oct 31 07:41:09 UTC 2014 - jreidinger@suse.com

- do not write obsolete /etc/syconfig/boot RUN_PARALLEL key
  (bnc#896207)
- 3.1.118

-------------------------------------------------------------------
Thu Oct 30 07:35:52 UTC 2014 - lslezak@suse.cz

- properly setup locale in installation start script to display
  texts and labels correctly in a texmode installation and also
  to translate all buttons in graphical mode (removed "testutf8"
  calls, it has been dropped, always set UTF-8 locale) (bnc#902411)
- 3.1.117

-------------------------------------------------------------------
Wed Sep 17 16:04:11 UTC 2014 - lslezak@suse.cz

- additionaly return file system type in ".run.df" agent result,
  (to use it in the disk usage calculation bnc#896176)
- 3.1.116

-------------------------------------------------------------------
Thu Sep  4 12:21:25 UTC 2014 - mvidner@suse.com

- Use a more flexible rubygem requirement syntax (bnc#895069)
- 3.1.115

-------------------------------------------------------------------
Wed Aug 28 15:31:55 UTC 2014 - ancor@suse.com

- Enabled remote access on systems installed using VNC (bnc#893501)
- 3.1.114

-------------------------------------------------------------------
Thu Aug 28 15:04:59 CEST 2014 - locilka@suse.com

- Setting data for &product; macro (used in helps) as soon as
  the base-product repository is initialized (bnc#886608)
- 3.1.113

-------------------------------------------------------------------
Wed Aug 27 15:39:52 CEST 2014 - locilka@suse.com

- Fixed [Abort] button handling in Disks Activation dialog
  (bnc#893281)
- 3.1.112

-------------------------------------------------------------------
Wed Aug 27 10:33:03 CEST 2014 - schubi@suse.de

- Autoyast: Second stage will not be called at all. This bug has
  been generated due the fix in bnc#886464.
- 3.1.111

-------------------------------------------------------------------
Mon Aug 25 09:15:13 CEST 2014 - schubi@suse.de

- Autoyast
  -- Disabling second installation stage via autoyast
     configuration "second_stage".
  -- Centralized minimal configuration and disabling more
     configuration steps like X11, user, default_desktop,...
  -- bnc#886464 and bnc#892091
- 3.1.110

-------------------------------------------------------------------
Mon Aug 18 12:30:53 UTC 2014 - jreidinger@suse.com

- workaround problem with missing capabilities in image deployment
  (bnc#889489)
- 3.1.109

-------------------------------------------------------------------
Thu Aug  7 11:50:28 CEST 2014 - snwint@suse.de

- use oom_score_adj instead of oom_adj (bnc #890432)
- 3.1.108

-------------------------------------------------------------------
Thu Aug  7 08:20:36 UTC 2014 - jreidinger@suse.com

- update ca certificates after upgrade (bnc#889616)
- 3.1.107

-------------------------------------------------------------------
Mon Jul 28 11:52:43 UTC 2014 - lslezak@suse.cz

- use short product name for the default base product release notes
  (read from the installation medium) (bnc#885247)
- display at least an empty dialog when downloading release notes
  to hide the previous dialog in the installation workflow
  (bnc#889196)
- 3.1.106

-------------------------------------------------------------------
Thu Jul 24 14:42:59 UTC 2014 - lslezak@suse.cz

- do not repeat release notes downloading on network time out
  (bnc#885486)
- 3.1.105

-------------------------------------------------------------------
Thu Jul 24 11:52:43 CEST 2014 - aschnell@suse.de

- do not log sensitive information in y2start.log (bnc#888645)
- 3.1.104

-------------------------------------------------------------------
Tue Jul 22 08:13:41 CEST 2014 - snwint@suse.de

- linuxrc already provides proxy settings in URL form - so use it
- 3.1.103

-------------------------------------------------------------------
Mon Jul 21 12:10:43 CEST 2014 - schubi@suse.de

- taking display-manager.service instead of xdm.service in the
  second boot stage (bnc#886654, 884447)
- Workaround of bug in plymouth --> using deactivate option
  in second boot stage in order to start ncurses yast correctly
  (bnc#886488)
- 3.1.102

-------------------------------------------------------------------
Wed Jul 16 09:15:10 UTC 2014 - jsrain@suse.cz

- retranslate release notes button when going back in workflow
  (bnc#886660)
- 3.1.101

-------------------------------------------------------------------
Tue Jul 15 15:44:41 CEST 2014 - locilka@suse.com

- Asking user for confirmation while aborting the installation in
  disk activation dialog (bnc#886662)
- 3.1.100

-------------------------------------------------------------------
Fri Jul  4 08:48:03 UTC 2014 - jreidinger@suse.com

- Copy multipath blacklist to target system (bnc#885628)
- 3.1.99

-------------------------------------------------------------------
Thu Jul  3 09:14:53 UTC 2014 - jreidinger@suse.com

- remove useless steps from system analysis because it confuses
  users (bnc#885609)
- 3.1.98

-------------------------------------------------------------------
Mon Jun 30 14:34:59 UTC 2014 - jreidinger@suse.cz

- restore: use restore script instead of manual unpacking tarball
  to also remove newly generated content when rollbacking
  (bnc#882039)
- 3.1.97

-------------------------------------------------------------------
Mon Jun 23 16:09:32 CEST 2014 - locilka@suse.com

- Changed /bin/rm path to /usr/bin/rm path (bnc#882453)
- 3.1.96

-------------------------------------------------------------------
Mon Jun 23 13:02:27 UTC 2014 - jreidinger@suse.com

- directly export autoyast profile to target file (bnc#881108)
- 3.1.95

-------------------------------------------------------------------
Thu Jun 19 19:05:10 UTC 2014 - lslezak@suse.cz

- removed random_finish client, haveged service is by default
  enabled, no need for explicit enabling by Yast
  (gh#yast/yast-installation#214)
- 3.1.94

-------------------------------------------------------------------
Wed Jun 18 11:47:26 UTC 2014 - lslezak@suse.cz

- make sure the CIO ignore config file ends with a new line
  (bnc#883198)
- 3.1.93

-------------------------------------------------------------------
Tue Jun 17 12:34:33 UTC 2014 - lslezak@suse.cz

- inst_upgrade_urls.rb: set the future target distribution to not
  ignore the SCC online repositories in libzypp (bnc#881320)
- 3.1.92

-------------------------------------------------------------------
Mon Jun 16 12:33:18 UTC 2014 - jreidinger@suse.com

- write list of active devices for cio_ignore ( partially written
  by Ihno )
- 3.1.91

-------------------------------------------------------------------
Thu Jun 12 15:20:04 UTC 2014 - jreidinger@suse.com

- restore backup if yast failed during installation/upgrade
  (bnc#882039)
- 3.1.90

-------------------------------------------------------------------
Thu Jun 12 08:27:01 UTC 2014 - lslezak@suse.cz

- properly enable the add-on module in the installation workflow
- 3.1.89

-------------------------------------------------------------------
Tue Jun  3 13:53:15 UTC 2014 - lslezak@suse.cz

- inst_upgrade_urls.rb client:
  - remove old repositories (repo files) to avoid loading old
    SLE11 repositories when refreshing a registered service
    (bnc#880971)
  - remove old services to get rid of the old NCC service
  (Note: everything is backed up into /var/adm/backup/upgrade/zypp
  directory)
- 3.1.88

-------------------------------------------------------------------
Thu May 29 08:23:21 UTC 2014 - lslezak@suse.cz

- better error message for accepting the license (bnc#875183)
- 3.1.87

-------------------------------------------------------------------
Wed May 28 11:00:51 CEST 2014 - aschnell@suse.de

- close port 6000 during installation (bnc#879262)
- 3.1.86

-------------------------------------------------------------------
Wed May 21 10:32:51 UTC 2014 - jreidinger@suse.com

- do not call reipl multiple times (patch by Ihno)
- 3.1.85

-------------------------------------------------------------------
Fri May 16 12:19:30 UTC 2014 - jsrain@suse.cz

- reduced time-out for downloading release notes when behind
  firewall (bnc#878265)
- 3.1.84

-------------------------------------------------------------------
Fri May 16 08:37:23 UTC 2014 - mvidner@suse.com

- Fixed "undefined method" if an add-on has empty release notes URL
  (bnc#877705)
- 3.1.83

-------------------------------------------------------------------
Fri May 16 07:11:52 UTC 2014 - jsrain@suse.cz

- adjusted wording when deploying image to disk (bnc#877666)
- 3.1.82

-------------------------------------------------------------------
Wed May 14 11:10:05 UTC 2014 - jreidinger@suse.com

- Use new bootloader API to set kernel parameters (bnc#869608)
- 3.1.81

-------------------------------------------------------------------
Tue May 13 13:51:52 UTC 2014 - jreidinger@suse.com

- Fix haveged path to kill it properly (patch by Ihno) (bnc#876876)
- 3.1.80

-------------------------------------------------------------------
Tue May 13 10:09:55 CEST 2014 - gs@suse.de

- enable services for FCoE by calling fcoe-client finish script
  (bnc#877352)
- 3.1.79

-------------------------------------------------------------------
Fri May  9 10:44:11 UTC 2014 - jreidinger@suse.com

- ensure maximum size of prep partition for ppc64 (bnc#867345)
  ( part of patch made by dinaar@suse.com )
- 3.1.78

-------------------------------------------------------------------
Fri May  9 10:15:34 UTC 2014 - jsrain@suse.cz

- adjusted downloading release notes to work also for extensions
  (bnc#876700)
- 3.1.77

-------------------------------------------------------------------
Wed Apr 30 11:01:12 UTC 2014 - jreidinger@suse.com

- use correct keywords for cio ignore kernel params (bnc#874902)
- move cio_ignore step after bootloader step to have sections 
  generated (bnc#873996)
- 3.1.76

-------------------------------------------------------------------
Fri Apr 25 13:21:52 UTC 2014 - mfilka@suse.com

- bnc#872086
  - always copy network configuration. Even if network is not
    running during installation
- 3.1.75

-------------------------------------------------------------------
Fri Apr 25 08:22:06 UTC 2014 - jsrain@suse.cz

- enhanced handling of release notes from media (contrary to those
  downloaded on-line) (bnc#874996)
- 3.1.74

-------------------------------------------------------------------
Thu Apr 24 16:02:13 CEST 2014 - locilka@suse.com

- Changed inst_system_analysis to read Product information
  (that uses libzypp) after initializing libzypp (bnc#873877)
- 3.1.73

-------------------------------------------------------------------
Wed Apr 23 08:48:13 UTC 2014 - jsrain@suse.cz

- enable top bar with logo during installation (bnc#868722)
- 3.1.72

-------------------------------------------------------------------
Tue Apr 15 16:51:58 CEST 2014 - locilka@suse.com

- Switched from the old to the new network setup client for remote
  repositories (bnc#869640)
- 3.1.71

-------------------------------------------------------------------
Tue Apr 15 07:02:35 UTC 2014 - jreidinger@suse.com

- fix crash from last fix and adapt it to cooperate nice with
  autoinstallation (bnc#873458)
- 3.1.70

-------------------------------------------------------------------
Mon Apr 14 14:38:22 UTC 2014 - jreidinger@suse.com

- return error message if base product not found and continue in
  installation(bnc#873458)
- 3.1.69

-------------------------------------------------------------------
Mon Apr 14 10:11:52 CEST 2014 - locilka@suse.com

- removed loading 'pciehp' Kernel module (added for SLE 11 by FATE
  #311991) - it is now built-in Kernel (bnc#865834)
- 3.1.68

-------------------------------------------------------------------
Fri Apr 11 08:44:10 UTC 2014 - jsrain@suse.cz

- added missing files to package (bnc#872925)
- 3.1.67

-------------------------------------------------------------------
Thu Apr 10 09:34:30 UTC 2014 - mvidner@suse.com

- Put wizard title on the left instead of on top (bnc#868859)
- 3.1.66

-------------------------------------------------------------------
Thu Apr 10 09:15:56 UTC 2014 - jsrain@suse.cz

- added handling of release notes for slide show (bnc#871158)
- 3.1.65

-------------------------------------------------------------------
Wed Apr  9 10:07:02 CEST 2014 - snwint@suse.de

- save a copy of pbl.log
- 3.1.64

-------------------------------------------------------------------
Fri Apr  4 15:33:40 CEST 2014 - snwint@suse.de

- remove LIBGL_ALWAYS_INDIRECT (bnc #869172)
- 3.1.63

-------------------------------------------------------------------
Thu Apr  3 12:15:49 UTC 2014 - jreidinger@suse.com

- do not write network configuration from upgrade to system
  (bnc#871178)
- 3.1.62

-------------------------------------------------------------------
Wed Apr  2 09:25:38 UTC 2014 - jreidinger@suse.com

- remove ssh_service_finish as it is handle in
  firewall_stage1_finish due to split of ssh port open and sshd
  enablement (bnc#865056)
- 3.1.61

-------------------------------------------------------------------
Sun Mar 30 17:15:03 UTC 2014 - mfilka@suse.com

- bnc#869719
  - fixed parameters forcing manual network configuration on user's
    request at disks activation screen
- 3.1.60 

-------------------------------------------------------------------
Mon Mar 24 14:48:36 UTC 2014 - jreidinger@suse.com

- change cio_ignore kernel parameter according to kernel changes
  (bnc#869463)
- 3.1.59

-------------------------------------------------------------------
Mon Mar 24 12:33:47 UTC 2014 - jreidinger@suse.com

- avoid constant redefinition warning(BNC#869202)
- 3.1.58

-------------------------------------------------------------------
Wed Mar 19 12:45:27 UTC 2014 - lslezak@suse.cz

- skip "Installation Options" dialog when online repository option
  should not be displayed (part of bnc#868942)
- 3.1.57

-------------------------------------------------------------------
Fri Mar 14 14:43:06 CET 2014 - snwint@suse.de

- set LIBGL_ALWAYS_INDIRECT in ssh mode (bnc #868175)
- enable yast theme in ssh mode
- 3.1.56

-------------------------------------------------------------------
Fri Mar 14 08:15:01 UTC 2014 - jsrain@suse.cz

- download on-line version of release notes (fate#314695)
- 3.1.55

-------------------------------------------------------------------
Thu Mar 13 09:46:18 UTC 2014 - jreidinger@suse.com

- add kernel parameters for s390 when cio_ignore enabled to never
  blacklist console or ipl devices (fate#315318)
- 3.1.54

-------------------------------------------------------------------
Wed Mar 12 12:00:40 UTC 2014 - mfilka@suse.com

- bnc#858523
  - dropped disabling network configuration code. yast2-network is
    in charge of it now.
- 3.1.53 

-------------------------------------------------------------------
Mon Mar 10 13:01:48 UTC 2014 - jsrain@suse.cz

- don't hide ReleaseNotes button going back fron inst proposal
  (bnc#867389)
- 3.1.52

-------------------------------------------------------------------
Fri Mar  7 16:00:42 UTC 2014 - lslezak@suse.cz

- run scc_finish client if present (FATE#312012)
- 3.1.51

-------------------------------------------------------------------
Thu Mar  6 09:15:24 UTC 2014 - jreidinger@suse.com

- fix malformed string exception if cio ignore is disabled
  (bnc#866995)
- 3.1.50

-------------------------------------------------------------------
Tue Mar  4 09:13:41 UTC 2014 - jreidinger@suse.com

- call proper bash agent otherwise cio ignore feature do not work
  (bnc#866614)
- 3.1.49

-------------------------------------------------------------------
Mon Mar  3 12:57:24 UTC 2014 - jreidinger@suse.com

- do not crash if there is no general section in autoyast profile
  (BNC#866529)
- 3.1.48

-------------------------------------------------------------------
Thu Feb 27 15:08:12 CET 2014 - aschnell@suse.de

- reset proposal after rescanning storage (bnc#865579)
- 3.1.47

-------------------------------------------------------------------
Thu Feb 27 13:55:16 UTC 2014 - jreidinger@suse.com

- revert back complete skip of probing due to disks with activation
  (BNC#865579)
- 3.1.46

-------------------------------------------------------------------
Thu Feb 27 12:54:37 UTC 2014 - jreidinger@suse.com

- Do not rerun system probing as it is already done (BNC#865579)
- 3.1.45

-------------------------------------------------------------------
Wed Feb 26 09:15:50 UTC 2014 - jreidinger@suse.com

- implement cio ignore feature during installation for s390x
  (FATE#315586)
- 3.1.44

-------------------------------------------------------------------
Tue Feb 25 16:11:08 CET 2014 - locilka@suse.com

- Removed an icon from License Agreement dialog (bnc#865575)
- 3.1.43

-------------------------------------------------------------------
Tue Feb 25 14:14:59 CET 2014 - locilka@suse.com

- Adapted ignored_features to handle possibly missing Cmdline entry
  from Linuxrc (bnc#861465)
- 3.1.42

-------------------------------------------------------------------
Tue Feb 25 13:27:34 CET 2014 - locilka@suse.cz

- Removed hard-coded color and RichText formatting from
  installation confirmation dialog (#bnc#865371)
- 3.1.41

-------------------------------------------------------------------
Fri Feb 21 14:54:01 CET 2014 - snwint@suse.de

- Make vnc use real yast theme (bnc #855246) and make vnc screen size configurable.
- 3.1.40

-------------------------------------------------------------------
Fri Feb 21 09:16:18 UTC 2014 - mvidner@suse.com

- ssh installation: fix network start after reboot (bnc#850446)
- 3.1.39

-------------------------------------------------------------------
Wed Feb 19 15:22:00 CET 2014 - locilka@suse.com

- Prevent from re-defining CopyFilesFinishClient class (bnc#864631)
- 3.1.38

-------------------------------------------------------------------
Wed Feb 19 14:51:24 CET 2014 - locilka@suse.com

- Writing bootloader as late as possible, several configs need to
  be written and coppied to the installed system first (bnc#860089)
- 3.1.37

-------------------------------------------------------------------
Tue Feb 18 17:09:08 CET 2014 - locilka@suse.com

- Copying all udev rules from inst-sys to installed system
  (bnc#860089)
- 3.1.36

-------------------------------------------------------------------
Mon Feb 17 13:45:08 UTC 2014 - jreidinger@suse.com

- fix detection if ssh daemon run otherwise ssh installation do not
  reboot after first stage(BNC#864260)
- 3.1.35

-------------------------------------------------------------------
Wed Feb 12 11:44:20 UTC 2014 - jreidinger@suse.com

- fix namespace collision that cause error in installation
- 3.1.34

-------------------------------------------------------------------
Mon Feb 11 15:26:47 UTC 2014 - jreidinger@suse.com

- keep proper installation mode after cloning(BNC#861520)
- 3.1.33

-------------------------------------------------------------------
Tue Feb 11 14:55:36 UTC 2014 - jreidinger@suse.com

- fix dependencies to properly require new ruby bindings
- 3.1.32

-------------------------------------------------------------------
Mon Feb 10 14:31:52 UTC 2014 - jsrain@suse.cz

- removed unused release_notes_popup.rb


- Remove initialisation of Report in autoinst mode from 
  inst_system_analysis. Not needed any more since autoyast Profile 
  is now processed before inst_system_analysis gets called
  (bnc#862829).
- 3.1.31

-------------------------------------------------------------------
Fri Feb  7 09:36:00 UTC 2014 - jreidinger@suse.com

- Implement minimal installation feature (FATE#313149)
- 3.1.30

-------------------------------------------------------------------
Mon Feb  3 14:36:34 UTC 2014 - jreidinger@suse.com

- fix false positive errors in log for easier debugging in future
- 3.1.29

-------------------------------------------------------------------
Fri Jan 31 12:04:52 UTC 2014 - lslezak@suse.cz

- inst_inc_all.rb - added missing import (bnc#860263)
- 3.1.28

-------------------------------------------------------------------
Thu Jan 30 15:43:05 UTC 2014 - jreidinger@suse.com

- Remove write to non-existing /etc/sysconfig/suseconfig
  (FATE#100011)
- 3.1.27

-------------------------------------------------------------------
Thu Jan 30 15:42:52 CET 2014 - aschnell@suse.de

- fixed DASD detection (bnc#860398)
- 3.1.26

-------------------------------------------------------------------
Tue Jan 28 15:37:15 UTC 2014 - jreidinger@suse.com

- Fix exporting configuration in first stage (FATE#308539)
- 3.1.25

-------------------------------------------------------------------
Mon Jan 27 09:56:26 UTC 2014 - mfilka@suse.com

- fate#316768, bnc#854500
  - enable network service according product feature
- 3.1.24

-------------------------------------------------------------------
Fri Jan 24 12:01:29 UTC 2014 - lslezak@suse.cz

- removed inst_scc.rb client (moved to yast2-registration)
- 3.1.23

-------------------------------------------------------------------
Tue Jan 21 14:18:08 UTC 2014 - jreidinger@suse.com

- Remove icons from system analysis according to Ken's comments
  (fate#314695)
- 3.1.22

-------------------------------------------------------------------
Tue Jan 21 12:15:21 UTC 2014 - jreidinger@suse.com

- Remove "Change..." button in non-textual installation
- Add "Export Configuration" button in non-textual installation
  (FATE#308539)
- Add "Export Configuration" menu item in textual installation
  (FATE#308539)
- 3.1.21

-------------------------------------------------------------------
Tue Jan 21 08:48:17 UTC 2014 - jsrain@suse.cz

- adjusted UI according to Ken's comments (fate#314695)
- 3.1.20

-------------------------------------------------------------------
Mon Jan 13 09:58:46 UTC 2014 - jreidinger@suse.com

- add clone proposal and finish client (FATE#308539)
- 3.1.19

-------------------------------------------------------------------
Wed Jan  8 12:46:34 UTC 2014 - jsrain@suse.cz

- added capability to install OEM images (fate#316326)
- added handling Release Notes button (fate#314695)

-------------------------------------------------------------------
Fri Dec 20 09:32:08 UTC 2013 - vmoravec@suse.com

- Add abort and fail hooks for installation
- 3.1.18

-------------------------------------------------------------------
Thu Dec 12 14:50:32 UTC 2013 - lslezak@suse.cz

- control files have been moved to a separate package/git repo
  (https://github.com/yast/yast-installation-control)
- 3.1.17

-------------------------------------------------------------------
Wed Dec 11 09:54:10 UTC 2013 - lslezak@suse.cz

- fixed Makefile.am (added missing inst_scc.rb)
- 3.1.16

-------------------------------------------------------------------
Tue Dec 10 08:46:11 UTC 2013 - vmoravec@suse.com

- Show hook summary only if some hooks failed
- 3.1.15

-------------------------------------------------------------------
Thu Dec  5 15:32:24 UTC 2013 - jreidinger@suse.com

- fix opening zfcp client in disk activation on s390
- 3.1.14

-------------------------------------------------------------------
Thu Dec  5 15:25:18 UTC 2013 - lslezak@suse.cz

- added a new client for SCC registration (first iteration, UI
  only, does not work yet)

-------------------------------------------------------------------
Wed Dec  4 16:11:37 UTC 2013 - jreidinger@suse.com

- fix failure in remote disks activation client
- 3.1.13

-------------------------------------------------------------------
Wed Dec  4 08:30:37 UTC 2013 - lslezak@suse.cz

- removed "trang" dependency (requires complete Java stack, convert
  the file directly in the source repository)
- 3.1.12

-------------------------------------------------------------------
Tue Dec  3 15:11:17 UTC 2013 - jreidinger@suse.com

- remove server base scenario and media check clients from SLE
  installation (FATE#314695)
- add storage proposal dialog to SLE installation (FATE#314695)
- 3.1.11

-------------------------------------------------------------------
Tue Dec  3 13:40:27 UTC 2013 - vmoravec@suse.com

- Show popup window with used hooks before installation finished
- 3.1.10

-------------------------------------------------------------------
Mon Dec  2 12:28:26 UTC 2013 - jreidinger@suse.com

- Add direct link to network communication from remote disks
  activation (FATE#314695, part of NI requirements)
- 3.1.9

-------------------------------------------------------------------
Thu Nov 28 13:01:44 UTC 2013 - vmoravec@suse.com

- Add hooks to main installation client
- 3.1.8

-------------------------------------------------------------------
Wed Nov 20 13:21:57 UTC 2013 - lslezak@suse.cz

- removed support for automatic 2nd stage (the 2nd stage has been
  dropped completely) (FATE#314695)
- 3.1.7

-------------------------------------------------------------------
Tue Nov 19 10:19:13 CET 2013 - locilka@suse.com

- Proposing separate /home partition on SLES and SLES for VMware
  (FATE#316624)

-------------------------------------------------------------------
Mon Nov 18 13:28:32 UTC 2013 - lslezak@suse.cz

- move some steps from removed 2nd stage to the 1st stage
- "inst_mode" client: removed installation/update switch,
  renamed to "inst_installation_options" 
- 3.1.6

-------------------------------------------------------------------
Tue Nov 12 09:24:25 UTC 2013 - lslezak@suse.cz

- control file cleanup:
  * remove the 2nd stage in installation (FATE#314695)
  * removed autoconfiguration support in the 2nd stage (the 2nd
    stage has been removed completely)
  * repair mode removed (not supported) (FATE#308679)

-------------------------------------------------------------------
Mon Nov 11 14:21:37 UTC 2013 - vmoravec@suse.com

- 3.1.5
- replace runlevel entries in control files with default_target
  entries
- replace dependency on yast2-runlevel with yast2-services-manager

-------------------------------------------------------------------
Thu Nov  7 11:45:45 UTC 2013 - mfilka@suse.com

- bnc#849391
  - removed explicit start of second phase of SuSEfirewall2 
    initialization. Not needed when systemd is in use.
- 3.1.4

-------------------------------------------------------------------
Thu Oct 31 11:32:01 UTC 2013 - lslezak@suse.cz

- install "perl-Bootloader-YAML" package
- removed "Use Automatic Configuration" option from the
  installation mode dialog (the 2nd stage has been removed)
- 3.1.3

-------------------------------------------------------------------
Tue Oct 29 13:17:59 UTC 2013 - lslezak@suse.cz

- install only "perl-YAML-LibYAML" and "perl-bootloader" packages
  to the target system
- updated scr_switch_debugger.rb client

-------------------------------------------------------------------
Fri Oct 26 11:39:17 UTC 2013 - jsrain@suse.cz

- show release notes button (fate#314695)

-------------------------------------------------------------------
Fri Oct 25 10:06:07 CEST 2013 - aschnell@suse.de

- removed long obsolete EVMS entries from control file (see
  fate#305007)

-------------------------------------------------------------------
Wed Oct 23 07:27:28 UTC 2013 - lslezak@suse.cz

- removed autorepeat workaround for bnc#346186, not needed anymore,
  xset might not be installed (bnc#846768)
- 3.1.2

-------------------------------------------------------------------
Tue Oct 22 16:46:18 CEST 2013 - locilka@suse.com

- Extended support for ignored_features: They can be also mentioned
  in PTOptions and thus not appended to Kernel command line
  (FATE#314982)

-------------------------------------------------------------------
Tue Oct 15 14:15:31 CEST 2013 - locilka@suse.com

- Added support for ignore[d][_]feature[s] (FATE#314982) allowing
  to skip some unwanted features of the installer
- 3.1.1

-------------------------------------------------------------------
Thu Oct 10 14:48:46 CEST 2013 - locilka@suse.com

- Dropped modem and DSL detection (and configuration) from
  installation proposal (FATE#316263, FATE#316264)

-------------------------------------------------------------------
Fri Sep 27 16:34:11 UTC 2013 - lslezak@suse.cz

- do not use *.spec.in template, use *.spec file with RPM macros
  instead
- 3.1.0

-------------------------------------------------------------------
Fri Sep 27 14:17:54 CEST 2013 - jsuchome@suse.cz

- yast2-mouse was dropped, do not call its components (bnc#841960)
- 3.0.7 

-------------------------------------------------------------------
Thu Sep 26 10:47:32 CEST 2013 - jsuchome@suse.cz

- fix console status after the installation (bnc#750326)
- 3.0.6 

-------------------------------------------------------------------
Tue Sep  3 11:55:45 CEST 2013 - jsuchome@suse.cz

- do not mention xorg-x11 in the control files (bnc#837450) 
- remove obsoleted part of X11 related code
- 3.0.5

-------------------------------------------------------------------
Fri Aug  9 06:36:31 UTC 2013 - mfilka@suse.com

- bnc#798620
    - removed proposed hotfix for the bug. The hotfix could block 
    starting firewall under some circunstances.
    - (re)starting firewall is handled in yast2.rpm since 3.0.2
- 3.0.4 

-------------------------------------------------------------------
Wed Aug  7 12:57:05 CEST 2013 - jsuchome@suse.cz

- use pure ruby solution when sorting proposal items

-------------------------------------------------------------------
Tue Aug  6 11:30:53 CEST 2013 - jsuchome@suse.cz

- use pure ruby solution when sorting destkop items, so major desktop
  (with same order number) won't get resorted
- 3.0.3

-------------------------------------------------------------------
Mon Aug  5 13:16:04 CEST 2013 - jsuchome@suse.cz

- check the product profiles during system analysis and
  copy them to installed system (backport of fate#310730)
- 3.0.2

-------------------------------------------------------------------
Sun Aug  4 11:48:21 UTC 2013 - lslezak@suse.cz

- removed empty agents/Makefile.am and unused testsuite/Makefile.am
- removed obsolete BuildRequires: doxygen perl-XML-Writer sgml-skel
  yast2-testsuite yast2-storage yast2-pkg-bindings yast2-packager

-------------------------------------------------------------------
Fri Aug  2 14:25:07 CEST 2013 - jsuchome@suse.cz

- remove trang from BuildRequires: rng can be created during
  packaging, not needed during build

-------------------------------------------------------------------
Thu Aug  1 11:21:35 CEST 2013 - jsuchome@suse.cz

- correctly write supporturl (port of bnc#520169) 
- limit the number of the searched disks to 8 of each kind to
  shorten time needed for finding SSH keys (port of fate#305873)
- 3.0.1

-------------------------------------------------------------------
Wed Jul 31 08:30:58 UTC 2013 - yast-devel@opensuse.org

- converted from YCP to Ruby by YCP Killer
  (https://github.com/yast/ycp-killer)
- version 3.0.0

-------------------------------------------------------------------
Mon Jul 29 13:43:13 CEST 2013 - fehr@suse.de

- ignore SIGHUP in YaST2.Second-Stage to make autoyast installs
  with serial console succeed again (bnc#825728, bnc#823224)

-------------------------------------------------------------------
Thu Jul 11 12:23:36 CEST 2013 - aschnell@suse.de

- fixed sshd check (bnc#825160)
- 2.24.10

-------------------------------------------------------------------
Thu Jul  4 13:56:19 CEST 2013 - jsuchome@suse.cz

- show release notes of newest product first (bnc#827590)
- 2.24.9

-------------------------------------------------------------------
Tue Jun 25 10:17:46 CEST 2013 - jsuchome@suse.cz

- adapt control.xml to offical Factory one:
  added e17 desktop, enabled online repositories
- 2.24.8

-------------------------------------------------------------------
Fri Jun 21 16:55:50 CEST 2013 - jsuchome@suse.cz

- only show desktops for which their defined patterns are known
  (needed when desktop defined in control file is only available
  via some optional installation source - fate#315061)
- 2.24.7

-------------------------------------------------------------------
Wed Jun 19 11:42:59 CEST 2013 - aschnell@suse.de

- make check for sshd more robust (bnc#825160)
- 2.24.6

-------------------------------------------------------------------
Thu Jun  6 08:29:44 UTC 2013 - mfilka@suse.com

- bnc#774301
    - fixed udev events handling in kernel_finish 
- 2.24.5

-------------------------------------------------------------------
Wed Jun  5 13:02:06 UTC 2013 - lslezak@suse.cz

- use WFM::ClientExists() call instead of checking *.ycp file
  presence (works also with non-YCP clients and checks also e.g.
  /y2update/clients path)

-------------------------------------------------------------------
Mon May 27 15:27:12 CEST 2013 - locilka@suse.com

- Using unique IDs while calling rpmcopy_secondstage to prevent
  from disabling this step in AutoYaST or Upgrade while it should
  be disabled only in Installation (bnc#813072).

-------------------------------------------------------------------
Mon May 13 09:40:15 CEST 2013 - jsuchome@suse.cz

- startup scripts: if RC_LANG is not set, use en_US as default
  (bnc#815265)
- 2.24.4

-------------------------------------------------------------------
Fri May 03 12:18:43 CEST 2013 - aschnell@suse.de

- call unicode_start/stop and initviocons only on consoles
  (bnc#800790)
- fixed check for missing initviocons
- 2.24.3

-------------------------------------------------------------------
Mon Apr 22 14:59:35 CEST 2013 - jsuchome@suse.cz

- show dialog for all available disk controlers (bnc#807026)
- 2.24.2 

-------------------------------------------------------------------
Wed Apr 17 14:50:48 CEST 2013 - jsuchome@suse.cz

- force disk activation when Storage reports no disk was found
  (bnc#810823) 
- 2.24.1

-------------------------------------------------------------------
Fri Mar 29 11:58:02 CET 2013 - jsuchome@suse.cz

- always return boolean from DeployTarImage (bnc#804293)
- make the "Check drivers" error message depend on control.xml
  variable (fate#312875, bnc#805251) 
- 2.24.0

-------------------------------------------------------------------
Wed Mar 13 12:35:54 UTC 2013 - mfilka@suse.com

- NetworkManager is enabled and active after second stage (bnc#808039)
- 2.23.13 

-------------------------------------------------------------------
Mon Mar 04 14:42:03 CET 2013 - aschnell@suse.de

- deactivate RAID before going back to "Disk Activation" during
  installation (bnc#806454)

-------------------------------------------------------------------
Thu Feb 14 17:06:53 CET 2013 - fehr@suse.de

- fix got_kernel_param in misc.sh to not match substrings (so far 
  kernel parameters like systemd.log_level=debug activated Y2DEBUG)
- 2.23.12
 
-------------------------------------------------------------------
Wed Jan 23 16:00:21 CET 2013 - jsuchome@suse.cz

- prevent systemctl hang in 2nd stage (from fcrozat@suse.com,
  bnc#798620)
- 2.23.11

-------------------------------------------------------------------
Sun Jan 20 15:27:33 UTC 2013 - lslezak@suse.cz

- start the add-on module also when "addon" boot parameter is
  present (fate#314318)
- 2.23.10

-------------------------------------------------------------------
Mon Jan 14 13:45:23 UTC 2013 - locilka@suse.com

- Adding repositories that cannot be (re)added as enabled in
  a disabled state (bnc#779396).
- 2.23.9

-------------------------------------------------------------------
Fri Jan 11 10:47:11 CET 2013 - jsuchome@suse.cz

- adapted to changes in Storage.ycp API (bnc#797245)
- 2.23.8

-------------------------------------------------------------------
Mon Jan  7 13:06:32 CET 2013 - jsuchome@suse.cz

- set new keyboard layout right after selecting (bnc#796589)
- added SYSTEMCTL_OPTIONS to Firstboot/Second Stage services
  (bnc#791076)
- 2.23.7

-------------------------------------------------------------------
Fri Dec 21 08:23:47 CET 2012 - jsuchome@suse.cz

- show the info about possibility to download drivers
  from drivers.suse.com (fate#312875) 
- added KVM installation scenario (bnc#795067)
- 2.23.6

-------------------------------------------------------------------
Fri Dec 14 15:16:52 CET 2012 - jsuchome@suse.cz

- disable USB sources after installation (bnc#793709) 
- 2.23.5

-------------------------------------------------------------------
Tue Dec  4 16:54:56 CET 2012 - jsuchome@suse.cz

- allow using local repositories during update (bnc#779397)
- 2.23.4

-------------------------------------------------------------------
Mon Nov  5 08:21:41 CET 2012 - jsuchome@suse.cz

- fixed installation of systemd units (crrodriguez)
- 2.23.3

-------------------------------------------------------------------
Wed Oct 31 08:16:46 CET 2012 - jsuchome@suse.cz

- removed fonts_finish, its only action was to call obsolete
  SuSEconfig script
- removed inst_suseconfig client (fate#100011)
- 2.23.2 

-------------------------------------------------------------------
Fri Oct 26 08:44:43 CEST 2012 - jsuchome@suse.cz

- do not allow to go next without desktop selected (bnc#786507)
- 2.23.1

-------------------------------------------------------------------
Wed Oct 24 11:12:55 CEST 2012 - jsuchome@suse.cz

- removed suseconfig step from installation sequence (fate#100011)
- 2.23.0

-------------------------------------------------------------------
Wed Jul 11 15:56:38 CEST 2012 - jsuchome@suse.cz

- create simpler and non translated aliases for update sources 
  (bnc#768624)
- 2.22.10

-------------------------------------------------------------------
Thu Jun 28 14:36:08 CEST 2012 - jsuchome@suse.cz

- set TERM=linux for 2nd stage services, to keep ncurses nice
  (bnc#768356)
- 2.22.9

-------------------------------------------------------------------
Mon Jun 25 15:43:43 CEST 2012 - jsuchome@suse.cz

- ensure Plymouth is hiddent before 2nd start, to prevent system
  freeze (bnc#768185)
- ensure 2nd stage is started before SuSEfirewall2_init (bnc#733361)
- 2.22.8

-------------------------------------------------------------------
Tue Jun 19 14:49:52 CEST 2012 - aschnell@suse.de

- kill console before reboot (bnc#759627)
  (otherwise systemd will not proceed with system shutdown)

-------------------------------------------------------------------
Wed Jun  6 11:27:02 CEST 2012 - jsuchome@suse.cz

- require yast2-proxy for 2nd stage (bnc#764951)
- show a message if network config has failed (bnc#765129)
- 2.22.7

-------------------------------------------------------------------
Tue Apr 17 16:03:55 CEST 2012 - jsuchome@suse.cz

- enhanced image installation help text (bnc#732914)

-------------------------------------------------------------------
Tue Apr 03 14:56:55 CEST 2012 - aschnell@suse.de

- adapted to move of testX (see bnc#749184)
- 2.22.6

-------------------------------------------------------------------
Wed Mar 14 15:42:19 CET 2012 - aschnell@suse.de

- create link yast.ssh for 2nd stage ssh installation (bnc#745340)
- 2.22.5

-------------------------------------------------------------------
Wed Feb 15 11:46:45 CET 2012 - gs@suse.de

- Improve layout of the release notes dialog (bnc #550610)
- 2.22.4 

-------------------------------------------------------------------
Thu Feb  9 10:53:01 CET 2012 - jsuchome@suse.cz

- adapt the style only for ssh installation, not vnc (bnc#742777)
- 2.22.3 

-------------------------------------------------------------------
Tue Feb  7 17:22:46 CET 2012 - tgoettlicher@suse.de

- Fixed bnc #742777: ssh installation needs to much bandwidth
- 2.22.2

-------------------------------------------------------------------
Fri Jan 13 11:02:40 CET 2012 - jsuchome@suse.cz

- confirmed license
- 2.22.1

-------------------------------------------------------------------
Mon Jan  9 14:29:34 CET 2012 - locilka@suse.cz

- save ecdsa keys as well (bnc#726468) (added where missing)

-------------------------------------------------------------------
Mon Jan  9 13:39:10 CET 2012 - locilka@suse.cz

- Added ntp-client into list of cloned modules in control file
  (bnc #738019).

-------------------------------------------------------------------
Wed Jan  4 15:21:30 CET 2012 - locilka@suse.cz

- Reading the current random/poolsize from /proc to store the exact
  number of bytes (bnc#692799).

-------------------------------------------------------------------
Tue Jan  3 16:21:42 CET 2012 - locilka@suse.cz

- Modified saving state of the current randomness (bnc#692799).

-------------------------------------------------------------------
Thu Dec  8 16:45:15 CET 2011 - locilka@suse.cz

- Fixed saving state of the current randomness (bnc#692799).

-------------------------------------------------------------------
Fri Nov 25 11:35:04 CET 2011 - jsuchome@suse.cz

- ask for Abort confirmation in Update URLs step (bnc#728907)

-------------------------------------------------------------------
Wed Nov 16 13:18:40 CET 2011 - jsuchome@suse.cz

- merged texts from proofreading
- 2.22.0 

-------------------------------------------------------------------
Thu Nov 10 14:27:55 UTC 2011 - fcrozat@suse.com

- Disable routing initscript commands through systemd, prevent
  lockups.

-------------------------------------------------------------------
Thu Nov 03 11:52:08 CET 2011 - aschnell@suse.de

- use same code to display ip addresses during vnc and ssh
  installation (bnc#727802)
- 2.21.28

-------------------------------------------------------------------
Wed Nov  2 17:14:51 CET 2011 - fcrozat@suse.com

- Ensure network is not started by systemd before Firstboot /
  SecondStage (bnc#726823)
- 2.21.27

-------------------------------------------------------------------
Mon Oct 31 09:18:46 CET 2011 - jsuchome@suse.cz

- control files: save ecdsa keys (bnc#726468)
- 2.21.26 

-------------------------------------------------------------------
Wed Oct 19 16:25:41 CEST 2011 - locilka@suse.cz

- Creating /etc/mtab linking to /proc/self/mounts in umount_finish
  (bnc#725166)
- 2.21.25

-------------------------------------------------------------------
Fri Oct 14 11:27:58 CEST 2011 - fcrozat@suse.com

- Fix text mode handled in systemd (bnc#724115)
- 2.21.24

-------------------------------------------------------------------
Tue Oct 11 08:52:43 CEST 2011 - jsuchome@suse.cz

- compress the log file from 1st stage of installation (bnc#716938)
- 2.21.23

-------------------------------------------------------------------
Fri Oct  7 11:38:39 UTC 2011 - fcrozat@suse.com

- Use latest macros for systemd
- Drop workaround for bnc#719221, systemd is fixed now.
- 2.21.22

-------------------------------------------------------------------
Fri Oct  7 11:30:21 UTC 2011 - jsrain@suse.cz

- change the URL for congratulation dialog (bnc#720481)

-------------------------------------------------------------------
Mon Sep 26 10:41:38 CEST 2011 - jsuchome@suse.cz

- control.openSUSE: use lightdm as default DM for Xfce 
- 2.21.21

-------------------------------------------------------------------
Fri Sep 23 15:36:11 CEST 2011 - jsuchome@suse.cz

- updated systemd service files (bnc#719221)
- 2.21.20 

-------------------------------------------------------------------
Fri Sep 23 14:27:36 CEST 2011 - jsuchome@suse.cz

- unmount previously mounted /run (bnc#717321)
- 2.21.19

-------------------------------------------------------------------
Thu Sep 15 12:16:49 UTC 2011 - lslezak@suse.cz

- improved package update check - display only the repositories
  with an update available, display package updates in details
- 2.21.18

-------------------------------------------------------------------
Tue Sep  6 10:05:00 CEST 2011 - jsuchome@suse.cz

- enable system cloning only when autoyast2 is installed
  (bnc#692790)
- 2.21.17

-------------------------------------------------------------------
Wed Aug 31 14:33:50 CEST 2011 - jsuchome@suse.cz

- fix build for older distributions
- 2.21.16 

-------------------------------------------------------------------
Mon Aug 29 12:12:55 CEST 2011 - jsuchome@suse.cz

- added systemd .service files for second stage and firstboot
  (from fcrozat@suse.com, bnc#713760)
- 2.21.15

-------------------------------------------------------------------
Fri Aug 12 13:58:01 CEST 2011 - jsuchome@suse.cz

- expect there might me extra checks for disk controllers with
  s390 (bnc#706911)
- adapted help text and label in installation mode selection
  (bnc#711160)
- 2.21.14 

-------------------------------------------------------------------
Fri Aug  5 12:13:13 UTC 2011 - lslezak@suse.cz

- upgrade_urls.ycp - do not display reading and writing progress,
  it is pretty quick and just causes screen flickering
  (the write progress is displayed only when there is an enabled
  repo to add, refreshing it can take long time) (bnc#692614)
- 2.21.13

-------------------------------------------------------------------
Fri Aug  5 12:32:16 CEST 2011 - tgoettlicher@suse.de

- fixed .desktop file (bnc #681249)

-------------------------------------------------------------------
Thu Aug  4 14:50:33 UTC 2011 - lslezak@suse.cz

- 2.21.12

-------------------------------------------------------------------
Thu Aug  4 14:07:38 CEST 2011 - mvidner@suse.cz

- Copy network interface naming rules early to get them to initrd (bnc#666079).

-------------------------------------------------------------------
Thu Aug  4 11:37:02 UTC 2011 - lslezak@suse.cz

- extraurls: check whether there is an update candidate in the
  added extra repositories - openSUSE DVD does not contain all
  packages, packages from OSS repository which are not on DVD
  medium were not upgraded and were left in the old version even
  after adding new OSS repository with updated version (bnc#693230)

-------------------------------------------------------------------
Wed Aug  3 13:19:50 UTC 2011 - lslezak@suse.cz

- cleanup: removed obsoleted SourceManager::SyncAddedAndDeleted()
  call (zmd sync has been removed)
- 2.21.11

-------------------------------------------------------------------
Wed Aug  3 08:53:14 UTC 2011 - lslezak@suse.cz

- use term "Software manager" instead of "Package manager"
  (bnc#585679)
- 2.21.10

-------------------------------------------------------------------
Tue Aug  2 13:37:03 CEST 2011 - locilka@suse.cz

- Preserving the /dev/urandom state from inst-sys after the
  installation (bnc#692799)
- Automatically enabling haveged service if installed (bnc#692799)
- 2.21.9

-------------------------------------------------------------------
Mon Aug  1 15:38:32 CEST 2011 - locilka@suse.cz

- Added control.SLES-for-VMware into the SVN

-------------------------------------------------------------------
Fri Jul 22 15:00:30 CEST 2011 - locilka@suse.cz

- Removed obsoleted X-KDE-SubstituteUID from deploy_image.desktop
  (bnc#540627)
- 2.21.8

-------------------------------------------------------------------
Tue Jul 12 15:34:38 CEST 2011 - jsuchome@suse.cz

- Show Xen Virtualization Host Server Installation scenario
  only for x86_64 architecture (bnc#702103)
- 2.21.7

-------------------------------------------------------------------
Thu Jun 30 14:09:17 CEST 2011 - jsuchome@suse.cz

- fixed typos (bnc#703119)
- 2.21.6 

-------------------------------------------------------------------
Wed Jun  1 17:24:25 CEST 2011 - locilka@suse.cz

- always loading 'pciehp' kernel module on Dell hardware
  (FATE #311991)
- fixed control file validation
- stricter btrfs_increase_percentage definition in all control
  files (only 'integer' is allowed)

-------------------------------------------------------------------
Wed Jun  1 11:56:08 CEST 2011 - fehr@suse.de

- add btrfs_increase_percentage to to category "partitioning" in
  config.xml files
- 2.21.5 

-------------------------------------------------------------------
Thu May 19 14:22:10 CEST 2011 - jsuchome@suse.cz

- enable YaST restart in the 1st stage (bnc#694299)
- 2.21.4 

-------------------------------------------------------------------
Wed Apr 27 15:08:04 CEST 2011 - jsuchome@suse.cz

- added option to configure FCoE Interfaces when started with
  WithFCoE=1 argument (fate#307445)
- 2.21.3 

-------------------------------------------------------------------
Wed Apr 27 11:19:50 CEST 2011 - jsuchome@suse.cz

- Copy /media.1/build to the installed system (fate#311377)
- 2.21.2 

-------------------------------------------------------------------
Fri Mar 25 10:26:44 CET 2011 - jsuchome@suse.cz

- show the 'before-reboot' message in RichText, so possible command
  can be copy-pasted (bnc#383519)
- 2.21.1

-------------------------------------------------------------------
Thu Mar 24 16:14:02 CET 2011 - jsuchome@suse.cz

- do not start automatic configuration for autoYaST (bnc#679435)
- 2.21.0

-------------------------------------------------------------------
Mon Feb 28 14:52:26 CET 2011 - locilka@suse.cz

- Handling disabled installation steps also in Live Installation
  mode (BNC #675516)
- 2.20.6

-------------------------------------------------------------------
Thu Feb 17 13:49:19 CET 2011 - aschnell@suse.de

- fixed braille support during installation (bnc #672086)
- 2.20.5

-------------------------------------------------------------------
Tue Feb  8 15:10:25 CET 2011 - locilka@suse.cz

- Adapted openSUSE control file to the current naming schema of
  desktops (BNC #667408)

-------------------------------------------------------------------
Thu Jan 20 14:18:41 CET 2011 - jsrain@suse.cz

- fix initialization of AutoUpgrade for 2nd stage
- 2.20.4

-------------------------------------------------------------------
Wed Jan 19 15:38:20 CET 2011 - jsrain@suse.cz

- adaptations for unattended migration (fate#310481)
- don't delete /etc/mtab if it is a symlink (bnc#665437)
- 2.20.3

-------------------------------------------------------------------
Wed Jan 19 12:53:00 CET 2011 - jsrain@suse.cz

- fixed progress during live installation (bnc#665413)
- 2.20.2

-------------------------------------------------------------------
Fri Jan  7 13:43:01 CET 2011 - jsrain@suse.cz

- update XFCE desktop definition

-------------------------------------------------------------------
Thu Jan  6 10:47:00 CET 2011 - locilka@suse.cz

- Using wider space for licence displayed in non-textual interface
  (BNC #607135).
- Fixed DUD deployment (BNC #626337)

-------------------------------------------------------------------
Thu Nov 16 16:13:48 UTC 2010 - jsrain@suse.cz

- fixed behavior of window closing in installation proposal
  (bnc#636980)
- use df for estimating partition size for live installer
  (bnc#555288)
- 2.20.1

-------------------------------------------------------------------
Thu Sep 30 17:33:48 UTC 2010 - lslezak@suse.cz

- don't use spaces in repo alias (bnc#596950)
- inst_addon_update_sources.ycp - removed obsoleted ZMD sync call
- 2.20.0

-------------------------------------------------------------------
Wed Jun  2 13:52:02 CEST 2010 - jsrain@suse.cz

- removed link to repairing the system
- 2.19.20

-------------------------------------------------------------------
Wed May 12 15:33:24 CEST 2010 - ug@suse.de

- fixed the cloning at the end of a manual
  installation (bnc#605132)
- 2.19.7

-------------------------------------------------------------------
Mon Apr 19 12:29:08 CEST 2010 - aschnell@suse.de

- allow btrfs as root fs
- 2.19.6

-------------------------------------------------------------------
Thu Apr 15 17:12:28 CEST 2010 - locilka@suse.cz

- Script copy_files_finish copies files with --dereference to
  prevent from copying symlinks instead of the files content
  (BNC #596938).

-------------------------------------------------------------------
Fri Apr 09 17:09:27 CEST 2010 - aschnell@suse.de

- disable Qt/Gtk frontend if testX is unavailable (bnc #585432)
- 2.19.5

-------------------------------------------------------------------
Tue Apr  6 17:44:25 CEST 2010 - locilka@suse.cz

- Searching for LiveCD license in /usr/share/doc/licenses and /
  directories (BNC #594042).

-------------------------------------------------------------------
Fri Mar 26 11:26:04 CET 2010 - ug@suse.de

- fixed a broken yast2-installation.spec.in
- fixed broken schema validation files for control.xml files
- 2.19.4

-------------------------------------------------------------------
Wed Mar 24 07:42:19 UTC 2010 - lslezak@suse.cz

- inst_suseconfig.ycp - do not reset UI product name
  (&product; macro) (bnc#539906)

-------------------------------------------------------------------
Thu Mar 18 14:55:20 CET 2010 - locilka@suse.cz

- Previously used repositories switched from enabled/disabled mode
  to removed/enabled/disabled mode (BNC #588659).

-------------------------------------------------------------------
Fri Mar 12 13:19:15 CET 2010 - kmachalkova@suse.cz

- Port from SLE11 SP1: process files in _datadir/autoinstall/modules 
  with %suse_update_desktop_file. This passes their strings into
  translation (bnc#549944)

-------------------------------------------------------------------
Fri Mar 12 10:53:55 CET 2010 - locilka@suse.cz

- Unique identification in inst_upgrade_urls switched from URL to
  ALIAS (BNC #587517).
- In case of re-adding CD/DVD media, user is asked to insert
  correct media before adding it (BNC #587517).
- Only upgrade packages if upgrading from SLES 11, otherwise use
  patterns for upgrade (BNC #587544).

-------------------------------------------------------------------
Tue Mar  9 15:35:48 CET 2010 - locilka@suse.cz

- Fixed calling update.post from DUD (BNC #586609).

-------------------------------------------------------------------
Tue Mar  2 14:30:31 CET 2010 - locilka@suse.cz

- CIM service is proposed as disabled by default (BNC #584524).

-------------------------------------------------------------------
Mon Feb 22 17:48:57 CET 2010 - locilka@suse.cz

- Documented YaST RELAX NG schema (FATE #305551).
- Correctly re-added unique_id to RNC - AC steps and proposals
  (BNC #582094).

-------------------------------------------------------------------
Wed Feb 17 11:05:12 CET 2010 - ug@suse.de

- clone checkbox at the end of the installation is always
  enabled now and can install the autoyast2 package if needed
  (bnc#547486)

-------------------------------------------------------------------
Mon Feb 15 15:48:51 CET 2010 - ug@suse.de

- UI for autoinstallation images added to deploy_image_auto

-------------------------------------------------------------------
Tue Feb  9 17:06:15 CET 2010 - locilka@suse.cz

- Steps 'user' and 'auth' enabled again in Live mode (BNC #547931).

-------------------------------------------------------------------
Tue Feb  9 14:49:33 CET 2010 - locilka@suse.cz

- Fixed license agreement check box visibility (BNC #571846).
- 2.19.3

-------------------------------------------------------------------
Tue Feb  2 11:03:04 CET 2010 - locilka@suse.cz

- Added LXDE to openSUSE control file (FATE #307729).

-------------------------------------------------------------------
Mon Feb  1 11:35:15 CET 2010 - locilka@suse.cz

- Fixed 'going back' from services proposal BNC #572734.

-------------------------------------------------------------------
Fri Jan 22 15:56:07 CET 2010 - aschnell@suse.de

- fixed message during ssh installation (bnc #518616)

-------------------------------------------------------------------
Fri Jan 15 17:29:45 CET 2010 - aschnell@suse.de

- updated control.rnc
- 2.19.2

-------------------------------------------------------------------
Thu Jan  7 15:29:13 CET 2010 - jsuchome@suse.cz

- inst_complex_welcome adapted to Language::SwitchToEnglishIfNeeded
  (bnc#479529)
- 2.19.1

-------------------------------------------------------------------
Fri Dec 11 16:48:58 CET 2009 - locilka@suse.cz

- Adapted for new API to ProductLicense (FATE #306295).

-------------------------------------------------------------------
Wed Dec  9 16:44:34 CET 2009 - locilka@suse.cz

- Package kde4-kdm has been renamed to kdm (SLES, SLED control
  files) (bnc #561627).

-------------------------------------------------------------------
Wed Dec  9 14:58:38 CET 2009 - kmachalkova@suse.cz

- Un-check automatic configuration box when user selects update
  (bnc#537625)  

-------------------------------------------------------------------
Wed Dec  9 14:12:21 CET 2009 - locilka@suse.cz

- Enabled CIM by default (SLES and SLED) (FATE #305583)
- Adapted RNC for control files

-------------------------------------------------------------------
Wed Dec  9 12:49:08 CET 2009 - jsrain@suse.cz

- dereference hardlinks when deploying live CD so that it can
  be also deployed on multiple separate partitions (bnc#549158)

-------------------------------------------------------------------
Mon Nov 30 14:38:26 CET 2009 - locilka@suse.cz

- Repositories added by inst_addon_update_sources use
  Pkg::RepositoryAdd that does not need access to network
  (bnc #557723)

-------------------------------------------------------------------
Tue Nov 24 16:13:31 CET 2009 - kmachalkova@suse.cz

Cumulative patch with SLE11 SP1 features:
- In TUI (ncurses), use plain text (.txt) file with release notes, 
  if found (FaTE#306167)
- Set /etc/sysconfig/boot:RUN_PARALLEL according to corresponding
  value in control file (FaTE#307555) 
- 2.19.0

-------------------------------------------------------------------
Thu Nov 19 16:51:55 CET 2009 - locilka@suse.cz

- Added control file configuration option require_registration
  (FATE #305578).

-------------------------------------------------------------------
Wed Nov  4 16:31:17 CET 2009 - mzugec@suse.cz

- lan module in 1st stage (FaTE#303069)
- 2.18.34 

-------------------------------------------------------------------
Fri Oct 23 07:40:56 CEST 2009 - jsuchome@suse.cz

- during update, do not save timezone and console settings
  (bnc#547587)
- 2.18.33 

-------------------------------------------------------------------
Fri Oct 16 14:36:11 CEST 2009 - locilka@suse.cz

- Fixed handling repositories during upgrade (bnc #543468).
- 2.18.32

-------------------------------------------------------------------
Wed Oct  7 15:36:44 CEST 2009 - jsuchome@suse.cz

- set the time after chroot (bnc#538357)
- 2.18.31 

-------------------------------------------------------------------
Wed Oct  7 12:17:52 CEST 2009 - jsuchome@suse.cz

- correctly set the keyboard layout in 2nd stage (bnc#542009)
- 2.18.30

-------------------------------------------------------------------
Thu Oct  1 13:27:16 CEST 2009 - locilka@suse.cz

- Adjusting understandable name for update URLs added during second
  stage of installation (bnc #542792).
- 2.18.29

-------------------------------------------------------------------
Tue Sep 29 16:41:32 CEST 2009 - kmachalkova@suse.cz

- Correct HTML format tags in helptext (bnc#540784)
- Set firewall status according to user's choice also in non-automatic 
  2nd stage (missing call for AdjustDisabledSubProposals) (bnc#534862)
- 2.18.28 

-------------------------------------------------------------------
Thu Sep 24 15:51:15 CEST 2009 - kmachalkova@suse.cz

- Enable SSH service after reboot if this is SSH or VNC installation 
  (new ssh_service_finish client) (bnc#535206)
- 2.18.27 

-------------------------------------------------------------------
Mon Sep 14 15:27:19 CEST 2009 - jsrain@suse.cz

- enhanced display of release notes (fate#306237)
- 2.18.26

-------------------------------------------------------------------
Wed Sep  9 14:33:14 CEST 2009 - jsrain@suse.cz

- better error handling for image installation (bnc#533601)
- 2.18.25

-------------------------------------------------------------------
Fri Sep  4 19:00:27 CEST 2009 - kmachalkova@suse.cz

- Introducing unique IDs to unambiguously identify AC steps and 
  sub-proposals
- Writing disabled AC steps and subproposals at the end of 1st 
  stage, reading them back at the end of 2nd stage
- Filtering out disabled AC steps from AC workflow (FaTE #303859 and 
  bnc#534862)
- Require new yast2 base 
- 2.18.24

-------------------------------------------------------------------
Fri Sep  4 09:07:42 CEST 2009 - locilka@suse.cz

- Dropped unnecessary fallback text from the fallback control file
  (BNC #536288).

-------------------------------------------------------------------
Wed Aug 26 15:33:51 CEST 2009 - locilka@suse.cz

- Do not copy xorg.conf to installed system anymore (bnc #441404).
- 2.18.23

-------------------------------------------------------------------
Fri Aug 21 12:38:42 CEST 2009 - aschnell@suse.de

- do not disable qt/gtk frontends if xorg.conf is missing (bnc
  #533159)
- 2.18.22

-------------------------------------------------------------------
Fri Aug 14 18:26:49 CEST 2009 - kmachalkova@suse.cz

- Simple network (firewall) configuration in 1st stage (FaTE #303859) 

-------------------------------------------------------------------
Mon Aug 10 14:18:11 CEST 2009 - locilka@suse.cz

- added calling bootloader client bootloader_preupdate to control
  file to fix multiple grub entries (bnc #414490, bnc #477778).

-------------------------------------------------------------------
Thu Jul 30 20:26:30 CEST 2009 - jdsn@suse.de

- disable yast2-x11 during installation (bnc#441404) 
- 2.18.21

-------------------------------------------------------------------
Thu Jul 30 15:32:37 CEST 2009 - jsuchome@suse.cz

- adapted to changes in yast2-country: no saving of xorg.conf
  (bnc#441404) 
- 2.18.20

-------------------------------------------------------------------
Wed Jun 24 10:02:20 CEST 2009 - locilka@suse.cz

- Fixed Welcome dialog layout to have more license content visible
  and to align language and keyboard widgets with it.
- Not offering installation images if there are none (bnc #492745).
- 2.18.19

-------------------------------------------------------------------
Mon Jun 22 20:20:18 CEST 2009 - coolo@novell.com

- fix build with automake 1.11
- 2.18.18

-------------------------------------------------------------------
Thu Jun 11 12:57:14 CEST 2009 - jsrain@suse.cz

- adapted for unified progress during live installation
  (bnc#435680)
- 2.18.17

-------------------------------------------------------------------
Mon Jun 08 14:03:30 CEST 2009 - aschnell@suse.de

- use minimalistic xorg.conf during installation (bnc #510015)
- 2.18.16

-------------------------------------------------------------------
Wed May 20 12:45:47 CEST 2009 - aschnell@suse.de

- moved .proc.mounts agent from yast2-installation to yast2 (bnc
  #504429)

-------------------------------------------------------------------
Mon May 18 16:46:03 CEST 2009 - juhliarik@suse.cz

- added kdump support for autoyast installation (FATE#305588) 

-------------------------------------------------------------------
Thu May 14 13:45:08 CEST 2009 - locilka@suse.cz

- Installation/Upgrade newly require some packages essential for
  them to succeed (bnc #469730).

-------------------------------------------------------------------
Mon Apr 27 10:22:24 CEST 2009 - locilka@suse.cz

- Using a new yast-spanner (old yast icon) for Repair.
- 2.18.14

-------------------------------------------------------------------
Mon Apr 20 13:59:31 CEST 2009 - locilka@suse.cz

- Fixed Vendor module to use zypp history file instead of using
  y2logRPM (bnc #456446).
- 2.18.13

-------------------------------------------------------------------
Thu Apr 16 16:58:07 CEST 2009 - locilka@suse.cz

- Added documentation for installation images.

-------------------------------------------------------------------
Fri Apr 10 14:11:46 CEST 2009 - locilka@suse.cz

- KDE 3.x dropped from openSUSE control file (bnc #493547).

-------------------------------------------------------------------
Tue Apr  7 13:02:39 CEST 2009 - ug@suse.de

- changed the error message of missing hard disks during
  autoinstallation. Might confuse s390/iSCSI users. (bnc#476147)

-------------------------------------------------------------------
Mon Mar 30 14:20:57 CEST 2009 - locilka@suse.cz

- Fixing reevaluation of packages to remove, install and/or upgrade
  after images are deployed during first stage (bnc #489448).
- 2.18.12

-------------------------------------------------------------------
Fri Mar 27 18:15:15 CET 2009 - locilka@suse.cz

- Added new globals->ac_redraw_and_ignore control file item
  (openSUSE and SLED) that ignores if AC UI is missing and just
  redraws it. An error is still reported in case of missing Wizard
  widget (bnc #487565).

-------------------------------------------------------------------
Thu Mar 19 14:14:34 CET 2009 - locilka@suse.cz

- Continuing on Repair integration.
- Handling missing FLAGS in the content file.
- 2.18.11

-------------------------------------------------------------------
Wed Mar 18 13:17:58 CET 2009 - locilka@suse.cz

- Location /etc/modprobe.d/blacklist has been renamed to
  /etc/modprobe.d/50-blacklist.conf (bnc #485980).
- Unified inst_mode handling, especially correct handling of
  Automatic Configuration together with switching to Update mode
  (originally reported as bnc #469273).
- Repair workflow unified with the rest of installation.
- 2.18.10

-------------------------------------------------------------------
Mon Mar 16 14:47:46 CET 2009 - locilka@suse.cz

- Fixed help for "License Translations..." button (bnc #481113).

-------------------------------------------------------------------
Tue Mar 10 10:26:02 CET 2009 - locilka@suse.cz

- Obsolete 'tar --preserve' replaced with
  'tar --preserve-permissions --preserve-order' (bnc #483791).
- Added recovery support for AC (dialogs) possibly called by AC
  scripts (bnc #483211).

-------------------------------------------------------------------
Thu Feb 26 16:00:44 CET 2009 - ug@suse.de

- RPMs via driverupdate were not possible

-------------------------------------------------------------------
Tue Feb 24 13:30:15 CET 2009 - locilka@suse.cz

- Added support for .xz images deployment (bnc #476079).
- Added support for `reboot_same_step (bnc #475650).
- 2.18.9

-------------------------------------------------------------------
Mon Feb 23 16:36:56 CET 2009 - locilka@suse.cz

- Offering to configure network if remote repositories are used
  during upgrade (inst_upgrade_urls). Setup can be safely skipped
  and comes from the Online Repositories (bnc #478024).
- 2.18.8

-------------------------------------------------------------------
Fri Feb 20 20:40:09 CET 2009 - locilka@suse.cz

- save network configuration also for IPv6 only (bnc#477917)
- 2.18.7

-------------------------------------------------------------------
Tue Feb 17 16:56:09 CET 2009 - locilka@suse.cz

- Writing additional-control-files index file after removing and
  recreating the directory where it is stored (bnc #475516).
- 2.18.6

-------------------------------------------------------------------
Mon Feb  9 13:21:50 CET 2009 - locilka@suse.cz

- Enabling online update in (SLED) Automatic Configuration
  (bnc #449128).

-------------------------------------------------------------------
Fri Feb  6 10:39:20 CET 2009 - locilka@suse.cz

- InstError has been moved to yast2-2.18.6
- 2.18.5

-------------------------------------------------------------------
Thu Feb  5 18:16:17 CET 2009 - locilka@suse.cz

- InstError extended and documented.

-------------------------------------------------------------------
Mon Feb  2 13:09:08 CET 2009 - locilka@suse.cz

- Erasing all old additional control files in the final step of
  upgrade before rebooting to the second stage (bnc #471454).
- InstError can now save YaST logs on user request.
- 2.18.4

-------------------------------------------------------------------
Wed Jan 28 14:33:09 CET 2009 - locilka@suse.cz

- Added new InstError module for unified reporting of errors
  during installation.
- Better SlideShow support in inst_finish.
- Reporting more errors in inst_finish.
- 2.18.3

-------------------------------------------------------------------
Tue Jan 27 17:13:57 CET 2009 - locilka@suse.cz

- Added test for checking free space when SCR switch fails
  (bnc #460477).

-------------------------------------------------------------------
Mon Jan 26 13:58:00 CET 2009 - locilka@suse.cz

- Disabling [Back] buttons in the very first interactive dialogs
  in second stage, SLES and SLED control files (bnc #468677).

-------------------------------------------------------------------
Thu Jan 22 12:50:38 CET 2009 - locilka@suse.cz

- Dropping mode_proposal client - not in use anymore.
- 2.18.2

-------------------------------------------------------------------
Wed Jan 21 13:09:33 CET 2009 - locilka@suse.cz

- Removing dependency on yast2-runlevel (duplicate code in runlevel
  proposal).
- Removing dependency on yast2-mouse by moving the mouse-related
  scripts to yast2-mouse-2.18.0.
- Removing dependency on yast2-bootloader.
- inst_finish script newly uses the SlideShow module.

-------------------------------------------------------------------
Tue Jan 20 13:37:03 CET 2009 - locilka@suse.cz

- Possibility to move the base installation window has been
  disabled (bnc #466827)
- 2.18.1

-------------------------------------------------------------------
Tue Jan 13 12:15:42 CET 2009 - locilka@suse.cz

- Adapted the inst_proposal to better reflect the current situation
  'analyzing...' vs. 'adapting the proposal...' (bnc #463567).

-------------------------------------------------------------------
Fri Dec 19 13:07:49 CET 2008 - locilka@suse.cz

- Pattern WBEM added into two server scenarios (bnc #458332).

-------------------------------------------------------------------
Thu Dec 18 18:04:47 CET 2008 - locilka@suse.cz

- Updated control file documentation (bnc #438678).

-------------------------------------------------------------------
Wed Dec 17 14:42:22 CET 2008 - locilka@suse.cz

- Added yet another xset call (bnc #455771 comment #40)

-------------------------------------------------------------------
Tue Dec 16 17:13:38 CET 2008 - aschnell@suse.de

- adapted to storage API changes
- 2.18.0

-------------------------------------------------------------------
Tue Dec 16 12:29:27 CET 2008 - locilka@suse.cz

- Removed SLED control file labels that should be hidden
  (bnc #459080).
- Using a better help text for inst_new_desktop (bnc #432912).

-------------------------------------------------------------------
Mon Dec 15 14:32:27 CET 2008 - locilka@suse.cz

- Removed all (inst_)do_rezise calls from all control files on
  aschnell's request.

-------------------------------------------------------------------
Fri Dec 12 16:36:28 CET 2008 - aschnell@suse.de

- require initviocons (bnc #173426)
- 2.17.47

-------------------------------------------------------------------
Tue Dec  9 16:40:35 CET 2008 - locilka@suse.cz

- Updated control.rnc
- 2.17.46

-------------------------------------------------------------------
Mon Dec  8 13:16:33 CET 2008 - locilka@suse.cz

- Updated control.rnc
- Added two more control-file examples.
- Checking all control files during build.
- Adjusted control-file examples (all bnc #438678).
- Checking the process exit status returned after deploying an
  image (bnc #456337).
- 2.17.45

-------------------------------------------------------------------
Fri Dec  5 10:38:41 CET 2008 - locilka@suse.cz

- New control.rnc/rng for control file validation (bnc #455994).
- Added build-time control file validation.
- 2.17.44

-------------------------------------------------------------------
Wed Dec  3 18:33:59 CET 2008 - locilka@suse.cz

- inst_extrasources moved before inst_ask_online_update to register
  the online update repository before checking for patches
  (bnc #450229).

-------------------------------------------------------------------
Mon Dec  1 16:59:14 CET 2008 - locilka@suse.cz

- Fixed proposing the online update depending on the fact whether
  network is running (bnc #450229).
- 2.17.43

-------------------------------------------------------------------
Fri Nov 28 15:05:02 CET 2008 - locilka@suse.cz

- Updated labels of Installation Scenarios for SLES (bnc #428202).

-------------------------------------------------------------------
Fri Nov 28 12:16:03 CET 2008 - locilka@suse.cz

- Fixed behavior of inst_new_desktop when user switched to another
  language later (bnc #449818).
- 2.17.42

-------------------------------------------------------------------
Thu Nov 27 16:49:11 CET 2008 - locilka@suse.cz

- Using yast-live-install-finish icon when finishing LiveCD
  installation/inst_finish (bnc #438154).
- Fixed ImageInstallation SlideShow - download progress is shown
  only when downloading the images, not the other helper files
  (bnc #449792).
- Adjusting ImageInstallation-related SlideShow only if
  ImageInstallation is in use (bnc #439104).

-------------------------------------------------------------------
Thu Nov 27 15:05:11 CET 2008 - ug@suse.de

- the real fix for bnc#442691
  deploy_image_auto doesn't use the boolean variable 
  image_installation
- 2.17.41

-------------------------------------------------------------------
Tue Nov 25 14:42:31 CET 2008 - locilka@suse.cz

- Handling new feature of licenses ProductLicense::AcceptanceNeeded
  (bnc #448598).
- 2.17.40

-------------------------------------------------------------------
Mon Nov 24 12:51:48 CET 2008 - locilka@suse.cz

- Completely initializing the target and sources before checking
  for available patches and offering online update (bnc #447080).
- 2.17.39

-------------------------------------------------------------------
Thu Nov 20 18:21:32 CET 2008 - locilka@suse.cz

- Pkg::SourceStartManager in inst_ask_online_update to replace
  obsolete Pkg::PkgEstablish (bnc #447080).
- Reading all supported desktops to define the order of desktops
  in desktop_finish (bnc #446640).
- Added shadow desktops to SLES and SLED desktop files to have
  a fallback if user selects some other desktop than the default
  one (bnc #446640).
- 2.17.38

-------------------------------------------------------------------
Wed Nov 19 16:01:53 CET 2008 - locilka@suse.cz

- Added pciutils to Requires, lspci was called but not required
  (bnc #446533).
- 2.17.37

-------------------------------------------------------------------
Wed Nov 19 13:23:10 CET 2008 - locilka@suse.cz

- Added inst_fallback_controlfile client reporting about using
  a fallback control file.
- Calling inst_fallback_controlfile in the fallback control file
  (both bnc #440982).
- 2.17.36

-------------------------------------------------------------------
Fri Nov 14 12:17:47 CET 2008 - aschnell@suse.de

- don't start iscsid in second stage start scripts (bnc #444976)
- 2.17.35

-------------------------------------------------------------------
Thu Nov 13 17:36:53 CET 2008 - locilka@suse.cz

- Flushing the cache before calling a set_polkit_default_privs that
  uses the written data (bnc #440182).
- 2.17.34

-------------------------------------------------------------------
Thu Nov 13 11:21:11 CET 2008 - locilka@suse.cz

- Handling errors while deploying images, installation will abort
  (bnc #444209).
- 2.17.33

-------------------------------------------------------------------
Thu Nov 13 10:21:13 CET 2008 - ug@suse.de

- checkboxes in the congratulations dialog did not work anymore
  (bnc#444214)

-------------------------------------------------------------------
Tue Nov 11 13:58:17 CET 2008 - ug@suse.de

- fix for image deployment during autoinstallation

-------------------------------------------------------------------
Tue Nov 11 12:20:00 CET 2008 - juhliarik@suse.cz

- changed order of yast modules in Expert tab for installation
  (bnc #441434) 

-------------------------------------------------------------------
Tue Nov 11 10:53:25 CET 2008 - jsrain@suse.cz

- fixed switching to a tab with an error in the proposal
  (bnc #441434)
- 2.17.32

-------------------------------------------------------------------
Tue Nov 11 10:48:03 CET 2008 - aschnell@suse.de

- use accelerated xserver during installation for certain Intel
  cards (bnc #442413)
- 2.17.31

-------------------------------------------------------------------
Fri Nov  7 16:32:28 CET 2008 - locilka@suse.cz

- Fixed deploy_image_auto to handle AutoYaST settings correctly
  (bnc #442691).
- Removing the congrats dialog content before cloning, storing
  the sources, finishing (bnc #441452).
- Using Pkg::SourceProvideDigestedFile function when deploying
  images and in release_notes_popup (bnc #409927).
- 2.17.30

-------------------------------------------------------------------
Thu Nov  6 16:35:10 CET 2008 - locilka@suse.cz

- Fixed progress (SlideShow) information about images being
  deployed (bnc #442286).
- Changing inst_deploy_images to use PackagesUI for opening a
  package selector while debugging mode is turned on (bnc #435479).

-------------------------------------------------------------------
Thu Nov  6 16:19:59 CET 2008 - jsuchome@suse.cz

- S09-cleanup: check for additional services requiring restart
  (bnc#395402)

-------------------------------------------------------------------
Wed Nov  5 17:25:01 CET 2008 - locilka@suse.cz

- Calling set_polkit_default_privs without checking for it using
  FileUtils, checking by 'test -x' instead (bnc #440182).
- 2.17.29

-------------------------------------------------------------------
Wed Nov  5 13:09:04 CET 2008 - locilka@suse.cz

- Added yast2-storage >= 2.17.47 because of the previous fix
  implementation.
- 2.17.28

-------------------------------------------------------------------
Tue Nov 04 13:14:10 CET 2008 - aschnell@suse.de

- improved warning about partitioning (fate #302857)
- 2.17.27

-------------------------------------------------------------------
Mon Nov  3 18:34:30 CET 2008 - locilka@suse.cz

- Writing 'SecondStageRequired' 0/1 to /etc/install.inf even while
  rebooting during second stage (bnc #432005).
- 2.17.26

-------------------------------------------------------------------
Mon Nov 03 14:28:14 CET 2008 - aschnell@suse.de

- better reboot message during ssh installation (bnc #439572 and
  bnc #432005)
- 2.17.25

-------------------------------------------------------------------
Fri Oct 31 16:28:23 CET 2008 - locilka@suse.cz

- Fixed checking whether running the second stage is required.
- Added writing 'SecondStageRequired' 0/1 to /etc/install.inf
  (both bnc #439572)
- 2.17.24

-------------------------------------------------------------------
Thu Oct 30 14:42:15 CET 2008 - locilka@suse.cz

- Saving sources at the end of inst_extrasources if some were
  added (bnc #440184).
- 2.17.23

-------------------------------------------------------------------
Mon Oct 27 10:18:47 CET 2008 - locilka@suse.cz

- Added lnussel's patch to run set_polkit_default_privs at
  desktop_finish script (bnc #438698).
- Bigger license window (bnc #438100).
- Calling inst_prepareprogress also during Upgrade, all control
  files changed (bnc #438848).
- Disabling users and auth in LiveCD second stage (bnc #435965).
- Removing label for user_non_interactive (bnc #401319).
- Desktop 'startkde4' replaced with 'startkde' (bnc #438212).
- Added 'kdump' to 'clone_modules' (SLES) (bnc #436365).
- 2.17.22

-------------------------------------------------------------------
Tue Oct 21 16:46:00 CEST 2008 - locilka@suse.cz

- Added handling for globals->debug_deploying (bnc #436842).

-------------------------------------------------------------------
Mon Oct 20 12:56:32 CEST 2008 - locilka@suse.cz

- Fixed a typo (bnc #436471).

-------------------------------------------------------------------
Fri Oct 17 10:51:05 CEST 2008 - locilka@suse.cz

- Adapted SLES and SLED control files to write default desktop
  settings (bnc #436094).
- Added software->display_support_status flag to SLES/SLED
  (bnc #435479).

-------------------------------------------------------------------
Tue Oct 14 14:15:11 CEST 2008 - locilka@suse.cz

- Changed YaST icons while probing the system (bnc #404809).
- Enhanced scr_switch_debugger - Sending USR1 signal to the new SCR
  (bnc #433057).
- 2.17.21

-------------------------------------------------------------------
Mon Oct 13 13:29:04 CEST 2008 - locilka@suse.cz

- Enabled going_back in Add-Ons during installation (bnc #434735).

-------------------------------------------------------------------
Mon Oct 13 13:10:58 CEST 2008 - mzugec@suse.de

- configure supportconfig in installation (fate#305180)
- 2.17.20

-------------------------------------------------------------------
Mon Oct 13 09:45:23 CEST 2008 - locilka@suse.cz

- Fixed install/update confirmation dialog (bnc #433249).
- Fixed text in openSUSE control file (bnc #432911).
- Fixed typo (bnc #433794).

-------------------------------------------------------------------
Fri Oct 10 14:49:58 CEST 2008 - locilka@suse.cz

- Enhanced scr_switch_debugger (bnc #433057).
- Enabling key-repeating if not running in XEN (bnc #433338).

-------------------------------------------------------------------
Thu Oct  9 21:00:01 CEST 2008 - locilka@suse.cz

- Loading the Target while initializing libzypp in
  inst_upgrade_urls (bnc #429080).
- Running a simple SCR Test after chrooting to the installed system
  in scr_switch_finish, full-test is called in case of simple test
  failure (bnc #433057).
- Added more checking around 'searching for files' (bnc #427879).

-------------------------------------------------------------------
Wed Oct 08 12:51:01 CEST 2008 - aschnell@suse.de

- removed cp of proc/mounts to /etc/mtab (bnc #425464)
- 2.17.19

-------------------------------------------------------------------
Mon Oct  6 15:30:53 CEST 2008 - locilka@suse.cz

- Do not display any system type for SLES/SLED in installation
  overview (bnc #431336).
- Clients inst_new_desktop and inst_scenarios converted to use
  PackagesProposal API instead of using Pkg calls directly (bnc
  #432572)
- Dropping obsolete inst_software_selection client instead of
  convwerting it - not in use anymore (bnc #432572).
- Always change initial proposal [Next] button to [Install],
  resp. [Update] (bnc #431567).
- Removing desktop definitions and default_desktop from SLED
  control file, the required patterns are selected by PATTERNS
  in content file already (bnc #431902).
- Adding lnussel's patch for desktop_finish to write
  POLKIT_DEFAULT_PRIVS if defined in globals->polkit_default_privs
  (bnc #431158).
- Adding polkit_default_privs="restrictive" for SLES (bnc #431158).
- 2.17.18

-------------------------------------------------------------------
Fri Oct  3 16:31:10 CEST 2008 - locilka@suse.cz

- Enabling some steps in second stage even if Automatic
  Configuration is in use.
- Feature added into openSUSE and SLED control files
  (both bnc #428190).

-------------------------------------------------------------------
Thu Oct  2 22:00:46 CEST 2008 - mzugec@suse.de

- changed Release Notes into Support group (bnc#430005)

-------------------------------------------------------------------
Thu Oct  2 19:13:07 CEST 2008 - locilka@suse.cz

- Adjusted presentation_order for SLES and SLED installation
  proposals - software has to be proposed as almost the last one
  (bnc #431580).

-------------------------------------------------------------------
Thu Oct  2 14:00:49 CEST 2008 - locilka@suse.cz

- Added 'default_ntp_setup' into control files (SLES/D: false,
  openSUSE: true) (bnc #431259).

-------------------------------------------------------------------
Thu Oct  2 11:39:48 CEST 2008 - locilka@suse.cz

- Using two default desktops, one for inst_scenarios, another
  one (default) while inst_scenarios not used (bnc #431251,
  bnc #431503).
- Switching scenario_virtual_machine and
  scenario_virtualization_host in SLES control file (bnc #431251).
- 2.17.17

-------------------------------------------------------------------
Wed Oct  1 16:03:32 CEST 2008 - mzugec@suse.de

- use rpcbind instead of portmap for nfs installation (bnc#423026)
- 2.17.16

-------------------------------------------------------------------
Wed Oct  1 15:41:12 CEST 2008 - jsuchome@suse.cz

- if nn_NO language is selected, use nb_NO in YaST (bnc#426124)

-------------------------------------------------------------------
Wed Oct  1 13:42:18 CEST 2008 - locilka@suse.cz

- Changing pattern "Documentation" to "documentation" (bnc #431218)

-------------------------------------------------------------------
Tue Sep 30 13:20:09 CEST 2008 - locilka@suse.cz

- Replacing "networkmanager" proposal call with "general"
  (bnc #430704).

-------------------------------------------------------------------
Mon Sep 29 15:11:33 CEST 2008 - locilka@suse.cz

- Server scenarios work for i386, x86_64 archs only (bnc #430612).

-------------------------------------------------------------------
Mon Sep 29 14:56:45 CEST 2008 - kukuk@suse.de

- Replaced Minimal+Xen with Dom0.
- Removed xen_server from virtualization machine (bnc #429061).
- Added "XEN" suffix to Virtualization Host.

-------------------------------------------------------------------
Mon Sep 29 13:38:13 CEST 2008 - locilka@suse.cz

- Adding inst_lilo_convert to the update workflow (bnc #430579).

-------------------------------------------------------------------
Fri Sep 26 12:27:55 CEST 2008 - locilka@suse.cz

- Optimizing server_selections dialog layout (bnc #429977).
- Better text for installation initialization (bnc #428103).
- Better protection from removing the initial repository
  (bnc #429920).
- 2.17.15

-------------------------------------------------------------------
Thu Sep 25 14:33:36 CEST 2008 - juhliarik@suse.cz

- added calling kdump_finish to inst_finish.ycp (bnc #427732)

-------------------------------------------------------------------
Tue Sep 23 16:17:27 CEST 2008 - locilka@suse.cz

- Buggy SCR Agent run.get.suseconfig.modules replaced with
  .target.dir (bnc #429146).
- Added functionality to recover from failed read of previously
  used repositories in inst_upgrade_urls (bnc #429059).
- 2.17.14

-------------------------------------------------------------------
Mon Sep 22 16:14:54 CEST 2008 - locilka@suse.cz

- Fixed checking whether directory is mounted already (bnc #428368)

-------------------------------------------------------------------
Mon Sep 22 13:59:50 CEST 2008 - locilka@suse.cz

- KDE 3.5 moved to 'Others', removed KDE 3.5 description text.
- GNOME 2.22 changed to 2.24.
- Fixed Installation Mode dialog to show icons again (bnc #427344).
- 2.17.13

-------------------------------------------------------------------
Mon Sep 22 10:45:44 CEST 2008 - locilka@suse.cz

- Changing /sbin/udevtrigger & /sbin/udevsettle to /sbin/udevadm
  trigger & settle (bnc #427705).
- 2.17.12

-------------------------------------------------------------------
Thu Sep 18 10:35:32 CEST 2008 - locilka@suse.cz

- Definition of supported desktops added into SLES and SLED control
  files, added also default_desktop definition (bnc #427061).
- Added control file documentation for supported_desktops section.

-------------------------------------------------------------------
Fri Sep 12 15:01:46 CEST 2008 - locilka@suse.cz

- Disabling inst_suse_register in openSUSE control file
  (FATE #303458).

-------------------------------------------------------------------
Fri Sep 12 10:32:11 CEST 2008 - locilka@suse.cz

- Do not remove installation repository with the same URL as URL
  just being removed by inst_upgrade_urls (bnc #400823).
- 2.17.11

-------------------------------------------------------------------
Thu Sep 11 14:52:25 CEST 2008 - ug@suse.de

- deploy_image.desktop added (Fate #301321)
- deploy_image.rnc added

-------------------------------------------------------------------
Thu Sep 11 13:40:10 CEST 2008 - locilka@suse.cz

- Calling new client reipl_finish from yast2_inf_finish on s390
  (FATE #304960).

-------------------------------------------------------------------
Wed Sep 10 17:15:22 CEST 2008 - locilka@suse.cz

- Fixing control files to call 'inst_proposal' instead of
  'proposal' (bnc #425198).

-------------------------------------------------------------------
Wed Sep 10 15:53:44 CEST 2008 - locilka@suse.cz

- Desktop selection dialog definitions have been moved to control
  file (bnc #424678).
- 2.17.10

-------------------------------------------------------------------
Tue Sep  9 16:02:03 CEST 2008 - locilka@suse.cz

- Replacing usage of barexml with anyxml SCR  agent (bnc #424263).

-------------------------------------------------------------------
Mon Sep  8 17:49:11 CEST 2008 - locilka@suse.cz

- merged texts from proofread

-------------------------------------------------------------------
Mon Sep  8 15:57:09 CEST 2008 - locilka@suse.cz

- Added new AutoYaST client deploy_images_auto to support
  installation from images also in AutoYaST (FATE #301321).
- 2.17.9

-------------------------------------------------------------------
Fri Sep  5 12:45:00 CEST 2008 - locilka@suse.cz

- Some inst_finish steps are called in live installer only.
- Client vm_finish called only if yast2-vm is installed.
- Using WFM::ClientExists (new in yast2-core-2.17.10).
- Adjusted RPM dependencies.
- 2.17.8

-------------------------------------------------------------------
Thu Sep  4 15:02:01 CEST 2008 - sschober@suse.de

- cloning section in control.xml changed.

-------------------------------------------------------------------
Wed Sep 03 14:49:19 CEST 2008 - aschnell@suse.de

- adapted size values in control files to stricter parser in
  storage

-------------------------------------------------------------------
Tue Sep  2 15:20:09 CEST 2008 - locilka@suse.cz

- Using new <execute/> tag in control file to explicitly define
  a client to be called instead of guessing it from <name/> tag
  (openSUSE, SLED control files) (bnc #401319).
- Updated control files to call inst_prepareprogress to
  "Provide consistent progress during installation" (FATE #303860).
- All 'inst_proposal' calls changed to use the new 'execute'
  feature to have unique 'name's (needed for merging add-on control
  files).
- Adjusted RPM dependencies (FATE #303860).
- 2.17.7

-------------------------------------------------------------------
Tue Sep  2 11:10:01 CEST 2008 - visnov@suse.cz

- Use unified progressbar during installation (FATE #303860)

-------------------------------------------------------------------
Thu Aug 28 15:19:57 CEST 2008 - locilka@suse.cz

- Using new ButtonBox widget.
- Adjusted RPM dependencies.

-------------------------------------------------------------------
Thu Aug 21 13:01:40 CEST 2008 - jsuchome@suse.cz

- check for command line mode in inst_suseconfig (bnc#419132)

-------------------------------------------------------------------
Tue Aug 19 15:45:07 CEST 2008 - jsrain@suse.cz

- properly detect firstboot and do not destroy xorg.conf
  (bnc#354738)
- 2.17.6

-------------------------------------------------------------------
Fri Aug 15 10:41:24 CEST 2008 - locilka@suse.cz

- Added new globals->write_hostname_to_hosts control file option
  to configure the default for 127.0.0.2 issue (FATE #303875).
- 2.17.5

-------------------------------------------------------------------
Thu Aug 14 14:28:33 CEST 2008 - locilka@suse.cz

- Added documentation for add_on_products and its new format
  add_on_products.xml (FATE #303675).
- Fixed SCR Switch Debugger to show "Report Error" only once.

-------------------------------------------------------------------
Wed Aug 13 18:23:57 CEST 2008 - locilka@suse.cz

- Dropped some obsolete documentation.
- Started installation-features documentation (FATE #303675).
- Fixed building documentation for proposal-API.

-------------------------------------------------------------------
Tue Aug 12 10:28:24 CEST 2008 - locilka@suse.cz

- Added documentation and example for list of files to be copied
  from the previous installation.
- 2.17.4

-------------------------------------------------------------------
Mon Aug 11 17:35:47 CEST 2008 - locilka@suse.cz

- List of files to be copied from the previous installation moved
  to control file, added new API to define own list (module
  SystemFilesCopy) (FATE #305019).
- Adapted control files.

-------------------------------------------------------------------
Mon Aug 11 10:06:02 CEST 2008 - locilka@suse.cz

- Fixed WFM::Execute to use .local instead of .target in
  copy_files_finish script.

-------------------------------------------------------------------
Thu Aug  7 16:40:32 CEST 2008 - locilka@suse.cz

- Added new client inst_scenarios to offer main scenarios of the
  newly installed system.
- Configuration for inst_scenarios is defined in control file (Only
  SLES so far), client added into SLES workflow.
- Extended control file documentation (All FATE #304373).
- 2.17.3

-------------------------------------------------------------------
Wed Aug  6 13:54:07 CEST 2008 - locilka@suse.cz

- New control file entry globals->enable_kdump (default value)
  (FATE #303893).
- Adjusted control file documentation.

-------------------------------------------------------------------
Tue Aug  5 11:48:44 CEST 2008 - locilka@suse.cz

- Calling reiplauto client in SLES control file before reboot
  (FATE #304940).
- Running SCR Switch Debugger unconditionally if switching to
  installed system fails (bnc #411832).

-------------------------------------------------------------------
Mon Aug 04 16:22:55 CEST 2008 - aschnell@suse.de

- improved text during ssh installation (bnc #411079)

-------------------------------------------------------------------
Mon Aug  4 10:39:41 CEST 2008 - locilka@suse.cz

- Added kdump proposal to SLES control file (FATE #303893).

-------------------------------------------------------------------
Thu Jul 24 13:21:14 CEST 2008 - locilka@suse.cz

- Using button label "License Translations..." in complex welcome
  dialog (bnc #400616).
- SLES and SLED control files adapted to features added in 11.0.
- Added Automatic Configuration support into SLED (FATE #303396).

-------------------------------------------------------------------
Tue Jul 15 16:59:38 CEST 2008 - aschnell@suse.de

- fixed vnc connect message during installation (bnc #395834)
- 2.17.2

-------------------------------------------------------------------
Tue Jul 15 09:54:48 CEST 2008 - locilka@suse.cz

- Not only DPMS->off, but also screen-saver->off (FATE #304395).
- Added new control file feature globals->rle_offer_rulevel_4
  plus control file documentation (FATE #303798).

-------------------------------------------------------------------
Mon Jul 14 15:15:15 CEST 2008 - locilka@suse.cz

- Base-product license directory moved to control file
  (base_product_license_directory) (FATE #304865).
- Copying licenses to the system in copy_files_finish.
- Reading the license directory in inst_license.
- Icons for AC steps defined in control file.
- Adjusting DPMS 'off' when installation starts, DPMS 'on' when
  finishes (FATE #304395).
- Icons for inst_finish.
- 2.17.1

-------------------------------------------------------------------
Fri Jul 11 11:11:11 CEST 2008 - locilka@suse.cz

- Added documentation for AC Setup and for texts in control file.

-------------------------------------------------------------------
Thu Jul 10 17:48:59 CEST 2008 - locilka@suse.cz

- Settings for Automatic Configuration moved to control file
  because of code reuse for different AC in first boot
  (FATE #303939).

-------------------------------------------------------------------
Thu Jul 10 13:31:00 CEST 2008 - locilka@suse.cz

- Only directories in release-notes directory are considered to be
  real release notes (bnc #407922).
- 2.17.0

-------------------------------------------------------------------
Wed Jul  9 17:09:15 CEST 2008 - mvidner@suse.cz

- Fixed building in a prefix (/etc).

-------------------------------------------------------------------
Wed Jul  9 15:12:53 CEST 2008 - locilka@suse.cz

- Initializing the 'use_automatic_configuration' in first-stage
  installation worker (bnc #404122).
- Adjusted dependency on autoyast2-installation bacause of new
  function AutoinstConfig::getProposalList().

-------------------------------------------------------------------
Thu Jun 26 16:43:32 CEST 2008 - locilka@suse.cz

- Fixed help text for deploying images (bnc #391086).
- Fixed 'Do not panic!' text (bnc #388251).

-------------------------------------------------------------------
Wed Jun 25 16:44:33 CEST 2008 - ug@suse.de

- proposal selection possible via autoyast profile (fate#302946)

-------------------------------------------------------------------
Tue Jun 17 14:23:04 CEST 2008 - lslezak@suse.cz

- use Pkg::SourceSaveAll() instead of Pkg::SourceFinishAll()
  (bnc#395738)

-------------------------------------------------------------------
Fri Jun 13 15:37:24 CEST 2008 - locilka@suse.cz

- Removing Pkg//Source and Target finish from inst_inc_all that
  had been saving sources also in case of aborting the installation
  and moving it to inst_congratulate and umount_finish
  (bnc #398315).
- Freeing internal variables in ImageInstallation module after
  images are deployed (bnc #395030).

-------------------------------------------------------------------
Thu Jun 12 16:33:24 CEST 2008 - locilka@suse.cz

- Special mounts (such as /proc) are never remounted read-only
  in umount_finish anymore (bnc #395034)
- Added progress for adding / removing repositories in
  inst_upgrade_urls client (bnc #399223)

-------------------------------------------------------------------
Wed Jun  4 11:57:07 CEST 2008 - locilka@suse.cz

- Copying /license.tar.gz to /etc/YaST2/license/ (bnc #396444).
- Initial mouse probing has been disabled (bnc #395426).

-------------------------------------------------------------------
Tue Jun  3 13:44:56 CEST 2008 - locilka@suse.cz

- Umounting temporary directory in inst_pre_install (if already
  mounted) before new mount is called.
- Always use --numeric-owner (always use numbers for user/group
  names) when deploying images (bnc #396689).

-------------------------------------------------------------------
Mon Jun  2 12:33:57 CEST 2008 - locilka@suse.cz

- Return `next when going back to the automatic configuration
  dialog instead of returning `auto that would finish YaST and
  never start it again (bnc #395098).
- 2.16.49

-------------------------------------------------------------------
Wed May 28 16:23:22 CEST 2008 - ug@suse.de

- timeout in case of hardware probing problems
  when autoyast is in use (especially for harddisk Reports)
  bnc#395099
- 2.16.48

-------------------------------------------------------------------
Mon May 19 09:29:15 CEST 2008 - locilka@suse.cz

- Creating SuSEConfig hook file at installation_settings_finish
  in case of update. The file has to be created to force the
  SuSEConfig run on first boot (bnc #390930).
- Workaround for as-big-dialog-as-possible in License Agreement
  dialog (bnc #385257).
- Adding FACTORY repositories with priority 120, update source with
  priority 20 (bnc #392039).
- 2.16.47

-------------------------------------------------------------------
Fri May 16 16:40:22 CEST 2008 - jsrain@suse.cz

- added categories Settings and System into desktop file
  (bnc #382778)

-------------------------------------------------------------------
Thu May 15 13:13:13 CEST 2008 - locilka@suse.cz

- Changed dialog content for starting the installation
  (bnc #390614).
- Fixed sorting of repositories offered during upgrade to sort by
  repository name (bnc #390612).
- 2.16.46

-------------------------------------------------------------------
Thu May 15 10:32:09 CEST 2008 - jsuchome@suse.cz

- sort keyboard list according to translated items (bnc #390610)

-------------------------------------------------------------------
Wed May 14 15:22:50 CEST 2008 - kmachalkova@suse.cz

- inst_hostname client added to automatic configuration scripts -
  needed to generate random hostname and 127.0.0.2 line in
  /etc/hosts (bnc #383336)

-------------------------------------------------------------------
Wed May 14 14:29:21 CEST 2008 - jsrain@suse.cz

- use process agent instead of background agent when installing
  live image (bnc #384960)
- 2.16.45

-------------------------------------------------------------------
Mon May 12 15:10:50 CEST 2008 - locilka@suse.cz

- Added help to "Image Deployment" (bnc #388665).

-------------------------------------------------------------------
Tue May  6 17:37:22 CEST 2008 - locilka@suse.cz

- When reusing the old repositories during upgrade, copying also
  'autorefresh' and 'alias' (bnc #387261).
- Added software->dropped_packages into the control file to replace
  'delete old packages' (bnc #300540).
- 2.16.44

-------------------------------------------------------------------
Mon May  5 13:26:27 CEST 2008 - locilka@suse.cz

- Typofix (bnc #386606).

-------------------------------------------------------------------
Fri May  2 22:27:21 CEST 2008 - mzugec@suse.cz

- Don't stop network (by killing dhcpcd) at the end of 1.st stage
  (bnc #386588)

-------------------------------------------------------------------
Wed Apr 30 12:07:45 CEST 2008 - locilka@suse.cz

- Adding name and alias tags to extrasources (irc #yast/today).
- 2.16.43

-------------------------------------------------------------------
Wed Apr 30 10:24:19 CEST 2008 - locilka@suse.cz

- Making automatic installation more robust (bnc #384972).
- 2.16.42

-------------------------------------------------------------------
Tue Apr 29 12:59:49 CEST 2008 - locilka@suse.cz

- Disabling Progress when calling inst_finish scripts.

-------------------------------------------------------------------
Mon Apr 28 11:42:21 CEST 2008 - locilka@suse.cz

- Handling KDE3 vs KDE4 in default logon and window managers
  (bnc #381821).
- Optional and extra URLs moved to control file as well as default
  update repository (bnc #381360).
- Added possibility to abort installation during image deployment
  (bnc #382326).
- Progress for inst_proposal.
- 2.16.41

-------------------------------------------------------------------
Fri Apr 25 18:15:09 CEST 2008 - locilka@suse.cz

- New desktop selection dialog (bnc #379157).
- 2.16.40

-------------------------------------------------------------------
Thu Apr 24 14:54:53 CEST 2008 - locilka@suse.cz

- New  better shiny unified progress for image deployment.
- Showing also the just-handled image name (bnc #381188).
- 2.16.39

-------------------------------------------------------------------
Wed Apr 23 15:10:24 CEST 2008 - locilka@suse.cz

- Enabling inst_suseconfig in Automatic configuration (bnc #381751)
- Fixed run_df agent to ignore read errors on rootfs (bnc #382733)

-------------------------------------------------------------------
Tue Apr 22 18:46:51 CEST 2008 - locilka@suse.cz

- Adjusting automatic configuration UI to use two progress bars
  instead of one.

-------------------------------------------------------------------
Tue Apr 22 12:26:52 CEST 2008 - locilka@suse.cz

- Fixed filtering-out already registered repos (bnc #379051).
- Client inst_prepare_image moved to installation proposal make
  disabling 'installation from images' easy (bnc #381234).
- 2.16.38

-------------------------------------------------------------------
Mon Apr 21 15:28:24 CEST 2008 - locilka@suse.cz

- Calling 'xset r off' & 'xset m 1' (bnc #376945).
- Better help for Automatic configuration (bnc #381904).

-------------------------------------------------------------------
Mon Apr 21 14:48:58 CEST 2008 - locilka@suse.cz

- Using new DefaultDesktop::SelectedDesktops for writing the
  display manager configuration.

-------------------------------------------------------------------
Fri Apr 18 16:17:54 CEST 2008 - locilka@suse.cz

- Calling 'xset -r off' at the beginning of installation (both
  first and second stage) in X on XEN (bnc #376945).

-------------------------------------------------------------------
Fri Apr 18 16:01:13 CEST 2008 - juhliarik@suse.cz

- Added text for using kexec (yast_inf_finish.ycp)

-------------------------------------------------------------------
Thu Apr 17 17:15:02 CEST 2008 - locilka@suse.cz

- Added more debugging messages into ImageInstallation module.

-------------------------------------------------------------------
Thu Apr 17 14:01:46 CEST 2008 - locilka@suse.cz

- Added image-downloading progress (reusing existent progress bar).
- 2.16.37

-------------------------------------------------------------------
Wed Apr 16 14:20:06 CEST 2008 - locilka@suse.cz

- Running runlevel proposal after software proposal (bnc #380141).
- Using new possibility to disable and then reenable package
  callbacks (system_analysis, deploy_images).

-------------------------------------------------------------------
Tue Apr 15 11:45:18 CEST 2008 - locilka@suse.cz

- ImageInstallation tries to find details-<arch>.xml, then
  details.xml to provide useful progress while deploying images.
- 2.16.36

-------------------------------------------------------------------
Tue Apr 15 10:22:04 CEST 2008 - mvidner@suse.cz

- Enable printing the last few debugging log messages in the crash
  handler, even if Y2DEBUG is not set (fate#302166).
- 2.16.35

-------------------------------------------------------------------
Mon Apr 14 16:44:09 CEST 2008 - locilka@suse.cz

- Fixed typo in inst_network_check (bnc #379491).
- Fixed help for inst_mode (bnc #374360).

-------------------------------------------------------------------
Mon Apr 14 13:54:42 CEST 2008 - locilka@suse.cz

- Modifying SystemFilesCopy::CopyFilesToSystem to newly accept
  a parameter which defines where to extract cached files
  (fate #302980).
- Caching system files in the System Analysis dialog.
- Some better texts (bnc #377959).
- Better text for Software Selection dialog (bnc #379157).
- 2.16.34

-------------------------------------------------------------------
Fri Apr 11 18:21:53 CEST 2008 - locilka@suse.cz

- Changing Accept buttons to Install, Update and OK (FATE #120373).

-------------------------------------------------------------------
Fri Apr 11 17:55:32 CEST 2008 - locilka@suse.cz

- Added another per-image progress into the Installation images
  deployment (it requires details.xml).
- 2.16.33

-------------------------------------------------------------------
Fri Apr 11 15:33:17 CEST 2008 - juhliarik@suse.cz

- Added loading kernel via kexec (fate #303395)

-------------------------------------------------------------------
Thu Apr 10 12:02:07 CEST 2008 - locilka@suse.cz

- Filtering installation imagesets using the default architecture.
- Installation from images sets the download area (SourceManager).
- Removing image after it is deployed.
- Preparing image installation dialog for two progress-bars.
- 2.16.32

-------------------------------------------------------------------
Wed Apr  9 16:39:36 CEST 2008 - jsrain@suse.cz

- handle compressed logs properly at the end of first stage
  installation (fate #300637)
- 2.16.31

-------------------------------------------------------------------
Tue Apr  8 19:40:58 CEST 2008 - locilka@suse.cz

- Adjusted control file to sort installation overview via
  presentation_order and propose it via the real appearance.
- Fixed selecting the right imageset - the rule is currently that
  all patterns in imageset must be selected for installation
  (bnc #378032).

-------------------------------------------------------------------
Mon Apr  7 15:20:14 CEST 2008 - locilka@suse.cz

- Added new control file entry kexec_reboot that defines whether
  kexec should be used instead of reboot at the end of the first
  stage installation (FATE #303395).

-------------------------------------------------------------------
Fri Apr  4 17:02:23 CEST 2008 - locilka@suse.cz

- Improved user-feedback during automatic configuration.
- 2.16.30

-------------------------------------------------------------------
Fri Apr  4 14:06:22 CEST 2008 - jsrain@suse.cz

- added restart handling for live installation

-------------------------------------------------------------------
Wed Apr  3 16:40:16 CEST 2008 - locilka@suse.cz

- Removed Winkeys support during installation (bnc 376248).
- Fixed the decision-making process which images fits the best.
- Added new control file entries to adjust the Community
  Repositories and Add-Ons during installation.
- Cosmetic changes when initializing the wizard steps according to
  control file.
- Fixed untarring bzip2 or gzip-based images.
- Changed instalation from images to count the best image-set
  from patterns (list of patterns in image-set) in images.xml.
- 2.16.29

-------------------------------------------------------------------
Tue Apr  1 13:12:00 CEST 2008 - locilka@suse.cz

- Automatic configuration can be newly defined by control file. Two
  new variables have been added enable_autoconfiguration and
  autoconfiguration_default.
- New functionality to select the best-matching image for image
  installation if more than one fit.
- 2.16.28

-------------------------------------------------------------------
Tue Apr  1 12:36:52 CEST 2008 - jsrain@suse.cz

- added live installation workflow to default control file
- updated inst_finish clients handling for live installation

-------------------------------------------------------------------
Tue Apr  1 10:15:34 CEST 2008 - jsrain@suse.cz

- merged texts from proofread

-------------------------------------------------------------------
Mon Mar 31 16:42:40 CEST 2008 - locilka@suse.cz

- There are currently two possible patterns/desktops that can use
  kdm: kde4-kdm and kdebase3-kdm (bnc #372506).

-------------------------------------------------------------------
Fri Mar 28 13:33:31 CET 2008 - locilka@suse.cz

- Automatic configuration has been moved from the end of the first
  stage to the second stage. It's non-interactive (FATE #303396).
- Fixed installation from images (FATE #303554).
- ImageInstallation can newly handle .lzma images.
- 2.16.27

-------------------------------------------------------------------
Thu Mar 27 13:37:02 CET 2008 - locilka@suse.cz

- Fixed ZMD service handling, the correct name is novell-zmd
  (bnc #356655).

-------------------------------------------------------------------
Wed Mar 26 11:21:18 CET 2008 - locilka@suse.cz

- Added new entry to control file root_password_as_first_user to
  make it configurable (bnc #359115 comment #14).
- Control file modified to call installation-from-images clients.

-------------------------------------------------------------------
Tue Mar 25 13:12:39 CET 2008 - locilka@suse.cz

- Using Image-Installation clients (done by jsrain).
- Store/Restore resolvable-state functions added into
  ImageInstallation module.

-------------------------------------------------------------------
Fri Mar 21 10:48:20 CET 2008 - locilka@suse.cz

- Dropping keep_installed_patches support from control file as it
  is currently handled by libzypp itself (bnc #349533).

-------------------------------------------------------------------
Thu Mar 20 10:27:09 CET 2008 - locilka@suse.cz

- Added system_settings_finish call to the inst_finish
  (bnc #340733).

-------------------------------------------------------------------
Wed Mar 19 17:27:30 CET 2008 - locilka@suse.cz

- Agent anyxml has been renamed to barexml as it can't really read
  all possible XML files (bnc #366867)

-------------------------------------------------------------------
Wed Mar 19 13:53:05 CET 2008 - locilka@suse.cz

- When checking whether to run the second stage, considering also
  autoinstallation, not only installation (bnc #372322).
- 2.16.26

-------------------------------------------------------------------
Tue Mar 18 18:19:00 CET 2008 - locilka@suse.cz

- Fixed writing disabled modules and proposals during the
  inst_finish run (bnc #364066).
- Calling pre_umount_finish also in AutoYaST (bnc #372322).
- 2.16.25

-------------------------------------------------------------------
Mon Mar 17 12:43:32 CET 2008 - jsrain@suse.cz

- added 'StartupNotify=true' to the desktop file (bnc #304964)

-------------------------------------------------------------------
Mon Mar 17 11:04:38 CET 2008 - locilka@suse.cz

- Automatic configuration is now disabled for mode update.
- The whole second stage in now disabled for mode update.
- Added help text for "Use Automatic Configuration" check-box.
- 2.16.24

-------------------------------------------------------------------
Fri Mar 14 15:02:27 CET 2008 - locilka@suse.cz

- Added possibility to run automatic configuration instead of the
  whole second stage installation (fate #303396).
- Adjusted RPM dependencies.
- Creating and removing the file runme_at_boot is currently handled
  by YaST (YCP) installation scripts.
- Added new client inst_rpmcopy_secondstage that calls inst_rpmcopy
  because of DisabledModules disabling both first and second stage
  occurency of that script.
- Changed control file to call the new script in second stage.
- 2.16.23

-------------------------------------------------------------------
Mon Mar 10 11:25:57 CET 2008 - locilka@suse.cz

- Disabling the window menu in IceWM preferences to make the
  inst-sys 600 kB smaller (*.mo files). Thanks to mmarek.

-------------------------------------------------------------------
Fri Mar  7 11:35:29 CET 2008 - jsuchome@suse.cz

- control.openSUSE.xml: country_simple is for keyboard and language,
  not for timezone
- added 1st stage step for root password dialog (fate#302980)
- 2.16.22

-------------------------------------------------------------------
Thu Mar 06 10:57:42 CET 2008 - aschnell@suse.de

- call rcnetwork with option onboot during start of second stage
  (bnc #363423)
- 2.16.21

-------------------------------------------------------------------
Wed Mar  5 18:52:30 CET 2008 - locilka@suse.cz

- Remember (first stage) and restore (second stage) DisabledModules
  (bnc #364066).
- 2.16.20

-------------------------------------------------------------------
Wed Mar  5 16:30:22 CET 2008 - locilka@suse.cz

- Using client country_simple instead of timezone and language in
  the installation overview (FATE #302980).
- Using new users client in that overview too (FATE #302980).
- Do not remove already registered installation repositories during
  upgrade if they match the old repositories on system
  (bnc #360109).

-------------------------------------------------------------------
Mon Mar  3 21:12:25 CET 2008 - coolo@suse.de

- trying to change defaults for running gdb (arvin's patch)

-------------------------------------------------------------------
Mon Mar  3 15:17:23 CET 2008 - locilka@suse.cz

- Requiring the latest Language::Set functionality by RPM deps.

-------------------------------------------------------------------
Tue Feb 26 12:39:37 CET 2008 - jsuchome@suse.cz

- functionality of integrate_translation_extension.ycp moved into
  Language::Set, inst_complex_welcome adapted (F#302955)

-------------------------------------------------------------------
Fri Feb 22 11:27:13 CET 2008 - locilka@suse.cz

- "iscsi-client" added into modules to clone (bnc #363229 c#1).
- Removing focus from release notes content to make the default
  button focussed instead (bnc #363976).

-------------------------------------------------------------------
Thu Feb 21 06:26:22 CET 2008 - coolo@suse.de

- don't repeat the header

-------------------------------------------------------------------
Wed Feb 20 10:35:04 CET 2008 - locilka@suse.cz

- Showing release notes in tabs only if more than one product is
  installed (bnc #359137).
- Added better text for the complex welcome dialog (bnc #359528).
- Adjusted RPM dependencies (new Language API, see below).
- 2.16.19

-------------------------------------------------------------------
Wed Feb 20 10:24:26 CET 2008 - jsuchome@suse.cz

- inst_complex_welcome: save keyboard settings (bnc #360559),
  use the API from Language.ycp for generating items

-------------------------------------------------------------------
Fri Feb 15 14:28:45 CET 2008 - jsrain@suse.cz

- updated image-based installatoin not to use any hardcoded
  image names

-------------------------------------------------------------------
Thu Feb 14 11:20:04 CET 2008 - locilka@suse.cz

- Function FileSystemCopy from live-installer has been moved
  to ImageInstallation module (installation).
- Adjusted RPM dependencies (Installation module in yast2).

-------------------------------------------------------------------
Wed Feb 13 14:18:16 CET 2008 - jsrain@suse.cz

- added handling of update initiated from running system

-------------------------------------------------------------------
Tue Feb 12 10:26:15 CET 2008 - locilka@suse.cz

- Added new update_wizard_steps YCP client for easy updating or
  redrawing installation wizard steps from other modules.

-------------------------------------------------------------------
Mon Feb 11 18:28:00 CET 2008 - locilka@suse.cz

- Installation clients 'auth', 'user', and 'root' have been
  disabled by default. First-stage users will enable them only
  if needed.

-------------------------------------------------------------------
Fri Feb 08 13:06:19 CET 2008 - aschnell@suse.de

- during installation allow yast to be started from gdb with
  Y2GDB=1 on kernel command line (fate #302346)

-------------------------------------------------------------------
Fri Feb  8 10:37:02 CET 2008 - locilka@suse.cz

- Umount(s) used with -l and -f params.

-------------------------------------------------------------------
Thu Feb  7 14:19:11 CET 2008 - locilka@suse.cz

- Functionality that integrates the just-selected language
  translation has been moved to integrate_translation_extension
  client to make it available for other modules.
- New label for "Show in Fullscreen" button to better match what
  it really does (bnc #359527).
- Module InstExtensionImage moved to yast2.
- Added new disintegrate_all_extensions client that is called at
  the end of the initial installation to umount and remove all
  integrated inst-sys extensions.
- 2.16.18

-------------------------------------------------------------------
Wed Feb  6 13:23:35 CET 2008 - locilka@suse.cz

- Better /lbin/wget handling in InstExtensionImage.
- Speed-up inst_complex_welcome optimalizations (e.g., skipping
  downloading extension already by Linuxrc)

-------------------------------------------------------------------
Tue Feb  5 16:04:15 CET 2008 - locilka@suse.cz

- Squashfs image needs to be mounted using '-o loop'.
- Displaying busy cursor when downloading the extension.
- 2.16.17

-------------------------------------------------------------------
Mon Feb  4 19:04:29 CET 2008 - locilka@suse.cz

- Modular inst-sys used for localizations (FATE #302955).
- Tabs have been removed from installation proposal.
- 2.16.16

-------------------------------------------------------------------
Fri Feb  1 16:08:26 CET 2008 - locilka@suse.cz

- Added new InstExtensionImage module for integration of modular
  inst-sys images on-the-fly (FATE #302955).

-------------------------------------------------------------------
Thu Jan 31 19:05:49 CET 2008 - aschnell@suse.de

- reflect init-script rename from suse-blinux to sbl
- 2.16.15

-------------------------------------------------------------------
Thu Jan 31 15:02:56 CET 2008 - jsuchome@suse.cz

- call users_finish.ycp from inst_finish.ycp (FATE #302980)

-------------------------------------------------------------------
Thu Jan 31 12:58:42 CET 2008 - locilka@suse.cz

- Fixed inst_restore_settings client: NetworkDevices are now
  NetworkInterfaces.
- 2.16.14

-------------------------------------------------------------------
Thu Jan 31 11:14:46 CET 2008 - locilka@suse.cz

- Added docu. for *_finish scripts (needed for FATE #302980).
- Welcome dialog can newly show the license according to the just
  selected language and also show other lozalizations if needed.
- 2.16.13

-------------------------------------------------------------------
Wed Jan 30 15:22:29 CET 2008 - aschnell@suse.de

- Use icewm instead of fvwm during installation (bnc #357240)
- 2.16.12

-------------------------------------------------------------------
Wed Jan 30 14:15:50 CET 2008 - fehr@suse.de

- Add installation step for disk partitioning between time zone
  and software selection
- put user config after disk partitioning

-------------------------------------------------------------------
Wed Jan 30 09:51:42 CET 2008 - locilka@suse.cz

- Added -noreset option to the VNC startup script (bnc #351338).
- Added inst_user_first.ycp call to the control file right before
  the installation proposal.
- Fixed visibility of ZMD Turnoff checkbox (bnc #356655).

-------------------------------------------------------------------
Tue Jan 29 17:34:03 CET 2008 - locilka@suse.cz

- New desktop selection dialog without system task combo-boxes.
  System selection with icons (bnc #356926).
- More UI checking in dialogs.
- Unified DefaultDesktop module and software/desktop selection
  dialog in installation.

-------------------------------------------------------------------
Mon Jan 28 13:00:19 CET 2008 - aschnell@suse.de

- support Qt and Gtk frontend in startup scripts
- hack for key-autorepeat during installation (bnc #346186)
- 2.16.11

-------------------------------------------------------------------
Fri Jan 25 13:35:13 CET 2008 - locilka@suse.cz

- Reduced Wizard redrawing in the installation workflow.

-------------------------------------------------------------------
Thu Jan 24 15:21:39 CET 2008 - aschnell@suse.de

- start service brld before suse-blinux (bug #354769)
- 2.16.10

-------------------------------------------------------------------
Mon Jan 21 11:05:16 CET 2008 - kmachalkova@suse.cz

- Re-enabled thread support for ncurses UI in YaST2.call
  (bug #164999, FaTE #301899)

-------------------------------------------------------------------
Mon Jan 21 10:53:50 CET 2008 - locilka@suse.cz

- Release Notes UI facelifting.
- Splitting Welcome script dialog single-loop into functions.

-------------------------------------------------------------------
Wed Jan 16 15:49:59 CET 2008 - locilka@suse.cz

- Calling SetPackageLocale and SetTextLocale in the initial
  installation dialog (selecting language) (#354133).

-------------------------------------------------------------------
Mon Jan 14 13:39:00 CET 2008 - locilka@suse.cz

- Added new Language/Keyboard/License dialog (FATE #302957).
- Updated control files.
- 2.16.9

-------------------------------------------------------------------
Thu Jan 10 14:08:17 CET 2008 - locilka@suse.cz

- Extended system type and software selection dialog. Added base
  pattern (selected desktop) description, helps, default status
  for secondary selections, ...
- Added possibility to control visibility of Online Repositories
  via the installation control file (hidden by default).
- Added more control-file documentation.

-------------------------------------------------------------------
Tue Dec 18 16:54:39 CET 2007 - locilka@suse.cz

- Added new desktop and software selection dialog.
- 2.16.8

-------------------------------------------------------------------
Mon Dec 17 11:08:42 CET 2007 - locilka@suse.cz

- Hidden Mouse-probing busy popup.
- New YCP module InstData stores the installation data that should
  be shared among the installation clients.
- Installation repository initialization moved to the unified
  progress when probing the system.
- System analysis has been split into two scripts: inst_mode and
  inst_system_analysis to make the maintenance easier (also in
  control file).
- 2.16.7

-------------------------------------------------------------------
Thu Dec 13 14:25:30 CET 2007 - locilka@suse.cz

- Added a possibility to stop and disable the ZMD service in the
  last (congratulate) dialog of installation (FATE #302495).
- Adjusted the SLES control file: module arguments
  'show_zmd_turnoff_checkbox' and 'zmd_turnoff_default_state'.

-------------------------------------------------------------------
Mon Dec 10 12:13:14 CET 2007 - locilka@suse.cz

- Removed dependency on yast2-country, added dependency on
  yast2-country-data.

-------------------------------------------------------------------
Wed Dec  5 11:13:05 CET 2007 - mzugec@suse.cz

- description says network cards are wireless (#346133)

-------------------------------------------------------------------
Mon Dec  3 16:49:46 CET 2007 - locilka@suse.cz

- Installation Mode dialog adapted to new bright and better mod_UI.
- Using informative icon in some inst_network_check script.
- 2.16.6

-------------------------------------------------------------------
Mon Dec  3 14:34:38 CET 2007 - locilka@suse.cz

- Installation Mode dialog adapted to new mod-UI and to new
  Image-Dimming support in UI.

-------------------------------------------------------------------
Thu Nov 29 16:27:59 CET 2007 - locilka@suse.cz

- Using Progress::NewProgressIcons to show icons during the network
  setup in first stage and during system probing.

-------------------------------------------------------------------
Tue Nov 27 19:14:15 CET 2007 - sh@suse.de

- Use string ID "contents" rather than YCPSymbol `contents
  for Wizard ReplacePoint
- 2.16.5

-------------------------------------------------------------------
Fri Nov 23 13:36:54 CET 2007 - locilka@suse.cz

- Using translations for inst_finish steps (#343783).
- 2.16.4

-------------------------------------------------------------------
Tue Nov 20 11:08:23 CET 2007 - locilka@suse.cz

- Shutting down all dhcpcd clients when reconfiguring network in
  the first stage and when finishing the installation (#308577).
- 'Copy 70-persistent-cd.rules' functionality has been moved here
  from yast2-network (#328126).

-------------------------------------------------------------------
Mon Nov 19 15:35:10 CET 2007 - locilka@suse.cz

- Fixed busy texts for restarting YaST vs. finishing the instal.
- Unified used terminology (repositories) (FATE #302970).

-------------------------------------------------------------------
Tue Nov 13 13:54:13 CET 2007 - locilka@suse.cz

- Script copy_files_finish.ycp cleaned up.

-------------------------------------------------------------------
Fri Nov  9 13:30:34 CET 2007 - locilka@suse.cz

- Boot Installed System option has been removed (#327505).
- Installation Mode dialog has been redesigned using
  self-descriptive icons for all options.
- Return value from inst_repair is evaluated, error is reported in
  case of failure.
- 2.16.3

-------------------------------------------------------------------
Fri Nov  2 16:31:06 CET 2007 - locilka@suse.cz

- Adjusted RPM dependencies (Internet module has been moved from
  yast2-network to yast2).

-------------------------------------------------------------------
Tue Oct 30 17:26:51 CET 2007 - locilka@suse.cz

- Modules Hotplug and HwStatus moved to yast2.rpm to remove
  dependency of storage on installation.
- 2.16.2

-------------------------------------------------------------------
Wed Oct 24 16:32:41 CEST 2007 - locilka@suse.cz

- Changes in StorageDevice module API (#335582).
- 2.16.1

-------------------------------------------------------------------
Mon Oct 15 16:00:06 CEST 2007 - locilka@suse.cz

- Abort the installation instead of halting the system in case of
  declining the license when installing from LiveCD (#330730).

-------------------------------------------------------------------
Thu Oct 11 15:00:03 CEST 2007 - jsrain@suse.cz

- show release notes properly in live installation (#332862)

-------------------------------------------------------------------
Wed Oct  3 17:50:11 CEST 2007 - locilka@suse.cz

- Added "Network Type" information to the First Stage Network Setup
- 2.16.0

-------------------------------------------------------------------
Wed Oct  3 09:53:55 CEST 2007 - mvidner@suse.cz

- Do not try to package COPYRIGHT.english, it is gone from
  devtools (#299144).

-------------------------------------------------------------------
Tue Oct  2 16:04:55 CEST 2007 - ug@suse.de

- typo fixed (#328172)

-------------------------------------------------------------------
Mon Sep 24 16:43:11 CEST 2007 - locilka@suse.cz

- Changed default delete_old_packages back to 'true' after finding
  and fixing all remaining issues with 'false' (changed by coolo)
- Added new option 'online_repos_preselected' into the control file
  to make default status of Online Repositories easily configurable
  (#327791).
- Initializing the default behavior of Online Repositories in
  inst_features according to the control file (#327791).
- 2.15.54

-------------------------------------------------------------------
Fri Sep 21 16:35:18 CEST 2007 - locilka@suse.cz

- Start dhcpcd using WFM instead of SCR (#326342).
- 2.15.53

-------------------------------------------------------------------
Fri Sep 21 09:53:37 CEST 2007 - locilka@suse.cz

- When normal umount at the end of the installation fails, try
  at least: sync, remount read-only, umount --force.
- Report all services running in the installation directory
  (both #326478).
- 2.15.52

-------------------------------------------------------------------
Thu Sep 20 12:23:01 CEST 2007 - locilka@suse.cz

- Changed inst_upgrade_urls to add sources not enabled during the
  upgrade in a disabled state instead of ignoring them (#326342).
- 2.15.51

-------------------------------------------------------------------
Tue Sep 18 19:50:52 CEST 2007 - locilka@suse.cz

- Fixed tar syntax: --ignore-failed-read param. position (#326055).
- 2.15.50

-------------------------------------------------------------------
Thu Sep 13 16:18:30 CEST 2007 - locilka@suse.cz

- Fixed inst_upgrade_urls to re-register sources with their
  repository names taken from the upgraded system (#310209).
- 2.15.49

-------------------------------------------------------------------
Tue Sep 11 20:03:02 CEST 2007 - aschnell@suse.de

- don't swapoff after 1st stage installation (bug #308121)
- 2.15.48

-------------------------------------------------------------------
Tue Sep 11 11:07:20 CEST 2007 - locilka@suse.cz

- Calling ntp-client_finish instead of ntp_client_finish in the
  inst_finish script (#309430).

-------------------------------------------------------------------
Wed Sep  5 14:48:33 CEST 2007 - locilka@suse.cz

- Reinitializing variable for skipping add-on-related clients with
  its default value in inst_system_analysis (#305554).
- 2.15.47

-------------------------------------------------------------------
Wed Sep  5 13:24:32 CEST 2007 - jsrain@suse.cz

- removed inst_fam.ycp (also from control files) (#307378)

-------------------------------------------------------------------
Mon Sep  3 12:45:41 CEST 2007 - locilka@suse.cz

- Creating symlinks to .curlrc and .wgetrc files from the root.
- Adjusting RPM dependencies (yast2-core, new builtin 'setenv').
- Adjusting ENV variables with proxy settings (all three #305163).
- Writing also proxy setting into Install.inf (#298001#c5).
- 2.15.46

-------------------------------------------------------------------
Fri Aug 31 16:26:07 CEST 2007 - locilka@suse.cz

- Calling ntp_client_finish client at the end of the installation
  (#299238#c9).
- 2.15.45

-------------------------------------------------------------------
Fri Aug 24 09:25:53 CEST 2007 - locilka@suse.cz

- Changing forgotten "catalogs" to "initializing..." (#302384).
- 2.15.44

-------------------------------------------------------------------
Tue Aug 21 16:10:16 CEST 2007 - locilka@suse.cz

- Fixed evaluating of "enabled" tag in map of repositories in
  inst_upgrade_urls (#300901).
- Added ssh_host_dsa_key ssh_host_dsa_key.pub ssh_host_rsa_key
  ssh_host_rsa_key.pub to be optionally copied as well as the SSH1
  keys (#298798).
- Allowing to abort the "System Probing" dialog (#298049).
- 2.15.43

-------------------------------------------------------------------
Wed Aug 15 17:30:06 CEST 2007 - mzugec@suse.cz

- mark string for translation (#300268)

-------------------------------------------------------------------
Fri Aug 10 11:19:36 CEST 2007 - locilka@suse.cz

- Using "Online Repositories" for Internet/Web-based/Additional/...
  repositories downloaded from web during the first stage
  installation (#296407).
- 2.15.42

-------------------------------------------------------------------
Wed Aug  8 12:35:28 CEST 2007 - jsrain@suse.cz

- show reboot message within live installation without timeout
  (#297691)
- 2.15.41

-------------------------------------------------------------------
Mon Aug  6 08:58:02 CEST 2007 - locilka@suse.cz

- Renamed product/default repositories check-box to "Add Internet
  Repositories Before Installation" (#297580).
- Added help for that check-box (#296810).
- First stage network setup dialog - changes in dialog alignment
  (#295043).
- Initialize mouse after installation steps are displayed (#296406)
- 2.15.40

-------------------------------------------------------------------
Thu Aug  2 08:53:56 CEST 2007 - jsrain@suse.cz

- do not show "Clone" check box in live installation
- 2.15.39

-------------------------------------------------------------------
Wed Aug  1 11:00:15 CEST 2007 - locilka@suse.cz

- Changing remote repositories link to http://download.opensuse.org
  (#297628)

-------------------------------------------------------------------
Wed Aug  1 10:33:45 CEST 2007 - mvidner@suse.cz

- Removed Provides/Obsoletes for ancient yast package names,
  with the devel-doc subpackage they broke yast2-schema build.
- 2.15.38

-------------------------------------------------------------------
Tue Jul 31 11:29:53 CEST 2007 - lslezak@suse.cz

- inst_extrasources - register the extra repositories in content
  file automatically without asking user (#290040), do not download
  metadata from the extra sources (offline registration) (#290040,
  #288640)

-------------------------------------------------------------------
Mon Jul 30 12:38:31 CEST 2007 - locilka@suse.cz

- Added inst_upgrade_urls client which offers URLs used on the
  system to be used during the upgrade as well (FATE #301785).
- Calling the client from control file.
- Adjusted RPM dependencies (.anyxml SCR agent).
- 2.15.37

-------------------------------------------------------------------
Sun Jul 29 22:39:31 CEST 2007 - locilka@suse.cz

- Fixed curl parameters for network test in first stage (#295484).

-------------------------------------------------------------------
Thu Jul 26 17:51:29 CEST 2007 - mzugec@suse.cz

- set variables VNC and USE_SSH in S07-medium (#294485)
- 2.15.36

-------------------------------------------------------------------
Wed Jul 25 12:48:50 CEST 2007 - mvidner@suse.cz

- startup scripts: Call initviocons only if it exists (#173426).
- 2.15.35

-------------------------------------------------------------------
Wed Jul 25 10:58:29 CEST 2007 - locilka@suse.cz

- Renamed yast2-installation-doc to yast2-installation-devel-doc
  (FATE #302461).
- Removed ping-based internet test from the First-stage network
  setup test.
- Sped up internet test by adding timeouts and by downloading only
  the page header.
- Added help texts to the network setup dialogs.

-------------------------------------------------------------------
Tue Jul 24 13:20:36 CEST 2007 - locilka@suse.cz

- Control file: Unified wizard step names with dialogs, removed
  Clean Up step part of the Online Update is now Registration
  (#293095).
- Call inst_network_check (and setup) only in Add-On products
  and/or Additional Product Sources were requested to be used
  (#293808).

-------------------------------------------------------------------
Tue Jul 24 10:48:02 CEST 2007 - locilka@suse.cz

- Splitting auto-generated documentation into separate package
  yast2-installation-doc (FATE #302461).
- 2.15.34

-------------------------------------------------------------------
Thu Jul 19 16:36:19 CEST 2007 - locilka@suse.cz

- If network setup in the first-stage installation is cancelled,
  return to the previous dialog (network check).
- Several minor updates of the network setup workflow (#292379).
- 2.15.33

-------------------------------------------------------------------
Wed Jul 18 10:54:26 CEST 2007 - locilka@suse.cz

- New progress and help messages when initializing the second
  stage (#292617).
- More debugging in switch_scr_finish.

-------------------------------------------------------------------
Thu Jul 12 12:59:32 CEST 2007 - locilka@suse.cz

- Client inst_productsources.ycp moved to yast2-packager.
- Changed link to list of servers in control file.
- Adjusted RPM dependencies.
- Installation sources are now Repositories.
- 2.15.32

-------------------------------------------------------------------
Wed Jul 11 09:09:58 CEST 2007 - locilka@suse.cz

- Changed default delete_old_packages to 'false'.

-------------------------------------------------------------------
Wed Jul  4 16:16:37 CEST 2007 - locilka@suse.cz

- Fixed workflow when user selects to Boot the installed system and
  then cancels that decision.
- 2.15.31

-------------------------------------------------------------------
Mon Jul  2 15:38:27 CEST 2007 - locilka@suse.cz

- Applied patch from sassmann@novell.com for PS3 support with
  576x384 resolution (#273147).

-------------------------------------------------------------------
Fri Jun 29 11:50:47 CEST 2007 - locilka@suse.cz

- Extended "Suggested Installation Sources" to support two levels
  of linking. First link contains list of links to be downloaded
  in order to get lists of suggested repositories.

-------------------------------------------------------------------
Thu Jun 28 21:34:19 CEST 2007 - jsrain@suse.cz

- updated for live CD installation

-------------------------------------------------------------------
Thu Jun 21 17:38:09 CEST 2007 - adrian@suse.de

- fix changelog entry order

-------------------------------------------------------------------
Thu Jun 21 10:34:10 CEST 2007 - locilka@suse.cz

- Added handling for "Suggested Installation Sources" during the
  first stage installation, initial evrsion (FATE #300898).
- Enhanced SCR-Switch installation-debugger.
- Added case-insensitive filter into the "Suggested Installation
  Sources" dialog.

-------------------------------------------------------------------
Wed Jun 20 13:12:10 CEST 2007 - locilka@suse.cz

- Fixed inst_license to really halt the system when license is
  declined (#282958).
- Fixed writing proxy settings during First-Stage Installation,
  Network Setup. Wrong Proxy::Import keys were used).
- Pre-selecting first connected network card in Network Card dialog
  in First-Stage Installation, Network Setup to avoid confusions.
- Fixed canceled Network Setup not to abort the entire
  installation.

-------------------------------------------------------------------
Fri Jun 15 14:34:01 CEST 2007 - locilka@suse.cz

- Fixing inst_addon_update_sources to initialize the target
  and sources before using Pkg:: builtins (#270899#c29).

-------------------------------------------------------------------
Thu Jun 14 11:28:26 CEST 2007 - locilka@suse.cz

- Enhanced network-test in the fist stage installation, three
  different servers are tested with 'ping' instead of only one.
- Current network settings are logged in case of failed network
  test (both #283841).
- Enhanced network-test in the fist stage installation, three
  different web-servers are tested with curl instead of only one.

-------------------------------------------------------------------
Wed Jun 13 15:44:05 CEST 2007 - locilka@suse.cz

- Implemented new feature that saves the content defined in control
  file from the installation system to the just installed system.
  Function, that does it, is SaveInstSysContent in SystemFilesCopy
  module (FATE #301937).
- Added new entry into the control file that defines what and where
  to save it, initially /root/ -> /root/inst-sys/.
- Adjusted control-file documentation.
- Fixed inst_restore_settings to start SuSEfirewall2_setup if it is
  enabled in the system init scripts to prevent from having
  half-started firewall after YOU kernel-update (#282871).

-------------------------------------------------------------------
Mon Jun 11 18:30:48 CEST 2007 - locilka@suse.cz

- Added lost fix from Andreas Schwab for startup scripts. The patch
  fixes evaluation of bash expressions.
- 2.15.30

-------------------------------------------------------------------
Mon Jun 11 17:55:23 CEST 2007 - locilka@suse.cz

- Adjusted SCR for install.inf to provide read/write access.
- Writing install.inf for save_network script at the end of
  the initial stage.
- Changed internal data structure for NetworkSetup in the initial
  stage.
- Added Internet test to the end of the NetworkSetup in the initial
  stage.
- 2.15.29

-------------------------------------------------------------------
Fri Jun  8 17:52:57 CEST 2007 - locilka@suse.cz

- Added initial implementation of possibility to setup network
  in the first stage installation. New YCP clients have beed added:
  inst_network_check and inst_network_setup. Scripts are called
  from inst_system_analysis before sources are initialized
  (FATE #301967).

-------------------------------------------------------------------
Thu Jun  7 15:08:08 CEST 2007 - locilka@suse.cz

- A new label "Writing YaST Configuration..." used in case of
  restarting system or installation.

-------------------------------------------------------------------
Fri Jun  1 12:41:10 CEST 2007 - mzugec@suse.cz

- use shared isNetworkRunning() function in network_finish
- 2.15.28

-------------------------------------------------------------------
Wed May 30 11:33:52 CEST 2007 - mzugec@suse.cz

- fixed spec requirements

-------------------------------------------------------------------
Mon May 28 16:02:38 CEST 2007 - mzugec@suse.cz

- removed netsetup item from control files

-------------------------------------------------------------------
Mon May 28 13:33:08 CEST 2007 - mzugec@suse.cz

- removed inst_netsetup item from control files

-------------------------------------------------------------------
Sun May 27 14:49:37 CEST 2007 - mzugec@suse.de

- installation network changes:
http://lists.opensuse.org/yast-devel/2007-05/msg00025.html
- 2.15.27

-------------------------------------------------------------------
Tue May 22 10:51:57 CEST 2007 - ug@suse.de

- reactivate hardware detection during autoinstall
- 2.15.26

-------------------------------------------------------------------
Mon May 21 10:40:20 CEST 2007 - locilka@suse.cz

- Fixed release-notes desktop file.
- 2.15.25

-------------------------------------------------------------------
Thu May 17 22:18:29 CEST 2007 - locilka@suse.cz

- Progress dialog for initializing installation sources.
- 2.15.24

-------------------------------------------------------------------
Tue May 15 14:14:13 CEST 2007 - locilka@suse.cz

- Changed control file in partitioning/evms_config section from
  'true' to 'false' (#274702).

-------------------------------------------------------------------
Fri May 11 16:30:06 CEST 2007 - locilka@suse.cz

- Removing directories '/var/lib/zypp/cache' and '/var/lib/zypp/db'
  if they exist at the beginning of the installation (#267763).
- 2.15.23

-------------------------------------------------------------------
Thu May 10 17:16:49 CEST 2007 - locilka@suse.cz

- Merged hardware probing (inst_startup) and system probing
  (inst_system_analysis) into one script to have only one progress
  dialog instead of two (#271291).
- openSUSE control file clean-up: The default value for enable_next
  and enable_back is 'yes'. Only few steps do not allow to go back
  (#270893).
- 2.15.22

-------------------------------------------------------------------
Wed May  9 10:25:37 CEST 2007 - locilka@suse.cz

- Safe qouting of bash command in desktop_finish.
- CommandLine for inst_release_notes (#269914).

-------------------------------------------------------------------
Mon May  7 13:43:54 CEST 2007 - ms@suse.de

- don't clobber existing /root/.vnc/passwd file (#271734)

-------------------------------------------------------------------
Wed Apr 18 09:13:10 CEST 2007 - locilka@suse.cz

- Root password dialog has been moved to be the first dialog of the
  second stage installation workflow (FATE #301924).
- "Root Password" step is now called "root Password" (#249706).
- Created new 'Check Installation' entry to the 'Configuration'
  part of the workflow. This section contains setting up network
  if needed, initializing target if needed, and installing
  remaining software (needed by FATE #301924).
- Added new client inst_initialization that creates initialization
  progress UI instead of blank screen.
- 2.15.20

-------------------------------------------------------------------
Tue Apr 17 11:11:37 CEST 2007 - locilka@suse.cz

- Fixed Add-On template to use generic 'control' textdomain
- 2.15.19

-------------------------------------------------------------------
Fri Apr 13 09:45:10 CEST 2007 - locilka@suse.cz

- Replacing networkmanager_proposal with general_proposal (network)
  that includes also IPv6 settings (#263337, #260261).

-------------------------------------------------------------------
Thu Apr 12 11:57:03 CEST 2007 - locilka@suse.cz

- Initialize the target and sources before adding extra sources.
  They needn't be initialized after YaST is restarted during the
  online update (#263289).

-------------------------------------------------------------------
Wed Apr 11 10:21:24 CEST 2007 - locilka@suse.cz

- Release Notes dialog is using a [Close] button if not running in
  installation (#262440).

-------------------------------------------------------------------
Fri Apr  6 16:48:58 CEST 2007 - locilka@suse.cz

- In case of reboot during installation, network services status
  is stored to a reboot_network_settings file and their status
  is restored again when starting the installation after reboot.
  Restoring the status uses Progress library for user feedback
  (#258742).
- Adjusted RPM dependencies.
- 2.15.18

-------------------------------------------------------------------
Thu Apr  5 13:34:48 CEST 2007 - locilka@suse.cz

- Using function PackagesUI::ConfirmLicenses() instead of
  maintaining own code with almost the same functionality (#256627)
- Adjusted RPM dependencies
- Unified inst_startup UI to use the Progress library instead of
  sequence of busy pop-ups.
- Unified inst_system_analysis UI to use the Progress library
  instead of empty dialog.
- 2.15.17

-------------------------------------------------------------------
Wed Apr  4 10:35:55 CEST 2007 - locilka@suse.cz

- Removed IPv6 proposal from installation control file. IPv6
  proposal has been merged into Network Mode proposal (#260261).

-------------------------------------------------------------------
Wed Mar 28 16:17:37 CEST 2007 - locilka@suse.cz

- Adjusted to use WorkflowManager instead AddOnProduct module
  in some cases to make Pattern-based installation and
  configuration workflow (FATE #129).
- Adjusted RPM dependencies and BuildRequires.
- 2.15.16

-------------------------------------------------------------------
Tue Mar 27 14:22:46 CEST 2007 - ms@suse.de

- fixed X11 preparation by checking /etc/reconfig_system (#252763)

-------------------------------------------------------------------
Wed Mar 21 16:47:14 CET 2007 - locilka@suse.cz

- Handling CloneSystem functionality when the client for cloning is
  not installed (checkbox is disabled).

-------------------------------------------------------------------
Mon Mar 19 13:09:57 CET 2007 - locilka@suse.cz

- Creating an empty /etc/sysconfig/displaymanager in desktop_finish
  if the sysconfing doesn't exist (minimal installation).
- Handling missing .proc.parport.devices agent (RPM recommends
  yast2-printer for that).

-------------------------------------------------------------------
Tue Mar 13 13:43:42 CET 2007 - locilka@suse.cz

- Reboot in case of the declined license during the initial
  installation (#252132).

-------------------------------------------------------------------
Mon Mar 12 08:44:19 CET 2007 - locilka@suse.cz

- Modules 'Product' and 'Installation' (installation settings) were
  moved from 'yast2-installation' to 'yast2' to minimize
  cross-package dependencies.
- Adjusted package dependencies.
- 2.15.15

-------------------------------------------------------------------
Fri Mar  9 10:05:20 CET 2007 - locilka@suse.cz

- Module InstShowInfo has been moved from yast2-installation to
  yast2-packager because this module is used by Add-Ons and
  installation sources only.
- Adjusted RPM Requires (yast2-packager >= 2.15.22).
- 2.15.14

-------------------------------------------------------------------
Thu Mar  8 16:59:35 CET 2007 - locilka@suse.cz

- Module GetInstArgs moved from yast2-installation to yast2, many
  clients required yast2-installation only because of this module.

-------------------------------------------------------------------
Thu Mar  8 14:45:39 CET 2007 - locilka@suse.cz

- Tag 'PATTERNS' in product content file is depracated by
  'REQUIRES' and/or 'RECOMMENDS' tag (#252122).

-------------------------------------------------------------------
Tue Mar  6 16:44:49 CET 2007 - kmachalkova@suse.cz

- Do not export LINES and COLUMNS variables, so that terminal
  resize event is handled correctly (#184179)

-------------------------------------------------------------------
Tue Mar  6 16:44:48 CET 2007 - locilka@suse.cz

- AddOnProduct and ProductLicense finally moved to yast2-packager
  from yast2-installation to avoid build cycles.
- 2.15.13

-------------------------------------------------------------------
Mon Mar  5 17:14:58 CET 2007 - locilka@suse.cz

- Moving AddOnProduct module back to yast2-installation because
  this module is needed in the second-stage installation.
- AddOnProduct-related testsuites moved back to yast2-installation.
- 2.15.12

-------------------------------------------------------------------
Mon Mar  5 12:58:21 CET 2007 - locilka@suse.cz

- Adding new installation client mouse_finish which is called
  before SCR is switched. This removes the dependency of
  yast2-installation on yast2-mouse.
- 2.15.11

-------------------------------------------------------------------
Fri Mar  2 15:27:14 CET 2007 - locilka@suse.cz

- Providing feedback (busy message) in inst_restore_settings.
  Starting network by calling 'network start' with timeout.
- Adding yast2-bootloader into required packages because it is
  needed after the SCR is switched into the installed system just
  before reboot (#249679).
- Added more logging into inst_system_analysis (booting installed
  system).
- 2.15.10

-------------------------------------------------------------------
Wed Feb 28 14:11:16 CET 2007 - jsrain@suse.cz

- added more logging to umount_finish (#247594)

-------------------------------------------------------------------
Mon Feb 26 16:03:42 CET 2007 - jsrain@suse.cz

- updated popup in case of license is not accepted (#162499)

-------------------------------------------------------------------
Thu Feb 22 13:52:12 CET 2007 - locilka@suse.cz

- Splitting installation_worker (main installation script) into
  inst_worker_initial and inst_worker_continue.
- Testsuites related to Add-Ons moved to yast2-add-on package.
- 2.15.9

-------------------------------------------------------------------
Wed Feb 21 17:24:30 CET 2007 - locilka@suse.cz

- Added documentation for silently_downgrade_packages and
  keep_installed_patches control file entries (plus their reverse
  lists) (FATE #301990, Bugzilla #238488).

-------------------------------------------------------------------
Mon Feb 19 16:00:23 CET 2007 - locilka@suse.cz

- More concrete fix of bug #160301: Displaying information about
  how to continue the second stage installation if SSH is the only
  installation method. This informational pop-up has disabled
  time-out (#245742).
- Moving parts of installation_worker script to includes based on
  in which installation stage they are used.

-------------------------------------------------------------------
Fri Feb 16 16:18:28 CET 2007 - locilka@suse.cz

- Add-Ons moved to a new package yast2-add-on-2.15.0 (#238673)

-------------------------------------------------------------------
Thu Feb 15 12:21:46 CET 2007 - locilka@suse.cz

- New entries silently_downgrade_packages, plus reverse list, and
  keep_installed_patches, plus reverse list, were added into SLES
  and SLED control files (FATE #301990, Bugzilla #238488).

-------------------------------------------------------------------
Mon Feb 12 13:40:41 CET 2007 - locilka@suse.cz

- Making release_notes modular.
- Rewriting RPM dependencies (#238679).
- Moving parts of installation_worker client into functions.
- Moving Mouse-init functions into inst_init_mouse client.
- Moving Storage-related functions (autoinstall) into
  inst_check_autoinst_mode client.
- Moving vendor client and desktop file to the yast2-update to
  minimize yast2-installation dependencies.
- Remove obsolete /proc/bus/usb mounting (#244950).

-------------------------------------------------------------------
Wed Feb  7 11:01:02 CET 2007 - locilka@suse.cz

- Correct Installation::destdir quoting in .local or .target bash
  commands.
- 2.15.8

-------------------------------------------------------------------
Tue Feb  6 16:29:55 CET 2007 - locilka@suse.cz

- Hide &product; in inst_suseconfig call to remove dependency on
  Product.ycp and not to be so ugly (#241553).

-------------------------------------------------------------------
Mon Feb  5 11:31:52 CET 2007 - locilka@suse.cz

- Store Add-Ons at the end of first stage installation and restore
  them before AutoYaST cloning at the end of the second stage
  installation (bugzilla #187558).
- Set license content before it is displayed for the first time,
  select license language before it is displayed (#220847).
- 2.15.7

-------------------------------------------------------------------
Fri Feb  2 15:25:04 CET 2007 - locilka@suse.cz

- Removing dependency on yast2-slp package.
- Moving all SLP-related functionality to yast2-packager-2.15.7.
- Handling not installed yast2-slp package in Add-Ons (#238680).

-------------------------------------------------------------------
Thu Feb  1 12:41:36 CET 2007 - locilka@suse.cz

- When an Add-On product is added and removed later, correctly
  remove also cached control file of that Add-On (#238307).
- 2.15.6

-------------------------------------------------------------------
Wed Jan 31 09:34:11 CET 2007 - locilka@suse.cz

- Rereading all SCR Agents in case of installation workflow changed
  by Add-On product (#239055).
- Calling PackageLock::Check before Pkg calls (#238556).

-------------------------------------------------------------------
Sun Jan 28 22:27:48 CET 2007 - locilka@suse.cz

- Removed tv and bluetooth hardware proposals from SLES control
  file. There are no such modules in that product (#238759).

-------------------------------------------------------------------
Mon Jan 22 13:46:20 CET 2007 - locilka@suse.cz

- Correct handling of CD/DVD Add-Ons in installation (#237264).
- Fixed switching between Installation Settings tabs in case of
  error in proposal. Every time, only the more-detailed tab is
  selected (#237291).
- Appropriate buttons for Add-Ons dialog for both dialog in
  installation workflow and installation proposal (#237297).
- 2.15.5

-------------------------------------------------------------------
Fri Jan 19 16:25:44 CET 2007 - locilka@suse.cz

- Fixed cancelling of entering a new Add-On (#236315).
- Added zFCP and DASD to installation/update proposal on S/390
  (jsrain) (#160399)
- 2.15.4

-------------------------------------------------------------------
Wed Jan 17 10:50:02 CET 2007 - locilka@suse.cz

- Changed control file documentation for Flexible Partitioning
  (bugzilla #229651 comment #15).
- Changed option <clone_module> "lan" to "networking" (#235457).

-------------------------------------------------------------------
Fri Jan 12 19:05:56 CET 2007 - ms@suse.de

- fixed TERM type setup in case of ssh based installations.
  if the installation is ssh based, TERM is not allowed to
  be overwritten by the value of install.inf. The TERM value
  of install.inf points to the console and not to the remote
  terminal type (#234032)

-------------------------------------------------------------------
Fri Jan 12 17:41:05 CET 2007 - locilka@suse.cz

- control file variable for monthly suse_register run (F#301822)
  (change made by jdsn)

-------------------------------------------------------------------
Thu Jan 11 10:59:40 CET 2007 - locilka@suse.cz

- Changed SLD and SLE control files to reflect demands described in
  bugzilla bug #233156:
  * Old packages are removed by default, only for upgrading from
    SLD 10 or SLE 10, packages are not removed by default.
  * New packages are selected for installation by default, only for
    upgrading from SLD 10 or SLE 10, packages are only updated.
  * Upgrading to new SLE 10 from is only supported from SLES9 and
    SLE 10, upgrading from another product will display warning.

-------------------------------------------------------------------
Sat Jan  6 19:32:23 CET 2007 - ms@suse.de

- fixed usage of fbiterm (#225229)

-------------------------------------------------------------------
Thu Jan  4 14:27:12 CET 2007 - locilka@suse.cz

- Added documentation for new features in control file:
  * boolean delete_old_packages and list of products for which this
    rule is inverted.
  * boolean only_update_selected and list of products for which
    this rule is inverted.
  * list of products supported for upgrade
  (All described in FATE #301844)

-------------------------------------------------------------------
Tue Jan  2 13:07:24 CET 2007 - locilka@suse.cz

- Allowing to add the very same product that has been already
  installed or selected for installation in case the url is
  different than any of the current urls. There can be more sources
  for the product because product urls can be removed and added
  also by inst_source module (#227605).
- Consistent spelling of "Add-On" and "add-on" (#229934).
- 2.15.3

-------------------------------------------------------------------
Tue Dec 12 10:57:21 CET 2006 - locilka@suse.cz

- Consistent spelling of 'AutoYaST' (#221275).

-------------------------------------------------------------------
Mon Dec 11 16:11:21 CET 2006 - locilka@suse.cz

- Handling new flag REGISTERPRODUCT from add-on product content
  file. This flag demands running the registration client after
  an add-on product is installed (on a running system) and demands
  running the registration client even if it is disabled in
  the base-product's control file (during installation)
  (FATE #301312).
- 2.15.2

-------------------------------------------------------------------
Thu Dec  7 18:28:21 CET 2006 - locilka@suse.cz

- Release Notes dialog in the second stage installation now offers
  to select a different language for release notes than the default
  one (#224875).

-------------------------------------------------------------------
Thu Dec  7 10:46:00 CET 2006 - locilka@suse.cz

- Reworked adding and removing Add-Ons during the first stage
  installation. If some Add-Ons are added or removed, the entire
  workflow is created from scratch (#221377).
- Using a separate temporary directory for Add-On licenses not to
  be confused by the previous Add-On.
- Fixed Second Stage Installation script to handle rebooting
  after kernel-patch correctly (#224251).
- Fixed Add-On handling when cancelling adding an Add-On product,
  before that return value from the previous adding was evaluated.
- Fixing some texts (#223880)
- 2.15.1

-------------------------------------------------------------------
Mon Dec  4 16:27:21 CET 2006 - locilka@suse.cz

- Adding support for own help texts for particular submodules in
  installation proposal (FATE #301151). Use key "help" in
  "MakeProposal"'s function result.
- Adding root_password_ca_check item into the globals of control
  file set to true for SLES and false otherwise (FATE #300438).
- A better fix for disabling [Back] button in License Agreement
  dialog when the previous (Language) dialog has been skipped
  (223258).
- 2.15.0

-------------------------------------------------------------------
Mon Dec  4 08:34:02 CET 2006 - lslezak@suse.cz

- "en_EN" -> "en_GB" in list of the preferred languages for EULA

-------------------------------------------------------------------
Thu Nov 23 11:10:14 CET 2006 - locilka@suse.cz

- Disabling [Back] button in License Agreement dialog when the
  previous (Language) dialog has been skipped (223258).
- 2.14.15

-------------------------------------------------------------------
Wed Nov 22 18:51:10 CET 2006 - ms@suse.de

- added hostname/IP information to Xvnc setup (#223266)
- fixed call of initvicons, deactivate s390 exception (#192052)
- 2.14.14

-------------------------------------------------------------------
Tue Nov 21 14:42:50 CET 2006 - locilka@suse.cz

- Reporting the failed or aborted installation only when it has
  been really aborted or when it really failed. YaST or system
  restarts on purpose (online update) are now handled correctly -
  there is no question whether user wants to continue with
  the installation (#222896).
- 2.14.13

-------------------------------------------------------------------
Mon Nov 20 15:25:11 CET 2006 - locilka@suse.cz

- Wider list of extra-sources 56->76 characters (#221984).
- Adding modules listed in Linuxrc entry brokenmodules into the
  /etc/modprobe.d/blacklist file (#221815).
- 2.14.12

-------------------------------------------------------------------
Mon Nov 20 11:49:53 CET 2006 - ms@suse.de

- fixed framebuffer color depth setup (#221139)
- 2.14.11

-------------------------------------------------------------------
Mon Nov 20 08:55:16 CET 2006 - locilka@suse.cz

- Show update-confirmation dialog in Mode::update() only (#221571).
- Pressing [Abort] button in the Add-On dialog during installation
  now opens-up a correct pop-up dialog with correct text (#218677).

-------------------------------------------------------------------
Wed Nov 15 15:30:03 CET 2006 - ms@suse.de

- fixed i810 based installation (#220403)
- 2.14.10

-------------------------------------------------------------------
Wed Nov 15 14:38:21 CET 2006 - locilka@suse.cz

- Defining the minimal size for release_notes pop-up to have the
  minimal size 76x22 or 3/4x2/3 in text mode and 100x30 in graphic
  mode (#221222).

-------------------------------------------------------------------
Wed Nov 15 11:40:48 CET 2006 - locilka@suse.cz

- Restoring the [ Next ] button in the inst_congratlate client when
  the [ Back ] button is pressed (#221190).

-------------------------------------------------------------------
Tue Nov 14 13:20:24 CET 2006 - locilka@suse.cz

- Changes in openSUSE control file (#219878):
  * limit_try_home: 5 GB -> 7 GB
  * root_base_size: 3 GB -> 5 GB

-------------------------------------------------------------------
Thu Nov  9 15:21:14 CET 2006 - locilka@suse.cz

- Always run the fonts_finish's Write() function. Skip running
  "SuSEconfig --module fonts" if script SuSEconfig.fonts does not
  exist (#216079).
- 2.14.9

-------------------------------------------------------------------
Thu Nov  9 10:22:00 CET 2006 - locilka@suse.cz

- Added confirmation dialog into the update workflow on the running
  system before the update really proceeds (#219097).
- confirmInstallation function moved from inst_doit to misc to make
  confirmation dialog possible (#219097).
- Set Product Name only when any Product Name found (#218720).
- 2.14.8

-------------------------------------------------------------------
Fri Nov  3 14:39:53 CET 2006 - locilka@suse.cz

- Preselecting already installed languages in the Language Add-On
  script (FATE #301239) (#217052).
- 2.14.7

-------------------------------------------------------------------
Fri Nov  3 10:17:37 CET 2006 - locilka@suse.cz

- Changed text of question asking whether the second stage
  installation should start again (FATE #300422) in case of
  previous failure or user-abort (#215697).

-------------------------------------------------------------------
Wed Nov  1 17:43:41 CET 2006 - locilka@suse.cz

- "Installation->Other->Boot Installed System->Cancel" now doesn't
  abort the installation but returns to the Installation Mode
  dialog (#216887).
- Correct handling of pressing Cancel or Abort buttons in pop-up
  windows in Add-On installation (#216910).

-------------------------------------------------------------------
Mon Oct 30 15:10:07 CET 2006 - lslezak@suse.cz

- updated inst_extrasources client to not download files from the
  installation sources (#213031)
- requires yast2-pkg-bindings >= 2.13.101
- 2.14.6

-------------------------------------------------------------------
Mon Oct 30 12:59:31 CET 2006 - locilka@suse.cz

- Moving ProductFeatures::Save() from inst_kickoff client to
  save_config_finish - client that is called after the SCR is
  switched to the running system (#209119).
- Calling Storage::RemoveDmMapsTo (device) in after the disks are
  probed in inst_system_analysis (#208222).
- Fixed including packager.

-------------------------------------------------------------------
Thu Oct 26 14:51:12 CEST 2006 - locilka@suse.cz

- Enabling back button in the License Agreement dialog (#215236).
- Adding add-on.rnc for AutoYaST profile validation (#215248).
- Providing an easier switch to disable IPv6 by a new ipv6 client
  in the network proposal (FATE #300604) (mzugec).
- 2.14.5

-------------------------------------------------------------------
Wed Oct 25 16:28:14 CEST 2006 - locilka@suse.cz

- Adding more debugging messages in order to fix random crashing
  of the second stage installation (#214886).

-------------------------------------------------------------------
Tue Oct 24 13:57:57 CEST 2006 - locilka@suse.cz

- Renamed control file control.PROF.xml to control.openSUSE.xml

-------------------------------------------------------------------
Tue Oct 24 10:58:18 CEST 2006 - ms@suse.de

- fixed nic detection (#213870)

-------------------------------------------------------------------
Mon Oct 23 16:04:30 CEST 2006 - locilka@suse.cz

- Added special installation client for Language Add-Ons
  inst_language_add-on and it's XML workflow
  add-on-template_installation.xml for calling this client after
  the Add-On Product is added by the add-on client (FATE #301239).
- Adding add-on client to list of clients that are enabled for
  AutoYaST cloning (bugzilla #198927).
- Added summary of the Release Notes client for the Control Center
  (bugzilla #213878).
- 2.14.4

-------------------------------------------------------------------
Wed Oct 18 16:13:12 CEST 2006 - locilka@suse.cz

- Added a life-belt into the second stage installation. It can be
  restarted under these circumstances:

  1.) User aborts the installation
  2.) Installation process is killed during the installation
  3.) Computer is restarted during the installation (reset)

  The very next time the system is restarted. YaST starts and
  informs user that the previous installation was aborted/failed.
  Then users are asked whether they want to rerun the second stage
  installation (FATE #300422).

- Fixed setting own Y2MAXLOGSIZE up in order to save memory
  requirements during the first stage installation.
- 2.14.3

-------------------------------------------------------------------
Mon Oct 16 13:18:43 CEST 2006 - locilka@suse.cz

- Timeout license in AutoYaST after 2 seconds (#206706).
  This solution doesn't break ncurses.
- 2.14.2

-------------------------------------------------------------------
Mon Oct 16 12:24:10 CEST 2006 - fehr@suse.de

- added new configurable values for LVM/EVMS based proposals
  (feature 300169)
- change evms_config to true

-------------------------------------------------------------------
Mon Oct 16 11:12:51 CEST 2006 - ms@suse.de

- disable oom-killing for X-Server process (#211860)

-------------------------------------------------------------------
Thu Oct 12 16:28:07 CEST 2006 - locilka@suse.cz

- Handle Installation::destdir in *.bash properly (#211576).
- 2.14.1

-------------------------------------------------------------------
Mon Oct  9 16:52:14 CEST 2006 - locilka@suse.cz

- Merged SLES10 SP1 branch to openSUSE 10.2.
- 2.14.0

-------------------------------------------------------------------
Mon Oct  9 09:33:31 CEST 2006 - locilka@suse.cz

- Remove old eula.txt and then copy new one if exists (#208908).
- Using the fullscreen mode again, background images temporarily
  removed from the RPM build (#208307).
- The default "Other Option" is Repair, not Boot (#208841).
- Removed some unneeded imports from inst_clients.
- 2.13.159

-------------------------------------------------------------------
Mon Oct  2 16:44:25 CEST 2006 - locilka@suse.cz

- Merged proofread texts
- 2.13.158

-------------------------------------------------------------------
Mon Oct  2 11:06:29 CEST 2006 - lslezak@suse.cz

- inst_extrasources.ycp - fixed name of the text domain
- 2.13.157

-------------------------------------------------------------------
Wed Sep 27 15:22:15 CEST 2006 - lslezak@suse.cz

- new inst_extrasources.ycp client - add extra installation sources
  during installation (in 2nd stage, after online update)
  (fate #100168, #300910)
- 2.13.156

-------------------------------------------------------------------
Wed Sep 27 09:58:53 CEST 2006 - locilka@suse.cz

- YCP modules that originated at yast2-packager were moved back.
- Usage of dgettext replaced with standard gettext strings.
- Removed yast2-slp and yast2-firewall from build-requirements.
- 2.13.155

-------------------------------------------------------------------
Mon Sep 25 17:45:54 CEST 2006 - locilka@suse.cz

- New icon for Hardware Proposal.
- Root Password dialog moved before Hostname and Domain Name
  (#208032).

-------------------------------------------------------------------
Mon Sep 25 13:21:35 CEST 2006 - locilka@suse.cz

- A bit rewritten code for language selected for second stage of
  update (FATE #300572). Mode::Set is now called before Mode::Get.
- New installation images from jimmac (#203510).
- Timeout and accept the license dialog when installing using
  AutoYaST. By defualt, it's 8 seconds (#206706).
- New busy message when finishing the installation (closing
  sources, etc.).
- 2.13.154

-------------------------------------------------------------------
Mon Sep 25 10:59:16 CEST 2006 - jsrain@suse.cz

- check properly for existing files in /proc (#205408)

-------------------------------------------------------------------
Fri Sep 22 16:01:25 CEST 2006 - jsuchome@suse.cz

- Remember the selected language for update and use it also in the
  second stage (FATE #300572).
- 2.13.153

-------------------------------------------------------------------
Fri Sep 22 14:14:44 CEST 2006 - lslezak@suse.cz

- x11_finish.ycp - removed workaround for #201121

-------------------------------------------------------------------
Fri Sep 22 09:35:36 CEST 2006 - locilka@suse.cz

- Fixed starting Installation in window: Exception for PPC, 832x624
  still runs in fullscreen. Fixed using a fallback image when
  the current resolution is not supported (#207321).
- Fixed counting offset for installation in window. Exceptions are
  now handled correctly (#207310).
- Changed fallback background image - a pure black suits better.
- Visual speeding-up initializing the installation - adding
  a wrapper installation.ycp around installation_worker.ycp client
  to provide UI ASAP.

-------------------------------------------------------------------
Thu Sep 21 16:36:42 CEST 2006 - ms@suse.de

- added patch from Olaf Hering to remove the DefaultColorDepth
  for special fb devices which are not VESA VGA (#207338)

-------------------------------------------------------------------
Tue Sep 19 17:14:28 CEST 2006 - locilka@suse.cz

- Removed Installation background 1600x800 px.
- Added installation background 1280x800 px.

-------------------------------------------------------------------
Mon Sep 18 09:53:18 CEST 2006 - locilka@suse.cz

- Icon for release notes (inst_release_notes).
- List of available SLP sources based on Product Name (SLP label),
  also with filter when more than 15 sources are listed
  (FATE #300619).
- Added background images for installation (thanks to jimmac)
  [1024x768, 1280x1024, 1400x1050, 1600x800, 1600x1200] (Bugzilla
  #203510).
- Replacing "Product %1" with "%1" for list of selected Add-On
  products - the column is already called "Product".
- 2.13.152

-------------------------------------------------------------------
Thu Sep 14 14:45:54 CEST 2006 - locilka@suse.cz

- Finally! Corrected path for importing user-related data to the
  just installed system (FATE #120103, comments #17, #18).

-------------------------------------------------------------------
Thu Sep 14 00:46:19 CEST 2006 - ro@suse.de

- added yast2-core-devel to BuildRequires

-------------------------------------------------------------------
Wed Sep 13 09:27:51 CEST 2006 - locilka@suse.cz

- Calling languages.ycp client has been changed to a function call
  Language::GetLanguagesMap (#204791).
- Added new Requirement: yast2-country >= 2.13.35
- Calling copy_systemfiles_finish from inst_finish (FATE #300421).
- New icon for Finishing Basic Installation dialog.
- Calling new pre_umount_finish client before umount_finish,
  umount_finish closes SCR (#205389).
- Correctly quote files that are added into the temporary archive
  (FATE #300421).
- Removing the leading slashes from filenames when archiving them.
- Reporting error (into log) if save_hw_status_finish.ycp goes
  wrong (partly fixed #205408).
- 2.13.151

-------------------------------------------------------------------
Tue Sep 12 18:40:34 CEST 2006 - locilka@suse.cz

- Found a better place for calling 'inst_pre_install' client, by
  now it is really called...
- Enhanced logging.
- Disabling the License Language combo-box in case of less than
  two languages in it (#203543).

-------------------------------------------------------------------
Tue Sep 12 17:07:19 CEST 2006 - locilka@suse.cz

- Fixed displaying license: Language name should always be either
  shown or the license is disabled as invalid; If there are both
  license.en.txt and license.txt, one of them is hidden because
  they have the very same content; An installation language is also
  pre-selected as a language for a license (if such exists).
- Fixed initializing the known languages via WFM::call("languages")
  (#204791).
- Another icon for Installation Mode dialog, it was the same as for
  Initialization and Analyzing the Computer dialogs.
- 2.13.150

-------------------------------------------------------------------
Mon Sep 11 09:59:15 CEST 2006 - locilka@suse.cz

- Added 'inst_pre_install' and 'copy_systemfiles_finish' clients,
  and module 'SystemFilesCopy' as a solution for FATE requests
  #300421 and #120103, which means that SSH keys are, by now,
  copied from another already installed system (if such exists).
  If there are more installed systems, the best ones are selected
  considering the newest access-time.
- More verbose dialog when initializing the installation (+icon).

-------------------------------------------------------------------
Thu Sep  7 15:13:54 CEST 2006 - locilka@suse.cz

- Added dialog content and help into the initial dialog of add-on
  client. Progress will be even better.
- Temporarily disabled buttons that don't work there.
- Added more "busy messages" into the add-on dialogs.
- Added new functionality for filtering services in SLP services
  table. Allowed characters are "a-zA-Z0-9 .*-".

-------------------------------------------------------------------
Wed Sep  6 17:41:07 CEST 2006 - mvidner@suse.cz

- To allow adding unsigned sources, temporarily "rug set-pref
  security-level none" when syncing in inst_source (#190403).
- 2.13.149

-------------------------------------------------------------------
Wed Sep  6 12:47:51 CEST 2006 - locilka@suse.cz

- No such headline "Mode" in the Installation Settings dialog.
  Help fixed (#203811).
- Added help into the Add-On Product Installation dialog.
- Add and Delete buttons in the same dialog were moved to the left
  side according the YaST style guide.
- Disabling Delete button in case of no Products listed
  (all filed as bug #203809).
- Used a correct (another) icon in License Agreement dialog
  (#203808).

-------------------------------------------------------------------
Mon Sep  4 15:59:47 CEST 2006 - locilka@suse.cz

- Running Installation in Wizard Window (#203510).
- Needed binaries in inst-sys: xquery and fvwm-root.
- Initially, a plain colored image is used as a background.
- 2.13.148

-------------------------------------------------------------------
Mon Sep  4 15:49:40 CEST 2006 - ms@suse.de

- fixed -fp setup of Xvnc (#203531)

-------------------------------------------------------------------
Fri Sep  1 08:48:50 CEST 2006 - locilka@suse.cz

- Fixed Installation Mode dialog to redraw itself only when needed.

-------------------------------------------------------------------
Wed Aug 23 16:59:03 CEST 2006 - locilka@suse.cz

- Added a new debugger tool scr_switch_debugger.ycp that is called
  when switching to the installed system in switch_scr_finish.ycp
  fails (#201058).
- Additionally, YaST logs from installed system are stored under
  the /var/log/YaST2/InstalledSystemLogs/ directory.
- 2.13.147

-------------------------------------------------------------------
Wed Aug 23 16:44:18 CEST 2006 - jsrain@suse.cz

- use version specific Xvnc parameters
- 2.13.146

-------------------------------------------------------------------
Wed Aug 23 13:05:35 CEST 2006 - jsrain@suse.cz

- temporary fix to copy /etc/X11/xorg.conf to the system during
  installation (#201121)
- 2.13.145

-------------------------------------------------------------------
Tue Aug 22 19:26:28 CEST 2006 - mvidner@suse.cz

- test_proposal and test_inst_client: also call
  Mode::SetMode ("installation");

-------------------------------------------------------------------
Tue Aug 22 14:27:53 CEST 2006 - locilka@suse.cz

- New Installation Mode dialog (#156529)
- 2.13.144

-------------------------------------------------------------------
Tue Aug 22 13:41:54 CEST 2006 - jsrain@suse.cz

- weaken dependency on suseRegister (#183656)

-------------------------------------------------------------------
Fri Aug 18 09:49:41 CEST 2006 - jsrain@suse.cz

- fixed building documentation
- 2.13.143

-------------------------------------------------------------------
Thu Aug 10 11:18:24 CEST 2006 - jsrain@suse.cz

- fixed congratulation text for openSUSE (#198252)
- 2.13.142

-------------------------------------------------------------------
Wed Aug  9 15:30:57 CEST 2006 - jsrain@suse.cz

- read info about products from package manager without parsing all
  metadata and reading RPM database (#66046)
- added unzip to Requires (#195911)

-------------------------------------------------------------------
Tue Aug  8 09:54:38 CEST 2006 - jsrain@suse.cz

- fixed 'Requires'
- 2.13.141

-------------------------------------------------------------------
Fri Aug  4 16:33:11 CEST 2006 - jsrain@suse.cz

- updated for X.Org 7
- 2.13.140

-------------------------------------------------------------------
Fri Aug  4 09:21:28 CEST 2006 - jsrain@suse.cz

- moved SLP source scanning to SourceManager.ycp

-------------------------------------------------------------------
Wed Aug  2 14:10:41 CEST 2006 - mvidner@suse.cz

- Added a configure-time check for fvwm directory

-------------------------------------------------------------------
Fri Jul 28 09:42:00 CEST 2006 - jsrain@suse.cz

- offer to eject the CD drive when asking for add-on CD (#181992)

-------------------------------------------------------------------
Thu Jul 27 14:18:01 CEST 2006 - jsrain@suse.cz

- added support for merging multiple proposal items as one proposal
  item (eg. to group langage and keyboard)
- 2.13.139

-------------------------------------------------------------------
Wed Jul 26 09:18:36 CEST 2006 - jsrain@suse.cz

- get version from installed product proper way (#157924)

-------------------------------------------------------------------
Tue Jul 25 14:32:18 CEST 2006 - jsrain@suse.cz

- beep before rebooting the machine during installation (#144614)

-------------------------------------------------------------------
Mon Jul 24 13:56:22 CEST 2006 - jsrain@suse.cz

- fixed error reporting when creating a source (#159695)
- abort installation if package manager initialization fails
  (#167674)
- report proper message if no catalog found via SLP and firewall
  is running (#156444)

-------------------------------------------------------------------
Tue Jul 18 16:57:08 CEST 2006 - jsrain@suse.cz

- fixed displaying catalog selection dialog if multiple catalogs
  found on add-on media (#192761)

-------------------------------------------------------------------
Tue Jul 18 16:14:17 CEST 2006 - jsrain@suse.cz

- fixed vendor URL in congratulate dialog (#187358)
- 2.13.138

-------------------------------------------------------------------
Mon Jul 17 10:12:58 CEST 2006 - jsrain@suse.cz

- check if there are any patches available before offering online
  update (jsuchome)
- merged inst_default_desktop.ycp to desktop_finish.ycp

-------------------------------------------------------------------
Sun Jul 16 08:54:55 CEST 2006 - olh@suse.de

- introduce a Linuxrc::display_ip and use it instead of Arch::s390
- 2.13.137

-------------------------------------------------------------------
Fri Jul 14 15:16:00 CEST 2006 - jsrain@suse.cz

- adapted to changes in yast2-packager
- use only one implementation of product license handling (#191523)
- 2.13.136

-------------------------------------------------------------------
Fri Jul 14 14:51:37 CEST 2006 - olh@suse.de

- move /tmp/vncserver.log to /var/log/YaST2/vncserver.log

-------------------------------------------------------------------
Mon Jul 10 10:47:57 CEST 2006 - jsrain@suse.cz

- correctly import add-on product control file even if no
  additional YaST modules are present on the media (#185768)
- 2.13.135

-------------------------------------------------------------------
Mon Jul 10 09:23:29 CEST 2006 - mvidner@suse.cz

- When running Novell Customer Center Configuration the second time,
  do not add duplicate update sources for graphic card drivers
  (#188572).
- 2.13.134

-------------------------------------------------------------------
Fri Jun 30 11:42:11 CEST 2006 - ug@suse.de

- during autoinstall, timeout early warning popups

-------------------------------------------------------------------
Tue Jun 27 14:02:45 CEST 2006 - mvidner@suse.cz

- Don't show the URL passwords in registration success popup (#186978).
- Include the password in URLs passed to ZMD (#186842).
- Don't log the URL passwords.
- 2.13.133

-------------------------------------------------------------------
Mon Jun 26 08:54:43 CEST 2006 - jsrain@suse.cz

- preselect patterns according to selected desktop (#183944)

-------------------------------------------------------------------
Wed Jun 21 11:03:58 CEST 2006 - jsrain@suse.cz

- display the source URL dialog if adding add-on product update
  source fails in order to allow to enter password (#186804)

-------------------------------------------------------------------
Tue Jun 20 14:50:48 CEST 2006 - mvidner@suse.cz

- When registration succeeds, display only the actually added sources
(#180820#c26).

-------------------------------------------------------------------
Tue Jun 20 14:35:15 CEST 2006 - jsrain@suse.cz

- translate the congratulate string (#186567)

-------------------------------------------------------------------
Mon Jun 19 14:05:21 CEST 2006 - jsrain@suse.cz

- report an error when failed to register the update source for
  an add-on product (#185846)
- 2.13.132

-------------------------------------------------------------------
Mon Jun 19 12:54:36 CEST 2006 - jsrain@suse.cz

- ask about accepting license of add-on product added via the
  /add_on_product file (#186148)
- 2.13.131

-------------------------------------------------------------------
Thu Jun 15 18:47:05 CEST 2006 - mvidner@suse.cz

- Do not complain if ZMD cannot be stopped (#166900).
- When syncing the _original_ installation sources to ZMD,
  temporarily turn off signature checking because the user has
  already decided to trust the sources (#182747).
- SourceManager: factored out the rug pathname.
- 2.13.130

-------------------------------------------------------------------
Thu Jun 15 12:45:27 CEST 2006 - jsrain@suse.cz

- set installation server as host name (not IP address) if it is
  defined as host name during installation (#178933)
- 2.13.129

-------------------------------------------------------------------
Thu Jun 15 10:20:39 CEST 2006 - visnov@suse.cz

- fix the please-wait string

-------------------------------------------------------------------
Wed Jun 14 15:07:04 CEST 2006 - jdsn@suse.de

- added a please-wait string in registration (already translated)
- 2.13.128

-------------------------------------------------------------------
Mon Jun 12 16:07:52 CEST 2006 - mvidner@suse.cz

- Fillup /etc/sysconfig/security:CHECK_SIGNATURES and initialize it
  based on an install time kernel parameter.
- 2.13.127

-------------------------------------------------------------------
Mon Jun 12 13:22:08 CEST 2006 - jdsn@suse.de

- run pango module creation as root (#165891)
- fixed SLE desktop file of suse_register for autoyast (mc, ug)
- 2.13.126

-------------------------------------------------------------------
Fri Jun  9 11:02:57 CEST 2006 - locilka@suse.cz

- Identify the downloaded release notes by the product name during
  the internet test. Changes were made in the module Product
  (#180581).
- 2.13.125

-------------------------------------------------------------------
Thu Jun  8 11:49:04 CEST 2006 - jdsn@suse.de

- create pango modules for registration browser (#165891)
- sync zypp update sources in autoyast mode as well (#181183)
- 2.13.124

-------------------------------------------------------------------
Wed Jun  7 16:15:36 CEST 2006 - jsrain@suse.cz

- avoid adding update source of an add-on product twice during
  installation (#182434)
- 2.13.123

-------------------------------------------------------------------
Tue Jun  6 18:56:57 CEST 2006 - mvidner@suse.cz

- Moved SourceManager + deps from yast2-packager to yast2-installation
  to avoid circular BuildRequires.
- 2.13.122

-------------------------------------------------------------------
Tue Jun  6 18:32:04 CEST 2006 - mvidner@suse.cz

- Call suse_register with --nozypp meaning that we will tell rug
  ourselves which zypp/yum sources it should add. This enables
  rejecting broken or untrusted sources (#180820).
- Moved the major part of Register::add_update_sources to
  SourceManager::AddUpdateSources.
- 2.13.121

-------------------------------------------------------------------
Tue Jun  6 09:53:16 CEST 2006 - jsrain@suse.cz

- sync add-on product source to ZMD (#181743)
- 2.13.120

-------------------------------------------------------------------
Thu Jun  1 17:57:23 CEST 2006 - mvidner@suse.cz

- Do log Report::{Message,Warning,Error} messages by default (#180862).
- 2.13.119

-------------------------------------------------------------------
Thu Jun  1 14:55:44 CEST 2006 - jsrain@suse.cz

- honor UPDATEURLS if installing add-on product in running system
  (#180417)
- 2.13.118

-------------------------------------------------------------------
Wed May 31 12:58:33 CEST 2006 - jsrain@suse.cz

- avoid calling Pkg::SourceStartCache during 1st stage of the
  installation (#178007)
- 2.13.117

-------------------------------------------------------------------
Tue May 30 18:02:54 CEST 2006 - jdsn@suse.de

- set correct title of installation step Customer Center (#179921)
- 2.13.116

-------------------------------------------------------------------
Fri May 26 14:27:56 CEST 2006 - jsrain@suse.cz

- fixed behavior if SLP source detection fails (#179036)
- 2.13.115

-------------------------------------------------------------------
Thu May 25 08:46:56 CEST 2006 - jsrain@suse.cz

- added possibility to specify add-on product URL as command-line
  parameter of add-on.ycp (to run add-on product workflow via
  autorun.sh)
- 2.13.114

-------------------------------------------------------------------
Wed May 24 12:52:21 CEST 2006 - jsrain@suse.cz

- properly integrate YCP code for add-on product installation in
  running system (if YCP code present) (#178311)
- 2.13.113

-------------------------------------------------------------------
Tue May 23 18:58:20 CEST 2006 - jdsn@suse.de

- gray out checkboxes in inst_suse_register when skipping (#178042)
- 2.13.112

-------------------------------------------------------------------
Tue May 23 15:07:42 CEST 2006 - jsrain@suse.cz

- added different desktop files for SLE and BOX/openSUSE
- 2.13.111

-------------------------------------------------------------------
Tue May 23 13:20:03 CEST 2006 - jdsn@suse.de

- fixed layouting in inst_ask_online_update (#177559)

-------------------------------------------------------------------
Fri May 19 17:57:10 CEST 2006 - jdsn@suse.de

- let inst_suse_register ask to install mozilla-xulrunner if
  missing (#175166)
- prevent non-root user to run inst_suse_register (#170736)
- 2.13.110

-------------------------------------------------------------------
Fri May 19 15:36:36 CEST 2006 - jsrain@suse.cz

- more verbose logging of storing hardware status (#170188)
- 2.13.109

-------------------------------------------------------------------
Thu May 18 17:07:13 CEST 2006 - hare@suse.de

- start iscsid if root is on iSCSI (#176804)

-------------------------------------------------------------------
Wed May 17 13:08:52 CEST 2006 - jsrain@suse.cz

- set DISPLAYMANAGER_SHUTDOWN according to control file (#169639)
- 2.13.108

-------------------------------------------------------------------
Tue May 16 13:29:38 CEST 2006 - jsrain@suse.cz

- marked missed text for translation (#175930)
- 2.13.107

-------------------------------------------------------------------
Mon May 15 12:59:58 CEST 2006 - jsrain@suse.cz

- handle additional data for installation restart (#167561)

-------------------------------------------------------------------
Fri May 12 14:11:18 CEST 2006 - jsrain@suse.cz

- initialize callbacks before adding an add-on product, properly
  handle installation sources of add-on products (both if preparing
  AutoYaST configuration (#172837)
- 2.13.106

-------------------------------------------------------------------
Thu May 11 13:50:29 CEST 2006 - jsrain@suse.cz

- do not disable automatic modprobe before adding add-on products
  (#172149)
- 2.13.105

-------------------------------------------------------------------
Thu May 11 12:02:13 CEST 2006 - ms@suse.de

- fixed message text (#172766)

-------------------------------------------------------------------
Thu May 11 09:55:08 CEST 2006 - ms@suse.de

- prevent ssh message from being displayed if vnc+ssh has
  been specified as installation method (#173486)

-------------------------------------------------------------------
Wed May 10 13:40:16 CEST 2006 - jdsn@suse.de

- removed search bar from registration browser (#169092)
- 2.13.104

-------------------------------------------------------------------
Tue May  9 19:35:47 CEST 2006 - jdsl@suse.de

- switched to Enterprise wording for inst_suse_register (#173970)
- 2.13.103

-------------------------------------------------------------------
Tue May  9 19:30:47 CEST 2006 - mvidner@suse.cz

- Save the update sources if registration is done later after the
  installation (#172665).
- When adding upate sources, do not add duplicates (check by the alias
  passed by suse_register on SLE), delete the duplicate beforehand
  (#168740#c3).
- 2.13.102

-------------------------------------------------------------------
Tue May  9 11:32:20 CEST 2006 - mvidner@suse.cz

- Start the network also when doing a remote X11 installation (#165458,
  hare).
- 2.13.101

-------------------------------------------------------------------
Mon May  8 17:32:59 CEST 2006 - jdsl@suse.de

- added hard require from y2-installation to suseRegister (hmuelle)
- added new w3m-jail for registration (#167225)
- fixed passing of url to browser(s) for registration (#167225)
- switched to Enterprise strings for inst_suse_register (shorn)
- 2.13.100

-------------------------------------------------------------------
Thu May  4 14:31:29 CEST 2006 - jsrain@suse.cz

- added congratulate text to the control file (#170881)
- 2.13.99

-------------------------------------------------------------------
Thu May  4 13:10:48 CEST 2006 - jsrain@suse.cz

- disable timeout in popup before installation reboot in case
  of SSH installation (#160301)

-------------------------------------------------------------------
Thu May  4 11:21:32 CEST 2006 - locilka@suse.cz

- include proofread message texts

-------------------------------------------------------------------
Wed May  3 10:26:29 CEST 2006 - locilka@suse.cz

- Busy cursor when "Contacting server" in suse_register (#171061).
- 2.13.97

-------------------------------------------------------------------
Tue May  2 15:25:35 CEST 2006 - locilka@suse.cz

- Display KDE-related help in the Congratulations dialog only
  in case of KDE as the default windowmanager (#170880).
- 2.13.96

-------------------------------------------------------------------
Fri Apr 28 14:10:50 CEST 2006 - locilka@suse.cz

- Proper checking for available network when adding an Add-On
  product. Network-related options are disabled in case of missing
  network both in installation and running system (#170147).
- 2.13.95

-------------------------------------------------------------------
Fri Apr 28 11:32:03 CEST 2006 - jsuchome@suse.cz

- initialize package callbacks for add on product workflow (#170317)
- 2.13.94

-------------------------------------------------------------------
Thu Apr 27 16:50:50 CEST 2006 - mvidner@suse.cz

- Tell libzypp-zmd-backend not to write sources to zypp db,
  we are going to do it ourselves (#170113).
- 2.13.93

-------------------------------------------------------------------
Thu Apr 27 16:03:39 CEST 2006 - jsrain@suse.de

- handle missing SHORTLABEL in content file (#170129)
- 2.13.92

-------------------------------------------------------------------
Thu Apr 27 14:57:23 CEST 2006 - fehr@suse.de

- set limit for separate /home to 14G for SLED (#169232)

-------------------------------------------------------------------
Thu Apr 27 11:16:56 CEST 2006 - ms@suse.de

- removed update_xf86config call, checking for /dev/psaux was
  broken and is no longer needed because the default mouse device
  is /dev/input/mice since many versions now (#168816)

-------------------------------------------------------------------
Thu Apr 27 10:52:08 CEST 2006 - mvidner@suse.cz

- When asking for update URLs, go trough products, not patterns (#169836).
- 2.13.91

-------------------------------------------------------------------
Thu Apr 27 08:34:33 CEST 2006 - locilka@suse.cz

- Making "SLP Catalog" selection bigger (maximum ncurses size)
  (#168718)
- 2.13.90

-------------------------------------------------------------------
Tue Apr 25 22:58:52 CEST 2006 - jsrain@suse.de

- fixed service proposal in SLES control file (#159771)

-------------------------------------------------------------------
Tue Apr 25 16:19:11 CEST 2006 - locilka@suse.cz

- Return `next instead of `ok in case of SLP Add-On Source (#165989)
- 2.13.89

-------------------------------------------------------------------
Mon Apr 24 16:22:14 CEST 2006 - jsrain@suse.de

- GDM is default if both KDE and GNOME installed (#155095)
- 2.13.88

-------------------------------------------------------------------
Mon Apr 24 13:30:50 CEST 2006 - sh@suse.de

- V 2.13.87
- Removed "Disagree with all" button (bug #163001)

-------------------------------------------------------------------
Mon Apr 24 12:35:52 CEST 2006 - ug@suse.de

- 2.13.86

-------------------------------------------------------------------
Mon Apr 24 11:52:47 CEST 2006 - ug@suse.de

- X-SuSE-YaST-AutoInstRequires=lan
  added to desktop file of suse register.
  Otherwise the registration fails.

-------------------------------------------------------------------
Mon Apr 24 09:37:57 CEST 2006 - lnussel@suse.de

- run rcSuSEfirewall2 reload when installing via vnc or ssh (#153467)
- 2.13.85

-------------------------------------------------------------------
Fri Apr 21 23:26:26 CEST 2006 - jsrain@suse.de

- determine base product accordign to flag (#160585)
- 2.13.84

-------------------------------------------------------------------
Fri Apr 21 17:26:15 CEST 2006 - jdsn@suse.de

- added proxy support for registration browser (#165891)
- 2.13.83

-------------------------------------------------------------------
Thu Apr 20 22:22:59 CEST 2006 - jsrain@suse.de

- handle installation restart with repeating last step (#167561)
- 2.13.82

-------------------------------------------------------------------
Thu Apr 20 18:51:55 CEST 2006 - jdsn@suse.de

- proxy support for registration process (#165891)
- disable w3m registration by control variable (aj)
- 2.13.81

-------------------------------------------------------------------
Thu Apr 20 16:09:23 CEST 2006 - mvidner@suse.cz

- When cloning, save installation sources beforehand (#165860).
- 2.13.80

-------------------------------------------------------------------
Wed Apr 19 19:55:47 CEST 2006 - jsrain@suse.de

- restore buttons after calling DASD or zFCP module (#160399)
- 2.13.79

-------------------------------------------------------------------
Wed Apr 19 15:04:03 CEST 2006 - locilka@suse.cz

- Added more debugging messages to the inst_proposal (#162831)
- 2.13.78

-------------------------------------------------------------------
Tue Apr 18 22:58:41 CEST 2006 - jsrain@suse.de

- display proper popup when aborting add-on product installation
  (#159689)

-------------------------------------------------------------------
Tue Apr 18 22:22:02 CEST 2006 - jdsn@suse.de

- in inst_suse_register:
- busy/waiting popups (#163366, #164794)
- text changes (#165509)
- autodisable checkbox "Registration Code" (# 165841)
- error handling in case no browser is available
- cleanup
- 2.13.77

-------------------------------------------------------------------
Tue Apr 18 21:44:45 CEST 2006 - jsrain@suse.de

- do not initialize catalogs before booting installed system (#162899)
- 2.13.76

-------------------------------------------------------------------
Tue Apr 18 18:08:18 CEST 2006 - mvidner@suse.cz

- Do not try to add empty URL as an update source (#165860#c12).

-------------------------------------------------------------------
Tue Apr 18 17:02:05 CEST 2006 - mvidner@suse.cz

- Fixed a typo in the previous change.
- 2.13.75

-------------------------------------------------------------------
Tue Apr 18 14:06:21 CEST 2006 - locilka@suse.cz

- Add-On SLP source was allways returning `back also in case
  of `ok (`next) (#165989)
- 2.13.74

-------------------------------------------------------------------
Tue Apr 18 10:12:19 CEST 2006 - mvidner@suse.cz

- Skip popup and unnecessary work if there are no online update
  sources for add-ons (#167233).
- 2.13.73

-------------------------------------------------------------------
Fri Apr 14 22:25:11 CEST 2006 - jsrain@suse.de

- prevent from changing installation mode and system for update once
  it is selected (#165832)
- added add-on products to installation/update proposal for SLES/SLED
- 2.13.72

-------------------------------------------------------------------
Fri Apr 14 13:19:52 CEST 2006 - lslezak@suse.cz

- call vm_finish client at the end of installation - disable
  some services in Xen domU (#161720, #161721, #161756)
- 2.13.71

-------------------------------------------------------------------
Thu Apr 13 18:17:52 CEST 2006 - jdsn@suse.de

- changed control files according to (#165509)

-------------------------------------------------------------------
Thu Apr 13 10:35:42 CEST 2006 - mvidner@suse.cz

- Do not display errors if language specific release notes are missing
  on the installation source (#165767).
- 2.13.70

-------------------------------------------------------------------
Wed Apr 12 16:24:48 CEST 2006 - jdsn@suse.de

- added missing autoyast entries in suse_register.desktop
- 2.13.69

-------------------------------------------------------------------
Wed Apr 12 12:57:53 CEST 2006 - jsuchome@suse.cz

- control files updated for manual online update run (#165503)
- 2.13.68

-------------------------------------------------------------------
Wed Apr 12 11:39:08 CEST 2006 - ms@suse.de

- fixed displaying ftp password in plaintext in y2start.log (#164824)

-------------------------------------------------------------------
Wed Apr 12 11:05:34 CEST 2006 - mvidner@suse.cz

- Do not mangle the URL obtained from suse_register (#165499).
- 2.13.67

-------------------------------------------------------------------
Wed Apr 12 09:15:48 CEST 2006 - locilka@suse.cz

- fixed Product.ycp - relnotes_url might be defined as an empty
  string (#165314).
- 2.13.66

-------------------------------------------------------------------
Tue Apr 11 22:19:03 CEST 2006 - jsrain@suse.de

- fixed boot if root is on LVM (initialize udev symlinks) (#163073)
- 2.13.65

-------------------------------------------------------------------
Tue Apr 11 16:01:40 CEST 2006 - jdsn@suse.de

- in inst_suse_register:
  - resized popups (hmuelle)
  - new info pupop showing new update server (aj)
  - removed cancel button (#164801, shorn)
- 2.13.64

-------------------------------------------------------------------
Tue Apr 11 11:28:23 CEST 2006 - fehr@suse.de

- flag for evms in control.SLES.xml needs to be true

-------------------------------------------------------------------
Mon Apr 10 17:08:10 CEST 2006 - mvidner@suse.cz

- Add installation sources for online update (#163192).
- 2.13.63

-------------------------------------------------------------------
Fri Apr  7 23:01:33 CEST 2006 - jsrain@suse.de

- provide Product::short_name (#163702)
- 2.13.62

-------------------------------------------------------------------
Fri Apr  7 15:14:01 CEST 2006 - jdsn@suse.de

- fixed evaluation of control file variables (#162988)
- 2.13.61

-------------------------------------------------------------------
Fri Apr  7 09:39:20 CEST 2006 - jsuchome@suse.cz

- 2.13.60

-------------------------------------------------------------------
Thu Apr  6 17:10:07 CEST 2006 - ms@suse.de

- allow huge memory allocations (#151515)

-------------------------------------------------------------------
Thu Apr  6 15:19:13 CEST 2006 - jsuchome@suse.cz

- Product.ycp: read SHORTLABEL value from content file (#163702)

-------------------------------------------------------------------
Wed Apr  5 18:13:11 CEST 2006 - mvidner@suse.cz

- Call SourceManager::SyncYaSTInstSourceWithZMD () in
  inst_rpmcopy(continue) because inst_suse_register does not run
  without a network connection (#156030#c30).

-------------------------------------------------------------------
Wed Apr  5 17:05:27 CEST 2006 - jsrain@suse.de

- do not rewrite log from SCR running in chroot during installation
- fix checking for duplicate sources (#159662)
- 2.13.59

-------------------------------------------------------------------
Tue Apr  4 18:11:34 CEST 2006 - jdsn@suse.de

- fixed w3m registration again (#162462)
- changed Requires to Recommends for suseRegister (hmuelle, aj)
- 2.13.58

-------------------------------------------------------------------
Mon Apr  3 18:27:15 CEST 2006 - jdsn@suse.de

- fixed w3m in ncuses registration (#162462)
- changes in suse_register to test new server side business logic
- 2.13.57

-------------------------------------------------------------------
Mon Apr  3 14:33:44 CEST 2006 - locilka@suse.cz

- Using yast-addon icon in the .desktop file and also in the source
  code (#154930).
- 2.13.56

-------------------------------------------------------------------
Mon Apr  3 14:32:08 CEST 2006 - ug@suse.de

- by default, enable clone box on SLD

-------------------------------------------------------------------
Mon Apr  3 14:22:22 CEST 2006 - ug@suse.de

- uncheck clone checkbox if cloning is greyed out (#162457)

-------------------------------------------------------------------
Fri Mar 31 17:32:03 CEST 2006 - mvidner@suse.cz

- Tell ZMD to get the inst source (#156030)
- No unlocking after all (#160319)
  - Don't reset zypp
  - Reenable Back
  - Fetch update source from suse_resigster and add it
- 2.13.55

-------------------------------------------------------------------
Thu Mar 30 13:42:35 CEST 2006 - mvidner@suse.cz

- Reset zypp and release its lock before suse_register (#160319).
  Therefore disabled the Back button.
- Don't run add-on.ycp if another process has the zypp lock (#160319).
- 2.13.53

-------------------------------------------------------------------
Thu Mar 30 12:31:49 CEST 2006 - jdsn@suse.de

- included new desktop file in Makefile (162112)

-------------------------------------------------------------------
Wed Mar 29 17:57:35 CEST 2006 - jsrain@suse.de

- prevent from installing one product multiple times (#159662)
- 2.13.54

-------------------------------------------------------------------
Wed Mar 29 16:43:02 CEST 2006 - locilka@suse.cz

- Fixed adding SLP-based Add-On product (#161270)
- SLP-based Add-On product handling moved to separate function
- Add-On MediaSelect dialog creation moved to separate function
- Changed icon for License
- 2.13.52

-------------------------------------------------------------------
Tue Mar 29 16:06:23 CEST 2006 - jdsn@suse.de

- late feature "force registration" for suse_register (aj, shorn)

-------------------------------------------------------------------
Tue Mar 28 21:29:07 CEST 2006 - jdsn@suse.de

- added 'rm -f /var/lib/zypp/zmd_updated_the_sources'
  flag file to be deleted if suse_register runs during installation
  file checked by online update - deletion requested by mvidner
- 2.13.51

-------------------------------------------------------------------
Tue Mar 28 20:53:13 CEST 2006 - jdsn@suse.de

- added autoyast part of suse_register
- icon for product registration (#160293)
- fixes for inst_suse_register
- 2.13.50

-------------------------------------------------------------------
Mon Mar 27 23:47:38 CEST 2006 - jsrain@suse.de

- removed desktop selection from NLD workflow (#160650)

-------------------------------------------------------------------
Fri Mar 24 15:15:30 CET 2006 - locilka@suse.cz

- Filling up list of release_notes urls for all installed products
  in the Product.ycp. Needed for internet_test (#160563).
- 2.13.49

-------------------------------------------------------------------
Fri Mar 24 11:00:06 CET 2006 - ms@suse.de

- added initvicons call in second stage S05-config (#160299)

-------------------------------------------------------------------
Thu Mar 23 18:34:18 CET 2006 - jdsn@suse.de

- fixed security issue: suse-ncc dummy user got his own group

-------------------------------------------------------------------
Thu Mar 23 18:33:25 CET 2006 - jdsn@suse.de

- added controlfile configured default settings for suse_register
- 2.13.47

-------------------------------------------------------------------
Thu Mar 23 16:23:37 CET 2006 - locilka@suse.cz

- Display license immediately after the Add-On product is scanned
  and added. Handle user interaction.
- 2.13.46

-------------------------------------------------------------------
Thu Mar 23 14:16:46 CET 2006 - jdsn@suse.de

- final texts for suse_register
- nonroot - warning for suse_register
- 2.13.45

-------------------------------------------------------------------
Thu Mar 23 13:19:03 CET 2006 - locilka@suse.cz

- Displaying license of the Add-On product if exists. Trying the
  localized version first. Waiting for user interaction if needed.
- Displaying info.txt if exists (#160017)
- Adjusting testsuites
- 2.13.44

-------------------------------------------------------------------
Mon Mar 22 19:04:55 CET 2006 - jdsn@suse.de

- fixed missing module in makefile
- 2.13.43

-------------------------------------------------------------------
Wed Mar 22 19:03:57 CET 2006 - locilka@suse.cz

- Added fallback for adding add-on products without file
  installation.xml. In this case, the product is added as a normal
  installation source and sw_single is called.
- 2.13.42

-------------------------------------------------------------------
Mon Mar 22 18:45:17 CET 2006 - jdsn@suse.de

- fixed ssh bug in suse_register
- suse_register reads and writes configuration to sysconfig
- final texts in suse_register
- 2.13.41

-------------------------------------------------------------------
Wed Mar 22 13:43:12 CET 2006 - mvidner@suse.cz

- Fixed release notes download (by Product::FindBaseProducts), #159490.

-------------------------------------------------------------------
Wed Mar 22 11:40:18 CET 2006 - jdsn@suse.de

- changed help text in suse_register
- patch to make the ComboBox appear longer in release_notes

-------------------------------------------------------------------
Tue Mar 21 16:33:32 CET 2006 - locilka@suse.cz

- adding "Local Directory" option for Add-On Products when no
  network is available (#159779).
- avoid from adding "Unknown" Add-On Product when Cancel button
  pressed in the Add New Add-On popup (#159784).

-------------------------------------------------------------------
Tue Mar 21 08:57:51 CET 2006 - jsuchome@suse.cz

- returned dependency on yast2-online-update

-------------------------------------------------------------------
Tue Mar 21 07:57:37 CET 2006 - visnov@suse.cz

- try to get add-on product control files only optionally (#159116)
- 2.13.40

-------------------------------------------------------------------
Mon Mar 20 10:08:13 CET 2006 - locilka@suse.cz

- disabled skipping the 'Installation Mode' dialog when no other
  installed Linux found. Just disabling 'Update' and 'Other'
  options in that case (#157695).
- removed calling uml_finish, client doesn't has been dropped.

-------------------------------------------------------------------
Fri Mar 17 22:50:06 CET 2006 - jsrain@suse.de

- added AytoYaST support for add-on products
- 2.13.39

-------------------------------------------------------------------
Fri Mar 17 09:30:02 CET 2006 - locilka@suse.cz

- fixed .desktop file for Add-On Products, now it starts add-on
  instead of sw_single when launched from YaST Control Center
  (#158869).

-------------------------------------------------------------------
Thu Mar 16 23:24:11 CET 2006 - jsrain@suse.de

- added zFCP and DASD modules to list of modules to be cloned after
  SLES installation (#153378)
- 2.13.38

-------------------------------------------------------------------
Thu Mar 16 23:10:06 CET 2006 - jsrain@suse.de

- fixed product handling (&product; macro) (#151050)
- allow multiple installation sources (#151755)

-------------------------------------------------------------------
Thu Mar 16 15:51:42 CET 2006 - jdsn@suse.de

- fixed blocker bug (#158628), suse_register call in all products

-------------------------------------------------------------------
Thu Mar 16 14:56:36 CET 2006 - fehr@suse.de

- increase maximal size of root fs to 20 Gig (#158608)
- 2.13.37

-------------------------------------------------------------------
Wed Mar 15 18:21:54 CET 2006 - jsrain@suse.de

- do not overwrite language settings during update (#156562)
- do not offer network sources for Add-On products if no network is
  configured (#156467)
- 2.13.36

-------------------------------------------------------------------
Tue Mar 14 18:16:32 CET 2006 - jdsn@suse.de

- corrected titles in control file
- 2.13.35

-------------------------------------------------------------------
Tue Mar 14 18:11:53 CET 2006 - jdsn@suse.de

- 2.13.34

-------------------------------------------------------------------
Tue Mar 14 18:09:58 CET 2006 - jdsn@suse.de

- new browser for registration
- new texts for registration module

-------------------------------------------------------------------
Mon Mar 13 16:26:00 CET 2006 - jsrain@suse.de

- report an error if creating catalog for add-on product fails
  (#157566)
- 2.13.33

-------------------------------------------------------------------
Fri Mar 10 19:02:04 CET 2006 - jsrain@suse.de

- disable add-on products if inst-sys is mounted from CD
- 2.13.32

-------------------------------------------------------------------
Fri Mar 10 18:33:55 CET 2006 - jdsn@suse.de

- fixed security bug (#157008)
- added link to browser for Novell privacy statement

-------------------------------------------------------------------
Fri Mar 10 17:55:11 CET 2006 - mvidner@suse.cz

- Start ncurses UI in non-threaded mode to enable spawning of
  interactive processes (like w3m for suseRegister, #150799).
- 2.13.31

-------------------------------------------------------------------
Fri Mar 10 12:17:56 CET 2006 - ms@suse.de

- forcing using xim for Qt Input (#156962)

-------------------------------------------------------------------
Thu Mar  9 17:36:39 CET 2006 - mvidner@suse.cz

- Control files: added network/startmode, being ifplugd for SL and
  SLED, auto for SLES (#156388).
- 2.13.30

-------------------------------------------------------------------
Thu Mar  9 17:35:30 CET 2006 - jsrain@suse.de

- fixed asking for add-on product CD (#156469)

-------------------------------------------------------------------
Thu Mar  9 12:01:07 CET 2006 - ms@suse.de

- include proofread message texts

-------------------------------------------------------------------
Wed Mar  8 17:00:41 CET 2006 - jdsn@suse.de

- fixed launch of yastbrowser (during installation)
- 2.13.29

-------------------------------------------------------------------
Wed Mar  8 15:25:57 CET 2006 - ms@suse.de

- fixed createStageList() function to be more restrictive on checking
  for stage files. Adapt startup documentation according to this
  change (#144783)

-------------------------------------------------------------------
Wed Mar  8 14:25:02 CET 2006 - lrupp@suse.de

- added suseRegister to Requires

-------------------------------------------------------------------
Tue Mar  7 22:27:45 CET 2006 - jdsn@suse.de

- added functionality to skip suse register and/or online update
- 2.13.28

-------------------------------------------------------------------
Tue Mar  7 20:07:43 CET 2006 - jsrain@suse.de

- added yastbrowser

-------------------------------------------------------------------
Tue Mar  7 00:26:26 CET 2006 - jsrain@suse.de

- fixed back button behavior in installation mode dialog (#155044)

-------------------------------------------------------------------
Mon Mar  6 10:47:31 CET 2006 - visnov@suse.cz

- enable media callbacks in the add-on product handling

-------------------------------------------------------------------
Fri Mar  3 23:30:36 CET 2006 - jsrain@suse.de

- added .desktop file for add-on product installation (#154930)
- properly initialize source for add-on product (#154980)
- 2.13.27

-------------------------------------------------------------------
Fri Mar  3 10:43:12 CET 2006 - visnov@suse.cz

- reset package manager before installing patches

-------------------------------------------------------------------
Wed Mar  1 23:19:47 CET 2006 - jsrain@suse.de

- release all medias before registering add-on product CD or DVD
  (#154348)
- check whether files are on the add-on product media before using
  them (#154314)
- 2.13.26

-------------------------------------------------------------------
Mon Feb 27 18:32:05 CET 2006 - jsrain@suse.de

- fixed setting default desktop according to destop dialog (#152709)
- 2.13.25

-------------------------------------------------------------------
Fri Feb 24 19:40:37 CET 2006 - jsrain@suse.de

- select base product before runing add-on products dialog
- 2.13.24

-------------------------------------------------------------------
Fri Feb 24 16:57:03 CET 2006 - ms@suse.de

- added qt plugin check to check_network function (#149025)

-------------------------------------------------------------------
Thu Feb 23 16:15:50 CET 2006 - jsrain@suse.de

- changed the name of the add-on product control file (#152770)
- 2.13.23

-------------------------------------------------------------------
Wed Feb 22 23:05:28 CET 2006 - jsrain@suse.de

- using correct icon (#151630)
- 2.13.22

-------------------------------------------------------------------
Wed Feb 22 12:45:54 CET 2006 - ms@suse.de

- added console startup message when y2base is called (#148165)

-------------------------------------------------------------------
Wed Feb 22 10:28:42 CET 2006 - visnov@suse.cz

- adapt BuildRequires
- 2.13.21

-------------------------------------------------------------------
Wed Feb 22 01:20:18 CET 2006 - jsrain@suse.de

- do not offer creating AutoYaST profile in first boot mode
  (#152285)
- 2.13.20

-------------------------------------------------------------------
Sun Feb 19 17:48:17 CET 2006 - jsrain@suse.de

- made inst_proposal more resistent to incorrect data returned from
  client modules (#148271)

-------------------------------------------------------------------
Fri Feb 17 23:58:34 CET 2006 - jsrain@suse.de

- removed dependency on yast2-online-update
- integrated add-on product selection to installation workflow
- 2.13.19

-------------------------------------------------------------------
Fri Feb 17 14:19:46 CET 2006 - mvidner@suse.cz

- inst_release_notes: Let the combo box have a label.
- inst_disks_activate: fixed the textdomain (s390 -> installation)

-------------------------------------------------------------------
Thu Feb 16 23:29:18 CET 2006 - jsrain@suse.de

- several fixes of add-on product installation
- 2.13.18

-------------------------------------------------------------------
Tue Feb 14 23:40:31 CET 2006 - jsrain@suse.de

- added possibility to use standalone-installation proposals when
  installing with base product
- added support for replacing 2nd stage workflow
- added support for disabling individual proposal
- added support for inserting steps to inst_finish for add-on
  products
- added copying merged control files to installed system, merging
  them for 2nd stage workflow
- 2.13.17

-------------------------------------------------------------------
Tue Feb 14 18:32:18 CET 2006 - jdsn@suse.de

- new release notes module (multiple release notes) FATE: 120129
- 2.13.16

-------------------------------------------------------------------
Tue Feb 14 01:22:52 CET 2006 - jsrain@suse.de

- fixed add-on product workflow and proposal merging

-------------------------------------------------------------------
Mon Feb 13 22:33:37 CET 2006 - jsrain@suse.de

- updated patchs on add-on product CD according to spec
- 2.13.15

-------------------------------------------------------------------
Mon Feb 13 10:09:58 CET 2006 - visnov@suse.cz

- save zypp.log from instsys

-------------------------------------------------------------------
Sun Feb 12 20:41:09 CET 2006 - olh@suse.de

- umount /dev and /sys unconditionally in umount_finish.ycp

-------------------------------------------------------------------
Sun Feb 12 19:41:28 CET 2006 - olh@suse.de

- remove obsolete comment from umount_finish.ycp

-------------------------------------------------------------------
Sun Feb 12 18:35:41 CET 2006 - visnov@suse.cz

- revert redirect

-------------------------------------------------------------------
Sun Feb 12 16:45:43 CET 2006 - kkaempf@suse.de

- redirect stderr to /var/log/YaST2/zypp.log when running
  1st or 2nd stage installation. (#149001)

-------------------------------------------------------------------
Thu Feb  9 21:27:28 CET 2006 - jsrain@suse.de

- added add-on product installation in running system

-------------------------------------------------------------------
Thu Feb  9 00:56:18 CET 2006 - jsrain@suse.de

- added control file merging functionality

-------------------------------------------------------------------
Tue Feb  7 17:57:40 CET 2006 - mvidner@suse.cz

- control files: Configure the hostname in the main installation
  workflow also in SuSE Linux (#142758) and SLED (#137340).
- 2.13.13

-------------------------------------------------------------------
Mon Feb  6 10:43:59 CET 2006 - olh@suse.de

- remove the /usr/share/locale/br symlink creation, there is
  no user of /usr/share/locale files inside the inst-sys
- remove the hostname linux, domainname local calls
  the hostname is already set in inst_setup.
  yast can not be restarted with ssh installs

-------------------------------------------------------------------
Tue Jan 31 14:30:07 CET 2006 - fehr@suse.de

- disable proposal with separate /home for SLES

-------------------------------------------------------------------
Mon Jan 30 18:19:31 CET 2006 - ms@suse.de

- fixed PCI bus ID setup (#145938)

-------------------------------------------------------------------
Fri Jan 27 14:37:30 CET 2006 - ms@suse.de

- adding truetype font path to the vnc font path (#139351)

-------------------------------------------------------------------
Thu Jan 26 12:51:17 CET 2006 - fehr@suse.de

- remove loading of dm modules, if needed this is done in libstorage

-------------------------------------------------------------------
Tue Jan 24 13:00:43 CET 2006 - ms@suse.de

- added check for testutf8 binary (#144699)

-------------------------------------------------------------------
Tue Jan 24 08:29:29 CET 2006 - jsrain@suse.cz

- enable iSCSI dialog during installation
- 2.13.12

-------------------------------------------------------------------
Mon Jan 23 13:21:46 CET 2006 - mvidner@suse.cz

- Added networkmanager_proposal to the network proposal.
- 2.13.11

-------------------------------------------------------------------
Mon Jan 23 13:03:09 CET 2006 - ms@suse.de

- added y2start.log message if YaST exits abnormally (#141016)
- fixed repatching of xorg.conf file (#144538)

-------------------------------------------------------------------
Mon Jan 23 09:30:07 CET 2006 - jsrain@suse.cz

- added "enable_clone" option (#144101)

-------------------------------------------------------------------
Mon Jan 16 17:07:17 CET 2006 - mvidner@suse.cz

- Prefer the string product feature network/network_manager (always,
  laptop, never) over boolean network/network_manager_is_default.

-------------------------------------------------------------------
Fri Jan 13 14:12:31 CET 2006 - jsrain@suse.cz

- run the desktop dialog also on SLES (#142771)
- added iscsi installation to the installatino workflow
- 2.13.10

-------------------------------------------------------------------
Wed Jan 11 14:50:18 CET 2006 - jsrain@suse.cz

- call installation clients for DASD/zFCP configuration instead of
  the run-time ones

-------------------------------------------------------------------
Mon Jan  9 16:47:46 CET 2006 - jsrain@suse.cz

- write mouse information on PPC (#116406)
- UI mode set to expert for SLES
- reset storage after (de)activating any disk (#140936)
- 2.13.9

-------------------------------------------------------------------
Fri Jan  6 16:20:23 CET 2006 - ms@suse.de

- fixed HVC_CONSOLE_HINT text (#140386)

-------------------------------------------------------------------
Thu Jan  5 16:49:24 CET 2006 - jsrain@suse.cz

- Removed unneeded stuff from proposals on some architectures for
  SLES (#140999, #140991)
- Added iSCSI to installation workflow (real call still missing)
- moved DASD/zFCP disk activation prior installation mode selection
  (#140936)
- 2.13.8

-------------------------------------------------------------------
Thu Jan  5 14:29:12 CET 2006 - sh@suse.de

- V 2.13.7
- Fixed bugs #79289, #114037: trouble with y2cc at end of installation
  Dropped y2cc at end of installation (OK from aj + gp)

-------------------------------------------------------------------
Thu Jan  5 13:52:48 CET 2006 - mvidner@suse.cz

- control file: for SLES, ask for the host name in the main workflow (F4126)

-------------------------------------------------------------------
Thu Jan  5 13:04:46 CET 2006 - jsuchome@suse.cz

- control file: for NLD, do not enable autologin by default (#140990)

-------------------------------------------------------------------
Tue Jan  3 12:11:15 CET 2006 - ms@suse.de

- don't call initvicons on s390/s390x architectures (#140383)

-------------------------------------------------------------------
Thu Dec 22 12:25:26 CET 2005 - fehr@suse.de

- added try_separate_home to partitioning section of control.xml

-------------------------------------------------------------------
Wed Dec 21 11:30:11 CET 2005 - ms@suse.de

- fixed startup Makefile.am

-------------------------------------------------------------------
Wed Dec 21 10:36:13 CET 2005 - visnov@suse.cz

- merged proofread texts

-------------------------------------------------------------------
Tue Dec 20 13:14:02 CET 2005 - ms@suse.de

- added support for graphical installation on ia64 archs (#140142)

-------------------------------------------------------------------
Mon Dec 19 18:10:00 CET 2005 - sh@suse.de

- Implemented feature #300359: Show Beta notice during installation
  Now showing /info.txt in a popup (with a simple "OK" button)
  over the license agreement
- V 2.13.6

-------------------------------------------------------------------
Fri Dec 16 16:15:24 CET 2005 - jsrain@suse.cz

- do not call obsolete gnome-postinstall script
- added list of modules to offer clone at the end of installation
  to control files
- 2.13.5

-------------------------------------------------------------------
Wed Dec 14 12:07:13 CET 2005 - ms@suse.de

- make service startup more robust (#138433)

-------------------------------------------------------------------
Fri Dec  2 16:19:15 CET 2005 - mvidner@suse.cz

- Added control file variables network_manager_is_default,
  force_static_ip.
- 2.13.4

-------------------------------------------------------------------
Fri Dec  2 09:57:48 CET 2005 - jsrain@suse.cz

- mark missing texts for translation (#136021)

-------------------------------------------------------------------
Wed Nov 30 08:07:25 CET 2005 - lslezak@suse.cz

- removed Xen and UML sections from control files
  (moved to yast2-vm package)
- 2.13.4

-------------------------------------------------------------------
Tue Nov 29 14:19:05 CET 2005 - sh@suse.de

- Implemented feature #110081: License translations
- V 2.13.3

-------------------------------------------------------------------
Mon Nov 28 12:50:08 CET 2005 - jsrain@suse.cz

- adjusted default desktop in control files (#132491)

-------------------------------------------------------------------
Tue Nov 22 12:58:19 CET 2005 - jsrain@suse.cz

- added default desktop to control files

-------------------------------------------------------------------
Fri Nov 11 08:20:27 CET 2005 - jsrain@suse.cz

- write hwcfg-static-printer only if parallel port is present
  (#116406)
- 2.13.2

-------------------------------------------------------------------
Tue Nov  1 13:02:58 CET 2005 - jsrain@suse.cz

- adapted to inst_desktop_new.ycp -> inst_desktop.ycp rename

-------------------------------------------------------------------
Tue Oct 18 12:35:16 CEST 2005 - ms@suse.de

- added update check: update_xf86config to be called in case of
  update. The script will fix the mouse configuration if the device
  /dev/mouse or /dev/psaux is in use (#118755)

-------------------------------------------------------------------
Mon Oct 17 16:28:11 CEST 2005 - ms@suse.de

- added testX binary check

-------------------------------------------------------------------
Thu Oct 13 16:21:53 CEST 2005 - ms@suse.de

- fixed startup scripts because Stefan changed the X11 module
  naming from drv.o to drv.so :-(

-------------------------------------------------------------------
Fri Sep 30 14:22:28 CEST 2005 - jsrain@suse.cz

- remove checking whether to run language selection (language
  module knows better whether it is needed)

-------------------------------------------------------------------
Mon Sep 26 17:48:58 CEST 2005 - jsrain@suse.cz

- do close target before switching from update to bare metal
  installation (#115075)
- do not set default window manager in sysconfig if neither KDE
  nor GNOME are installed (#115412)
- 2.13.0

-------------------------------------------------------------------
Fri Sep  9 14:14:24 CEST 2005 - ms@suse.de

- fixed service startup sequence of HAL and DBUS (#115815)

-------------------------------------------------------------------
Wed Sep  7 16:00:24 CEST 2005 - jsrain@suse.cz

- fixed typo in the cursor scheme name for GNOME (#74309)
- 2.12.28

-------------------------------------------------------------------
Wed Sep  7 09:16:44 CEST 2005 - jsuchome@suse.cz

- 2.12.27

-------------------------------------------------------------------
Tue Sep  6 17:01:51 CEST 2005 - jsrain@suse.cz

- fixed freezing installation while saving configured hardware
 (#115387)

-------------------------------------------------------------------
Tue Sep  6 13:28:06 CEST 2005 - jsrain@suse.cz

- use correct icons for license agreement and installation mode
  dialogs (#105158)
- 2.12.26

-------------------------------------------------------------------
Mon Sep  5 17:30:18 CEST 2005 - ms@suse.de

- fixed braille setup (#115278)

-------------------------------------------------------------------
Mon Sep  5 16:25:44 CEST 2005 - ms@suse.de

- start dbus in Second-Stage/S06-services (#114667)

-------------------------------------------------------------------
Mon Sep  5 12:46:43 CEST 2005 - jsrain@suse.cz

- save all configured hardware at the end of installation (#104676)
- 2.12.25

-------------------------------------------------------------------
Thu Sep  1 13:45:29 CEST 2005 - ms@suse.de

- start hald in Second-Stage/S06-services (#114667)

-------------------------------------------------------------------
Mon Aug 29 09:56:30 CEST 2005 - jsrain@suse.cz

- reset package manager when switched installation mode (#105857)
- 2.12.24

-------------------------------------------------------------------
Fri Aug 26 10:23:24 CEST 2005 - jsrain@suse.cz

- set default cursor theme according to default desktop (#74309)
- 2.12.23

-------------------------------------------------------------------
Wed Aug 24 10:39:48 CEST 2005 - ms@suse.de

- fixed umount_result setting in /etc/install.inf. A space is
  needed between the colon and the value (#112620)

-------------------------------------------------------------------
Tue Aug 23 15:02:53 CEST 2005 - ms@suse.de

- fixed umount call in First-Stage setup -> added F03-umount (#103800)

-------------------------------------------------------------------
Tue Aug 23 12:46:16 CEST 2005 - jsrain@suse.cz

- mark correct tab selected after language is changed (#105995)
- reset target map when switching between installation and upgrade
  (#106627)

-------------------------------------------------------------------
Mon Aug 22 12:18:08 CEST 2005 - jsrain@suse.cz

- fixed title icons for proposal dialogs (#105165)
- 2.12.22

-------------------------------------------------------------------
Fri Aug 19 15:39:31 CEST 2005 - jsrain@suse.cz

- reverted forcing language dialog in NCurses (#102958)
- 2.12.21

-------------------------------------------------------------------
Fri Aug 19 15:33:08 CEST 2005 - ms@suse.de

- fixed mouse probing call, was never called in initial stage (#100665)

-------------------------------------------------------------------
Fri Aug 19 11:32:09 CEST 2005 - arvin@suse.de

- improved initialisation of libstorage callbacks (bug #105562)

-------------------------------------------------------------------
Wed Aug 17 17:37:02 CEST 2005 - ms@suse.de

- added umount_result key to /etc/install.inf containing the exit
  code from trying to umount the inst-sys (#103800)
- 2.12.19

-------------------------------------------------------------------
Wed Aug 17 15:45:40 CEST 2005 - jsrain@suse.cz

- handle correctly if _proposal client returns nil as warning level
  (#105154)

-------------------------------------------------------------------
Wed Aug 17 15:09:44 CEST 2005 - arvin@suse.de

- check if /sbin/splash exists (bug #105159)
- 2.12.18

-------------------------------------------------------------------
Tue Aug 16 08:51:16 CEST 2005 - jsrain@suse.cz

- build relation between old keys and new UDIs (#104676)

-------------------------------------------------------------------
Mon Aug 15 16:49:22 CEST 2005 - jsrain@suse.cz

- merged texts from proofread
- 2.12.17

-------------------------------------------------------------------
Mon Aug 15 14:45:43 CEST 2005 - ms@suse.de

- fixed vncpassword handling (#104377)

-------------------------------------------------------------------
Mon Aug 15 13:02:07 CEST 2005 - jsrain@suse.cz

- make the OK button in other installatino options popup default
  button (#104589)

-------------------------------------------------------------------
Fri Aug 12 14:35:19 CEST 2005 - jsrain@suse.cz

- force language selection in NCurses (#102958)
- 2.12.16

-------------------------------------------------------------------
Fri Aug 12 12:32:42 CEST 2005 - ms@suse.de

- fixed use of graphical installer within SSH session (#53767)

-------------------------------------------------------------------
Fri Aug 12 10:15:26 CEST 2005 - ms@suse.de

- fixed set_splash function to work with SuSE 10.0

-------------------------------------------------------------------
Tue Aug  9 15:22:24 CEST 2005 - ms@suse.de

- fixed shell warning (#100729)

-------------------------------------------------------------------
Mon Aug  8 14:06:10 CEST 2005 - jsrain@suse.cz

- show URL of product vendor in congratulation dialog (#102542)

-------------------------------------------------------------------
Fri Aug  5 13:00:16 CEST 2005 - lslezak@suse.cz

- added virtual machine proposal into contol file
- 2.12.15

-------------------------------------------------------------------
Wed Aug  3 13:01:20 CEST 2005 - jsrain@suse.cz

- fixed behavior in proposal with tabs if one of the submodules
  returned an error (#100203)
- 2.12.14

-------------------------------------------------------------------
Tue Aug  2 15:24:14 CEST 2005 - jsrain@suse.cz

- do not allow going back after 2nd stage installation is
  interrupted by reboot
- restore settings after reboot during 2nd stage installation

-------------------------------------------------------------------
Thu Jul 28 11:31:15 CEST 2005 - jsrain@suse.cz

- updated the installation confirmation popup (#98841)
- changed label of push button to access boot and repair (#98836),
  added help text
- 2.12.13

-------------------------------------------------------------------
Mon Jul 25 14:56:54 CEST 2005 - ms@suse.de

- include functions start_yast_and_reboot() and start_yast_again()
  according to a feature request for Jiri.

-------------------------------------------------------------------
Fri Jul 22 13:09:38 CEST 2005 - jsrain@suse.cz

- fixed dialog captions of proposals

-------------------------------------------------------------------
Thu Jul 21 17:01:57 CEST 2005 - fehr@suse.de

- replace obsolete SCR agent calls by call to Storage::ActivateHld()

-------------------------------------------------------------------
Thu Jul 21 11:54:19 CEST 2005 - ms@suse.de

- fixed YaST2.call::wait_for_x11() to set an initial value
  for server_running (#97381)
- 2.12.12

-------------------------------------------------------------------
Tue Jul 19 17:25:15 CEST 2005 - jsrain@suse.cz

- fixed switch from installation to update and vice versa
- added support for reboot and restart of YaST during 2nd stage
  installation
- updated control file to show 3 installation stages

-------------------------------------------------------------------
Mon Jul 18 13:38:50 CEST 2005 - jsrain@suse.cz

- updated control file
- minor inst_proposal clean-up
- 2.12.11

-------------------------------------------------------------------
Fri Jul 15 15:35:03 CEST 2005 - jsrain@suse.cz

- fixed behavior of several dialogs
- 2.12.10

-------------------------------------------------------------------
Thu Jul 14 18:18:42 CEST 2005 - jsrain@suse.cz

- added installation workflow
- added support for tabs in proposals
- adapted to new partitioner using storage-lib (arvin)
- moved inst_desktop.ycp to yast2-packager
- 2.12.9

-------------------------------------------------------------------
Mon Jul 11 16:21:58 CEST 2005 - jsrain@suse.cz

- removed dependency on vanished Display.ycp to fix build
- 2.12.8

-------------------------------------------------------------------
Mon Jul 11 11:14:18 CEST 2005 - ms@suse.de

- fixed race condition in checking servers exit code (#91342)
- fixed testX and xupdate paths

-------------------------------------------------------------------
Thu Jun  2 16:57:14 CEST 2005 - jsrain@suse.cz

- put focus on the release notes to allow scrolling without pushing
  Tab many times to move the focus (#80215)

-------------------------------------------------------------------
Wed Jun  1 14:12:06 CEST 2005 - mvidner@suse.cz

- Added a scr file for .etc.install_inf_options (#75720).
- 2.12.7

-------------------------------------------------------------------
Tue May 31 11:39:56 CEST 2005 - ms@suse.de

- implement check for driver update mode (#84155)

-------------------------------------------------------------------
Tue May 31 11:04:04 CEST 2005 - ms@suse.de

- applied patch from Olaf to avoid some time consuming calls (#86178)
- allow "vnc=1 usessh=1" as install and debug method (#45127)

-------------------------------------------------------------------
Mon May 30 15:55:55 CEST 2005 - jsrain@suse.cz

- display message when fallen into text mode installation (#53748)

-------------------------------------------------------------------
Mon May 16 10:53:27 CEST 2005 - jsrain@suse.cz

- renamed 'default' variable
- 2.12.6

-------------------------------------------------------------------
Tue May 10 14:05:01 CEST 2005 - jsrain@suse.cz

- copy /etc/X11/xorg.conf instead of XF86Config to the target
  system
- 2.12.5

-------------------------------------------------------------------
Mon May  9 18:27:54 CEST 2005 - ms@suse.de

- removed sed update of BusID (#78950)

-------------------------------------------------------------------
Wed Apr 27 12:56:15 CEST 2005 - jsrain@suse.cz

- modularized inst_finish.ycp
- 2.12.4

-------------------------------------------------------------------
Thu Apr 21 11:14:04 CEST 2005 - ms@suse.de

- fixed X11 config patching code, related to (#66989)

-------------------------------------------------------------------
Mon Apr 18 17:10:55 CEST 2005 - jsrain@suse.cz

- one more fix for new ProductFeatures.ycp interface
- 2.12.3

-------------------------------------------------------------------
Mon Apr 18 15:19:44 CEST 2005 - jsrain@suse.cz

- adapted to new interface of ProductFeatures.ycp
- 2.12.2

-------------------------------------------------------------------
Thu Apr 14 17:19:30 CEST 2005 - visnov@suse.cz

- 2.12.1

-------------------------------------------------------------------
Wed Apr  6 15:39:25 CEST 2005 - ms@suse.de

- inst-sys move XF86Config to xorg.conf (#66989)

-------------------------------------------------------------------
Tue Mar 29 14:23:17 CET 2005 - jsrain@suse.cz

- updated the layout of the source files in the repository
- 2.12.0

-------------------------------------------------------------------
Wed Mar 23 15:04:17 CET 2005 - ms@suse.de

- fixed vnc server arguments (#70896)

-------------------------------------------------------------------
Sat Mar 19 10:15:14 CET 2005 - ms@suse.de

- fixed second stage locale setup for textbased installation (#73631)

-------------------------------------------------------------------
Tue Mar 15 16:59:19 CET 2005 - ms@suse.de

- IMPORTANT: fixed locale setup (#72145)

-------------------------------------------------------------------
Tue Mar 15 09:44:32 CET 2005 - jsrain@suse.cz

- enable netdaemon if GNOME is default desktop (#72018)

-------------------------------------------------------------------
Mon Mar 14 15:23:17 CET 2005 - jsrain@suse.cz

- enable FAM daemon when GNOME is installed

-------------------------------------------------------------------
Mon Mar 14 14:15:34 CET 2005 - ms@suse.de

- fixed missing reboot on SSH installation (#67043)

-------------------------------------------------------------------
Fri Mar 11 16:50:14 CET 2005 - ms@suse.de

- added option --auto-fonts to Y2_QT_ARGS (#72174)

-------------------------------------------------------------------
Fri Mar 11 12:57:37 CET 2005 - ms@suse.de

- fixed setting TERM variable (#71771)

-------------------------------------------------------------------
Mon Mar  7 08:27:03 CET 2005 - jsrain@suse.cz

- initialize &product; macro in inst_suseconfig (#70899)
- set hwcfg file for parallel printer (#64412)

-------------------------------------------------------------------
Thu Mar  3 17:36:56 CET 2005 - ms@suse.de

- fixed LANG setting in F03-language (#66498)

-------------------------------------------------------------------
Thu Mar  3 12:53:00 CET 2005 - ms@suse.de

- fixed startup scripts for pcmcia/usb network installations (#65164)

-------------------------------------------------------------------
Wed Mar  2 10:53:37 CET 2005 - jsrain@suse.cz

- merged texts from proofread

-------------------------------------------------------------------
Wed Mar  2 06:42:11 CET 2005 - nashif@suse.de

- url in last dialog is set to www.novell.com/linux

-------------------------------------------------------------------
Tue Mar  1 12:13:09 CET 2005 - jsrain@suse.cz

- removed obsolete symlink juggling (#66016)

-------------------------------------------------------------------
Thu Feb 24 16:10:03 CET 2005 - ms@suse.de

- added logsize check to FirstStage/F07-logging

-------------------------------------------------------------------
Wed Feb 23 11:35:18 CET 2005 - jsrain@suse.cz

- fixed comments for translators

-------------------------------------------------------------------
Tue Feb 22 18:30:15 CET 2005 - ms@suse.de

- fixed check for X11 configuration in continue mode (#66224)

-------------------------------------------------------------------
Tue Feb 22 13:11:41 CET 2005 - sh@suse.de

- V 2.11.17

-------------------------------------------------------------------
Tue Feb 22 13:05:23 CET 2005 - ms@suse.de

- fixed Y2MAXLOGSIZE setting, which was set to 0 because df within
  inst-sys is not an option for checking the filesystem space

-------------------------------------------------------------------
Mon Feb 21 18:10:26 CET 2005 - sh@suse.de

- Proper log-rotating in inst_finish
- V 2.11.16

-------------------------------------------------------------------
Fri Feb 18 10:55:09 CET 2005 - jsrain@suse.cz

- added "Initializing..." title to installation before something
  else is shown (#51039)

-------------------------------------------------------------------
Thu Feb 17 12:41:33 CET 2005 - ms@suse.de

- fixed inst-sys copy process of XF86Config to take care
  about the new name xorg.conf

-------------------------------------------------------------------
Wed Feb 16 14:53:57 CET 2005 - jsrain@suse.cz

- fix displaying release notes if the localized version is not
  available (#50911)

-------------------------------------------------------------------
Thu Feb 10 13:13:50 CET 2005 - jsrain@suse.cz

- reduced forced minimal size of the release notes popup (#50637)
- fixed the order of proposal creation (and thus firewall
  is enabled again) (#50622)
- 2.11.15

-------------------------------------------------------------------
Wed Feb  9 19:16:22 CET 2005 - nashif@suse.de

- Save files control.xml and info.txt from installation into
  /etc/YaST2.

-------------------------------------------------------------------
Wed Feb  9 15:05:33 CET 2005 - jsrain@suse.cz

- additional kernel parameters in control file Prof moved to
  the new variable (#50369)

-------------------------------------------------------------------
Tue Feb  8 16:14:44 CET 2005 - nashif@suse.de

- Moved ProductControl to yast2 package

-------------------------------------------------------------------
Mon Feb  7 13:46:48 CET 2005 - jsrain@suse.cz

- fixed order of items in the "Change" button in proposals (#50204)
- merged texts from proofread
- added label informing about release notes from media
- fixed translating empty string in the installation steps
- 2.11.12

-------------------------------------------------------------------
Fri Feb  4 13:14:54 CET 2005 - jsrain@suse.cz

- display release notes from installation proposal

-------------------------------------------------------------------
Wed Feb  2 18:21:48 CET 2005 - ms@suse.de

- fixed control center call (#50389)

-------------------------------------------------------------------
Tue Feb  1 17:02:20 CET 2005 - nashif@suse.de

- Fixed left "steps" display problems (#50388)

-------------------------------------------------------------------
Wed Jan 26 16:12:23 CET 2005 - nashif@suse.de

- install inst_default_desktop.ycp (#49838)

-------------------------------------------------------------------
Tue Jan 25 07:21:53 CET 2005 - nashif@suse.de

- Fixed arguments in control file
- Fixed deleting completed steps
- 2.11.10

-------------------------------------------------------------------
Mon Jan 24 16:29:32 CET 2005 - nashif@suse.de

- Moved installation workflow routines out of installation.ycp
- Adapted arguments of installation clients
- Enhanced control file and made it more readable (arguments of clients
  are clearer now)

-------------------------------------------------------------------
Mon Jan 24 11:27:55 CET 2005 - ms@suse.de

- fixed language environment (#49811)

-------------------------------------------------------------------
Thu Jan 13 11:35:45 CET 2005 - jsrain@suse.cz

- changed the "System will boot now..." message at the end of
  isnt_finish.ycp (#41592)
- 2.11.8

-------------------------------------------------------------------
Wed Jan 12 12:44:29 CET 2005 - ms@suse.de

- removed xmset calls to disable/enable the mouse pointer.
- prevent patching X11 configuration in continue mode

-------------------------------------------------------------------
Wed Jan 12 11:39:31 CET 2005 - ms@suse.de

- fixed yast startup in continue mode. The evaluation of the
  variables USE_SSH and VNC was wrong in S08-start and
  S09-cleanup

-------------------------------------------------------------------
Tue Jan 11 16:16:38 CET 2005 - jsrain@suse.cz

- prevent disabling the Next button in the proposal (#46708)

-------------------------------------------------------------------
Wed Jan  5 17:30:11 CET 2005 - jsrain@suse.cz

- removed unneeded imports and variables from installation.ycp
- adapted to changed interface of Kernel.ycp
- 2.11.7

-------------------------------------------------------------------
Tue Jan  4 09:45:17 CET 2005 - jsrain@suse.cz

- on SGI Altix add fetchop and mmtimer to MODULES_LOADED_ON_BOOT
  (was disabled due to problems in Kernel.ycp) (bug #46971)
- disable Back/Accept buttons in inst_finish.ycp (#37025)

-------------------------------------------------------------------
Thu Dec 16 15:13:23 CET 2004 - sh@suse.de

- Applied patch from bug #49275: Enable user to skip proposal
  even if there is a blocker error in it

-------------------------------------------------------------------
Thu Dec 09 10:52:54 CET 2004 - arvin@suse.de

- disable inclusion of fetchop and mmtimer in
  MODULES_LOADED_ON_BOOT on SGI Altix (bug #46971)

-------------------------------------------------------------------
Fri Dec  3 15:05:57 CET 2004 - ms@suse.de

- include some patches from old startup code which has been
  changed while developing the new startup concept. Please note
  all architecture dependant code has to be part of the startup/arch
  directories and must be included in a clean way to the new scripts.
  I will not include any arch changes made in the last weeks because
  this will lead to the same horrible situation we had in the past.
  if there is anything which has to be handled differntly on another
  architecture this must be done separately to be able to maintain
  that code longer than two days

-------------------------------------------------------------------
Wed Dec  1 12:04:13 CET 2004 - sh@suse.de

- Fixed bug #48722: Inconsistent lower/upper case in mode dialog

-------------------------------------------------------------------
Mon Nov 29 12:32:36 CET 2004 - ms@suse.de

- startup scripts ready now. reports can be send using bug: (#46886)

-------------------------------------------------------------------
Thu Nov 11 18:11:38 CET 2004 - arvin@suse.de

- always use Directory::logdir

-------------------------------------------------------------------
Thu Nov 11 17:47:45 CET 2004 - sh@suse.de

- Record macros during installation:
  /var/log/YaST2/macro_inst_initial.ycp for initial stage,
  /var/log/YaST2/macro_inst_cont.ycp  for "continue" mode

-------------------------------------------------------------------
Tue Nov 02 08:45:57 CET 2004 - arvin@suse.de

- allow to select repair/boot in installation mode selection even
  when no update is possible (bug #39874)

-------------------------------------------------------------------
Mon Nov  1 14:32:25 CET 2004 - visnov@suse.cz

- set product name in wizard (#46247)

-------------------------------------------------------------------
Wed Oct 27 11:20:44 CEST 2004 - arvin@suse.de

- on SGI Altix add fetchop and mmtimer to MODULES_LOADED_ON_BOOT
  (bug #46971)

-------------------------------------------------------------------
Tue Oct 26 12:36:26 CEST 2004 - jsrain@suse.cz

- moved parts of Mode.ycp to Installation.ycp
- adapted to Mode.ycp clean-up
- 2.11.2

-------------------------------------------------------------------
Tue Oct 19 10:46:15 CEST 2004 - lslezak@suse.cz

- UML mode: copy /etc/mtab file to host system (#42859)
- version 2.11.1

-------------------------------------------------------------------
Mon Oct 11 15:04:26 CEST 2004 - jsrain@suse.cz

- adapted to functional interface of Arch.ycp

-------------------------------------------------------------------
Mon Oct 11 10:43:25 CEST 2004 - jsrain@suse.cz

- moved default logon/window manager setting to extra client,
  setting it according to the base package selection (#46619)
- 2.11.0

-------------------------------------------------------------------
Thu Sep 30 15:12:09 CEST 2004 - sh@suse.de

- V 2.10.30
- Made final confirmation popup higher to accomodate all text
  without scrolling even in more verbose languages (de, fr)

-------------------------------------------------------------------
Wed Sep 29 14:13:35 CEST 2004 - mls@suse.de

- stop splash animation before starting yast
- go to verbose mode if X didn't start

-------------------------------------------------------------------
Mon Sep 27 15:37:03 CEST 2004 - arvin@suse.de

- don't create top-level "media" convenience links (bug #46152)

-------------------------------------------------------------------
Wed Sep 22 16:48:43 CEST 2004 - sh@suse.de

- Made final installation confirmation dialog wider and higher
  to avoid scrolling even for more verbose languages (de, fr)
- V 2.10.27

-------------------------------------------------------------------
Wed Sep 22 09:30:45 CEST 2004 - visnov@suse.cz

- reinitialize dialog after mode chosen (#45784)

-------------------------------------------------------------------
Tue Sep 21 14:48:15 CEST 2004 - arvin@suse.de

- use suse marble in congratulation screen (bug #45712)

-------------------------------------------------------------------
Mon Sep 20 13:52:35 CEST 2004 - sh@suse.de

- V 2.10.24
- Merged accidentially split translatable messages

-------------------------------------------------------------------
Fri Sep 17 16:12:53 CEST 2004 - sh@suse.de

- V 2.10.23
- Changed final installation confirmation dialog according to
  bug #45279

-------------------------------------------------------------------
Fri Sep 17 12:12:12 CEST 2004 - arvin@suse.de

- moved popup with boot message further to the end (bug #45432)

-------------------------------------------------------------------
Thu Sep 16 17:00:17 CEST 2004 - snwint@suse.de

- use language info from linuxrc to set LANG in YaST.start; this is
  just to run ncurses yast in fbiterm for exotic languages

-------------------------------------------------------------------
Wed Sep 15 15:16:41 CEST 2004 - arvin@suse.de

- fixed back button in internet test dialog (bug #45319)

-------------------------------------------------------------------
Wed Sep 15 14:48:09 CEST 2004 - visnov@suse.cz

- initialize proposal heading before creating dialog (#45340)

-------------------------------------------------------------------
Tue Sep 14 18:22:06 CEST 2004 - sh@suse.de

- V 2.10.20
- Fixed bug #45271: Mixture of en_UK / en_US: "licence" / "license"

-------------------------------------------------------------------
Tue Sep 14 17:05:15 CEST 2004 - mvidner@suse.cz

- Copy the DHCP cache to the right place (#45150).

-------------------------------------------------------------------
Tue Sep 14 12:46:53 CEST 2004 - arvin@suse.de

- fixed help text in main proposal (bug #45093)

-------------------------------------------------------------------
Tue Sep 14 10:53:02 CEST 2004 - jsrain@suse.cz

- added enable_firewall and firewall_ssh_enable to control file
  for PROF
- added related handlinng to ProductControl

-------------------------------------------------------------------
Mon Sep 13 12:57:41 CEST 2004 - jsrain@suse.cz

- set FAM_ONLY_LOCAL and start fam according to default windowmanager
- 2.10.18

-------------------------------------------------------------------
Mon Sep 13 11:28:33 CEST 2004 - arvin@suse.de

- added system info entry to update proposal (bug #45096)

-------------------------------------------------------------------
Fri Sep 10 13:03:30 CEST 2004 - snwint@suse.de

- use vesa driver as fallback, not vga (see #38253, comment #11)

-------------------------------------------------------------------
Thu Sep  9 15:49:46 CEST 2004 - mvidner@suse.cz

- Added a client to test the network and hardware proposals (#44677).
- 2.10.16

-------------------------------------------------------------------
Wed Sep  8 15:47:16 CEST 2004 - visnov@suse.cz

- implemented reordering of proposal items
- implemented support for hyperlinks in proposal summaries

-------------------------------------------------------------------
Tue Sep 07 14:18:56 CEST 2004 - arvin@suse.de

- added proposal step to initialize sources during update before
  mounting filesystems (needed to solve bug #44724)

-------------------------------------------------------------------
Mon Sep  6 13:33:34 CEST 2004 - mvidner@suse.cz

- Copy the DHCP client cache so that we can request the same IP
  (#43974).
- 2.10.14

-------------------------------------------------------------------
Mon Sep  6 09:50:37 CEST 2004 - jsrain@suse.cz

- avoid asking to confirm one license multiple times (#44145)

-------------------------------------------------------------------
Fri Sep 03 14:33:07 CEST 2004 - arvin@suse.de

- call Bootloader::Update instead of Bootloader::Write during
  update (bug #44286)

-------------------------------------------------------------------
Mon Aug 30 17:23:29 CEST 2004 - jsrain@suse.cz

- ask to confirm licenses of packages before installing/updating
  (#44145)
- 2.10.12

-------------------------------------------------------------------
Fri Aug 27 16:59:56 CEST 2004 - mvidner@suse.cz

- When showing the address for a VNC installation, don't rely on
  install.inf, print the current IP (#43974).
- 2.10.11

-------------------------------------------------------------------
Fri Aug 27 15:09:13 CEST 2004 - arvin@suse.de

- merged proof read messages

-------------------------------------------------------------------
Wed Aug 25 11:56:57 CEST 2004 - arvin@suse.de

- avoid tmp file in /tmp (bug #39444)

-------------------------------------------------------------------
Wed Aug 18 09:10:38 CEST 2004 - arvin@suse.de

- updated fvwmrc.yast2 (see bug #43796)

-------------------------------------------------------------------
Tue Aug 17 15:27:40 CEST 2004 - nashif@suse.de

- XFree86 -> xorg-x11 (#43832)

-------------------------------------------------------------------
Fri Aug 13 22:12:31 CEST 2004 - nashif@suse.de

- Fixed update (#43795)

-------------------------------------------------------------------
Wed Aug 11 18:03:11 CEST 2004 - nashif@suse.de

- Copy EULA to installed system for later use in firstboot module

-------------------------------------------------------------------
Wed Aug 11 16:09:43 CEST 2004 - nashif@suse.de

- Added firewall to network proposal (#43718)

-------------------------------------------------------------------
Tue Aug 10 15:21:56 CEST 2004 - nashif@suse.de

- Add default label for proposals

-------------------------------------------------------------------
Tue Aug 10 14:31:34 CEST 2004 - mvidner@suse.cz

- Fixed arguments for proposals (`initial)

-------------------------------------------------------------------
Mon Aug  9 19:37:28 CEST 2004 - nashif@suse.de

- Enable locking of proposals in control file
- Updated DTD for control file

-------------------------------------------------------------------
Thu Jul 29 10:10:04 CEST 2004 - nashif@suse.de

- New variables for ui and language handling added to control file
- Use Linuxrc module for install.inf and yast.inf handling

-------------------------------------------------------------------
Tue Jul 20 11:18:33 CEST 2004 - arvin@suse.de

- use capitalized SUSE in congratulation screen (bug #38853)

-------------------------------------------------------------------
Tue Jun 15 19:16:26 CEST 2004 - sh@suse.de

- Fixed typo in ssh install script (#42058)

-------------------------------------------------------------------
Tue Jun 15 14:11:06 CEST 2004 - sh@suse.de

- Fixed bug #41597: EULA must be scrolled in both dimensions

-------------------------------------------------------------------
Tue Jun 15 12:23:23 CEST 2004 - arvin@suse.de

- added Requires for yast2-update (bug #42013)

-------------------------------------------------------------------
Fri Jun 11 00:58:40 CEST 2004 - nashif@suse.de

- Added variable software_proposal to control file (NLD)

-------------------------------------------------------------------
Thu Jun 10 03:53:14 CEST 2004 - nashif@suse.de

- Added control for NLD

-------------------------------------------------------------------
Tue Jun  8 04:55:22 CEST 2004 - nashif@suse.de

- Also install control file for SLES to avoid lots of possible
  confusion when control file is not found on installation media
  and fallback file is used.
  (#41696)

-------------------------------------------------------------------
Tue Jun  8 04:37:03 CEST 2004 - nashif@suse.de

- Fixed bug #41696: yast uses elevator=anticipatory instead of
  elevator=as

-------------------------------------------------------------------
Sun May 30 00:38:55 CEST 2004 - nashif@suse.de

- Added Services to main control file for translation (#41367)
- 2.9.83

-------------------------------------------------------------------
Thu May 27 14:40:46 CEST 2004 - mvidner@suse.cz

- Added variables to ProductFeatures
  so that yast2-nis-client testsuite passes (~#41038).
- 2.9.82

-------------------------------------------------------------------
Thu May 27 12:21:19 CEST 2004 - arvin@suse.de

- added special console handling for iSeries (bug #39025)

-------------------------------------------------------------------
Wed May 26 11:12:56 CEST 2004 - arvin@suse.de

- set LD_LIBRARY_PATH in 1st stage installation start script
  (bug #40833)

-------------------------------------------------------------------
Tue May 25 14:10:33 CEST 2004 - jsrain@suse.cz

- set the I/O scheduler in ProductFeatures (#41038)
- 2.9.79

-------------------------------------------------------------------
Mon May 24 14:58:50 CEST 2004 - arvin@suse.de

- again ask for TERM variable if it's set to "vt100" (bug #40991)

-------------------------------------------------------------------
Tue May 18 15:32:30 CEST 2004 - arvin@suse.de

- moved fvwmrc.notitle from sax2 here (bug #37480)

-------------------------------------------------------------------
Tue May 11 13:54:26 CEST 2004 - lslezak@suse.cz

- don't ask for TERM variable if it's already set to "xterm"
  or "vt100" from linuxrc (don't ask in UML installation) (#39947)
- version 2.9.76

-------------------------------------------------------------------
Tue May 04 11:13:53 CEST 2004 - arvin@suse.de

- merged proofread messages

-------------------------------------------------------------------
Fri Apr 30 16:30:13 CEST 2004 - arvin@suse.de

- readded vnc remote proposal to SLES workflow (bug #31023)

-------------------------------------------------------------------
Wed Apr 28 15:38:45 CEST 2004 - arvin@suse.de

- quick implementation of execution of update.post2 scripts
  (bug #38677)

-------------------------------------------------------------------
Wed Apr 28 15:26:30 CEST 2004 - lslezak@suse.cz

- set Ctrl+Alt+Del handler in /etc/inittab to halt (instead of
  reboot) in UML system (safe shutdown from host system using
  uml_mconsole)
- version 2.9.73

-------------------------------------------------------------------
Tue Apr 27 18:25:25 CEST 2004 - gs@suse.de

- write Console: entry for p690 hvc console before reading
  /etc/install.inf (bug #39527)

-------------------------------------------------------------------
Tue Apr 27 10:34:06 CEST 2004 - arvin@suse.de

- call Pkg::SetAdditionalLocales after language change from
  proposal (bug #38366)

-------------------------------------------------------------------
Mon Apr 26 12:34:02 CEST 2004 - arvin@suse.de

- activate lvm and md before booting into a installed system
  (bug #39423)

-------------------------------------------------------------------
Thu Apr 22 18:12:43 CEST 2004 - arvin@suse.de

- removed support of starting yast2 installation without keyboard
  (linuxrc always reports a keyboard now) (bug #39235)

-------------------------------------------------------------------
Thu Apr 22 11:08:53 CEST 2004 - arvin@suse.de

- run unicode_{start,stop} only if they are present (bug #35714)

-------------------------------------------------------------------
Wed Apr 21 13:23:17 CEST 2004 - arvin@suse.de

- uses special sles screen for user authentication on sles

-------------------------------------------------------------------
Mon Apr 19 08:44:01 CEST 2004 - lslezak@suse.cz

- UML mode fixes: don't copy mtab to the host (it's not needed),
  find kernel and initrd even when symlinks are missing
  (workaround for bug #39063)
- added help text in UML installation proposal
- version 2.9.64

-------------------------------------------------------------------
Fri Apr 16 17:58:43 CEST 2004 - nashif@suse.de

- store variables needed in run-time in a sysconfig like file
- first try to load saved control file before fallback to packaged one.

-------------------------------------------------------------------
Fri Apr 16 14:57:44 CEST 2004 - arvin@suse.de

- fixed network start for remote x11 installation (bug #38832)

-------------------------------------------------------------------
Fri Apr 16 14:26:09 CEST 2004 - lslezak@suse.cz

- UML mode fixes: don't copy mtab to the host (it's not needed),
  find kernel and initrd even when symlinks are missing
  (workaround for bug #39063)
- added help text in UML installation proposal

-------------------------------------------------------------------
Fri Apr 16 11:08:42 CEST 2004 - arvin@suse.de

- removed keyboard proposal from update proposal for the update
  in the running system (bug #37817)

-------------------------------------------------------------------
Fri Apr 16 10:57:57 CEST 2004 - arvin@suse.de

- don't run on serial console in case of vnc or ssh installation
  (bug #37325)

-------------------------------------------------------------------
Thu Apr 15 18:26:04 CEST 2004 - arvin@suse.de

- add "service" proposal to SLES installation

-------------------------------------------------------------------
Thu Apr 15 12:03:00 CEST 2004 - arvin@suse.de

- log fvwm output for vnc installation (bug #30061)

-------------------------------------------------------------------
Wed Apr 07 12:37:53 CEST 2004 - arvin@suse.de

- avoid tmp file creation in check.boot script (bug #38572)

-------------------------------------------------------------------
Tue Apr 06 19:04:33 CEST 2004 - arvin@suse.de

- use fbiterm for CJK locales if appropriate (bug #37823)

-------------------------------------------------------------------
Tue Apr  6 18:55:20 CEST 2004 - nashif@suse.de

- only_update_selected option added to product feature set
- V 2.9.56

-------------------------------------------------------------------
Tue Apr  6 16:26:14 CEST 2004 - sh@suse.de

- V 2.9.55
- Fixed bug #36908: Use dynamic fonts based on resolution

-------------------------------------------------------------------
Mon Apr  5 14:38:22 CEST 2004 - fehr@suse.de

- load module dm-snapshort at to prevent hangs if LVM contains
  snapshot LVs (#36422)

-------------------------------------------------------------------
Mon Apr 05 11:32:21 CEST 2004 - arvin@suse.de

- show correct warning in second stage installation when xserver
  can't be started (bug #38298)

-------------------------------------------------------------------
Mon Apr 05 11:04:34 CEST 2004 - arvin@suse.de

- adjusted decision of frontend depending on memory size to memory
  requirements of new interpreter (bug #38298)
- fixed memory value in warning popup

-------------------------------------------------------------------
Sat Apr 03 17:44:03 CEST 2004 - arvin@suse.de

- use fbiterm for CJK locales if appropriate (bug #37823)

-------------------------------------------------------------------
Fri Apr 02 15:59:59 CEST 2004 - arvin@suse.de

- finally changed license to GPL for good

-------------------------------------------------------------------
Thu Apr 01 11:34:10 CEST 2004 - arvin@suse.de

- symmetricalized calls to inst_netsetup (bug #37763)

-------------------------------------------------------------------
Thu Apr 01 11:03:37 CEST 2004 - arvin@suse.de

- removed step label for inst_netsetup (bug #37546)

-------------------------------------------------------------------
Wed Mar 31 19:41:34 CEST 2004 - nashif@suse.de

- Added 2 options to control file:
   inform_about_suboptimal_distribution
   use_desktop_scheduler

-------------------------------------------------------------------
Wed Mar 31 17:19:12 CEST 2004 - lslezak@suse.cz

- inst_finish.ycp - copy kernel image, initrd and /etc/mtab to
  the host system in UML installation mode

-------------------------------------------------------------------
Tue Mar 30 11:25:44 CEST 2004 - arvin@suse.de

- disable virtual desktops in fvwm during vnc installation
  (bug #37480)

-------------------------------------------------------------------
Mon Mar 29 14:48:56 CEST 2004 - fehr@suse.de

- call Storage::FinishInstall() at end of installation

-------------------------------------------------------------------
Mon Mar 29 14:46:51 CEST 2004 - sh@suse.de

- Fixed bug #36713 (relies on yast2-core with fix for bug #36711):
  textdomain for wizard steps should come from control.xml

-------------------------------------------------------------------
Mon Mar 29 05:22:12 CEST 2004 - nashif@suse.de

- fixed copying of hook script logs into installed system

-------------------------------------------------------------------
Sun Mar 28 16:05:19 CEST 2004 - nashif@suse.de

- fixed hook scrips, now using WFM::Read(.local...) (#36831 )
- Not executing any scripting after last client
- Detecting mode before installation steps are sets (#37070 )
- logging hook output to /var/log/YaST2 and copying those
file to installed system.

-------------------------------------------------------------------
Thu Mar 25 16:49:04 CET 2004 - sh@suse.de

- Fixed bug #34618: Don't use full-screen if started remotely

-------------------------------------------------------------------
Thu Mar 25 14:50:07 CET 2004 - ms@suse.de

- fixed driver to use on ia64 systems. there is no framebuffer
  available but the vesa driver is working now (#34909)
- fixed possible loop at installation. handle different exit codes
  from testX in scripts/YaST2. The needed changes to testX have
  been made within the sax2 package (#36794)

-------------------------------------------------------------------
Thu Mar 25 12:12:44 CET 2004 - arvin@suse.de

- removed network proposal from update work flow

-------------------------------------------------------------------
Wed Mar 24 16:10:31 CET 2004 - arvin@suse.de

- renamed usbdevfs to usbfs (bug #31869)

-------------------------------------------------------------------
Wed Mar 24 15:07:03 CET 2004 - sh@suse.de

- Fixed bug #36850: Strange texts in y2qt wizard side bar
- V 2.9.42

-------------------------------------------------------------------
Wed Mar 24 11:13:46 CET 2004 - gs@suse.de

- workaround beta3 pre bug: deactivate Hooks::Run
  (causes crash after inst_finish)
- V 2.9.41

-------------------------------------------------------------------
Mon Mar 22 20:32:41 CET 2004 - nashif@suse.de

- Execute features client if variables are set in control file
- V 2.9.40

-------------------------------------------------------------------
Mon Mar 22 15:58:33 CET 2004 - sh@suse.de

- V 2.9.39
- Fixed bug #36292: Wizard steps not translated
- Preliminary fix for bug #36713: Use textdomain from XML file

-------------------------------------------------------------------
Mon Mar 22 11:14:07 CET 2004 - arvin@suse.de

- introduced and handle new variable Installation::scr_destdir
  to be used by Storage (bug #34996)

-------------------------------------------------------------------
Sun Mar 21 19:48:42 CET 2004 - nashif@suse.de

- read/set language/keyboard/timezone
- added client to set product variables before entering proposal

-------------------------------------------------------------------
Fri Mar 19 15:47:08 CET 2004 - arvin@suse.de

- omit skip/don't skip buttons in uml proposal

-------------------------------------------------------------------
Thu Mar 18 16:18:30 CET 2004 - arvin@suse.de

- fixed update work flow setting (bug #36429 and #35007)

-------------------------------------------------------------------
Thu Mar 18 09:59:01 CET 2004 - mvidner@suse.cz

- Fall back to runlevel 3 if we accidentally don't set it
  in the installation proposal. It would be 0 (#35662).

-------------------------------------------------------------------
Wed Mar 17 22:56:12 CET 2004 - nashif@suse.de

- Add runlevel to s390 proposal
- remove x11 from autoinst workflow (handled differently)

-------------------------------------------------------------------
Wed Mar 17 05:46:03 CET 2004 - nashif@suse.de

- update wizard steps at the right spot to enable switching back
  to installation mode

-------------------------------------------------------------------
Tue Mar 16 21:18:06 CET 2004 - kkaempf@suse.de

- run cleanup script for GNOME (#36196)

-------------------------------------------------------------------
Tue Mar 16 16:02:52 CET 2004 - msvec@suse.cz

- added icons to network and hardware proposals

-------------------------------------------------------------------
Tue Mar 16 14:26:03 CET 2004 - fehr@suse.de

- fix typo devmap_mkmod.sh -> devmap_mknod.sh
- 2.9.32

-------------------------------------------------------------------
Tue Mar 16 01:53:54 CET 2004 - nashif@suse.de

- Enabled evms_config in control file

-------------------------------------------------------------------
Tue Mar 16 01:31:55 CET 2004 - nashif@suse.de

- Update steps when switching modes (#35590)

-------------------------------------------------------------------
Mon Mar 15 12:00:07 CET 2004 - arvin@suse.de

- don't ask for terminal type during vnc installation (bug #33534)

-------------------------------------------------------------------
Fri Mar 12 06:45:02 CET 2004 - nashif@suse.de

- Update control file for autoinst
- Enable swittching of steps upon mode change
- Added possibility to disable a workflow step in runtime

-------------------------------------------------------------------
Thu Mar 11 18:50:55 CET 2004 - sh@suse.de

- Fixed bug #34618: Don't use full screen in remote installation

-------------------------------------------------------------------
Wed Mar 10 14:40:11 CET 2004 - arvin@suse.de

- don't warn if only no disk controller can be found (bug #35546)

-------------------------------------------------------------------
Wed Mar 10 09:51:29 CET 2004 - arvin@suse.de

- extended uml installation work flow

-------------------------------------------------------------------
Wed Mar 10 07:08:09 CET 2004 - nashif@suse.de

- Set wizard steps depending on installation mode

-------------------------------------------------------------------
Wed Mar 10 03:04:53 CET 2004 - nashif@suse.de

- removed include dir from spec

-------------------------------------------------------------------
Wed Mar 10 01:07:58 CET 2004 - sh@suse.de

- V 2.9.24
- Migration to new wizard

-------------------------------------------------------------------
Tue Mar  9 13:08:25 CET 2004 - msvec@suse.cz

- replaced X11 version detection code with (simpler) YCP
- package could be noarch currently (reduced NFB a lot)

-------------------------------------------------------------------
Mon Mar 08 11:54:40 CET 2004 - arvin@suse.de

- call more generalized storage function during update

-------------------------------------------------------------------
Fri Mar 05 12:07:50 CET 2004 - arvin@suse.de

- load correct device mapper module and create nodes

-------------------------------------------------------------------
Thu Mar  4 16:40:36 CET 2004 - visnov@suse.cz

- added type info
- 2.9.20

-------------------------------------------------------------------
Wed Mar  3 17:48:49 CET 2004 - nashif@suse.de

- Moved product features to new feature module

-------------------------------------------------------------------
Wed Mar  3 17:43:45 CET 2004 - sh@suse.de

- Applied rw's patch for bug #34531

-------------------------------------------------------------------
Wed Mar 03 15:45:45 CET 2004 - arvin@suse.de

- call storage function to update fstab (bug #34996)

-------------------------------------------------------------------
Tue Mar  2 17:47:11 CET 2004 - sh@suse.de

- Added user-visible workflow step descriptions for new wizard
  layout

-------------------------------------------------------------------
Mon Mar 01 16:53:44 CET 2004 - arvin@suse.de

- work on UML installation

-------------------------------------------------------------------
Fri Feb 27 03:31:46 CET 2004 - nashif@suse.de

- New control file based installation merged

-------------------------------------------------------------------
Fri Feb 20 19:53:00 CET 2004 - arvin@suse.de

- handle abort button in inst_finish (bug #30303)

-------------------------------------------------------------------
Fri Feb 20 11:28:26 CET 2004 - arvin@suse.de

- removed obsolete code from start scripts (bug #31805)

-------------------------------------------------------------------
Mon Feb 16 16:52:00 CET 2004 - mvidner@suse.cz

- set the runlevel according to the proposal
- 2.9.15

-------------------------------------------------------------------
Mon Feb 16 16:01:35 CET 2004 - arvin@suse.de

- added more flexible package handling for products

-------------------------------------------------------------------
Mon Feb 16 13:49:50 CET 2004 - mvidner@suse.cz

- added runlevel_proposal to installation_proposals (#30028)
- 2.9.14

-------------------------------------------------------------------
Mon Feb 16 11:20:01 CET 2004 - arvin@suse.de

- removed obsolete Mode::hardBoot

-------------------------------------------------------------------
Fri Feb 13 15:16:41 CET 2004 - sh@suse.de

- Applied patch from bug #34531: Kernel 2.6 hotplug handling

-------------------------------------------------------------------
Wed Feb 11 16:11:02 CET 2004 - arvin@suse.de

- more control over base selection handling

-------------------------------------------------------------------
Tue Feb 10 17:59:40 CET 2004 - arvin@suse.de

- added type specification in inst_proposal.ycp

-------------------------------------------------------------------
Tue Feb 10 16:02:19 CET 2004 - nashif@suse.de

- remove x11 from workflow for autoyast

-------------------------------------------------------------------
Tue Feb 10 10:32:08 CET 2004 - arvin@suse.de

- fixed building on s390

-------------------------------------------------------------------
Sat Feb  7 09:33:56 CET 2004 - nashif@suse.de

- remove vendor.y2cc file

-------------------------------------------------------------------
Fri Feb 06 16:13:58 CET 2004 - arvin@suse.de

- set default runlevel to 3 or 5 during installation depending
  on the presents of X11 (see bug #32366)

-------------------------------------------------------------------
Fri Feb 06 11:46:47 CET 2004 - arvin@suse.de

- fixed copying of temporary X11 config

-------------------------------------------------------------------
Mon Feb  2 15:49:46 CET 2004 - lslezak@suse.cz

- InitHWinfo module enabled in installation proposal
- version 2.9.4

-------------------------------------------------------------------
Sat Jan 31 21:07:11 CET 2004 - arvin@suse.de

- removed useless 'global'

-------------------------------------------------------------------
Mon Jan 26 17:28:06 CET 2004 - jsrain@suse.de

- removed cfg_susecnfig.scr from file list (was moved to yast2.rpm)
- 2.9.2

-------------------------------------------------------------------
Fri Dec 12 14:23:14 CET 2003 - jsrain@suse.de

- don't check if module is present in initrd before loading it

-------------------------------------------------------------------
Fri Oct 24 15:58:50 CEST 2003 - ms@suse.de

- added stuff from yast2/library/x11 to installation package

-------------------------------------------------------------------
Fri Oct 24 13:09:25 CEST 2003 - arvin@suse.de

- added help text for "Repair Installed System" (bug #30402)

-------------------------------------------------------------------
Fri Oct 17 11:37:46 CEST 2003 - ms@suse.de

- inst_finish: (#32366)
  removed runlevel setup code which is handled within the X11
  module now (XProposal.ycp). The update code for initdefault
  is still present because during update the X11 configuration
  is not started

- inst_x11: (#32366)
  removed dead code which sets the default runlevel to 3 if there
  is no XF86Config file present. This task is done if the X11
  configuration is finished and if there is no X11 configuration
  the default initdefault with aaa_base is set to 3 already

-------------------------------------------------------------------
Wed Sep 24 12:25:08 CEST 2003 - snwint@suse.de

- look for x11 drivers in lib64 dir on x86_64 (#31649)

-------------------------------------------------------------------
Thu Sep 18 11:38:50 CEST 2003 - arvin@suse.de

- shut down temporary network before online test during update
  (bug #31030)

-------------------------------------------------------------------
Thu Sep 18 10:55:43 CEST 2003 - arvin@suse.de

- don't use external pcmcia during firstboot (bug #31252)

-------------------------------------------------------------------
Mon Sep 15 19:26:33 CEST 2003 - msvec@suse.cz

- 2.8.34

-------------------------------------------------------------------
Mon Sep 15 15:15:25 CEST 2003 - gs@suse.de

- YaST2.start: set default value for LANGUAGE

-------------------------------------------------------------------
Mon Sep 15 11:03:04 CEST 2003 - arvin@suse.de

- skip network probing during update (bug #30545)

-------------------------------------------------------------------
Sun Sep 14 15:07:36 CEST 2003 - arvin@suse.de

- reset packagemanager when changing installation mode (bug #27970)

-------------------------------------------------------------------
Sun Sep 14 14:27:12 CEST 2003 - snwint@suse.de

- added test for utf8 serial console to YaST2.{start,firstboot}

-------------------------------------------------------------------
Sat Sep 13 18:39:23 CEST 2003 - nashif@suse.de

- remove inst_startup from autoinst workflow, add it autoinst_init
  (bug #30678)

-------------------------------------------------------------------
Fri Sep 12 17:25:56 CEST 2003 - ms@suse.de

- added milestone texts for X11 config update/inject (#30612)
- fixed lookup path for XFree86 3.x config (#30612)

-------------------------------------------------------------------
Fri Sep 12 14:06:05 CEST 2003 - arvin@suse.de

- fixed permissions of /var/lib/YaST2/install.inf (bug #30630)

-------------------------------------------------------------------
Thu Sep 11 17:32:40 CEST 2003 - kkaempf@suse.de

- use kernel k_smp4G on SMP-systems with
  memory <= 4GB or without PAE support

-------------------------------------------------------------------
Thu Sep 11 11:12:36 CEST 2003 - arvin@suse.de

- check for /proc/splash (bug #30472)

-------------------------------------------------------------------
Wed Sep 10 11:34:10 CEST 2003 - sh@suse.de

- Fixed max log file size calculation:
  Set LANG only in subshell,
  don't rely on /dev in 'df' output - use last line instead

-------------------------------------------------------------------
Tue Sep  9 12:48:47 CEST 2003 - kkaempf@suse.de

- use kernel k_psmp on smp-systems with
  less than 4GB memory or without PAE support

-------------------------------------------------------------------
Tue Sep 09 12:42:20 CEST 2003 - arvin@suse.de

- added kernel option desktop

-------------------------------------------------------------------
Mon Sep  8 18:01:53 CEST 2003 - sh@suse.de

- V 2.8.24
- Fixed bug #29927: Logfile setting too restrictive
  Now checking free space on RAM disk with 'df' and using
  max 10% of that per log file (max 5000)

-------------------------------------------------------------------
Mon Sep  8 11:53:17 CEST 2003 - snwint@suse.de

- advance splash progress bar in YaST2{,.start}
- driver updates are applied in inst_setup (used to be in YaST2.start)
- don't clear screen in YaST2.start

-------------------------------------------------------------------
Thu Sep 04 17:45:53 CEST 2003 - arvin@suse.de

- proof-read messages

-------------------------------------------------------------------
Wed Sep  3 17:27:51 CEST 2003 - gs@suse.de

- installation.ycp: call UI::SetKeyboard in continue mode
  (enable unicode for ncurses in UTF-8 locale)

-------------------------------------------------------------------
Wed Sep  3 10:15:44 CEST 2003 - kkaempf@suse.de

- copy XF86Config from inst-sys to XF86Config.install in
  the system (#29910)

-------------------------------------------------------------------
Tue Sep  2 13:54:53 CEST 2003 - kkaempf@suse.de

- make repair system accessible

-------------------------------------------------------------------
Mon Sep 01 17:42:20 CEST 2003 - arvin@suse.de

- removed obsolete inst_hw_config.ycp and inst_confirm_abort.ycp

-------------------------------------------------------------------
Sun Aug 31 14:56:10 CEST 2003 - arvin@suse.de

- use Popup::ConfirmAbort

-------------------------------------------------------------------
Sat Aug 30 22:27:57 CEST 2003 - arvin@suse.de

- moved reactivation of network to yast2-network (bug #29561)
- moved display of into.txt into separate file

-------------------------------------------------------------------
Thu Aug 28 16:55:51 CEST 2003 - ms@suse.de

- fixed xmigrate call (#29535)

-------------------------------------------------------------------
Thu Aug 28 16:04:41 CEST 2003 - kkaempf@suse.de

- Install default kernel on SMP systems without 'PAE'
  (i.e. Pentium1-SMP)
- Drop check for unsupported Cyrix-CPUs without 'TSC'

-------------------------------------------------------------------
Tue Aug 26 11:49:21 CEST 2003 - arvin@suse.de

- don't gray out next button in proposal in case of blockers
  (bug #29320)

-------------------------------------------------------------------
Fri Aug 22 18:11:20 CEST 2003 - arvin@suse.de

- fixed reading of memory info (bug #29017)

-------------------------------------------------------------------
Fri Aug 22 11:27:23 CEST 2003 - arvin@suse.de

- fixed update workflow

-------------------------------------------------------------------
Thu Aug 21 14:42:12 CEST 2003 - arvin@suse.de

- removed obsolete installation_ui.ycp

-------------------------------------------------------------------
Thu Aug 21 10:04:25 CEST 2003 - kkaempf@suse.de

- copy badlist (if existing) to installed system (#29092)

-------------------------------------------------------------------
Tue Aug 19 08:13:17 CEST 2003 - arvin@suse.de

- better way for mouse probing in text mode (bug #29005)

-------------------------------------------------------------------
Mon Aug 18 11:22:04 CEST 2003 - arvin@suse.de

- don't probe mouse in text mode (bug #29005)

-------------------------------------------------------------------
Fri Aug 15 15:20:38 CEST 2003 - arvin@suse.de

- removed obsolete showlog_defines.ycp

-------------------------------------------------------------------
Tue Aug 12 20:31:12 CEST 2003 - arvin@suse.de

- added remote administration proposal to network proposal

-------------------------------------------------------------------
Tue Aug 12 14:38:03 CEST 2003 - gs@suse.de

- YaST2.start: don't run in UTF-8 mode on a console which is
  connected to a serial port

-------------------------------------------------------------------
Mon Aug 11 15:51:52 CEST 2003 - arvin@suse.de

- use ycp based ncurses menu at end of installation

-------------------------------------------------------------------
Fri Aug 08 10:54:34 CEST 2003 - arvin@suse.de

- variable handling of release notes url

-------------------------------------------------------------------
Wed Aug 06 09:37:19 CEST 2003 - arvin@suse.de

- don't copy kernel config from to /usr/src/linux (bug #28496)

-------------------------------------------------------------------
Fri Aug 01 20:10:11 CEST 2003 - arvin@suse.de

- call inst_netprobe during install
- added desktop files

-------------------------------------------------------------------
Wed Jul 30 11:42:24 CEST 2003 - arvin@suse.de

- don't complain when no storage controllers can be found
  (bug #23686)

-------------------------------------------------------------------
Wed Jul 30 10:23:01 CEST 2003 - arvin@suse.de

- always let YaST run in an UTF-8 environment during installation
  (bug #14751)

-------------------------------------------------------------------
Fri Jul 25 15:13:04 CEST 2003 - arvin@suse.de

- removed handling of XFree86 Version 3 from YaST2.start

-------------------------------------------------------------------
Fri Jul 25 15:12:25 CEST 2003 - gs@suse.de

- YaST2.firstboot: read RC_LANG from /etc/sysconfig/language and
                   export LANG accordingly;
		   call unicode_start/unicode_stop (if required)

-------------------------------------------------------------------
Thu Jul 24 13:39:36 CEST 2003 - gs@suse.de

- YaST2.start: call unicode_start/unicode_stop;
               export YAST_DOES_ACS removed

-------------------------------------------------------------------
Fri Jul 04 13:21:20 CEST 2003 - arvin@suse.de

- convert update workflow into a proposal

-------------------------------------------------------------------
Fri May 23 15:20:32 CEST 2003 - arvin@suse.de

- take kernel command line from install.inf (bug #25745)

-------------------------------------------------------------------
Mon Apr 28 17:25:45 CEST 2003 - arvin@suse.de

- fixes for live eval (bug #26457)

-------------------------------------------------------------------
Wed Apr 23 12:09:20 CEST 2003 - ms@suse.de

- add config migration from 3x to 4x if possible
- ensure XF86Config is available if someone performs an update
  within a XFree86 3.x environment

-------------------------------------------------------------------
Tue Apr 15 17:18:13 CEST 2003 - arvin@suse.de

- removed call of SuSEconfig.3ddiag and switch2mesasoft after
  reboot during installation since they don't exist anymore

-------------------------------------------------------------------
Thu Apr 10 15:49:20 CEST 2003 - ms@suse.de

- fixed conditions of xmset calls (#26214)

-------------------------------------------------------------------
Tue Apr  8 12:51:55 CEST 2003 - jsrain@suse.de

- fixed parsing of kernel parameters containing blank space
  (#26147)

-------------------------------------------------------------------
Tue Apr  1 15:44:12 CEST 2003 - jsrain@suse.de

- added init= kernel parameter to discard list (#25478)

-------------------------------------------------------------------
Tue Mar 18 13:37:15 CET 2003 - kkaempf@suse.de

- drop "insserv apache" again, opens port 80
- 2.7.43

-------------------------------------------------------------------
Mon Mar 17 18:11:40 CET 2003 - kkaempf@suse.de

- "insserv apache" if it's DOC_SERVER (#25436)
- 2.7.42

-------------------------------------------------------------------
Mon Mar 17 16:36:24 CET 2003 - arvin@suse.de

- start fvwm2 for vnc installation (bug #25405)

-------------------------------------------------------------------
Mon Mar 17 15:30:26 CET 2003 - arvin@suse.de

- turn of silent splash mode before displaying messages during
  vnc and ssh installation (bug #25407)

-------------------------------------------------------------------
Mon Mar 17 09:21:22 CET 2003 - kkaempf@suse.de

- start apache as doc_server if suse_help_viewer isn't provided
  by kdebase3-SuSE (25436)
- 2.7.39

-------------------------------------------------------------------
Sat Mar 15 22:54:09 CET 2003 - kkaempf@suse.de

- gdm2 might not be installed yet but earmarked for installation
  (#25410)
- 2.7.38

-------------------------------------------------------------------
Fri Mar 14 17:41:40 CET 2003 - sh@suse.de

- The final and super-great ultimate path for release notes:
  /usr/share/doc/release-notes/RELEASE-NOTES.*.rtf

-------------------------------------------------------------------
Fri Mar 14 17:38:44 CET 2003 - sh@suse.de

- Moved RTF version of release notes from /usr/share/doc to
  /usr/share/doc/release_notes

-------------------------------------------------------------------
Fri Mar 14 17:32:20 CET 2003 - sh@suse.de

- Using file name RELEASE_NOTES.rtf to allow coexistence with
  RELEASE_NOTES.html for Konqueror

-------------------------------------------------------------------
Fri Mar 14 11:14:01 CET 2003 - fehr@suse.de

- remove handling of IDE recorders from inst_finish.ycp
  this is now done much sooner in StorageDevices.ycp (bug #25293)

-------------------------------------------------------------------
Wed Mar 12 15:12:54 CET 2003 - arvin@suse.de

- fixed focus in last installation dialog (bug #25171)

-------------------------------------------------------------------
Wed Mar 12 10:19:51 CET 2003 - ms@suse.de

- fixed broken mouse bug in continue mode (#24914)

-------------------------------------------------------------------
Tue Mar 11 17:16:03 CET 2003 - kkaempf@suse.de

- also set /etc/sysconfig/displaymanager:DISPLAYMANAGER (#25087)

-------------------------------------------------------------------
Mon Mar 10 19:03:34 CET 2003 - kkaempf@suse.de

- check for existance of /usr/src/linux/include/linux before
  copying kernel config.
- 2.7.32

-------------------------------------------------------------------
Mon Mar 10 18:34:58 CET 2003 - mvidner@suse.de

- Added .etc.install_inf_alias to work around an ini-agent
  limitation (#24836).
- 2.7.31

-------------------------------------------------------------------
Mon Mar 10 16:10:27 CET 2003 - arvin@suse.de

- fixed compose characters for certain locales (bug #14751)

-------------------------------------------------------------------
Fri Mar  7 17:21:06 CET 2003 - nashif@suse.de

- Dont read product data from installed system if in config mode
  (#24772 )

-------------------------------------------------------------------
Fri Mar  7 14:04:21 CET 2003 - kkaempf@suse.de

- copy kernel config to /usr/src/linux/... (#24835)

-------------------------------------------------------------------
Thu Mar  6 13:33:40 CET 2003 - fehr@suse.de

- umount fs based on crypto loop files before all other umounts
  (#24751)

-------------------------------------------------------------------
Thu Mar  6 12:58:31 CET 2003 - ms@suse.de

- removed mouse probing code from inst_startup.ycp and put
  that code into installation.ycp. Changed the mouse probing
  code to disconnect the device in front of the probing and
  re-connect it after the probing is done to avoid any
  jumping mouse cursors (#24355)

-------------------------------------------------------------------
Tue Mar 04 21:13:02 CET 2003 - arvin@suse.de

- handle flags from content file in Product module (bug #21561)

-------------------------------------------------------------------
Tue Mar  4 13:07:02 CET 2003 - sh@suse.de

- Fixed bug #24542: Bad license agreement button text

-------------------------------------------------------------------
Mon Mar  3 16:47:07 CET 2003 - sh@suse.de

- Fixed bug #10990: Boot installed system does not unmount

-------------------------------------------------------------------
Mon Mar  3 11:06:28 CET 2003 - fehr@suse.de

- call win resize module not only on i386 but also on x86_64 and ia64

-------------------------------------------------------------------
Thu Feb 27 12:36:16 CET 2003 - arvin@suse.de

- kill (with SIGKILL) shell on tty2 after installation (bug #24404)

-------------------------------------------------------------------
Wed Feb 26 17:17:43 CET 2003 - kkaempf@suse.de

- pass language to packagemanager (#23828)

-------------------------------------------------------------------
Wed Feb 26 12:31:27 CET 2003 - arvin@suse.de

- disable all sources if user aborts installation (bug #24292)

-------------------------------------------------------------------
Tue Feb 25 11:19:26 CET 2003 - arvin@suse.de

- make Hardware Configuration Dialog unconfuseable (bug #24020)

-------------------------------------------------------------------
Mon Feb 24 19:55:43 CET 2003 - kkaempf@suse.de

- add debug hooks (#23787)

-------------------------------------------------------------------
Mon Feb 24 18:25:31 CET 2003 - sh@suse.de

- V 2.7.20
- Fixed bug #24038: Installation language re-selection does not work

-------------------------------------------------------------------
Mon Feb 24 18:00:37 CET 2003 - gs@suse.de

- don't add .UTF-8 to LANG variable (causes problems with ncurses)
  bug #23348

-------------------------------------------------------------------
Mon Feb 24 17:23:55 CET 2003 - mvidner@suse.de

- Added proxy to the network configuration proposal (#24204).

-------------------------------------------------------------------
Fri Feb 21 15:21:41 CET 2003 - arvin@suse.de

- better text for "abort installation" popup (bug #24019)

-------------------------------------------------------------------
Fri Feb 21 12:40:55 CET 2003 - arvin@suse.de

- fixed button labels and help texts (bug #23912)

-------------------------------------------------------------------
Fri Feb 21 12:00:14 CET 2003 - sh@suse.de

- Fixed bug #24027: Root exploit in inst_suseconfig

-------------------------------------------------------------------
Fri Feb 21 11:30:37 CET 2003 - arvin@suse.de

- always do hard reboot (bug #23903)

-------------------------------------------------------------------
Thu Feb 20 15:49:44 CET 2003 - kkaempf@suse.de

- drop /etc/XF86Config (#23965)

-------------------------------------------------------------------
Thu Feb 20 11:39:23 CET 2003 - arvin@suse.de

- use title-style capitalization for menu names (bug #23848)

-------------------------------------------------------------------
Thu Feb 20 09:51:29 CET 2003 - ms@suse.de

- add support for mouse wheel during installation (#21660)

-------------------------------------------------------------------
Wed Feb 19 16:42:22 CET 2003 - arvin@suse.de

- disable all sources if user aborts installation (bug #23776)

-------------------------------------------------------------------
Wed Feb 19 16:07:29 CET 2003 - fehr@suse.de

- fix wrong variable of keyboard module in inst_finish.ycp (#23782)

-------------------------------------------------------------------
Wed Feb 19 08:35:05 CET 2003 - arvin@suse.de

- run SuSEconfig fonts during inst_finish for anti aliased fonts
  (bug #23768)

-------------------------------------------------------------------
Tue Feb 18 20:47:55 CET 2003 - arvin@suse.de

- fixed reading of content file if FLAGS line is missing

-------------------------------------------------------------------
Sat Feb 15 16:26:26 CET 2003 - nashif@suse.de

- call inst_x11 in autoinst mode

-------------------------------------------------------------------
Wed Feb 12 15:23:00 CET 2003 - kkaempf@suse.de

- remove call to mkinfodir (#23588)

-------------------------------------------------------------------
Wed Feb 12 12:03:24 CET 2003 - fehr@suse.de

- Write keytable info to yast.inf again in inst_finish.ycp

-------------------------------------------------------------------
Tue Feb 11 21:39:29 CET 2003 - arvin@suse.de

- handle update flag from content file (bug #21561)

-------------------------------------------------------------------
Mon Feb 10 20:53:53 CET 2003 - arvin@suse.de

- setup complete environment for qt during installation

-------------------------------------------------------------------
Mon Feb 10 18:24:12 CET 2003 - arvin@suse.de

- skip proposal dialog if it's empty (bug #23520)

-------------------------------------------------------------------
Fri Feb  7 16:12:49 CET 2003 - jsuchome@suse.de

- adapted inst_confirm_abort for the use from yast2-repair

-------------------------------------------------------------------
Thu Feb  6 16:16:29 CET 2003 - jsrain@suse.de

- removed missleading help text about starting of network during
  hardware proposal, when network has already been started (#20912)

-------------------------------------------------------------------
Wed Feb 05 17:05:43 CET 2003 - arvin@suse.de

- merged proofread messages

-------------------------------------------------------------------
Mon Feb  3 18:18:08 CET 2003 - sh@suse.de

- V 2.7.7
- Added default function key handling

-------------------------------------------------------------------
Thu Jan 30 16:08:44 CET 2003 - kkaempf@suse.de

- call /usr/bin/mkinfodir in inst_suseconfig
  (replaces SuSEconfig.man_info)

-------------------------------------------------------------------
Wed Jan 29 14:42:42 CET 2003 - arvin@suse.de

- added dialog to ask for preferred method of user authentication

-------------------------------------------------------------------
Tue Jan 28 18:47:16 CET 2003 - arvin@suse.de

- added final congratulations dialog
- added dialog with release notes

-------------------------------------------------------------------
Mon Jan 27 17:47:38 CET 2003 - sh@suse.de

- V 2.7.5
- Use new y2base/qt command line options for better WM cooperation
- Don't start a WM any more in YaST2 start script
  (testX does that now)

-------------------------------------------------------------------
Wed Jan 22 17:11:20 CET 2003 - arvin@suse.de

- use newer interface to modules agent (bug #22995)

-------------------------------------------------------------------
Wed Jan 22 11:36:10 CET 2003 - jsrain@suse.de

- returned accidentally removed call of Bootloader::Write ()
  function (bug #23018)
- 2.7.3

-------------------------------------------------------------------
Fri Dec 20 17:25:00 CET 2002 - arvin@suse.de

- changed label of second button of popup with info.txt (EULA)
  from "Cancel" to "Do Not Accept" (bug #21874)

-------------------------------------------------------------------
Fri Dec 20 17:04:37 CET 2002 - arvin@suse.de

- merged from 8.1 branch:
  - only set hostname during vnc installation if necessary
    (bug #21454)
  - popup with info.txt (EULA) now has a timeout during
    autoinstallation (bug #21413)
  - remove /root/.vnc/passwd after installation (bug #21360)
  - popup with info.txt now has two buttons (accept and cancel)
  - start portmapper if instmode==nfs also on s390 (#21094)

-------------------------------------------------------------------
Thu Dec 12 12:40:22 CET 2002 - jsrain@suse.de

- added handling of modules required to be loaded early after
  mounting root
- not adding ide-scsi to initrd, but scheduling relevant modules
  to be loaded after boot (#19376)

-------------------------------------------------------------------
Wed Dec 11 16:51:45 CET 2002 - lslezak@suse.cz

- .proc.cpuinfo agent rewritten to INI-agent (now supports
  multiple CPU, all keys from /proc/cpuinfo can be read)

-------------------------------------------------------------------
Mon Dec 09 12:49:20 CET 2002 - arvin@suse.de

- add modules ide-cd and cdrom before ide-scsi to INITRD_MODULES
  when an ide cdwriter is found (bug #22343)

-------------------------------------------------------------------
Wed Dec  4 15:29:17 CET 2002 - jsrain@suse.cz

- adapted to new bootloader module interface
- 2.7.1

-------------------------------------------------------------------
Tue Oct 22 16:53:21 CEST 2002 - ms@suse.de

- removed inst_x11 to be part of the installation workflow
- add x11_proposal to:
  hw-config-proposals-home-pc.ycp
  hw-config-proposals-networked-pc.ycp

-------------------------------------------------------------------
Wed Oct 16 14:03:27 CEST 2002 - arvin@suse.de

- correctly handle quotes in /etc/install.inf (bug #20986)

-------------------------------------------------------------------
Wed Oct 16 11:10:07 CEST 2002 - kkaempf@suse.de

- use proper tmpdir for vendor-supplied script when loading
  vendor driver disk (#20967)
- 2.6.87

-------------------------------------------------------------------
Tue Oct 15 16:29:21 CEST 2002 - choeger@suse.de

- renamed product id text from "Open Team Server" to "Openexchange Server",
  because this text is shown into the installation window and the name of
  the cd is associated with this name

-------------------------------------------------------------------
Mon Oct 14 18:21:52 CEST 2002 - sh@suse.de

- V 2.6.85
- Fixed bug #19214: Return to proposal after update

-------------------------------------------------------------------
Mon Oct 14 15:57:34 CEST 2002 - kkaempf@suse.de

- use "UpdateDir" from install.inf when checking vendor
  update media (#19442)
- set /sysconfig/suseconfig/CWD_IN_USER_PATH="no" on non-box
  products (#17464)
- 2.6.84

-------------------------------------------------------------------
Mon Oct 14 15:41:33 CEST 2002 - sh@suse.de

- V 2.6.83
- Fixed bug #19628: Obsolete MediaUI::ChangeMedium() call

-------------------------------------------------------------------
Thu Oct 10 15:26:07 CEST 2002 - arvin@suse.de

- make info text (aka beta warning) scroll-able (bug #20063)

-------------------------------------------------------------------
Wed Oct  9 09:23:53 CEST 2002 - jsrain@suse.cz

- now not enabling 2 gettys on same serial line on p690 (#19788)

-------------------------------------------------------------------
Tue Oct  8 15:37:59 CEST 2002 - kkaempf@suse.de

- disable update for non-box products (#20695)
- 2.6.80

-------------------------------------------------------------------
Mon Oct  7 17:09:46 CEST 2002 - kkaempf@suse.de

- display media.1/info.txt if exists before starting installation
  (#18504)

-------------------------------------------------------------------
Tue Oct  1 17:01:15 CEST 2002 - kkaempf@suse.de

- runlevel 5 only where applicable (#20369)

-------------------------------------------------------------------
Thu Sep 26 18:17:35 CEST 2002 - arvin@suse.de

- remove console kernel option if it's autodectected like
  pseries can do (bug #20177)

-------------------------------------------------------------------
Thu Sep 26 12:56:01 CEST 2002 - choeger@suse.de

- call product specific YaST2 modules before finishing the
  installation

-------------------------------------------------------------------
Tue Sep 24 11:48:17 CEST 2002 - arvin@suse.de

- run depmod after network setup for ssh and vnc installation
  (bug #20040)

-------------------------------------------------------------------
Mon Sep 23 15:31:25 CEST 2002 - arvin@suse.de

- again fix for qt background color (bug #18926)

-------------------------------------------------------------------
Fri Sep 20 17:02:45 CEST 2002 - arvin@suse.de

- in final proposal screen hide button to start control center if
  the control center is not available (bug #19926)

-------------------------------------------------------------------
Fri Sep 20 16:58:14 CEST 2002 - kkaempf@suse.de

- re-init Product module in running system from cached
  product data properly
- 2.6.72

-------------------------------------------------------------------
Fri Sep 20 13:30:40 CEST 2002 - kkaempf@suse.de

- initialize Product module from content data
- 2.6.71

-------------------------------------------------------------------
Fri Sep 20 13:08:08 CEST 2002 - kkaempf@suse.de

- add agent to read "/content" file
- 2.6.69

-------------------------------------------------------------------
Fri Sep 20 11:47:05 CEST 2002 - kkaempf@suse.de

- linuxrc provides 'content' at / now, no need to mount the source.
- 2.6.70

-------------------------------------------------------------------
Fri Sep 20 11:32:26 CEST 2002 - kkaempf@suse.de

- force reboot on s390 after installation
- 2.6.69

-------------------------------------------------------------------
Thu Sep 19 21:17:17 CEST 2002 - kkaempf@suse.de

- umount /var/adm/mount after retrieving content file
- 2.6.68

-------------------------------------------------------------------
Wed Sep 18 17:49:20 CEST 2002 - kkaempf@suse.de

- added product hooks to installation workflow
- 2.6.67

-------------------------------------------------------------------
Wed Sep 18 16:28:57 CEST 2002 - arvin@suse.de

- removed all code regarding zilo (bug #19821)
- fixed qt background color (bug #18926)

-------------------------------------------------------------------
Wed Sep 18 16:00:39 CEST 2002 - arvin@suse.de

- provides/obsoletes the old yast

-------------------------------------------------------------------
Mon Sep 16 12:37:32 CEST 2002 - kkaempf@suse.de

- remove unneeded Save() functions (#19591)

-------------------------------------------------------------------
Thu Sep 12 22:14:45 CEST 2002 - fehr@suse.de

- remove obsolete LVM and MD initialisation in inst_mode.ycp
- 2.6.63

-------------------------------------------------------------------
Thu Sep 12 17:15:52 CEST 2002 - kkaempf@suse.de

- remove control files (#19564)
- 2.6.62

-------------------------------------------------------------------
Thu Sep 12 15:26:35 CEST 2002 - kkaempf@suse.de

- fix vendor path for UnitedLinux (#19442)
- 2.6.61

-------------------------------------------------------------------
Thu Sep 12 14:38:52 CEST 2002 - kkaempf@suse.de

- dont warn about kernel if not in update mode.
- 2.6.60

-------------------------------------------------------------------
Thu Sep 12 13:10:40 CEST 2002 - kkaempf@suse.de

- symlink *.shipped to *.suse on update for LILO compatibility
- 2.6.59

-------------------------------------------------------------------
Wed Sep 11 13:40:41 CEST 2002 - kkaempf@suse.de

- properly unmount sources also on abort and end of update
- move package log to yast2-packager
- handle run-time kernel switch extra
- 2.6.58

-------------------------------------------------------------------
Wed Sep 11 00:42:12 CEST 2002 - kkaempf@suse.de

- remove obsolete package data after update
- release source (CD) and target (rpmdb)
- 2.6.57

-------------------------------------------------------------------
Tue Sep 10 16:15:09 CEST 2002 - arvin@suse.de

- added more provides/obsoletes (bug #19325)

-------------------------------------------------------------------
Tue Sep 10 14:34:13 CEST 2002 - arvin@suse.de

- again fix initial language

-------------------------------------------------------------------
Mon Sep  9 15:46:39 CEST 2002 - kkaempf@suse.de

- fix initial language
- 2.6.54

-------------------------------------------------------------------
Mon Sep 09 15:41:19 CEST 2002 - arvin@suse.de

- run ncurses control center after installation (instead of ycp
  based one) (bug #19246)

-------------------------------------------------------------------
Mon Sep  9 12:48:38 CEST 2002 - kkaempf@suse.de

- drop "noarch"
- 2.6.53

-------------------------------------------------------------------
Mon Sep 09 12:24:03 CEST 2002 - arvin@suse.de

- setup proxy configuration for installation (bug #19189)

-------------------------------------------------------------------
Mon Sep  9 12:20:13 CEST 2002 - kkaempf@suse.de

- remove runme_at_boot at end
- 2.6.51

-------------------------------------------------------------------
Fri Sep  6 12:56:08 CEST 2002 - kkaempf@suse.de

- s390'ers want it different -> k_deflt on smp systems (#18990)
- 2.6.50

-------------------------------------------------------------------
Fri Sep  6 12:48:51 CEST 2002 - kkaempf@suse.de

- properly detect update_mode after restart
- 2.6.49

-------------------------------------------------------------------
Thu Sep  5 20:47:47 CEST 2002 - kkaempf@suse.de

- continue with inst_rpmcopy after update
- 2.6.48

-------------------------------------------------------------------
Thu Sep 05 19:10:43 CEST 2002 - arvin@suse.de

- more old trans-package fun

-------------------------------------------------------------------
Thu Sep 05 15:01:29 CEST 2002 - arvin@suse.de

- always run depmod after installation (bug #18382)
- set HOME=/root during installation (bug #18882)

-------------------------------------------------------------------
Wed Sep  4 16:12:19 CEST 2002 - kkaempf@suse.de

- move update branch to yast2-update (#18876)
- 2.6.45

-------------------------------------------------------------------
Wed Sep 04 12:48:03 CEST 2002 - arvin@suse.de

- fixed provide/obsolete of trans packages (bug #18691)

-------------------------------------------------------------------
Tue Sep  3 22:34:44 CEST 2002 - kkaempf@suse.de

- adapt update workflow to package manager
- 2.6.41

-------------------------------------------------------------------
Mon Sep 02 14:14:15 CEST 2002 - arvin@suse.de

- set default runlevel back to 3 if X11 is not configured
  (bug #18705)

-------------------------------------------------------------------
Mon Sep 02 11:04:17 CEST 2002 - arvin@suse.de

- set HOME=/tmp during installation so qt doesn't pollute root
  filesystem (bug #18663)

-------------------------------------------------------------------
Fri Aug 30 11:18:15 CEST 2002 - arvin@suse.de

- hide output of kill in YaST2.firstboot (bug #18585)
- moved X11Version.ycp to yast2 package

-------------------------------------------------------------------
Thu Aug 29 10:43:43 CEST 2002 - arvin@suse.de

- fixed network start for ssh installation (bug #18506)
- fixed password saving for ssh installation (bug #18507)
- start in textmode for ssh installation (bug #18571)

-------------------------------------------------------------------
Thu Aug 29 10:41:00 CEST 2002 - kkaempf@suse.de

- close source in inst_finish (#18508)

-------------------------------------------------------------------
Wed Aug 28 22:34:37 CEST 2002 - kkaempf@suse.de

- trigger cache copying at end
- 2.6.35

-------------------------------------------------------------------
Tue Aug 27 23:16:31 CEST 2002 - kkaempf@suse.de

- init packagemanager properly
- drop all references to old data (suse/setup/descr/info)

-------------------------------------------------------------------
Tue Aug 27 12:10:15 CEST 2002 - arvin@suse.de

- load firewire support during installation (bug #18379)
- create_interfaces has moved from / to /sbin

-------------------------------------------------------------------
Tue Aug 27 10:43:05 CEST 2002 - arvin@suse.de

- fixes for ssh installation

-------------------------------------------------------------------
Mon Aug 26 12:43:26 CEST 2002 - arvin@suse.de

- don't run x11 configuration if x11 is missing (bug #18208)

-------------------------------------------------------------------
Mon Aug 26 10:18:44 CEST 2002 - kkaempf@suse.de

- ignore even more boot options (#18154)

-------------------------------------------------------------------
Thu Aug 22 20:18:17 CEST 2002 - fehr@suse.de

- call /sbin/vgscan if root filesystem is on LVM before calling
  Boot::Save() (#18180)

-------------------------------------------------------------------
Thu Aug 22 14:43:26 CEST 2002 - arvin@suse.de

- use the same workflow on s390 as on other architectures

-------------------------------------------------------------------
Thu Aug 22 12:31:17 CEST 2002 - kkaempf@suse.de

- drop "ht" flag probing, done in libhd now (#13532).

-------------------------------------------------------------------
Thu Aug 22 10:45:21 CEST 2002 - kkaempf@suse.de

- run "SuSEconfig --module bootsplash" before bootloader
  V 2.6.29

-------------------------------------------------------------------
Thu Aug 22 09:46:46 CEST 2002 - kkaempf@suse.de

- selected packages are also provided after installation
  V 2.6.28

-------------------------------------------------------------------
Thu Aug 22 09:22:28 CEST 2002 - kkaempf@suse.de

- dont use .package agent in inst_finish
  V 2.6.27

-------------------------------------------------------------------
Wed Aug 21 18:01:05 CEST 2002 - kkaempf@suse.de

- fix for build
  V 2.6.26

-------------------------------------------------------------------
Wed Aug 21 16:31:59 CEST 2002 - kkaempf@suse.de

- adaptions to new packager
- V 2.6.25

-------------------------------------------------------------------
Tue Aug 20 19:08:14 CEST 2002 - arvin@suse.de

- use new Mode::x11_setup_needed and Arch::x11_setup_needed

-------------------------------------------------------------------
Tue Aug 20 12:00:23 CEST 2002 - arvin@suse.de

- don't probe for mouse, floppy and usb devices on iseries

-------------------------------------------------------------------
Mon Aug 19 17:58:45 CEST 2002 - olh@suse.de

- implemented starting of ssh in installed system (needed for
  some kinds of remote installation)

-------------------------------------------------------------------
Mon Aug 19 17:53:40 CEST 2002 - arvin@suse.de

- don't probe for mouse, floppy and usb devices on s390

-------------------------------------------------------------------
Mon Aug 19 16:24:31 CEST 2002 - arvin@suse.de

- don't run X11 configuration on S390 (bug #17371)

-------------------------------------------------------------------
Mon Aug 19 09:32:04 CEST 2002 - kkaempf@suse.de

- Moving target by ppc team. One bit more entered to #17739.

-------------------------------------------------------------------
Fri Aug 16 15:21:48 CEST 2002 - kkaempf@suse.de

- drop BOOT_IMAGE=apic evaluation. enableapic is passed
  as normal kernel parameter to k_deflt now.
- add "SuSE" to list of kernel parameters to discard.

-------------------------------------------------------------------
Thu Aug 15 13:53:54 CEST 2002 - kkaempf@suse.de

- linuxrc doesn't reboot on PCMCIA systems any more (#17739)

-------------------------------------------------------------------
Wed Aug 14 17:12:01 CEST 2002 - arvin@suse.de

- added special hardware configuration list for ppc64 and s390
  (bug #17742)

-------------------------------------------------------------------
Wed Aug 14 11:32:07 CEST 2002 - kkaempf@suse.de

- fix NoShell: check (#17714)

-------------------------------------------------------------------
Mon Aug 12 17:01:52 CEST 2002 - kkaempf@suse.de

- fix network parameters passing from /etc/install.inf
- install k_athlon if vendor_id == "AuthenticAMD"  && cpu family >= 6
- drop "acpismp=force" for hyperthreading SMP

-------------------------------------------------------------------
Mon Aug 12 15:48:57 CEST 2002 - kkaempf@suse.de

- read /etc/install.inf:InstMode correctly

-------------------------------------------------------------------
Thu Aug  8 16:23:00 CEST 2002 - kkaempf@suse.de

- honor "/etc/install.inf:NoShell" to suppress extra shell on tty2.

-------------------------------------------------------------------
Wed Aug  7 12:16:33 CEST 2002 - kkaempf@suse.de

- allow for multiple foreign primary partitions (#17458)

-------------------------------------------------------------------
Wed Aug 07 10:47:45 CEST 2002 - arvin@suse.de

- removed access to variable DEFAULT_LANGUAGE in YaST2 start
  script (now only RC_LANG is unsed)

-------------------------------------------------------------------
Tue Aug 06 12:51:33 CEST 2002 - arvin@suse.de

- don't start vnc server twice after reboot during installation
  (bug #17415)

-------------------------------------------------------------------
Mon Aug 05 18:56:15 CEST 2002 - arvin@suse.de

- even more changed for new /etc/install.inf agent

-------------------------------------------------------------------
Mon Aug  5 16:57:21 CEST 2002 - ms@suse.de

- do not call module x11 if serial_console or vnc session
  is active: (#17233)

-------------------------------------------------------------------
Mon Aug  5 15:17:53 CEST 2002 - kkaempf@suse.de

- call "/create_interface <destdir>" on S/390 in order to get network
  setup data to installed system.

-------------------------------------------------------------------
Mon Aug 05 12:10:21 CEST 2002 - arvin@suse.de

- further changed for new /etc/install.inf agent

-------------------------------------------------------------------
Sat Aug 03 15:33:51 CEST 2002 - arvin@suse.de

- removed option -noxim for qt frontend since bug #17161 is now
  solved by changes to yast2-qt

-------------------------------------------------------------------
Fri Aug 02 15:02:54 CEST 2002 - arvin@suse.de

- run qt frontend with option -noxim (bug #17161)
- configure only network card on iSeries

-------------------------------------------------------------------
Fri Aug  2 14:31:49 CEST 2002 - olh@suse.de

- export Y2DEBUG and increase logsize in YaST2.firstboot when
  booted with 'debug'

-------------------------------------------------------------------
Wed Jul 31 16:21:07 CEST 2002 - msvec@suse.cz

- remove MakeCDLinks from inst_finish.ycp (#17309)

-------------------------------------------------------------------
Wed Jul 31 16:21:07 CEST 2002 - msvec@suse.cz

- new agent for /etc/install.inf

-------------------------------------------------------------------
Mon Jul 29 18:15:45 CEST 2002 - arvin@suse.de

- fixed return value in inst_x11.ycp

-------------------------------------------------------------------
Fri Jul 26 13:35:24 CEST 2002 - ms@suse.de

- add subdirectory x11 and include the base modules
  X11Version and inst_x11 to be present at any time

-------------------------------------------------------------------
Tue Jul 23 15:29:46 CEST 2002 - olh@suse.de

- new kernel names and binaries for ppc.

-------------------------------------------------------------------
Tue Jul 23 12:17:48 CEST 2002 - olh@suse.de

- add -httpd /usr/share/vnc/classes to inst_setup_vnc

-------------------------------------------------------------------
Sat Jul 20 11:35:06 CEST 2002 - olh@suse.de

- use WFM::Execute (.local to copy vnc data to target directory

-------------------------------------------------------------------
Fri Jul 19 18:05:51 CEST 2002 - fehr@suse.de

- removed writing of /etc/fstab from inst_finish it is now in
  inst_prepdisk
- version 2.6.5

-------------------------------------------------------------------
Thu Jul 18 13:37:59 CEST 2002 - fehr@suse.de

- moved variable immediate_prepdisk from module Installation to
  module Storage.

-------------------------------------------------------------------
Wed Jul 17 16:29:25 CEST 2002 - arvin@suse.de

- fixed S390 reboot message (bug #17049)

-------------------------------------------------------------------
Tue Jul 16 17:25:31 CEST 2002 - sh@suse.de

- provide/obsolete yast2-trans-inst-proposal and
  yast2-trans-inst-general

-------------------------------------------------------------------
Wed Jul 10 15:51:00 CEST 2002 - arvin@suse.de

- omit keyboard, mouse and bootloader in initial proposal on s390
- fixed location of ycp data files

-------------------------------------------------------------------
Thu Jul 04 16:10:45 CEST 2002 - arvin@suse.de

- moved non binary files to /usr/share/YaST2

-------------------------------------------------------------------
Mon Jun 24 15:24:43 CEST 2002 - kkaempf@suse.de

- New package: split off purely installation related code
  from yast2.rpm<|MERGE_RESOLUTION|>--- conflicted
+++ resolved
@@ -1,5 +1,10 @@
 -------------------------------------------------------------------
-<<<<<<< HEAD
+Mon Jun 26 11:11:19 CEST 2017 - shundhammer@suse.de
+
+- Allow different mount point for home partition (Fate#323532)
+- 3.2.46
+
+-------------------------------------------------------------------
 Mon Jun 19 07:03:16 UTC 2017 - lslezak@suse.cz
 
 - install the yast2-registration package only in SLE (bsc#1043122)
@@ -47,12 +52,6 @@
 - Don't crash if the regurl provided by linuxrc is invalid using
   the one provided by the control file as fallback (bsc#1035908).
 - 3.2.39
-=======
-Mon Jun 26 11:11:19 CEST 2017 - shundhammer@suse.de
-
-- Allow different mount point for home partition (Fate#323532)
-- 3.1.217.35
->>>>>>> 6e7df6a7
 
 -------------------------------------------------------------------
 Wed Apr 26 15:03:33 UTC 2017 - igonzalezsosa@suse.com
