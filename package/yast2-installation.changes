-------------------------------------------------------------------
<<<<<<< HEAD
Mon Jan 16 12:17:38 UTC 2017 - mfilka@suse.com
=======
Tue Jan 17 15:34:22 UTC 2017 - igonzalezsosa@suse.com

- Do not retry to download release notes if a previous attempt
  failed (bsc#1015794)
- 3.1.217.11

-------------------------------------------------------------------
Mon Jan 16 12:42:52 UTC 2017 - jreidinger@suse.com

- add ability to roles to enable list of services when selected
  (FATE#321754)
- 3.1.217.10

-------------------------------------------------------------------
Mon Dec 19 13:23:12 UTC 2016 - mfilka@suse.com
>>>>>>> 98a90bfc

- fate#321739
  - Made user's interaction possible in case of error in read-only
    proposal.
- 3.2.14

-------------------------------------------------------------------
Thu Jan  5 13:16:08 CET 2017 - schubi@suse.de

- AutoYaST after second stage: Initialize tty1 in order to remove
  old YaST output and to show the cursor again.
  (bnc#1018037)
- 3.2.13

-------------------------------------------------------------------
Wed Dec 14 15:47:02 UTC 2016 - jreidinger@suse.com

Port changes from CASP1.0:

- Change layout of new installation dialog according to UX team
  suggestion (FATE#321754)
- Set root subvolume read-only if configured (Fate##321755)
- Document new control.xml parameter root_subvolume_read_only
- Add new installation dialog with keyboard layout and root
  password (FATE#321754)
- Added worker role dialog (Fate#321754)
- implement support for running additional dialogs for specific
  roles (FATE#321754)
- Added description for readonly_timezone and
  clone_install_recommended_default flag in control-file
  documentation. (Fate#321754, Fate#321764)
- 3.2.12

-------------------------------------------------------------------
Wed Dec  7 14:00:53 UTC 2016 - igonzalezsosa@suse.com

- Do not crash when the proposal screen is configured through
  an AutoYaST profile and tabs are not being used (bsc#1013976)
- 3.2.11

-------------------------------------------------------------------
Tue Nov 22 12:27:17 UTC 2016 - jreidinger@suse.com

- fix missing icon next to SSH Key Import in autoyast
  (bsc#988377)

-------------------------------------------------------------------
Fri Nov 18 15:10:49 UTC 2016 - jreidinger@suse.com

- add missing file causing crash (introduced with generic fix of
  bsc#1003682)
  (invisible in master since autotools support is dropped there)
- 3.2.10

-------------------------------------------------------------------
Thu Nov 17 11:59:06 CET 2016 - shundhammer@suse.de

- Documentation for new storage related parameters in control.xml
  (Fate#321736)

-------------------------------------------------------------------
Mon Nov 14 14:30:12 UTC 2016 - jreidinger@suse.com

- The user has to confirm when the configuration proposal contains
  a non-blocking error (generic fix for bsc#1003682)
- 3.2.9

-------------------------------------------------------------------
Fri Nov 11 16:41:25 CET 2016 - schubi@suse.de

- Fixed bug: AutoYaST hangs while running second stage.
  Removed network.service in the Before section of
  YaST2-Firstboot.service. (bnc#1007752)
- 3.2.8

-------------------------------------------------------------------
Fri Nov 11 13:50:06 UTC 2016 - jreidinger@suse.com

- Do not crash if importing ssh config from system which
  /etc/os-release does not contain pretty name (bsc#1009492)
- 3.2.7

-------------------------------------------------------------------
Mon Oct 31 13:23:38 UTC 2016 - lslezak@suse.cz

- Added support for read-only proposal modules (fate#321739)
- 3.2.6

-------------------------------------------------------------------
Thu Oct 27 15:09:58 CEST 2016 - shundhammer@suse.de

- Documentation for subvolumes in control.xml (fate#321737)

-------------------------------------------------------------------
Thu Oct 20 09:52:00 UTC 2016 - jreidinger@suse.com

- more robust password filtering in y2start.log
  (bsc#798966)
- 3.2.5

-------------------------------------------------------------------
Thu Oct 13 14:15:23 UTC 2016 - igonzalezsosa@suse.com

- Set libyui-ncurses environment before starting the installer
  (related to bsc#780621)
- 3.2.4

-------------------------------------------------------------------
Thu Oct 13 13:55:33 UTC 2016 - igonzalezsosa@suse.com

- Bump version number to release fixes for bnc#999895,
  bsc#988700 and bnc#999953.
- 3.2.3

-------------------------------------------------------------------
Thu Oct  6 12:55:58 CEST 2016 - schubi@suse.de

- AutoYaST upgrade: Do not override the Report module settings in
  the AutoYaST upgrade mode, keep the previous settings
  (bnc#999895).

-------------------------------------------------------------------
Thu Sep 29 08:09:28 UTC 2016 - igonzalezsosa@suse.com

- Translate description of Snapper snapshots (bsc#988700)
- 3.2.2

-------------------------------------------------------------------
Wed Sep 21 11:00:27 CEST 2016 - schubi@suse.de

- Fixed crash if one defined proposal module has not been found on
  system while switching back from "Expert" proposal.
  (bnc#999953)
- 3.2.1

-------------------------------------------------------------------
Wed Sep 14 13:53:41 UTC 2016 - jreidinger@suse.com

- reduce time needed for building this package
- 3.2.0

-------------------------------------------------------------------
Tue Sep 13 12:37:57 UTC 2016 - jreidinger@suse.com

- fix skipping of proposal returning empty hash otherwise it
  creates non sense proposal entry in UI (bnc#994127)
- 3.1.215

-------------------------------------------------------------------
Tue Aug 30 06:55:13 UTC 2016 - lslezak@suse.cz

- Display a warning popup when the installer self-update uses
  the fallback URL instead of the selected SMT or the default SCC
  server (bsc#996179)
- Do not contact the registration server in self-update when
  network is not running, skip self-update completely
- 3.1.214

-------------------------------------------------------------------
Thu Aug 25 14:23:20 UTC 2016 - lslezak@suse.cz

- Move the installer self update step earlier in the workflow
  so the user entered values are not lost after restart and avoid
  repeating some steps again (bsc#985055)
- This also fixes losing some values due to restaring YaST (bsc#993690),
  (bsc#992608)
- Improved the self update URL handling - the boot parameter has
  the highest priority, always ask user when a SLP service is found,
  in AutoYaST mode SLP needs to be enabled in the profile
- Display progress when downloading and applying the updates
- 3.1.213

-------------------------------------------------------------------
Wed Aug 25 12:51:45 UTC 2016 - cwh@suse.com

- Replace unicode bullet char by asterisk for ncurses (bsc#995082)
- 3.1.212

-------------------------------------------------------------------
Thu Aug 25 07:33:10 UTC 2016 - jreidinger@suse.com

- fix writing proposals (bnc#994127)
- 3.1.211

-------------------------------------------------------------------
Wed Aug 17 15:02:02 UTC 2016 - jreidinger@suse.com

- filter out same repositories from extraurls if they differ only
  in trailing slash (bnc#970488)
- 3.1.210

-------------------------------------------------------------------
Tue Aug 16 15:34:43 UTC 2016 - kanderssen@suse.com

- SSH Importer: Width fix to avoid cut of CheckBoxFrame Label
  (fate##319624)
- 3.1.209

-------------------------------------------------------------------
Tue Aug 16 13:28:14 CEST 2016 - locilka@suse.com

- Fixed testsuite for inst_complex_welcome after implementing lazy
  loading in ProductLicense in yast2-packager (bsc#993285)
- 3.1.208

-------------------------------------------------------------------
Fri Aug  5 07:22:59 UTC 2016 - igonzalezsosa@suse.com

- Fix the registration screen initialization when SCC server
  is used during self-update (FATE#319716)
- 3.1.207

-------------------------------------------------------------------
Thu Aug  4 10:02:28 UTC 2016 - igonzalezsosa@suse.com

- Retrieve the self-update URL from the registration
  server (SCC/SMT) (FATE#319716)
- 3.1.206

-------------------------------------------------------------------
Wed Aug  3 17:06:46 CEST 2016 - locilka@suse.com

- UI, UX and internal handling for the Welcome screen optimized to
  prevent from not showing that the license needs to be accepted
  (bsc#980374).
- 3.1.205

-------------------------------------------------------------------
Fri Jul 29 07:32:46 UTC 2016 - ancor@suse.com

- If the user has skipped multipath activation, don't ask again
  after installer self-update (bsc#989770)
- 3.1.204

-------------------------------------------------------------------
Fri Jul 22 13:48:12 UTC 2016 - igonzalezsosa@suse.com

- Don't halt the installation if installer updates server
  cannot be reached when using AutoYaST (bsc#988949)
- 3.1.203

-------------------------------------------------------------------
Thu Jul 21 11:52:59 UTC 2016 - jreidinger@suse.com

- simplify and speed up inst_finish client (bnc#986649)
- add test suite for inst_finish client
- 3.1.202

-------------------------------------------------------------------
Mon Jul 18 13:13:05 UTC 2016 - lslezak@suse.cz

- Run extra inst-sys cleanup to free more memory on systems with
  low memory (bsc#974601)
- 3.1.201

-------------------------------------------------------------------
Thu Jul 14 08:10:16 UTC 2016 - lslezak@suse.cz

- Properly adjust the OOM killer (oom_score_adj has a different
  range than the original oom_adj) (bsc#974601)
- 3.1.200

-------------------------------------------------------------------
Tue Jul 12 16:14:28 CEST 2016 - schubi@suse.de

- Added AutoYaST schema file "ssh_import".
  (fate#319624)
- 3.1.199

-------------------------------------------------------------------
Mon Jun 27 13:00:24 UTC 2016 - jreidinger@suse.com

- Make writing of bootloader settings the last step so that other
  installation steps (kdump, cio-ignore) do not have to waste time
  repeating it
  (bnc#986649)
- 3.1.198

-------------------------------------------------------------------
Thu Jun 23 08:17:24 UTC 2016 - lslezak@suse.cz

- Display more information in the error popup when downloading
  the optional installer updates fails (bsc#986091)
- 3.1.197

-------------------------------------------------------------------
Thu Jun 16 13:31:16 UTC 2016 - igonzalezsosa@suse.com

- Avoid restarting YaST when self-update repository exists but
  is empty (bsc#985113)
- 3.1.196

-------------------------------------------------------------------
Wed Jun 15 15:15:15 CEST 2016 - snwint@suse.de

- call set_videomode to adjust video mode (bsc#974821)
- 3.1.195

-------------------------------------------------------------------
Tue Jun 14 14:17:53 UTC 2016 - igonzalezsosa@suse.com

- Fix architecture detection during self-update (bsc#984656)
- 3.1.194

-------------------------------------------------------------------
Thu Jun  2 11:09:33 UTC 2016 - schubi@suse.de

- Adapt AutoYaST to support import of SSH server keys/configuration
  (fate#319624)
- 3.1.193

-------------------------------------------------------------------
Thu Jun  2 10:09:33 UTC 2016 - igonzalezsosa@suse.com

- Drop yast2-installation-devel-doc package (fate#320356)
- 3.1.192

-------------------------------------------------------------------
Wed Jun  1 11:41:27 UTC 2016 - igonzalezsosa@suse.com

- When importing SSH keys/configuration, only regular files
  will be considered (bsc#982522)
- Force YaST2-Firstboot.service to run after
  YaST2-Second-Stage.service (bsc#980365)
- 3.1.191

-------------------------------------------------------------------
Mon May 30 14:35:05 UTC 2016 - lslezak@suse.cz

- Move the debugger invocation code to yast2-ruby-bindings package
  to use the same implementation at run time (FATE#318421)
- 3.1.190

-------------------------------------------------------------------
Thu May 26 13:17:42 UTC 2016 - kanderssen@suse.com

- System Role: centered dialog (ncurses).

-------------------------------------------------------------------
Wed May 25 15:49:41 UTC 2016 - kanderssen@suse.com

- More visual improvements in the SSH keys importing proposal
  summary based on blog entry feedback. (Fate#319624)
- 3.1.189

-------------------------------------------------------------------
Wed May 25 13:07:59 UTC 2016 - lslezak@suse.cz

- Start the Ruby debugger at the beginning of installation
  when Y2DEBUGGER is set (FATE#318421)
- 3.1.188

-------------------------------------------------------------------
Tue May 17 08:17:51 UTC 2016 - ancor@suse.com

- Visual improvement in the SSH keys importing proposal summary

-------------------------------------------------------------------
Mon May 16 16:39:34 UTC 2016 - ancor@suse.com

- The user is now informed about SSH keys to be reused (copied
  from a previous system) during system installation.
- The user can select a different partition (or none) to read the
  keys from and whether to also copy config files.
- SSH import functionality not longer depending from
  "copy_to_system" feature.
- Fate#319624
- 3.1.187

-------------------------------------------------------------------
Mon May 16 08:29:25 UTC 2016 - lslezak@suse.cz

- SSH installation: handle closing the initial installation screen
  by the window manager close button (bsc#979499)
- 3.1.186

-------------------------------------------------------------------
Mon May  9 15:14:22 CEST 2016 - schubi@suse.de

- Do not copy licenses from inst-sys to target system.
  Showing EULA location in the installed system.
  (fate#219341)
- 3.1.185

-------------------------------------------------------------------
Fri May  6 11:09:28 UTC 2016 - jsrain@suse.cz

- get more texts for roles dialog from control file, allow
  a general label (bsc#974625)
- 3.1.184

-------------------------------------------------------------------
Thu May  5 13:39:46 UTC 2016 - ancor@suse.com

- Always read the lists of local users in the previous system to
  have them available during user importing (part of fate#319624)
- 3.1.183

-------------------------------------------------------------------
Wed Apr 20 10:47:12 UTC 2016 - knut.anderssen@suse.com

- Disk Activation step will be skipped in case of installer update
  success (bsc#974409)
- License agreement will be remembered in case of going back after
  a installer update.
- 3.1.182

-------------------------------------------------------------------
Tue Apr 19 09:08:35 UTC 2016 - igonzalezsosa@suse.com

- Fix handling of license acceptance in welcome screen
  (bsc#975774)
- 3.1.181

-------------------------------------------------------------------
Fri Apr 15 12:51:00 UTC 2016 - lslezak@suse.cz

- Run the automatic installer self update also in the AutoYaST
  mode, read the optional custom URL from the profile ("general" ->
  "self_update_url" node) (FATE#319716)
- 3.1.180

-------------------------------------------------------------------
Wed Apr 13 07:14:09 UTC 2016 - mfilka@suse.com

- bsc#956473
  - improved formatting of network interfaces listing
- 3.1.179

-------------------------------------------------------------------
Tue Apr 12 15:09:15 UTC 2016 - jreidinger@suse.com

- do not install perl-Bootloader-YAML on target system as it is no
  longer needed (FATE#317701)
- 3.1.178

-------------------------------------------------------------------
Mon Apr  4 09:48:42 UTC 2016 - igonzalezsosa@suse.com

- Automatic update during installation will use Zypper repositories
  instead of Driver Update Disks (FATE#319716).
- 3.1.177

-------------------------------------------------------------------
Wed Mar 23 16:32:31 UTC 2016 - cwh@suse.com

- Moved proc_modules.scr to yast2.rpm to avoid that yast-sound
  depends on yast-installation (bsc#972310)
- 3.1.176

-------------------------------------------------------------------
Tue Mar 15 07:41:01 UTC 2016 - knut.anderssen@suse.com

- Added automatic update during installation (FATE#319716)
- 3.1.175

-------------------------------------------------------------------
Mon Mar 14 13:09:52 UTC 2016 - mvidner@suse.com

- System Role: align labels (FATE#317481).
- System Role: pop-up if changing the role to a different one.
- 3.1.174

-------------------------------------------------------------------
Mon Mar 14 09:39:50 UTC 2016 - igonzalezsosa@suse.com

- Moved Yast::Transfer::FileFromUrl here from yast2-update
  (FATE#319716).
- 3.1.173

-------------------------------------------------------------------
Fri Mar  4 14:24:49 UTC 2016 - mvidner@suse.com

- Added a System Role step in the installation (FATE#317481).
- 3.1.172

-------------------------------------------------------------------
Mon Feb 29 09:05:16 UTC 2016 - mfilka@suse.com

- bsc#956473
  - network interfaces listing shows all IPv4 / IPv6 addresses per
    device
- 3.1.171

-------------------------------------------------------------------
Fri Feb 26 08:36:55 UTC 2016 - ancor@suse.com

- Ensure plymouth does not interfere with X11 when executing
  yast2-firstboot (bsc#966874)
- 3.1.170

-------------------------------------------------------------------
Sun Feb 21 21:15:02 UTC 2016 - mfilka@suse.com

- bnc#960703
  - network service setup moved into yast2-network package.
- 3.1.169

-------------------------------------------------------------------
Wed Feb 17 16:03:56 UTC 2016 - cwh@suse.com

- Remove autoyast clone button (fate#317970) 
- 3.1.168

-------------------------------------------------------------------
Thu Dec 22 15:53:34 CET 2015 - schubi@suse.de

- Removing network dependencies in the service files in order to
  prevent booting cycles in Tumbleweed. (bnc#954908)
- 3.1.167

-------------------------------------------------------------------
Mon Dec 21 08:08:15 UTC 2015 - jsrain@suse.cz

- fixed function name to check zKVM hypervisor (bsc#956736)
- 3.1.166

-------------------------------------------------------------------
Fri Dec 11 09:17:16 UTC 2015 - jsrain@suse.cz

- don't enforce the disk activation dialog on zKVM (bsc#956736)
- 3.1.165

-------------------------------------------------------------------
Wed Dec  2 13:55:07 UTC 2015 - mvidner@suse.com

- Ensure second stage and YaST-Firstboot don't get killed by
  getty when running over 2nd or 3rd serial console (bsc#935965)
- 3.1.164

-------------------------------------------------------------------
Thu Nov 26 09:09:59 UTC 2015 - jreidinger@suse.com

- Do not crash in proposal client if zfcp proposal reports itself
  as unavailable (bnc#956745)

-------------------------------------------------------------------
Wed Nov 25 13:15:19 UTC 2015 - lslezak@suse.cz

- Save the software selection for using it later in AutoYaST
  when deploying installation images (bsc#956325, bsc#910728)
- 3.1.163

-------------------------------------------------------------------
Fri Nov  6 11:59:26 UTC 2015 - ancor@suse.com

- Ensure second stage and YaST-Firstboot don't get killed by
  getty when running over serial console (bsc#935965)
- 3.1.162

-------------------------------------------------------------------
Fri Oct  9 13:32:36 UTC 2015 - ancor@suse.com

- Language selection screen fixed to immediately apply the keyboard
  layout after changing it automatically (bsc#947969).
- 3.1.161

-------------------------------------------------------------------
Thu Oct  1 15:55:54 UTC 2015 - ancor@suse.com

- Simplified second stage systemd unit to avoid dependencies cycles
  (bnc#947521 and bnc#931643). Logic moved to YaST startup scripts.
- 3.1.160

-------------------------------------------------------------------
Fri Sep  4 07:07:33 UTC 2015 - jsrain@suse.cz

- fix bug preventing to finish proposal in some sutuations
  (bsc#944334)
- 3.1.159

-------------------------------------------------------------------
Thu Sep  3 14:41:07 CEST 2015 - locilka@suse.com

- Fixed setting language / languages in the installation welcome
  screen (bsc#943746, bsc#944035)
- 3.1.158

-------------------------------------------------------------------
Wed Sep  2 09:43:21 UTC 2015 - igonzalezsosa@suse.com

- Move #second_stage_required? method to InstFunctions module
  to be used by AutoYaST (bnc#892091)
- 3.1.157

-------------------------------------------------------------------
Tue Aug 25 10:17:24 CEST 2015 - schubi@suse.de

- fixed cio_ignore testcase
  This testcase is for bnc#941406
- 3.1.156

-------------------------------------------------------------------
Thu Aug 13 13:26:56 CEST 2015 - schubi@suse.de

- AutoYaST S390: handling cio_ignore
  Entry <general><cio_ignore> in order to set it
  (values: true/false). If it is not set cio_ignore is true.
  So it is backward compatible.
  (bnc#941406)
- cio_ignore does not make sense for KVM or z/VM. So checking
  for KVM and z/VM and evtl. disabling cio_ignore (fate#317861).
- 3.1.155

-------------------------------------------------------------------
Tue Aug 11 15:50:49 CEST 2015 - schubi@suse.de

- AutoYaST second stage: YaST2-Second-Stage.service
  Continue installation even if plymouth has returned an error.
  (bnc#940878)
- 3.1.154

-------------------------------------------------------------------
Fri Aug  7 12:53:08 UTC 2015 - igonzalezsosa@suse.com

- Fix release notes loading when network is not working (bsc#940648)
- 3.1.153

-------------------------------------------------------------------
Wed Aug  5 11:45:25 UTC 2015 - jsrain@suse.cz

- store cio_ignore settings before installing bootloader
  (bsc#933177)
- 3.1.152

-------------------------------------------------------------------
Fri Jul 24 13:01:22 UTC 2015 - jsrain@suse.cz

- avoid duplicating release notes for products (bsc#935599)
- 3.1.151

-------------------------------------------------------------------
Tue Jul 21 09:16:03 UTC 2015 - mvidner@suse.com

- Moved client code to lib/installation/clients to enable test
  coverage measurements.
- 3.1.150

-------------------------------------------------------------------
Wed Jul  1 13:50:55 CEST 2015 - shundhammer@suse.de

- Cleanup for snapshots made during installation (bnc#935923)
- 3.1.149 

-------------------------------------------------------------------
Wed Jul  1 10:46:50 CEST 2015 - locilka@suse.com

- Fixed handling user request to change an installation proposal
  (bsc#936448)
- 3.1.148

-------------------------------------------------------------------
Mon Jun 29 13:11:57 UTC 2015 - lslezak@suse.cz

- fixed menu button label in the proposal (bsc#936427)
- 3.1.147

-------------------------------------------------------------------
Mon Jun 29 08:41:17 UTC 2015 - jreidinger@suse.com

- add ability to hide export button (fate#315161)
- 3.1.146

-------------------------------------------------------------------
Wed Jun 17 09:29:09 CEST 2015 - locilka@suse.com

- Implemented triggers for installation proposal (FATE#317488).
  Any *_proposal client can define 'trigger' in 'MakeProposal'
  that defines in which circumstances it should be called again
  after all proposals have been called, e.g., if partitioning or
  software selection changes.
- 3.1.145

-------------------------------------------------------------------
Tue Jun  2 08:41:03 UTC 2015 - jreidinger@suse.com

- fix crash in Upgrade when creating post upgrade snapshot
  (fate#317973)
- 3.1.144

-------------------------------------------------------------------
Thu May 28 12:41:49 UTC 2015 - igonzalezsosa@suse.com

- add a client to create a snapshot after installation/upgrade
  (fate#317973)
- 3.1.143

-------------------------------------------------------------------
Wed May 20 19:29:48 UTC 2015 - lslezak@suse.cz

- set Xvnc server resolution to 96 dpi to fix broken layout in VNC
  installations (defaults to 75 dpi) (bsc#919456)
- 3.1.142

-------------------------------------------------------------------
Fri Apr 24 06:01:14 UTC 2015 - ancor@suse.com

- Fixed an error preventing the VNC connection during second
  installation stage of AutoYaST when using VNC=1 (bnc#923901)
- 3.1.141

-------------------------------------------------------------------
Wed Apr 20 13:11:40 CEST 2015 - schubi@suse.de

- Fixed differnt bugs in proposal overview with multiple tabs.
- Checking if plymouth is available while starting second
  installation stage for AutoYaST.
- 3.1.140

-------------------------------------------------------------------
Thu Apr 16 13:02:23 CEST 2015 - locilka@suse.com

- Always enable systemd startup services for Second Stage and
  Firstboot (bsc#924278)
- 3.1.139

-------------------------------------------------------------------
Thu Apr  2 09:27:55 UTC 2015 - jreidinger@suse.com

- avoid endless loop when confirm update in proposal runner
  (FATE#315161)
- 3.1.138

-------------------------------------------------------------------
Wed Apr  1 18:54:34 UTC 2015 - jreidinger@suse.com

- fix method missing error in proposal_runner (FATE#315161)
- 3.1.137

-------------------------------------------------------------------
Wed Apr  1 11:39:32 UTC 2015 - jreidinger@suse.com

- fix dependencies in proposal_store (FATE#315161)
- 3.1.136

-------------------------------------------------------------------
Fri Mar 27 13:14:22 UTC 2015 - jreidinger@suse.com

- allow proposal runner dialog to use different proposal store
  (FATE#315161)
- 3.1.135

-------------------------------------------------------------------
Tue Feb 17 14:24:19 CET 2015 - aschnell@suse.de

- get list of mounts from /proc/mounts in umount_finish (for
  fate#318392)
- 3.1.134

-------------------------------------------------------------------
Mon Feb 16 12:44:16 UTC 2015 - cwh@suse.com

- Delete or copy install.inf as applicable (bnc#897066)
- 3.1.133

-------------------------------------------------------------------
Wed Feb 11 09:03:38 UTC 2015 - lslezak@suse.cz

- removed redundant initialization label (bnc#878538)
- 3.1.132

-------------------------------------------------------------------
Fri Feb  6 12:56:53 UTC 2015 - ancor@suse.com

- The unit tests are now compatible with RSpec 3 (bnc#916364)
- 3.1.131

-------------------------------------------------------------------
Wed Feb  4 13:15:43 UTC 2015 - lslezak@suse.cz

- support custom display number in "display_ip" boot option
  (bnc#913888)
- 3.1.130

-------------------------------------------------------------------
Tue Feb  3 11:11:49 CET 2015 - schubi@suse.de

- AutoYaST: If the system starts in multi-user mode plymouth will
  be quit while installation in order to ensure that installation
  will be finished on console 1 and the login prompt will be
  shown.
  (bnc#903682,889757,897956)

-------------------------------------------------------------------
Thu Jan 29 17:10:44 UTC 2015 - jsrain@suse.cz

- allow keyboard layout testing in language dialog (bsc#889549)
- 3.1.129

-------------------------------------------------------------------
Tue Jan 27 13:39:57 CET 2015 - jsuchome@suse.cz

- explicitely set language packages for installation during the
  live install (bnc#904103)
- 3.1.128

-------------------------------------------------------------------
Mon Jan 26 16:09:01 UTC 2015 - jreidinger@suse.com

- fix typo causing error in installation ( catched by openQA ) 

-------------------------------------------------------------------
Mon Jan 26 10:21:19 UTC 2015 - jreidinger@suse.com

- Properly install new Proposal* libs to fix installation

-------------------------------------------------------------------
Tue Jan 13 12:27:52 UTC 2015 - jreidinger@suse.com

- Refactored inst_proposal into Installation::ProposalRunner and
  Installation::ProposalStore.
- 3.1.127

-------------------------------------------------------------------
Tue Jan 13 12:27:40 UTC 2015 - jsrain@suse.cz

- fixed progress bar during (live) image installation (bsc#854378)

-------------------------------------------------------------------
Wed Jan  7 14:27:28 UTC 2015 - jreidinger@suse.com

- do not stuck during copy of logs files (bnc#897091)
- 3.1.126

-------------------------------------------------------------------
Thu Dec 18 20:12:47 UTC 2014 - lslezak@suse.cz

- Fix bashisms and shebangs in scripts (by "Ledest")
- 3.1.125

-------------------------------------------------------------------
Wed Dec 10 15:57:59 CET 2014 - aschnell@suse.de

- drop check for Gtk since Gtk UI of YaST is no longer supported
  (bsc#908607)
- 3.1.124

-------------------------------------------------------------------
Thu Dec  4 09:50:16 UTC 2014 - jreidinger@suse.com

- remove X-KDE-Library from desktop file (bnc#899104)

-------------------------------------------------------------------
Wed Nov 26 16:53:17 UTC 2014 - ancor@suse.com

- Added more debug information in order to track bnc#897091
- 3.1.122

-------------------------------------------------------------------
Fri Nov 14 09:51:04 UTC 2014 - ancor@suse.com

- Merging changes from 3.1.116.1 (SLE12 maintenance branch)
- Fixed the "previously used repositories" step to work properly
  when reached using the back button (bnc#889791)
- 3.1.121

-------------------------------------------------------------------
Tue Nov  4 08:32:27 UTC 2014 - jreidinger@suse.com

- Improve dialog asking if system should be cloned (bnc#900028)
- 3.1.120

-------------------------------------------------------------------
Mon Nov  3 16:19:30 CET 2014 - schubi@suse.de

- AutoYaST Second Stage: Fixed a crash in package management when
  running in Qt UI with libproxy1-config-kde4 package installed.
  (bnc#866692)
- 3.1.119

-------------------------------------------------------------------
Fri Oct 31 07:41:09 UTC 2014 - jreidinger@suse.com

- do not write obsolete /etc/syconfig/boot RUN_PARALLEL key
  (bnc#896207)
- 3.1.118

-------------------------------------------------------------------
Thu Oct 30 07:35:52 UTC 2014 - lslezak@suse.cz

- properly setup locale in installation start script to display
  texts and labels correctly in a texmode installation and also
  to translate all buttons in graphical mode (removed "testutf8"
  calls, it has been dropped, always set UTF-8 locale) (bnc#902411)
- 3.1.117

-------------------------------------------------------------------
Wed Sep 17 16:04:11 UTC 2014 - lslezak@suse.cz

- additionaly return file system type in ".run.df" agent result,
  (to use it in the disk usage calculation bnc#896176)
- 3.1.116

-------------------------------------------------------------------
Thu Sep  4 12:21:25 UTC 2014 - mvidner@suse.com

- Use a more flexible rubygem requirement syntax (bnc#895069)
- 3.1.115

-------------------------------------------------------------------
Wed Aug 28 15:31:55 UTC 2014 - ancor@suse.com

- Enabled remote access on systems installed using VNC (bnc#893501)
- 3.1.114

-------------------------------------------------------------------
Thu Aug 28 15:04:59 CEST 2014 - locilka@suse.com

- Setting data for &product; macro (used in helps) as soon as
  the base-product repository is initialized (bnc#886608)
- 3.1.113

-------------------------------------------------------------------
Wed Aug 27 15:39:52 CEST 2014 - locilka@suse.com

- Fixed [Abort] button handling in Disks Activation dialog
  (bnc#893281)
- 3.1.112

-------------------------------------------------------------------
Wed Aug 27 10:33:03 CEST 2014 - schubi@suse.de

- Autoyast: Second stage will not be called at all. This bug has
  been generated due the fix in bnc#886464.
- 3.1.111

-------------------------------------------------------------------
Mon Aug 25 09:15:13 CEST 2014 - schubi@suse.de

- Autoyast
  -- Disabling second installation stage via autoyast
     configuration "second_stage".
  -- Centralized minimal configuration and disabling more
     configuration steps like X11, user, default_desktop,...
  -- bnc#886464 and bnc#892091
- 3.1.110

-------------------------------------------------------------------
Mon Aug 18 12:30:53 UTC 2014 - jreidinger@suse.com

- workaround problem with missing capabilities in image deployment
  (bnc#889489)
- 3.1.109

-------------------------------------------------------------------
Thu Aug  7 11:50:28 CEST 2014 - snwint@suse.de

- use oom_score_adj instead of oom_adj (bnc #890432)
- 3.1.108

-------------------------------------------------------------------
Thu Aug  7 08:20:36 UTC 2014 - jreidinger@suse.com

- update ca certificates after upgrade (bnc#889616)
- 3.1.107

-------------------------------------------------------------------
Mon Jul 28 11:52:43 UTC 2014 - lslezak@suse.cz

- use short product name for the default base product release notes
  (read from the installation medium) (bnc#885247)
- display at least an empty dialog when downloading release notes
  to hide the previous dialog in the installation workflow
  (bnc#889196)
- 3.1.106

-------------------------------------------------------------------
Thu Jul 24 14:42:59 UTC 2014 - lslezak@suse.cz

- do not repeat release notes downloading on network time out
  (bnc#885486)
- 3.1.105

-------------------------------------------------------------------
Thu Jul 24 11:52:43 CEST 2014 - aschnell@suse.de

- do not log sensitive information in y2start.log (bnc#888645)
- 3.1.104

-------------------------------------------------------------------
Tue Jul 22 08:13:41 CEST 2014 - snwint@suse.de

- linuxrc already provides proxy settings in URL form - so use it
- 3.1.103

-------------------------------------------------------------------
Mon Jul 21 12:10:43 CEST 2014 - schubi@suse.de

- taking display-manager.service instead of xdm.service in the
  second boot stage (bnc#886654, 884447)
- Workaround of bug in plymouth --> using deactivate option
  in second boot stage in order to start ncurses yast correctly
  (bnc#886488)
- 3.1.102

-------------------------------------------------------------------
Wed Jul 16 09:15:10 UTC 2014 - jsrain@suse.cz

- retranslate release notes button when going back in workflow
  (bnc#886660)
- 3.1.101

-------------------------------------------------------------------
Tue Jul 15 15:44:41 CEST 2014 - locilka@suse.com

- Asking user for confirmation while aborting the installation in
  disk activation dialog (bnc#886662)
- 3.1.100

-------------------------------------------------------------------
Fri Jul  4 08:48:03 UTC 2014 - jreidinger@suse.com

- Copy multipath blacklist to target system (bnc#885628)
- 3.1.99

-------------------------------------------------------------------
Thu Jul  3 09:14:53 UTC 2014 - jreidinger@suse.com

- remove useless steps from system analysis because it confuses
  users (bnc#885609)
- 3.1.98

-------------------------------------------------------------------
Mon Jun 30 14:34:59 UTC 2014 - jreidinger@suse.cz

- restore: use restore script instead of manual unpacking tarball
  to also remove newly generated content when rollbacking
  (bnc#882039)
- 3.1.97

-------------------------------------------------------------------
Mon Jun 23 16:09:32 CEST 2014 - locilka@suse.com

- Changed /bin/rm path to /usr/bin/rm path (bnc#882453)
- 3.1.96

-------------------------------------------------------------------
Mon Jun 23 13:02:27 UTC 2014 - jreidinger@suse.com

- directly export autoyast profile to target file (bnc#881108)
- 3.1.95

-------------------------------------------------------------------
Thu Jun 19 19:05:10 UTC 2014 - lslezak@suse.cz

- removed random_finish client, haveged service is by default
  enabled, no need for explicit enabling by Yast
  (gh#yast/yast-installation#214)
- 3.1.94

-------------------------------------------------------------------
Wed Jun 18 11:47:26 UTC 2014 - lslezak@suse.cz

- make sure the CIO ignore config file ends with a new line
  (bnc#883198)
- 3.1.93

-------------------------------------------------------------------
Tue Jun 17 12:34:33 UTC 2014 - lslezak@suse.cz

- inst_upgrade_urls.rb: set the future target distribution to not
  ignore the SCC online repositories in libzypp (bnc#881320)
- 3.1.92

-------------------------------------------------------------------
Mon Jun 16 12:33:18 UTC 2014 - jreidinger@suse.com

- write list of active devices for cio_ignore ( partially written
  by Ihno )
- 3.1.91

-------------------------------------------------------------------
Thu Jun 12 15:20:04 UTC 2014 - jreidinger@suse.com

- restore backup if yast failed during installation/upgrade
  (bnc#882039)
- 3.1.90

-------------------------------------------------------------------
Thu Jun 12 08:27:01 UTC 2014 - lslezak@suse.cz

- properly enable the add-on module in the installation workflow
- 3.1.89

-------------------------------------------------------------------
Tue Jun  3 13:53:15 UTC 2014 - lslezak@suse.cz

- inst_upgrade_urls.rb client:
  - remove old repositories (repo files) to avoid loading old
    SLE11 repositories when refreshing a registered service
    (bnc#880971)
  - remove old services to get rid of the old NCC service
  (Note: everything is backed up into /var/adm/backup/upgrade/zypp
  directory)
- 3.1.88

-------------------------------------------------------------------
Thu May 29 08:23:21 UTC 2014 - lslezak@suse.cz

- better error message for accepting the license (bnc#875183)
- 3.1.87

-------------------------------------------------------------------
Wed May 28 11:00:51 CEST 2014 - aschnell@suse.de

- close port 6000 during installation (bnc#879262)
- 3.1.86

-------------------------------------------------------------------
Wed May 21 10:32:51 UTC 2014 - jreidinger@suse.com

- do not call reipl multiple times (patch by Ihno)
- 3.1.85

-------------------------------------------------------------------
Fri May 16 12:19:30 UTC 2014 - jsrain@suse.cz

- reduced time-out for downloading release notes when behind
  firewall (bnc#878265)
- 3.1.84

-------------------------------------------------------------------
Fri May 16 08:37:23 UTC 2014 - mvidner@suse.com

- Fixed "undefined method" if an add-on has empty release notes URL
  (bnc#877705)
- 3.1.83

-------------------------------------------------------------------
Fri May 16 07:11:52 UTC 2014 - jsrain@suse.cz

- adjusted wording when deploying image to disk (bnc#877666)
- 3.1.82

-------------------------------------------------------------------
Wed May 14 11:10:05 UTC 2014 - jreidinger@suse.com

- Use new bootloader API to set kernel parameters (bnc#869608)
- 3.1.81

-------------------------------------------------------------------
Tue May 13 13:51:52 UTC 2014 - jreidinger@suse.com

- Fix haveged path to kill it properly (patch by Ihno) (bnc#876876)
- 3.1.80

-------------------------------------------------------------------
Tue May 13 10:09:55 CEST 2014 - gs@suse.de

- enable services for FCoE by calling fcoe-client finish script
  (bnc#877352)
- 3.1.79

-------------------------------------------------------------------
Fri May  9 10:44:11 UTC 2014 - jreidinger@suse.com

- ensure maximum size of prep partition for ppc64 (bnc#867345)
  ( part of patch made by dinaar@suse.com )
- 3.1.78

-------------------------------------------------------------------
Fri May  9 10:15:34 UTC 2014 - jsrain@suse.cz

- adjusted downloading release notes to work also for extensions
  (bnc#876700)
- 3.1.77

-------------------------------------------------------------------
Wed Apr 30 11:01:12 UTC 2014 - jreidinger@suse.com

- use correct keywords for cio ignore kernel params (bnc#874902)
- move cio_ignore step after bootloader step to have sections 
  generated (bnc#873996)
- 3.1.76

-------------------------------------------------------------------
Fri Apr 25 13:21:52 UTC 2014 - mfilka@suse.com

- bnc#872086
  - always copy network configuration. Even if network is not
    running during installation
- 3.1.75

-------------------------------------------------------------------
Fri Apr 25 08:22:06 UTC 2014 - jsrain@suse.cz

- enhanced handling of release notes from media (contrary to those
  downloaded on-line) (bnc#874996)
- 3.1.74

-------------------------------------------------------------------
Thu Apr 24 16:02:13 CEST 2014 - locilka@suse.com

- Changed inst_system_analysis to read Product information
  (that uses libzypp) after initializing libzypp (bnc#873877)
- 3.1.73

-------------------------------------------------------------------
Wed Apr 23 08:48:13 UTC 2014 - jsrain@suse.cz

- enable top bar with logo during installation (bnc#868722)
- 3.1.72

-------------------------------------------------------------------
Tue Apr 15 16:51:58 CEST 2014 - locilka@suse.com

- Switched from the old to the new network setup client for remote
  repositories (bnc#869640)
- 3.1.71

-------------------------------------------------------------------
Tue Apr 15 07:02:35 UTC 2014 - jreidinger@suse.com

- fix crash from last fix and adapt it to cooperate nice with
  autoinstallation (bnc#873458)
- 3.1.70

-------------------------------------------------------------------
Mon Apr 14 14:38:22 UTC 2014 - jreidinger@suse.com

- return error message if base product not found and continue in
  installation(bnc#873458)
- 3.1.69

-------------------------------------------------------------------
Mon Apr 14 10:11:52 CEST 2014 - locilka@suse.com

- removed loading 'pciehp' Kernel module (added for SLE 11 by FATE
  #311991) - it is now built-in Kernel (bnc#865834)
- 3.1.68

-------------------------------------------------------------------
Fri Apr 11 08:44:10 UTC 2014 - jsrain@suse.cz

- added missing files to package (bnc#872925)
- 3.1.67

-------------------------------------------------------------------
Thu Apr 10 09:34:30 UTC 2014 - mvidner@suse.com

- Put wizard title on the left instead of on top (bnc#868859)
- 3.1.66

-------------------------------------------------------------------
Thu Apr 10 09:15:56 UTC 2014 - jsrain@suse.cz

- added handling of release notes for slide show (bnc#871158)
- 3.1.65

-------------------------------------------------------------------
Wed Apr  9 10:07:02 CEST 2014 - snwint@suse.de

- save a copy of pbl.log
- 3.1.64

-------------------------------------------------------------------
Fri Apr  4 15:33:40 CEST 2014 - snwint@suse.de

- remove LIBGL_ALWAYS_INDIRECT (bnc #869172)
- 3.1.63

-------------------------------------------------------------------
Thu Apr  3 12:15:49 UTC 2014 - jreidinger@suse.com

- do not write network configuration from upgrade to system
  (bnc#871178)
- 3.1.62

-------------------------------------------------------------------
Wed Apr  2 09:25:38 UTC 2014 - jreidinger@suse.com

- remove ssh_service_finish as it is handle in
  firewall_stage1_finish due to split of ssh port open and sshd
  enablement (bnc#865056)
- 3.1.61

-------------------------------------------------------------------
Sun Mar 30 17:15:03 UTC 2014 - mfilka@suse.com

- bnc#869719
  - fixed parameters forcing manual network configuration on user's
    request at disks activation screen
- 3.1.60 

-------------------------------------------------------------------
Mon Mar 24 14:48:36 UTC 2014 - jreidinger@suse.com

- change cio_ignore kernel parameter according to kernel changes
  (bnc#869463)
- 3.1.59

-------------------------------------------------------------------
Mon Mar 24 12:33:47 UTC 2014 - jreidinger@suse.com

- avoid constant redefinition warning(BNC#869202)
- 3.1.58

-------------------------------------------------------------------
Wed Mar 19 12:45:27 UTC 2014 - lslezak@suse.cz

- skip "Installation Options" dialog when online repository option
  should not be displayed (part of bnc#868942)
- 3.1.57

-------------------------------------------------------------------
Fri Mar 14 14:43:06 CET 2014 - snwint@suse.de

- set LIBGL_ALWAYS_INDIRECT in ssh mode (bnc #868175)
- enable yast theme in ssh mode
- 3.1.56

-------------------------------------------------------------------
Fri Mar 14 08:15:01 UTC 2014 - jsrain@suse.cz

- download on-line version of release notes (fate#314695)
- 3.1.55

-------------------------------------------------------------------
Thu Mar 13 09:46:18 UTC 2014 - jreidinger@suse.com

- add kernel parameters for s390 when cio_ignore enabled to never
  blacklist console or ipl devices (fate#315318)
- 3.1.54

-------------------------------------------------------------------
Wed Mar 12 12:00:40 UTC 2014 - mfilka@suse.com

- bnc#858523
  - dropped disabling network configuration code. yast2-network is
    in charge of it now.
- 3.1.53 

-------------------------------------------------------------------
Mon Mar 10 13:01:48 UTC 2014 - jsrain@suse.cz

- don't hide ReleaseNotes button going back fron inst proposal
  (bnc#867389)
- 3.1.52

-------------------------------------------------------------------
Fri Mar  7 16:00:42 UTC 2014 - lslezak@suse.cz

- run scc_finish client if present (FATE#312012)
- 3.1.51

-------------------------------------------------------------------
Thu Mar  6 09:15:24 UTC 2014 - jreidinger@suse.com

- fix malformed string exception if cio ignore is disabled
  (bnc#866995)
- 3.1.50

-------------------------------------------------------------------
Tue Mar  4 09:13:41 UTC 2014 - jreidinger@suse.com

- call proper bash agent otherwise cio ignore feature do not work
  (bnc#866614)
- 3.1.49

-------------------------------------------------------------------
Mon Mar  3 12:57:24 UTC 2014 - jreidinger@suse.com

- do not crash if there is no general section in autoyast profile
  (BNC#866529)
- 3.1.48

-------------------------------------------------------------------
Thu Feb 27 15:08:12 CET 2014 - aschnell@suse.de

- reset proposal after rescanning storage (bnc#865579)
- 3.1.47

-------------------------------------------------------------------
Thu Feb 27 13:55:16 UTC 2014 - jreidinger@suse.com

- revert back complete skip of probing due to disks with activation
  (BNC#865579)
- 3.1.46

-------------------------------------------------------------------
Thu Feb 27 12:54:37 UTC 2014 - jreidinger@suse.com

- Do not rerun system probing as it is already done (BNC#865579)
- 3.1.45

-------------------------------------------------------------------
Wed Feb 26 09:15:50 UTC 2014 - jreidinger@suse.com

- implement cio ignore feature during installation for s390x
  (FATE#315586)
- 3.1.44

-------------------------------------------------------------------
Tue Feb 25 16:11:08 CET 2014 - locilka@suse.com

- Removed an icon from License Agreement dialog (bnc#865575)
- 3.1.43

-------------------------------------------------------------------
Tue Feb 25 14:14:59 CET 2014 - locilka@suse.com

- Adapted ignored_features to handle possibly missing Cmdline entry
  from Linuxrc (bnc#861465)
- 3.1.42

-------------------------------------------------------------------
Tue Feb 25 13:27:34 CET 2014 - locilka@suse.cz

- Removed hard-coded color and RichText formatting from
  installation confirmation dialog (#bnc#865371)
- 3.1.41

-------------------------------------------------------------------
Fri Feb 21 14:54:01 CET 2014 - snwint@suse.de

- Make vnc use real yast theme (bnc #855246) and make vnc screen size configurable.
- 3.1.40

-------------------------------------------------------------------
Fri Feb 21 09:16:18 UTC 2014 - mvidner@suse.com

- ssh installation: fix network start after reboot (bnc#850446)
- 3.1.39

-------------------------------------------------------------------
Wed Feb 19 15:22:00 CET 2014 - locilka@suse.com

- Prevent from re-defining CopyFilesFinishClient class (bnc#864631)
- 3.1.38

-------------------------------------------------------------------
Wed Feb 19 14:51:24 CET 2014 - locilka@suse.com

- Writing bootloader as late as possible, several configs need to
  be written and coppied to the installed system first (bnc#860089)
- 3.1.37

-------------------------------------------------------------------
Tue Feb 18 17:09:08 CET 2014 - locilka@suse.com

- Copying all udev rules from inst-sys to installed system
  (bnc#860089)
- 3.1.36

-------------------------------------------------------------------
Mon Feb 17 13:45:08 UTC 2014 - jreidinger@suse.com

- fix detection if ssh daemon run otherwise ssh installation do not
  reboot after first stage(BNC#864260)
- 3.1.35

-------------------------------------------------------------------
Wed Feb 12 11:44:20 UTC 2014 - jreidinger@suse.com

- fix namespace collision that cause error in installation
- 3.1.34

-------------------------------------------------------------------
Mon Feb 11 15:26:47 UTC 2014 - jreidinger@suse.com

- keep proper installation mode after cloning(BNC#861520)
- 3.1.33

-------------------------------------------------------------------
Tue Feb 11 14:55:36 UTC 2014 - jreidinger@suse.com

- fix dependencies to properly require new ruby bindings
- 3.1.32

-------------------------------------------------------------------
Mon Feb 10 14:31:52 UTC 2014 - jsrain@suse.cz

- removed unused release_notes_popup.rb


- Remove initialisation of Report in autoinst mode from 
  inst_system_analysis. Not needed any more since autoyast Profile 
  is now processed before inst_system_analysis gets called
  (bnc#862829).
- 3.1.31

-------------------------------------------------------------------
Fri Feb  7 09:36:00 UTC 2014 - jreidinger@suse.com

- Implement minimal installation feature (FATE#313149)
- 3.1.30

-------------------------------------------------------------------
Mon Feb  3 14:36:34 UTC 2014 - jreidinger@suse.com

- fix false positive errors in log for easier debugging in future
- 3.1.29

-------------------------------------------------------------------
Fri Jan 31 12:04:52 UTC 2014 - lslezak@suse.cz

- inst_inc_all.rb - added missing import (bnc#860263)
- 3.1.28

-------------------------------------------------------------------
Thu Jan 30 15:43:05 UTC 2014 - jreidinger@suse.com

- Remove write to non-existing /etc/sysconfig/suseconfig
  (FATE#100011)
- 3.1.27

-------------------------------------------------------------------
Thu Jan 30 15:42:52 CET 2014 - aschnell@suse.de

- fixed DASD detection (bnc#860398)
- 3.1.26

-------------------------------------------------------------------
Tue Jan 28 15:37:15 UTC 2014 - jreidinger@suse.com

- Fix exporting configuration in first stage (FATE#308539)
- 3.1.25

-------------------------------------------------------------------
Mon Jan 27 09:56:26 UTC 2014 - mfilka@suse.com

- fate#316768, bnc#854500
  - enable network service according product feature
- 3.1.24

-------------------------------------------------------------------
Fri Jan 24 12:01:29 UTC 2014 - lslezak@suse.cz

- removed inst_scc.rb client (moved to yast2-registration)
- 3.1.23

-------------------------------------------------------------------
Tue Jan 21 14:18:08 UTC 2014 - jreidinger@suse.com

- Remove icons from system analysis according to Ken's comments
  (fate#314695)
- 3.1.22

-------------------------------------------------------------------
Tue Jan 21 12:15:21 UTC 2014 - jreidinger@suse.com

- Remove "Change..." button in non-textual installation
- Add "Export Configuration" button in non-textual installation
  (FATE#308539)
- Add "Export Configuration" menu item in textual installation
  (FATE#308539)
- 3.1.21

-------------------------------------------------------------------
Tue Jan 21 08:48:17 UTC 2014 - jsrain@suse.cz

- adjusted UI according to Ken's comments (fate#314695)
- 3.1.20

-------------------------------------------------------------------
Mon Jan 13 09:58:46 UTC 2014 - jreidinger@suse.com

- add clone proposal and finish client (FATE#308539)
- 3.1.19

-------------------------------------------------------------------
Wed Jan  8 12:46:34 UTC 2014 - jsrain@suse.cz

- added capability to install OEM images (fate#316326)
- added handling Release Notes button (fate#314695)

-------------------------------------------------------------------
Fri Dec 20 09:32:08 UTC 2013 - vmoravec@suse.com

- Add abort and fail hooks for installation
- 3.1.18

-------------------------------------------------------------------
Thu Dec 12 14:50:32 UTC 2013 - lslezak@suse.cz

- control files have been moved to a separate package/git repo
  (https://github.com/yast/yast-installation-control)
- 3.1.17

-------------------------------------------------------------------
Wed Dec 11 09:54:10 UTC 2013 - lslezak@suse.cz

- fixed Makefile.am (added missing inst_scc.rb)
- 3.1.16

-------------------------------------------------------------------
Tue Dec 10 08:46:11 UTC 2013 - vmoravec@suse.com

- Show hook summary only if some hooks failed
- 3.1.15

-------------------------------------------------------------------
Thu Dec  5 15:32:24 UTC 2013 - jreidinger@suse.com

- fix opening zfcp client in disk activation on s390
- 3.1.14

-------------------------------------------------------------------
Thu Dec  5 15:25:18 UTC 2013 - lslezak@suse.cz

- added a new client for SCC registration (first iteration, UI
  only, does not work yet)

-------------------------------------------------------------------
Wed Dec  4 16:11:37 UTC 2013 - jreidinger@suse.com

- fix failure in remote disks activation client
- 3.1.13

-------------------------------------------------------------------
Wed Dec  4 08:30:37 UTC 2013 - lslezak@suse.cz

- removed "trang" dependency (requires complete Java stack, convert
  the file directly in the source repository)
- 3.1.12

-------------------------------------------------------------------
Tue Dec  3 15:11:17 UTC 2013 - jreidinger@suse.com

- remove server base scenario and media check clients from SLE
  installation (FATE#314695)
- add storage proposal dialog to SLE installation (FATE#314695)
- 3.1.11

-------------------------------------------------------------------
Tue Dec  3 13:40:27 UTC 2013 - vmoravec@suse.com

- Show popup window with used hooks before installation finished
- 3.1.10

-------------------------------------------------------------------
Mon Dec  2 12:28:26 UTC 2013 - jreidinger@suse.com

- Add direct link to network communication from remote disks
  activation (FATE#314695, part of NI requirements)
- 3.1.9

-------------------------------------------------------------------
Thu Nov 28 13:01:44 UTC 2013 - vmoravec@suse.com

- Add hooks to main installation client
- 3.1.8

-------------------------------------------------------------------
Wed Nov 20 13:21:57 UTC 2013 - lslezak@suse.cz

- removed support for automatic 2nd stage (the 2nd stage has been
  dropped completely) (FATE#314695)
- 3.1.7

-------------------------------------------------------------------
Tue Nov 19 10:19:13 CET 2013 - locilka@suse.com

- Proposing separate /home partition on SLES and SLES for VMware
  (FATE#316624)

-------------------------------------------------------------------
Mon Nov 18 13:28:32 UTC 2013 - lslezak@suse.cz

- move some steps from removed 2nd stage to the 1st stage
- "inst_mode" client: removed installation/update switch,
  renamed to "inst_installation_options" 
- 3.1.6

-------------------------------------------------------------------
Tue Nov 12 09:24:25 UTC 2013 - lslezak@suse.cz

- control file cleanup:
  * remove the 2nd stage in installation (FATE#314695)
  * removed autoconfiguration support in the 2nd stage (the 2nd
    stage has been removed completely)
  * repair mode removed (not supported) (FATE#308679)

-------------------------------------------------------------------
Mon Nov 11 14:21:37 UTC 2013 - vmoravec@suse.com

- 3.1.5
- replace runlevel entries in control files with default_target
  entries
- replace dependency on yast2-runlevel with yast2-services-manager

-------------------------------------------------------------------
Thu Nov  7 11:45:45 UTC 2013 - mfilka@suse.com

- bnc#849391
  - removed explicit start of second phase of SuSEfirewall2 
    initialization. Not needed when systemd is in use.
- 3.1.4

-------------------------------------------------------------------
Thu Oct 31 11:32:01 UTC 2013 - lslezak@suse.cz

- install "perl-Bootloader-YAML" package
- removed "Use Automatic Configuration" option from the
  installation mode dialog (the 2nd stage has been removed)
- 3.1.3

-------------------------------------------------------------------
Tue Oct 29 13:17:59 UTC 2013 - lslezak@suse.cz

- install only "perl-YAML-LibYAML" and "perl-bootloader" packages
  to the target system
- updated scr_switch_debugger.rb client

-------------------------------------------------------------------
Fri Oct 26 11:39:17 UTC 2013 - jsrain@suse.cz

- show release notes button (fate#314695)

-------------------------------------------------------------------
Fri Oct 25 10:06:07 CEST 2013 - aschnell@suse.de

- removed long obsolete EVMS entries from control file (see
  fate#305007)

-------------------------------------------------------------------
Wed Oct 23 07:27:28 UTC 2013 - lslezak@suse.cz

- removed autorepeat workaround for bnc#346186, not needed anymore,
  xset might not be installed (bnc#846768)
- 3.1.2

-------------------------------------------------------------------
Tue Oct 22 16:46:18 CEST 2013 - locilka@suse.com

- Extended support for ignored_features: They can be also mentioned
  in PTOptions and thus not appended to Kernel command line
  (FATE#314982)

-------------------------------------------------------------------
Tue Oct 15 14:15:31 CEST 2013 - locilka@suse.com

- Added support for ignore[d][_]feature[s] (FATE#314982) allowing
  to skip some unwanted features of the installer
- 3.1.1

-------------------------------------------------------------------
Thu Oct 10 14:48:46 CEST 2013 - locilka@suse.com

- Dropped modem and DSL detection (and configuration) from
  installation proposal (FATE#316263, FATE#316264)

-------------------------------------------------------------------
Fri Sep 27 16:34:11 UTC 2013 - lslezak@suse.cz

- do not use *.spec.in template, use *.spec file with RPM macros
  instead
- 3.1.0

-------------------------------------------------------------------
Fri Sep 27 14:17:54 CEST 2013 - jsuchome@suse.cz

- yast2-mouse was dropped, do not call its components (bnc#841960)
- 3.0.7 

-------------------------------------------------------------------
Thu Sep 26 10:47:32 CEST 2013 - jsuchome@suse.cz

- fix console status after the installation (bnc#750326)
- 3.0.6 

-------------------------------------------------------------------
Tue Sep  3 11:55:45 CEST 2013 - jsuchome@suse.cz

- do not mention xorg-x11 in the control files (bnc#837450) 
- remove obsoleted part of X11 related code
- 3.0.5

-------------------------------------------------------------------
Fri Aug  9 06:36:31 UTC 2013 - mfilka@suse.com

- bnc#798620
    - removed proposed hotfix for the bug. The hotfix could block 
    starting firewall under some circunstances.
    - (re)starting firewall is handled in yast2.rpm since 3.0.2
- 3.0.4 

-------------------------------------------------------------------
Wed Aug  7 12:57:05 CEST 2013 - jsuchome@suse.cz

- use pure ruby solution when sorting proposal items

-------------------------------------------------------------------
Tue Aug  6 11:30:53 CEST 2013 - jsuchome@suse.cz

- use pure ruby solution when sorting destkop items, so major desktop
  (with same order number) won't get resorted
- 3.0.3

-------------------------------------------------------------------
Mon Aug  5 13:16:04 CEST 2013 - jsuchome@suse.cz

- check the product profiles during system analysis and
  copy them to installed system (backport of fate#310730)
- 3.0.2

-------------------------------------------------------------------
Sun Aug  4 11:48:21 UTC 2013 - lslezak@suse.cz

- removed empty agents/Makefile.am and unused testsuite/Makefile.am
- removed obsolete BuildRequires: doxygen perl-XML-Writer sgml-skel
  yast2-testsuite yast2-storage yast2-pkg-bindings yast2-packager

-------------------------------------------------------------------
Fri Aug  2 14:25:07 CEST 2013 - jsuchome@suse.cz

- remove trang from BuildRequires: rng can be created during
  packaging, not needed during build

-------------------------------------------------------------------
Thu Aug  1 11:21:35 CEST 2013 - jsuchome@suse.cz

- correctly write supporturl (port of bnc#520169) 
- limit the number of the searched disks to 8 of each kind to
  shorten time needed for finding SSH keys (port of fate#305873)
- 3.0.1

-------------------------------------------------------------------
Wed Jul 31 08:30:58 UTC 2013 - yast-devel@opensuse.org

- converted from YCP to Ruby by YCP Killer
  (https://github.com/yast/ycp-killer)
- version 3.0.0

-------------------------------------------------------------------
Mon Jul 29 13:43:13 CEST 2013 - fehr@suse.de

- ignore SIGHUP in YaST2.Second-Stage to make autoyast installs
  with serial console succeed again (bnc#825728, bnc#823224)

-------------------------------------------------------------------
Thu Jul 11 12:23:36 CEST 2013 - aschnell@suse.de

- fixed sshd check (bnc#825160)
- 2.24.10

-------------------------------------------------------------------
Thu Jul  4 13:56:19 CEST 2013 - jsuchome@suse.cz

- show release notes of newest product first (bnc#827590)
- 2.24.9

-------------------------------------------------------------------
Tue Jun 25 10:17:46 CEST 2013 - jsuchome@suse.cz

- adapt control.xml to offical Factory one:
  added e17 desktop, enabled online repositories
- 2.24.8

-------------------------------------------------------------------
Fri Jun 21 16:55:50 CEST 2013 - jsuchome@suse.cz

- only show desktops for which their defined patterns are known
  (needed when desktop defined in control file is only available
  via some optional installation source - fate#315061)
- 2.24.7

-------------------------------------------------------------------
Wed Jun 19 11:42:59 CEST 2013 - aschnell@suse.de

- make check for sshd more robust (bnc#825160)
- 2.24.6

-------------------------------------------------------------------
Thu Jun  6 08:29:44 UTC 2013 - mfilka@suse.com

- bnc#774301
    - fixed udev events handling in kernel_finish 
- 2.24.5

-------------------------------------------------------------------
Wed Jun  5 13:02:06 UTC 2013 - lslezak@suse.cz

- use WFM::ClientExists() call instead of checking *.ycp file
  presence (works also with non-YCP clients and checks also e.g.
  /y2update/clients path)

-------------------------------------------------------------------
Mon May 27 15:27:12 CEST 2013 - locilka@suse.com

- Using unique IDs while calling rpmcopy_secondstage to prevent
  from disabling this step in AutoYaST or Upgrade while it should
  be disabled only in Installation (bnc#813072).

-------------------------------------------------------------------
Mon May 13 09:40:15 CEST 2013 - jsuchome@suse.cz

- startup scripts: if RC_LANG is not set, use en_US as default
  (bnc#815265)
- 2.24.4

-------------------------------------------------------------------
Fri May 03 12:18:43 CEST 2013 - aschnell@suse.de

- call unicode_start/stop and initviocons only on consoles
  (bnc#800790)
- fixed check for missing initviocons
- 2.24.3

-------------------------------------------------------------------
Mon Apr 22 14:59:35 CEST 2013 - jsuchome@suse.cz

- show dialog for all available disk controlers (bnc#807026)
- 2.24.2 

-------------------------------------------------------------------
Wed Apr 17 14:50:48 CEST 2013 - jsuchome@suse.cz

- force disk activation when Storage reports no disk was found
  (bnc#810823) 
- 2.24.1

-------------------------------------------------------------------
Fri Mar 29 11:58:02 CET 2013 - jsuchome@suse.cz

- always return boolean from DeployTarImage (bnc#804293)
- make the "Check drivers" error message depend on control.xml
  variable (fate#312875, bnc#805251) 
- 2.24.0

-------------------------------------------------------------------
Wed Mar 13 12:35:54 UTC 2013 - mfilka@suse.com

- NetworkManager is enabled and active after second stage (bnc#808039)
- 2.23.13 

-------------------------------------------------------------------
Mon Mar 04 14:42:03 CET 2013 - aschnell@suse.de

- deactivate RAID before going back to "Disk Activation" during
  installation (bnc#806454)

-------------------------------------------------------------------
Thu Feb 14 17:06:53 CET 2013 - fehr@suse.de

- fix got_kernel_param in misc.sh to not match substrings (so far 
  kernel parameters like systemd.log_level=debug activated Y2DEBUG)
- 2.23.12
 
-------------------------------------------------------------------
Wed Jan 23 16:00:21 CET 2013 - jsuchome@suse.cz

- prevent systemctl hang in 2nd stage (from fcrozat@suse.com,
  bnc#798620)
- 2.23.11

-------------------------------------------------------------------
Sun Jan 20 15:27:33 UTC 2013 - lslezak@suse.cz

- start the add-on module also when "addon" boot parameter is
  present (fate#314318)
- 2.23.10

-------------------------------------------------------------------
Mon Jan 14 13:45:23 UTC 2013 - locilka@suse.com

- Adding repositories that cannot be (re)added as enabled in
  a disabled state (bnc#779396).
- 2.23.9

-------------------------------------------------------------------
Fri Jan 11 10:47:11 CET 2013 - jsuchome@suse.cz

- adapted to changes in Storage.ycp API (bnc#797245)
- 2.23.8

-------------------------------------------------------------------
Mon Jan  7 13:06:32 CET 2013 - jsuchome@suse.cz

- set new keyboard layout right after selecting (bnc#796589)
- added SYSTEMCTL_OPTIONS to Firstboot/Second Stage services
  (bnc#791076)
- 2.23.7

-------------------------------------------------------------------
Fri Dec 21 08:23:47 CET 2012 - jsuchome@suse.cz

- show the info about possibility to download drivers
  from drivers.suse.com (fate#312875) 
- added KVM installation scenario (bnc#795067)
- 2.23.6

-------------------------------------------------------------------
Fri Dec 14 15:16:52 CET 2012 - jsuchome@suse.cz

- disable USB sources after installation (bnc#793709) 
- 2.23.5

-------------------------------------------------------------------
Tue Dec  4 16:54:56 CET 2012 - jsuchome@suse.cz

- allow using local repositories during update (bnc#779397)
- 2.23.4

-------------------------------------------------------------------
Mon Nov  5 08:21:41 CET 2012 - jsuchome@suse.cz

- fixed installation of systemd units (crrodriguez)
- 2.23.3

-------------------------------------------------------------------
Wed Oct 31 08:16:46 CET 2012 - jsuchome@suse.cz

- removed fonts_finish, its only action was to call obsolete
  SuSEconfig script
- removed inst_suseconfig client (fate#100011)
- 2.23.2 

-------------------------------------------------------------------
Fri Oct 26 08:44:43 CEST 2012 - jsuchome@suse.cz

- do not allow to go next without desktop selected (bnc#786507)
- 2.23.1

-------------------------------------------------------------------
Wed Oct 24 11:12:55 CEST 2012 - jsuchome@suse.cz

- removed suseconfig step from installation sequence (fate#100011)
- 2.23.0

-------------------------------------------------------------------
Wed Jul 11 15:56:38 CEST 2012 - jsuchome@suse.cz

- create simpler and non translated aliases for update sources 
  (bnc#768624)
- 2.22.10

-------------------------------------------------------------------
Thu Jun 28 14:36:08 CEST 2012 - jsuchome@suse.cz

- set TERM=linux for 2nd stage services, to keep ncurses nice
  (bnc#768356)
- 2.22.9

-------------------------------------------------------------------
Mon Jun 25 15:43:43 CEST 2012 - jsuchome@suse.cz

- ensure Plymouth is hiddent before 2nd start, to prevent system
  freeze (bnc#768185)
- ensure 2nd stage is started before SuSEfirewall2_init (bnc#733361)
- 2.22.8

-------------------------------------------------------------------
Tue Jun 19 14:49:52 CEST 2012 - aschnell@suse.de

- kill console before reboot (bnc#759627)
  (otherwise systemd will not proceed with system shutdown)

-------------------------------------------------------------------
Wed Jun  6 11:27:02 CEST 2012 - jsuchome@suse.cz

- require yast2-proxy for 2nd stage (bnc#764951)
- show a message if network config has failed (bnc#765129)
- 2.22.7

-------------------------------------------------------------------
Tue Apr 17 16:03:55 CEST 2012 - jsuchome@suse.cz

- enhanced image installation help text (bnc#732914)

-------------------------------------------------------------------
Tue Apr 03 14:56:55 CEST 2012 - aschnell@suse.de

- adapted to move of testX (see bnc#749184)
- 2.22.6

-------------------------------------------------------------------
Wed Mar 14 15:42:19 CET 2012 - aschnell@suse.de

- create link yast.ssh for 2nd stage ssh installation (bnc#745340)
- 2.22.5

-------------------------------------------------------------------
Wed Feb 15 11:46:45 CET 2012 - gs@suse.de

- Improve layout of the release notes dialog (bnc #550610)
- 2.22.4 

-------------------------------------------------------------------
Thu Feb  9 10:53:01 CET 2012 - jsuchome@suse.cz

- adapt the style only for ssh installation, not vnc (bnc#742777)
- 2.22.3 

-------------------------------------------------------------------
Tue Feb  7 17:22:46 CET 2012 - tgoettlicher@suse.de

- Fixed bnc #742777: ssh installation needs to much bandwidth
- 2.22.2

-------------------------------------------------------------------
Fri Jan 13 11:02:40 CET 2012 - jsuchome@suse.cz

- confirmed license
- 2.22.1

-------------------------------------------------------------------
Mon Jan  9 14:29:34 CET 2012 - locilka@suse.cz

- save ecdsa keys as well (bnc#726468) (added where missing)

-------------------------------------------------------------------
Mon Jan  9 13:39:10 CET 2012 - locilka@suse.cz

- Added ntp-client into list of cloned modules in control file
  (bnc #738019).

-------------------------------------------------------------------
Wed Jan  4 15:21:30 CET 2012 - locilka@suse.cz

- Reading the current random/poolsize from /proc to store the exact
  number of bytes (bnc#692799).

-------------------------------------------------------------------
Tue Jan  3 16:21:42 CET 2012 - locilka@suse.cz

- Modified saving state of the current randomness (bnc#692799).

-------------------------------------------------------------------
Thu Dec  8 16:45:15 CET 2011 - locilka@suse.cz

- Fixed saving state of the current randomness (bnc#692799).

-------------------------------------------------------------------
Fri Nov 25 11:35:04 CET 2011 - jsuchome@suse.cz

- ask for Abort confirmation in Update URLs step (bnc#728907)

-------------------------------------------------------------------
Wed Nov 16 13:18:40 CET 2011 - jsuchome@suse.cz

- merged texts from proofreading
- 2.22.0 

-------------------------------------------------------------------
Thu Nov 10 14:27:55 UTC 2011 - fcrozat@suse.com

- Disable routing initscript commands through systemd, prevent
  lockups.

-------------------------------------------------------------------
Thu Nov 03 11:52:08 CET 2011 - aschnell@suse.de

- use same code to display ip addresses during vnc and ssh
  installation (bnc#727802)
- 2.21.28

-------------------------------------------------------------------
Wed Nov  2 17:14:51 CET 2011 - fcrozat@suse.com

- Ensure network is not started by systemd before Firstboot /
  SecondStage (bnc#726823)
- 2.21.27

-------------------------------------------------------------------
Mon Oct 31 09:18:46 CET 2011 - jsuchome@suse.cz

- control files: save ecdsa keys (bnc#726468)
- 2.21.26 

-------------------------------------------------------------------
Wed Oct 19 16:25:41 CEST 2011 - locilka@suse.cz

- Creating /etc/mtab linking to /proc/self/mounts in umount_finish
  (bnc#725166)
- 2.21.25

-------------------------------------------------------------------
Fri Oct 14 11:27:58 CEST 2011 - fcrozat@suse.com

- Fix text mode handled in systemd (bnc#724115)
- 2.21.24

-------------------------------------------------------------------
Tue Oct 11 08:52:43 CEST 2011 - jsuchome@suse.cz

- compress the log file from 1st stage of installation (bnc#716938)
- 2.21.23

-------------------------------------------------------------------
Fri Oct  7 11:38:39 UTC 2011 - fcrozat@suse.com

- Use latest macros for systemd
- Drop workaround for bnc#719221, systemd is fixed now.
- 2.21.22

-------------------------------------------------------------------
Fri Oct  7 11:30:21 UTC 2011 - jsrain@suse.cz

- change the URL for congratulation dialog (bnc#720481)

-------------------------------------------------------------------
Mon Sep 26 10:41:38 CEST 2011 - jsuchome@suse.cz

- control.openSUSE: use lightdm as default DM for Xfce 
- 2.21.21

-------------------------------------------------------------------
Fri Sep 23 15:36:11 CEST 2011 - jsuchome@suse.cz

- updated systemd service files (bnc#719221)
- 2.21.20 

-------------------------------------------------------------------
Fri Sep 23 14:27:36 CEST 2011 - jsuchome@suse.cz

- unmount previously mounted /run (bnc#717321)
- 2.21.19

-------------------------------------------------------------------
Thu Sep 15 12:16:49 UTC 2011 - lslezak@suse.cz

- improved package update check - display only the repositories
  with an update available, display package updates in details
- 2.21.18

-------------------------------------------------------------------
Tue Sep  6 10:05:00 CEST 2011 - jsuchome@suse.cz

- enable system cloning only when autoyast2 is installed
  (bnc#692790)
- 2.21.17

-------------------------------------------------------------------
Wed Aug 31 14:33:50 CEST 2011 - jsuchome@suse.cz

- fix build for older distributions
- 2.21.16 

-------------------------------------------------------------------
Mon Aug 29 12:12:55 CEST 2011 - jsuchome@suse.cz

- added systemd .service files for second stage and firstboot
  (from fcrozat@suse.com, bnc#713760)
- 2.21.15

-------------------------------------------------------------------
Fri Aug 12 13:58:01 CEST 2011 - jsuchome@suse.cz

- expect there might me extra checks for disk controllers with
  s390 (bnc#706911)
- adapted help text and label in installation mode selection
  (bnc#711160)
- 2.21.14 

-------------------------------------------------------------------
Fri Aug  5 12:13:13 UTC 2011 - lslezak@suse.cz

- upgrade_urls.ycp - do not display reading and writing progress,
  it is pretty quick and just causes screen flickering
  (the write progress is displayed only when there is an enabled
  repo to add, refreshing it can take long time) (bnc#692614)
- 2.21.13

-------------------------------------------------------------------
Fri Aug  5 12:32:16 CEST 2011 - tgoettlicher@suse.de

- fixed .desktop file (bnc #681249)

-------------------------------------------------------------------
Thu Aug  4 14:50:33 UTC 2011 - lslezak@suse.cz

- 2.21.12

-------------------------------------------------------------------
Thu Aug  4 14:07:38 CEST 2011 - mvidner@suse.cz

- Copy network interface naming rules early to get them to initrd (bnc#666079).

-------------------------------------------------------------------
Thu Aug  4 11:37:02 UTC 2011 - lslezak@suse.cz

- extraurls: check whether there is an update candidate in the
  added extra repositories - openSUSE DVD does not contain all
  packages, packages from OSS repository which are not on DVD
  medium were not upgraded and were left in the old version even
  after adding new OSS repository with updated version (bnc#693230)

-------------------------------------------------------------------
Wed Aug  3 13:19:50 UTC 2011 - lslezak@suse.cz

- cleanup: removed obsoleted SourceManager::SyncAddedAndDeleted()
  call (zmd sync has been removed)
- 2.21.11

-------------------------------------------------------------------
Wed Aug  3 08:53:14 UTC 2011 - lslezak@suse.cz

- use term "Software manager" instead of "Package manager"
  (bnc#585679)
- 2.21.10

-------------------------------------------------------------------
Tue Aug  2 13:37:03 CEST 2011 - locilka@suse.cz

- Preserving the /dev/urandom state from inst-sys after the
  installation (bnc#692799)
- Automatically enabling haveged service if installed (bnc#692799)
- 2.21.9

-------------------------------------------------------------------
Mon Aug  1 15:38:32 CEST 2011 - locilka@suse.cz

- Added control.SLES-for-VMware into the SVN

-------------------------------------------------------------------
Fri Jul 22 15:00:30 CEST 2011 - locilka@suse.cz

- Removed obsoleted X-KDE-SubstituteUID from deploy_image.desktop
  (bnc#540627)
- 2.21.8

-------------------------------------------------------------------
Tue Jul 12 15:34:38 CEST 2011 - jsuchome@suse.cz

- Show Xen Virtualization Host Server Installation scenario
  only for x86_64 architecture (bnc#702103)
- 2.21.7

-------------------------------------------------------------------
Thu Jun 30 14:09:17 CEST 2011 - jsuchome@suse.cz

- fixed typos (bnc#703119)
- 2.21.6 

-------------------------------------------------------------------
Wed Jun  1 17:24:25 CEST 2011 - locilka@suse.cz

- always loading 'pciehp' kernel module on Dell hardware
  (FATE #311991)
- fixed control file validation
- stricter btrfs_increase_percentage definition in all control
  files (only 'integer' is allowed)

-------------------------------------------------------------------
Wed Jun  1 11:56:08 CEST 2011 - fehr@suse.de

- add btrfs_increase_percentage to to category "partitioning" in
  config.xml files
- 2.21.5 

-------------------------------------------------------------------
Thu May 19 14:22:10 CEST 2011 - jsuchome@suse.cz

- enable YaST restart in the 1st stage (bnc#694299)
- 2.21.4 

-------------------------------------------------------------------
Wed Apr 27 15:08:04 CEST 2011 - jsuchome@suse.cz

- added option to configure FCoE Interfaces when started with
  WithFCoE=1 argument (fate#307445)
- 2.21.3 

-------------------------------------------------------------------
Wed Apr 27 11:19:50 CEST 2011 - jsuchome@suse.cz

- Copy /media.1/build to the installed system (fate#311377)
- 2.21.2 

-------------------------------------------------------------------
Fri Mar 25 10:26:44 CET 2011 - jsuchome@suse.cz

- show the 'before-reboot' message in RichText, so possible command
  can be copy-pasted (bnc#383519)
- 2.21.1

-------------------------------------------------------------------
Thu Mar 24 16:14:02 CET 2011 - jsuchome@suse.cz

- do not start automatic configuration for autoYaST (bnc#679435)
- 2.21.0

-------------------------------------------------------------------
Mon Feb 28 14:52:26 CET 2011 - locilka@suse.cz

- Handling disabled installation steps also in Live Installation
  mode (BNC #675516)
- 2.20.6

-------------------------------------------------------------------
Thu Feb 17 13:49:19 CET 2011 - aschnell@suse.de

- fixed braille support during installation (bnc #672086)
- 2.20.5

-------------------------------------------------------------------
Tue Feb  8 15:10:25 CET 2011 - locilka@suse.cz

- Adapted openSUSE control file to the current naming schema of
  desktops (BNC #667408)

-------------------------------------------------------------------
Thu Jan 20 14:18:41 CET 2011 - jsrain@suse.cz

- fix initialization of AutoUpgrade for 2nd stage
- 2.20.4

-------------------------------------------------------------------
Wed Jan 19 15:38:20 CET 2011 - jsrain@suse.cz

- adaptations for unattended migration (fate#310481)
- don't delete /etc/mtab if it is a symlink (bnc#665437)
- 2.20.3

-------------------------------------------------------------------
Wed Jan 19 12:53:00 CET 2011 - jsrain@suse.cz

- fixed progress during live installation (bnc#665413)
- 2.20.2

-------------------------------------------------------------------
Fri Jan  7 13:43:01 CET 2011 - jsrain@suse.cz

- update XFCE desktop definition

-------------------------------------------------------------------
Thu Jan  6 10:47:00 CET 2011 - locilka@suse.cz

- Using wider space for licence displayed in non-textual interface
  (BNC #607135).
- Fixed DUD deployment (BNC #626337)

-------------------------------------------------------------------
Thu Nov 16 16:13:48 UTC 2010 - jsrain@suse.cz

- fixed behavior of window closing in installation proposal
  (bnc#636980)
- use df for estimating partition size for live installer
  (bnc#555288)
- 2.20.1

-------------------------------------------------------------------
Thu Sep 30 17:33:48 UTC 2010 - lslezak@suse.cz

- don't use spaces in repo alias (bnc#596950)
- inst_addon_update_sources.ycp - removed obsoleted ZMD sync call
- 2.20.0

-------------------------------------------------------------------
Wed Jun  2 13:52:02 CEST 2010 - jsrain@suse.cz

- removed link to repairing the system
- 2.19.20

-------------------------------------------------------------------
Wed May 12 15:33:24 CEST 2010 - ug@suse.de

- fixed the cloning at the end of a manual
  installation (bnc#605132)
- 2.19.7

-------------------------------------------------------------------
Mon Apr 19 12:29:08 CEST 2010 - aschnell@suse.de

- allow btrfs as root fs
- 2.19.6

-------------------------------------------------------------------
Thu Apr 15 17:12:28 CEST 2010 - locilka@suse.cz

- Script copy_files_finish copies files with --dereference to
  prevent from copying symlinks instead of the files content
  (BNC #596938).

-------------------------------------------------------------------
Fri Apr 09 17:09:27 CEST 2010 - aschnell@suse.de

- disable Qt/Gtk frontend if testX is unavailable (bnc #585432)
- 2.19.5

-------------------------------------------------------------------
Tue Apr  6 17:44:25 CEST 2010 - locilka@suse.cz

- Searching for LiveCD license in /usr/share/doc/licenses and /
  directories (BNC #594042).

-------------------------------------------------------------------
Fri Mar 26 11:26:04 CET 2010 - ug@suse.de

- fixed a broken yast2-installation.spec.in
- fixed broken schema validation files for control.xml files
- 2.19.4

-------------------------------------------------------------------
Wed Mar 24 07:42:19 UTC 2010 - lslezak@suse.cz

- inst_suseconfig.ycp - do not reset UI product name
  (&product; macro) (bnc#539906)

-------------------------------------------------------------------
Thu Mar 18 14:55:20 CET 2010 - locilka@suse.cz

- Previously used repositories switched from enabled/disabled mode
  to removed/enabled/disabled mode (BNC #588659).

-------------------------------------------------------------------
Fri Mar 12 13:19:15 CET 2010 - kmachalkova@suse.cz

- Port from SLE11 SP1: process files in _datadir/autoinstall/modules 
  with %suse_update_desktop_file. This passes their strings into
  translation (bnc#549944)

-------------------------------------------------------------------
Fri Mar 12 10:53:55 CET 2010 - locilka@suse.cz

- Unique identification in inst_upgrade_urls switched from URL to
  ALIAS (BNC #587517).
- In case of re-adding CD/DVD media, user is asked to insert
  correct media before adding it (BNC #587517).
- Only upgrade packages if upgrading from SLES 11, otherwise use
  patterns for upgrade (BNC #587544).

-------------------------------------------------------------------
Tue Mar  9 15:35:48 CET 2010 - locilka@suse.cz

- Fixed calling update.post from DUD (BNC #586609).

-------------------------------------------------------------------
Tue Mar  2 14:30:31 CET 2010 - locilka@suse.cz

- CIM service is proposed as disabled by default (BNC #584524).

-------------------------------------------------------------------
Mon Feb 22 17:48:57 CET 2010 - locilka@suse.cz

- Documented YaST RELAX NG schema (FATE #305551).
- Correctly re-added unique_id to RNC - AC steps and proposals
  (BNC #582094).

-------------------------------------------------------------------
Wed Feb 17 11:05:12 CET 2010 - ug@suse.de

- clone checkbox at the end of the installation is always
  enabled now and can install the autoyast2 package if needed
  (bnc#547486)

-------------------------------------------------------------------
Mon Feb 15 15:48:51 CET 2010 - ug@suse.de

- UI for autoinstallation images added to deploy_image_auto

-------------------------------------------------------------------
Tue Feb  9 17:06:15 CET 2010 - locilka@suse.cz

- Steps 'user' and 'auth' enabled again in Live mode (BNC #547931).

-------------------------------------------------------------------
Tue Feb  9 14:49:33 CET 2010 - locilka@suse.cz

- Fixed license agreement check box visibility (BNC #571846).
- 2.19.3

-------------------------------------------------------------------
Tue Feb  2 11:03:04 CET 2010 - locilka@suse.cz

- Added LXDE to openSUSE control file (FATE #307729).

-------------------------------------------------------------------
Mon Feb  1 11:35:15 CET 2010 - locilka@suse.cz

- Fixed 'going back' from services proposal BNC #572734.

-------------------------------------------------------------------
Fri Jan 22 15:56:07 CET 2010 - aschnell@suse.de

- fixed message during ssh installation (bnc #518616)

-------------------------------------------------------------------
Fri Jan 15 17:29:45 CET 2010 - aschnell@suse.de

- updated control.rnc
- 2.19.2

-------------------------------------------------------------------
Thu Jan  7 15:29:13 CET 2010 - jsuchome@suse.cz

- inst_complex_welcome adapted to Language::SwitchToEnglishIfNeeded
  (bnc#479529)
- 2.19.1

-------------------------------------------------------------------
Fri Dec 11 16:48:58 CET 2009 - locilka@suse.cz

- Adapted for new API to ProductLicense (FATE #306295).

-------------------------------------------------------------------
Wed Dec  9 16:44:34 CET 2009 - locilka@suse.cz

- Package kde4-kdm has been renamed to kdm (SLES, SLED control
  files) (bnc #561627).

-------------------------------------------------------------------
Wed Dec  9 14:58:38 CET 2009 - kmachalkova@suse.cz

- Un-check automatic configuration box when user selects update
  (bnc#537625)  

-------------------------------------------------------------------
Wed Dec  9 14:12:21 CET 2009 - locilka@suse.cz

- Enabled CIM by default (SLES and SLED) (FATE #305583)
- Adapted RNC for control files

-------------------------------------------------------------------
Wed Dec  9 12:49:08 CET 2009 - jsrain@suse.cz

- dereference hardlinks when deploying live CD so that it can
  be also deployed on multiple separate partitions (bnc#549158)

-------------------------------------------------------------------
Mon Nov 30 14:38:26 CET 2009 - locilka@suse.cz

- Repositories added by inst_addon_update_sources use
  Pkg::RepositoryAdd that does not need access to network
  (bnc #557723)

-------------------------------------------------------------------
Tue Nov 24 16:13:31 CET 2009 - kmachalkova@suse.cz

Cumulative patch with SLE11 SP1 features:
- In TUI (ncurses), use plain text (.txt) file with release notes, 
  if found (FaTE#306167)
- Set /etc/sysconfig/boot:RUN_PARALLEL according to corresponding
  value in control file (FaTE#307555) 
- 2.19.0

-------------------------------------------------------------------
Thu Nov 19 16:51:55 CET 2009 - locilka@suse.cz

- Added control file configuration option require_registration
  (FATE #305578).

-------------------------------------------------------------------
Wed Nov  4 16:31:17 CET 2009 - mzugec@suse.cz

- lan module in 1st stage (FaTE#303069)
- 2.18.34 

-------------------------------------------------------------------
Fri Oct 23 07:40:56 CEST 2009 - jsuchome@suse.cz

- during update, do not save timezone and console settings
  (bnc#547587)
- 2.18.33 

-------------------------------------------------------------------
Fri Oct 16 14:36:11 CEST 2009 - locilka@suse.cz

- Fixed handling repositories during upgrade (bnc #543468).
- 2.18.32

-------------------------------------------------------------------
Wed Oct  7 15:36:44 CEST 2009 - jsuchome@suse.cz

- set the time after chroot (bnc#538357)
- 2.18.31 

-------------------------------------------------------------------
Wed Oct  7 12:17:52 CEST 2009 - jsuchome@suse.cz

- correctly set the keyboard layout in 2nd stage (bnc#542009)
- 2.18.30

-------------------------------------------------------------------
Thu Oct  1 13:27:16 CEST 2009 - locilka@suse.cz

- Adjusting understandable name for update URLs added during second
  stage of installation (bnc #542792).
- 2.18.29

-------------------------------------------------------------------
Tue Sep 29 16:41:32 CEST 2009 - kmachalkova@suse.cz

- Correct HTML format tags in helptext (bnc#540784)
- Set firewall status according to user's choice also in non-automatic 
  2nd stage (missing call for AdjustDisabledSubProposals) (bnc#534862)
- 2.18.28 

-------------------------------------------------------------------
Thu Sep 24 15:51:15 CEST 2009 - kmachalkova@suse.cz

- Enable SSH service after reboot if this is SSH or VNC installation 
  (new ssh_service_finish client) (bnc#535206)
- 2.18.27 

-------------------------------------------------------------------
Mon Sep 14 15:27:19 CEST 2009 - jsrain@suse.cz

- enhanced display of release notes (fate#306237)
- 2.18.26

-------------------------------------------------------------------
Wed Sep  9 14:33:14 CEST 2009 - jsrain@suse.cz

- better error handling for image installation (bnc#533601)
- 2.18.25

-------------------------------------------------------------------
Fri Sep  4 19:00:27 CEST 2009 - kmachalkova@suse.cz

- Introducing unique IDs to unambiguously identify AC steps and 
  sub-proposals
- Writing disabled AC steps and subproposals at the end of 1st 
  stage, reading them back at the end of 2nd stage
- Filtering out disabled AC steps from AC workflow (FaTE #303859 and 
  bnc#534862)
- Require new yast2 base 
- 2.18.24

-------------------------------------------------------------------
Fri Sep  4 09:07:42 CEST 2009 - locilka@suse.cz

- Dropped unnecessary fallback text from the fallback control file
  (BNC #536288).

-------------------------------------------------------------------
Wed Aug 26 15:33:51 CEST 2009 - locilka@suse.cz

- Do not copy xorg.conf to installed system anymore (bnc #441404).
- 2.18.23

-------------------------------------------------------------------
Fri Aug 21 12:38:42 CEST 2009 - aschnell@suse.de

- do not disable qt/gtk frontends if xorg.conf is missing (bnc
  #533159)
- 2.18.22

-------------------------------------------------------------------
Fri Aug 14 18:26:49 CEST 2009 - kmachalkova@suse.cz

- Simple network (firewall) configuration in 1st stage (FaTE #303859) 

-------------------------------------------------------------------
Mon Aug 10 14:18:11 CEST 2009 - locilka@suse.cz

- added calling bootloader client bootloader_preupdate to control
  file to fix multiple grub entries (bnc #414490, bnc #477778).

-------------------------------------------------------------------
Thu Jul 30 20:26:30 CEST 2009 - jdsn@suse.de

- disable yast2-x11 during installation (bnc#441404) 
- 2.18.21

-------------------------------------------------------------------
Thu Jul 30 15:32:37 CEST 2009 - jsuchome@suse.cz

- adapted to changes in yast2-country: no saving of xorg.conf
  (bnc#441404) 
- 2.18.20

-------------------------------------------------------------------
Wed Jun 24 10:02:20 CEST 2009 - locilka@suse.cz

- Fixed Welcome dialog layout to have more license content visible
  and to align language and keyboard widgets with it.
- Not offering installation images if there are none (bnc #492745).
- 2.18.19

-------------------------------------------------------------------
Mon Jun 22 20:20:18 CEST 2009 - coolo@novell.com

- fix build with automake 1.11
- 2.18.18

-------------------------------------------------------------------
Thu Jun 11 12:57:14 CEST 2009 - jsrain@suse.cz

- adapted for unified progress during live installation
  (bnc#435680)
- 2.18.17

-------------------------------------------------------------------
Mon Jun 08 14:03:30 CEST 2009 - aschnell@suse.de

- use minimalistic xorg.conf during installation (bnc #510015)
- 2.18.16

-------------------------------------------------------------------
Wed May 20 12:45:47 CEST 2009 - aschnell@suse.de

- moved .proc.mounts agent from yast2-installation to yast2 (bnc
  #504429)

-------------------------------------------------------------------
Mon May 18 16:46:03 CEST 2009 - juhliarik@suse.cz

- added kdump support for autoyast installation (FATE#305588) 

-------------------------------------------------------------------
Thu May 14 13:45:08 CEST 2009 - locilka@suse.cz

- Installation/Upgrade newly require some packages essential for
  them to succeed (bnc #469730).

-------------------------------------------------------------------
Mon Apr 27 10:22:24 CEST 2009 - locilka@suse.cz

- Using a new yast-spanner (old yast icon) for Repair.
- 2.18.14

-------------------------------------------------------------------
Mon Apr 20 13:59:31 CEST 2009 - locilka@suse.cz

- Fixed Vendor module to use zypp history file instead of using
  y2logRPM (bnc #456446).
- 2.18.13

-------------------------------------------------------------------
Thu Apr 16 16:58:07 CEST 2009 - locilka@suse.cz

- Added documentation for installation images.

-------------------------------------------------------------------
Fri Apr 10 14:11:46 CEST 2009 - locilka@suse.cz

- KDE 3.x dropped from openSUSE control file (bnc #493547).

-------------------------------------------------------------------
Tue Apr  7 13:02:39 CEST 2009 - ug@suse.de

- changed the error message of missing hard disks during
  autoinstallation. Might confuse s390/iSCSI users. (bnc#476147)

-------------------------------------------------------------------
Mon Mar 30 14:20:57 CEST 2009 - locilka@suse.cz

- Fixing reevaluation of packages to remove, install and/or upgrade
  after images are deployed during first stage (bnc #489448).
- 2.18.12

-------------------------------------------------------------------
Fri Mar 27 18:15:15 CET 2009 - locilka@suse.cz

- Added new globals->ac_redraw_and_ignore control file item
  (openSUSE and SLED) that ignores if AC UI is missing and just
  redraws it. An error is still reported in case of missing Wizard
  widget (bnc #487565).

-------------------------------------------------------------------
Thu Mar 19 14:14:34 CET 2009 - locilka@suse.cz

- Continuing on Repair integration.
- Handling missing FLAGS in the content file.
- 2.18.11

-------------------------------------------------------------------
Wed Mar 18 13:17:58 CET 2009 - locilka@suse.cz

- Location /etc/modprobe.d/blacklist has been renamed to
  /etc/modprobe.d/50-blacklist.conf (bnc #485980).
- Unified inst_mode handling, especially correct handling of
  Automatic Configuration together with switching to Update mode
  (originally reported as bnc #469273).
- Repair workflow unified with the rest of installation.
- 2.18.10

-------------------------------------------------------------------
Mon Mar 16 14:47:46 CET 2009 - locilka@suse.cz

- Fixed help for "License Translations..." button (bnc #481113).

-------------------------------------------------------------------
Tue Mar 10 10:26:02 CET 2009 - locilka@suse.cz

- Obsolete 'tar --preserve' replaced with
  'tar --preserve-permissions --preserve-order' (bnc #483791).
- Added recovery support for AC (dialogs) possibly called by AC
  scripts (bnc #483211).

-------------------------------------------------------------------
Thu Feb 26 16:00:44 CET 2009 - ug@suse.de

- RPMs via driverupdate were not possible

-------------------------------------------------------------------
Tue Feb 24 13:30:15 CET 2009 - locilka@suse.cz

- Added support for .xz images deployment (bnc #476079).
- Added support for `reboot_same_step (bnc #475650).
- 2.18.9

-------------------------------------------------------------------
Mon Feb 23 16:36:56 CET 2009 - locilka@suse.cz

- Offering to configure network if remote repositories are used
  during upgrade (inst_upgrade_urls). Setup can be safely skipped
  and comes from the Online Repositories (bnc #478024).
- 2.18.8

-------------------------------------------------------------------
Fri Feb 20 20:40:09 CET 2009 - locilka@suse.cz

- save network configuration also for IPv6 only (bnc#477917)
- 2.18.7

-------------------------------------------------------------------
Tue Feb 17 16:56:09 CET 2009 - locilka@suse.cz

- Writing additional-control-files index file after removing and
  recreating the directory where it is stored (bnc #475516).
- 2.18.6

-------------------------------------------------------------------
Mon Feb  9 13:21:50 CET 2009 - locilka@suse.cz

- Enabling online update in (SLED) Automatic Configuration
  (bnc #449128).

-------------------------------------------------------------------
Fri Feb  6 10:39:20 CET 2009 - locilka@suse.cz

- InstError has been moved to yast2-2.18.6
- 2.18.5

-------------------------------------------------------------------
Thu Feb  5 18:16:17 CET 2009 - locilka@suse.cz

- InstError extended and documented.

-------------------------------------------------------------------
Mon Feb  2 13:09:08 CET 2009 - locilka@suse.cz

- Erasing all old additional control files in the final step of
  upgrade before rebooting to the second stage (bnc #471454).
- InstError can now save YaST logs on user request.
- 2.18.4

-------------------------------------------------------------------
Wed Jan 28 14:33:09 CET 2009 - locilka@suse.cz

- Added new InstError module for unified reporting of errors
  during installation.
- Better SlideShow support in inst_finish.
- Reporting more errors in inst_finish.
- 2.18.3

-------------------------------------------------------------------
Tue Jan 27 17:13:57 CET 2009 - locilka@suse.cz

- Added test for checking free space when SCR switch fails
  (bnc #460477).

-------------------------------------------------------------------
Mon Jan 26 13:58:00 CET 2009 - locilka@suse.cz

- Disabling [Back] buttons in the very first interactive dialogs
  in second stage, SLES and SLED control files (bnc #468677).

-------------------------------------------------------------------
Thu Jan 22 12:50:38 CET 2009 - locilka@suse.cz

- Dropping mode_proposal client - not in use anymore.
- 2.18.2

-------------------------------------------------------------------
Wed Jan 21 13:09:33 CET 2009 - locilka@suse.cz

- Removing dependency on yast2-runlevel (duplicate code in runlevel
  proposal).
- Removing dependency on yast2-mouse by moving the mouse-related
  scripts to yast2-mouse-2.18.0.
- Removing dependency on yast2-bootloader.
- inst_finish script newly uses the SlideShow module.

-------------------------------------------------------------------
Tue Jan 20 13:37:03 CET 2009 - locilka@suse.cz

- Possibility to move the base installation window has been
  disabled (bnc #466827)
- 2.18.1

-------------------------------------------------------------------
Tue Jan 13 12:15:42 CET 2009 - locilka@suse.cz

- Adapted the inst_proposal to better reflect the current situation
  'analyzing...' vs. 'adapting the proposal...' (bnc #463567).

-------------------------------------------------------------------
Fri Dec 19 13:07:49 CET 2008 - locilka@suse.cz

- Pattern WBEM added into two server scenarios (bnc #458332).

-------------------------------------------------------------------
Thu Dec 18 18:04:47 CET 2008 - locilka@suse.cz

- Updated control file documentation (bnc #438678).

-------------------------------------------------------------------
Wed Dec 17 14:42:22 CET 2008 - locilka@suse.cz

- Added yet another xset call (bnc #455771 comment #40)

-------------------------------------------------------------------
Tue Dec 16 17:13:38 CET 2008 - aschnell@suse.de

- adapted to storage API changes
- 2.18.0

-------------------------------------------------------------------
Tue Dec 16 12:29:27 CET 2008 - locilka@suse.cz

- Removed SLED control file labels that should be hidden
  (bnc #459080).
- Using a better help text for inst_new_desktop (bnc #432912).

-------------------------------------------------------------------
Mon Dec 15 14:32:27 CET 2008 - locilka@suse.cz

- Removed all (inst_)do_rezise calls from all control files on
  aschnell's request.

-------------------------------------------------------------------
Fri Dec 12 16:36:28 CET 2008 - aschnell@suse.de

- require initviocons (bnc #173426)
- 2.17.47

-------------------------------------------------------------------
Tue Dec  9 16:40:35 CET 2008 - locilka@suse.cz

- Updated control.rnc
- 2.17.46

-------------------------------------------------------------------
Mon Dec  8 13:16:33 CET 2008 - locilka@suse.cz

- Updated control.rnc
- Added two more control-file examples.
- Checking all control files during build.
- Adjusted control-file examples (all bnc #438678).
- Checking the process exit status returned after deploying an
  image (bnc #456337).
- 2.17.45

-------------------------------------------------------------------
Fri Dec  5 10:38:41 CET 2008 - locilka@suse.cz

- New control.rnc/rng for control file validation (bnc #455994).
- Added build-time control file validation.
- 2.17.44

-------------------------------------------------------------------
Wed Dec  3 18:33:59 CET 2008 - locilka@suse.cz

- inst_extrasources moved before inst_ask_online_update to register
  the online update repository before checking for patches
  (bnc #450229).

-------------------------------------------------------------------
Mon Dec  1 16:59:14 CET 2008 - locilka@suse.cz

- Fixed proposing the online update depending on the fact whether
  network is running (bnc #450229).
- 2.17.43

-------------------------------------------------------------------
Fri Nov 28 15:05:02 CET 2008 - locilka@suse.cz

- Updated labels of Installation Scenarios for SLES (bnc #428202).

-------------------------------------------------------------------
Fri Nov 28 12:16:03 CET 2008 - locilka@suse.cz

- Fixed behavior of inst_new_desktop when user switched to another
  language later (bnc #449818).
- 2.17.42

-------------------------------------------------------------------
Thu Nov 27 16:49:11 CET 2008 - locilka@suse.cz

- Using yast-live-install-finish icon when finishing LiveCD
  installation/inst_finish (bnc #438154).
- Fixed ImageInstallation SlideShow - download progress is shown
  only when downloading the images, not the other helper files
  (bnc #449792).
- Adjusting ImageInstallation-related SlideShow only if
  ImageInstallation is in use (bnc #439104).

-------------------------------------------------------------------
Thu Nov 27 15:05:11 CET 2008 - ug@suse.de

- the real fix for bnc#442691
  deploy_image_auto doesn't use the boolean variable 
  image_installation
- 2.17.41

-------------------------------------------------------------------
Tue Nov 25 14:42:31 CET 2008 - locilka@suse.cz

- Handling new feature of licenses ProductLicense::AcceptanceNeeded
  (bnc #448598).
- 2.17.40

-------------------------------------------------------------------
Mon Nov 24 12:51:48 CET 2008 - locilka@suse.cz

- Completely initializing the target and sources before checking
  for available patches and offering online update (bnc #447080).
- 2.17.39

-------------------------------------------------------------------
Thu Nov 20 18:21:32 CET 2008 - locilka@suse.cz

- Pkg::SourceStartManager in inst_ask_online_update to replace
  obsolete Pkg::PkgEstablish (bnc #447080).
- Reading all supported desktops to define the order of desktops
  in desktop_finish (bnc #446640).
- Added shadow desktops to SLES and SLED desktop files to have
  a fallback if user selects some other desktop than the default
  one (bnc #446640).
- 2.17.38

-------------------------------------------------------------------
Wed Nov 19 16:01:53 CET 2008 - locilka@suse.cz

- Added pciutils to Requires, lspci was called but not required
  (bnc #446533).
- 2.17.37

-------------------------------------------------------------------
Wed Nov 19 13:23:10 CET 2008 - locilka@suse.cz

- Added inst_fallback_controlfile client reporting about using
  a fallback control file.
- Calling inst_fallback_controlfile in the fallback control file
  (both bnc #440982).
- 2.17.36

-------------------------------------------------------------------
Fri Nov 14 12:17:47 CET 2008 - aschnell@suse.de

- don't start iscsid in second stage start scripts (bnc #444976)
- 2.17.35

-------------------------------------------------------------------
Thu Nov 13 17:36:53 CET 2008 - locilka@suse.cz

- Flushing the cache before calling a set_polkit_default_privs that
  uses the written data (bnc #440182).
- 2.17.34

-------------------------------------------------------------------
Thu Nov 13 11:21:11 CET 2008 - locilka@suse.cz

- Handling errors while deploying images, installation will abort
  (bnc #444209).
- 2.17.33

-------------------------------------------------------------------
Thu Nov 13 10:21:13 CET 2008 - ug@suse.de

- checkboxes in the congratulations dialog did not work anymore
  (bnc#444214)

-------------------------------------------------------------------
Tue Nov 11 13:58:17 CET 2008 - ug@suse.de

- fix for image deployment during autoinstallation

-------------------------------------------------------------------
Tue Nov 11 12:20:00 CET 2008 - juhliarik@suse.cz

- changed order of yast modules in Expert tab for installation
  (bnc #441434) 

-------------------------------------------------------------------
Tue Nov 11 10:53:25 CET 2008 - jsrain@suse.cz

- fixed switching to a tab with an error in the proposal
  (bnc #441434)
- 2.17.32

-------------------------------------------------------------------
Tue Nov 11 10:48:03 CET 2008 - aschnell@suse.de

- use accelerated xserver during installation for certain Intel
  cards (bnc #442413)
- 2.17.31

-------------------------------------------------------------------
Fri Nov  7 16:32:28 CET 2008 - locilka@suse.cz

- Fixed deploy_image_auto to handle AutoYaST settings correctly
  (bnc #442691).
- Removing the congrats dialog content before cloning, storing
  the sources, finishing (bnc #441452).
- Using Pkg::SourceProvideDigestedFile function when deploying
  images and in release_notes_popup (bnc #409927).
- 2.17.30

-------------------------------------------------------------------
Thu Nov  6 16:35:10 CET 2008 - locilka@suse.cz

- Fixed progress (SlideShow) information about images being
  deployed (bnc #442286).
- Changing inst_deploy_images to use PackagesUI for opening a
  package selector while debugging mode is turned on (bnc #435479).

-------------------------------------------------------------------
Thu Nov  6 16:19:59 CET 2008 - jsuchome@suse.cz

- S09-cleanup: check for additional services requiring restart
  (bnc#395402)

-------------------------------------------------------------------
Wed Nov  5 17:25:01 CET 2008 - locilka@suse.cz

- Calling set_polkit_default_privs without checking for it using
  FileUtils, checking by 'test -x' instead (bnc #440182).
- 2.17.29

-------------------------------------------------------------------
Wed Nov  5 13:09:04 CET 2008 - locilka@suse.cz

- Added yast2-storage >= 2.17.47 because of the previous fix
  implementation.
- 2.17.28

-------------------------------------------------------------------
Tue Nov 04 13:14:10 CET 2008 - aschnell@suse.de

- improved warning about partitioning (fate #302857)
- 2.17.27

-------------------------------------------------------------------
Mon Nov  3 18:34:30 CET 2008 - locilka@suse.cz

- Writing 'SecondStageRequired' 0/1 to /etc/install.inf even while
  rebooting during second stage (bnc #432005).
- 2.17.26

-------------------------------------------------------------------
Mon Nov 03 14:28:14 CET 2008 - aschnell@suse.de

- better reboot message during ssh installation (bnc #439572 and
  bnc #432005)
- 2.17.25

-------------------------------------------------------------------
Fri Oct 31 16:28:23 CET 2008 - locilka@suse.cz

- Fixed checking whether running the second stage is required.
- Added writing 'SecondStageRequired' 0/1 to /etc/install.inf
  (both bnc #439572)
- 2.17.24

-------------------------------------------------------------------
Thu Oct 30 14:42:15 CET 2008 - locilka@suse.cz

- Saving sources at the end of inst_extrasources if some were
  added (bnc #440184).
- 2.17.23

-------------------------------------------------------------------
Mon Oct 27 10:18:47 CET 2008 - locilka@suse.cz

- Added lnussel's patch to run set_polkit_default_privs at
  desktop_finish script (bnc #438698).
- Bigger license window (bnc #438100).
- Calling inst_prepareprogress also during Upgrade, all control
  files changed (bnc #438848).
- Disabling users and auth in LiveCD second stage (bnc #435965).
- Removing label for user_non_interactive (bnc #401319).
- Desktop 'startkde4' replaced with 'startkde' (bnc #438212).
- Added 'kdump' to 'clone_modules' (SLES) (bnc #436365).
- 2.17.22

-------------------------------------------------------------------
Tue Oct 21 16:46:00 CEST 2008 - locilka@suse.cz

- Added handling for globals->debug_deploying (bnc #436842).

-------------------------------------------------------------------
Mon Oct 20 12:56:32 CEST 2008 - locilka@suse.cz

- Fixed a typo (bnc #436471).

-------------------------------------------------------------------
Fri Oct 17 10:51:05 CEST 2008 - locilka@suse.cz

- Adapted SLES and SLED control files to write default desktop
  settings (bnc #436094).
- Added software->display_support_status flag to SLES/SLED
  (bnc #435479).

-------------------------------------------------------------------
Tue Oct 14 14:15:11 CEST 2008 - locilka@suse.cz

- Changed YaST icons while probing the system (bnc #404809).
- Enhanced scr_switch_debugger - Sending USR1 signal to the new SCR
  (bnc #433057).
- 2.17.21

-------------------------------------------------------------------
Mon Oct 13 13:29:04 CEST 2008 - locilka@suse.cz

- Enabled going_back in Add-Ons during installation (bnc #434735).

-------------------------------------------------------------------
Mon Oct 13 13:10:58 CEST 2008 - mzugec@suse.de

- configure supportconfig in installation (fate#305180)
- 2.17.20

-------------------------------------------------------------------
Mon Oct 13 09:45:23 CEST 2008 - locilka@suse.cz

- Fixed install/update confirmation dialog (bnc #433249).
- Fixed text in openSUSE control file (bnc #432911).
- Fixed typo (bnc #433794).

-------------------------------------------------------------------
Fri Oct 10 14:49:58 CEST 2008 - locilka@suse.cz

- Enhanced scr_switch_debugger (bnc #433057).
- Enabling key-repeating if not running in XEN (bnc #433338).

-------------------------------------------------------------------
Thu Oct  9 21:00:01 CEST 2008 - locilka@suse.cz

- Loading the Target while initializing libzypp in
  inst_upgrade_urls (bnc #429080).
- Running a simple SCR Test after chrooting to the installed system
  in scr_switch_finish, full-test is called in case of simple test
  failure (bnc #433057).
- Added more checking around 'searching for files' (bnc #427879).

-------------------------------------------------------------------
Wed Oct 08 12:51:01 CEST 2008 - aschnell@suse.de

- removed cp of proc/mounts to /etc/mtab (bnc #425464)
- 2.17.19

-------------------------------------------------------------------
Mon Oct  6 15:30:53 CEST 2008 - locilka@suse.cz

- Do not display any system type for SLES/SLED in installation
  overview (bnc #431336).
- Clients inst_new_desktop and inst_scenarios converted to use
  PackagesProposal API instead of using Pkg calls directly (bnc
  #432572)
- Dropping obsolete inst_software_selection client instead of
  convwerting it - not in use anymore (bnc #432572).
- Always change initial proposal [Next] button to [Install],
  resp. [Update] (bnc #431567).
- Removing desktop definitions and default_desktop from SLED
  control file, the required patterns are selected by PATTERNS
  in content file already (bnc #431902).
- Adding lnussel's patch for desktop_finish to write
  POLKIT_DEFAULT_PRIVS if defined in globals->polkit_default_privs
  (bnc #431158).
- Adding polkit_default_privs="restrictive" for SLES (bnc #431158).
- 2.17.18

-------------------------------------------------------------------
Fri Oct  3 16:31:10 CEST 2008 - locilka@suse.cz

- Enabling some steps in second stage even if Automatic
  Configuration is in use.
- Feature added into openSUSE and SLED control files
  (both bnc #428190).

-------------------------------------------------------------------
Thu Oct  2 22:00:46 CEST 2008 - mzugec@suse.de

- changed Release Notes into Support group (bnc#430005)

-------------------------------------------------------------------
Thu Oct  2 19:13:07 CEST 2008 - locilka@suse.cz

- Adjusted presentation_order for SLES and SLED installation
  proposals - software has to be proposed as almost the last one
  (bnc #431580).

-------------------------------------------------------------------
Thu Oct  2 14:00:49 CEST 2008 - locilka@suse.cz

- Added 'default_ntp_setup' into control files (SLES/D: false,
  openSUSE: true) (bnc #431259).

-------------------------------------------------------------------
Thu Oct  2 11:39:48 CEST 2008 - locilka@suse.cz

- Using two default desktops, one for inst_scenarios, another
  one (default) while inst_scenarios not used (bnc #431251,
  bnc #431503).
- Switching scenario_virtual_machine and
  scenario_virtualization_host in SLES control file (bnc #431251).
- 2.17.17

-------------------------------------------------------------------
Wed Oct  1 16:03:32 CEST 2008 - mzugec@suse.de

- use rpcbind instead of portmap for nfs installation (bnc#423026)
- 2.17.16

-------------------------------------------------------------------
Wed Oct  1 15:41:12 CEST 2008 - jsuchome@suse.cz

- if nn_NO language is selected, use nb_NO in YaST (bnc#426124)

-------------------------------------------------------------------
Wed Oct  1 13:42:18 CEST 2008 - locilka@suse.cz

- Changing pattern "Documentation" to "documentation" (bnc #431218)

-------------------------------------------------------------------
Tue Sep 30 13:20:09 CEST 2008 - locilka@suse.cz

- Replacing "networkmanager" proposal call with "general"
  (bnc #430704).

-------------------------------------------------------------------
Mon Sep 29 15:11:33 CEST 2008 - locilka@suse.cz

- Server scenarios work for i386, x86_64 archs only (bnc #430612).

-------------------------------------------------------------------
Mon Sep 29 14:56:45 CEST 2008 - kukuk@suse.de

- Replaced Minimal+Xen with Dom0.
- Removed xen_server from virtualization machine (bnc #429061).
- Added "XEN" suffix to Virtualization Host.

-------------------------------------------------------------------
Mon Sep 29 13:38:13 CEST 2008 - locilka@suse.cz

- Adding inst_lilo_convert to the update workflow (bnc #430579).

-------------------------------------------------------------------
Fri Sep 26 12:27:55 CEST 2008 - locilka@suse.cz

- Optimizing server_selections dialog layout (bnc #429977).
- Better text for installation initialization (bnc #428103).
- Better protection from removing the initial repository
  (bnc #429920).
- 2.17.15

-------------------------------------------------------------------
Thu Sep 25 14:33:36 CEST 2008 - juhliarik@suse.cz

- added calling kdump_finish to inst_finish.ycp (bnc #427732)

-------------------------------------------------------------------
Tue Sep 23 16:17:27 CEST 2008 - locilka@suse.cz

- Buggy SCR Agent run.get.suseconfig.modules replaced with
  .target.dir (bnc #429146).
- Added functionality to recover from failed read of previously
  used repositories in inst_upgrade_urls (bnc #429059).
- 2.17.14

-------------------------------------------------------------------
Mon Sep 22 16:14:54 CEST 2008 - locilka@suse.cz

- Fixed checking whether directory is mounted already (bnc #428368)

-------------------------------------------------------------------
Mon Sep 22 13:59:50 CEST 2008 - locilka@suse.cz

- KDE 3.5 moved to 'Others', removed KDE 3.5 description text.
- GNOME 2.22 changed to 2.24.
- Fixed Installation Mode dialog to show icons again (bnc #427344).
- 2.17.13

-------------------------------------------------------------------
Mon Sep 22 10:45:44 CEST 2008 - locilka@suse.cz

- Changing /sbin/udevtrigger & /sbin/udevsettle to /sbin/udevadm
  trigger & settle (bnc #427705).
- 2.17.12

-------------------------------------------------------------------
Thu Sep 18 10:35:32 CEST 2008 - locilka@suse.cz

- Definition of supported desktops added into SLES and SLED control
  files, added also default_desktop definition (bnc #427061).
- Added control file documentation for supported_desktops section.

-------------------------------------------------------------------
Fri Sep 12 15:01:46 CEST 2008 - locilka@suse.cz

- Disabling inst_suse_register in openSUSE control file
  (FATE #303458).

-------------------------------------------------------------------
Fri Sep 12 10:32:11 CEST 2008 - locilka@suse.cz

- Do not remove installation repository with the same URL as URL
  just being removed by inst_upgrade_urls (bnc #400823).
- 2.17.11

-------------------------------------------------------------------
Thu Sep 11 14:52:25 CEST 2008 - ug@suse.de

- deploy_image.desktop added (Fate #301321)
- deploy_image.rnc added

-------------------------------------------------------------------
Thu Sep 11 13:40:10 CEST 2008 - locilka@suse.cz

- Calling new client reipl_finish from yast2_inf_finish on s390
  (FATE #304960).

-------------------------------------------------------------------
Wed Sep 10 17:15:22 CEST 2008 - locilka@suse.cz

- Fixing control files to call 'inst_proposal' instead of
  'proposal' (bnc #425198).

-------------------------------------------------------------------
Wed Sep 10 15:53:44 CEST 2008 - locilka@suse.cz

- Desktop selection dialog definitions have been moved to control
  file (bnc #424678).
- 2.17.10

-------------------------------------------------------------------
Tue Sep  9 16:02:03 CEST 2008 - locilka@suse.cz

- Replacing usage of barexml with anyxml SCR  agent (bnc #424263).

-------------------------------------------------------------------
Mon Sep  8 17:49:11 CEST 2008 - locilka@suse.cz

- merged texts from proofread

-------------------------------------------------------------------
Mon Sep  8 15:57:09 CEST 2008 - locilka@suse.cz

- Added new AutoYaST client deploy_images_auto to support
  installation from images also in AutoYaST (FATE #301321).
- 2.17.9

-------------------------------------------------------------------
Fri Sep  5 12:45:00 CEST 2008 - locilka@suse.cz

- Some inst_finish steps are called in live installer only.
- Client vm_finish called only if yast2-vm is installed.
- Using WFM::ClientExists (new in yast2-core-2.17.10).
- Adjusted RPM dependencies.
- 2.17.8

-------------------------------------------------------------------
Thu Sep  4 15:02:01 CEST 2008 - sschober@suse.de

- cloning section in control.xml changed.

-------------------------------------------------------------------
Wed Sep 03 14:49:19 CEST 2008 - aschnell@suse.de

- adapted size values in control files to stricter parser in
  storage

-------------------------------------------------------------------
Tue Sep  2 15:20:09 CEST 2008 - locilka@suse.cz

- Using new <execute/> tag in control file to explicitly define
  a client to be called instead of guessing it from <name/> tag
  (openSUSE, SLED control files) (bnc #401319).
- Updated control files to call inst_prepareprogress to
  "Provide consistent progress during installation" (FATE #303860).
- All 'inst_proposal' calls changed to use the new 'execute'
  feature to have unique 'name's (needed for merging add-on control
  files).
- Adjusted RPM dependencies (FATE #303860).
- 2.17.7

-------------------------------------------------------------------
Tue Sep  2 11:10:01 CEST 2008 - visnov@suse.cz

- Use unified progressbar during installation (FATE #303860)

-------------------------------------------------------------------
Thu Aug 28 15:19:57 CEST 2008 - locilka@suse.cz

- Using new ButtonBox widget.
- Adjusted RPM dependencies.

-------------------------------------------------------------------
Thu Aug 21 13:01:40 CEST 2008 - jsuchome@suse.cz

- check for command line mode in inst_suseconfig (bnc#419132)

-------------------------------------------------------------------
Tue Aug 19 15:45:07 CEST 2008 - jsrain@suse.cz

- properly detect firstboot and do not destroy xorg.conf
  (bnc#354738)
- 2.17.6

-------------------------------------------------------------------
Fri Aug 15 10:41:24 CEST 2008 - locilka@suse.cz

- Added new globals->write_hostname_to_hosts control file option
  to configure the default for 127.0.0.2 issue (FATE #303875).
- 2.17.5

-------------------------------------------------------------------
Thu Aug 14 14:28:33 CEST 2008 - locilka@suse.cz

- Added documentation for add_on_products and its new format
  add_on_products.xml (FATE #303675).
- Fixed SCR Switch Debugger to show "Report Error" only once.

-------------------------------------------------------------------
Wed Aug 13 18:23:57 CEST 2008 - locilka@suse.cz

- Dropped some obsolete documentation.
- Started installation-features documentation (FATE #303675).
- Fixed building documentation for proposal-API.

-------------------------------------------------------------------
Tue Aug 12 10:28:24 CEST 2008 - locilka@suse.cz

- Added documentation and example for list of files to be copied
  from the previous installation.
- 2.17.4

-------------------------------------------------------------------
Mon Aug 11 17:35:47 CEST 2008 - locilka@suse.cz

- List of files to be copied from the previous installation moved
  to control file, added new API to define own list (module
  SystemFilesCopy) (FATE #305019).
- Adapted control files.

-------------------------------------------------------------------
Mon Aug 11 10:06:02 CEST 2008 - locilka@suse.cz

- Fixed WFM::Execute to use .local instead of .target in
  copy_files_finish script.

-------------------------------------------------------------------
Thu Aug  7 16:40:32 CEST 2008 - locilka@suse.cz

- Added new client inst_scenarios to offer main scenarios of the
  newly installed system.
- Configuration for inst_scenarios is defined in control file (Only
  SLES so far), client added into SLES workflow.
- Extended control file documentation (All FATE #304373).
- 2.17.3

-------------------------------------------------------------------
Wed Aug  6 13:54:07 CEST 2008 - locilka@suse.cz

- New control file entry globals->enable_kdump (default value)
  (FATE #303893).
- Adjusted control file documentation.

-------------------------------------------------------------------
Tue Aug  5 11:48:44 CEST 2008 - locilka@suse.cz

- Calling reiplauto client in SLES control file before reboot
  (FATE #304940).
- Running SCR Switch Debugger unconditionally if switching to
  installed system fails (bnc #411832).

-------------------------------------------------------------------
Mon Aug 04 16:22:55 CEST 2008 - aschnell@suse.de

- improved text during ssh installation (bnc #411079)

-------------------------------------------------------------------
Mon Aug  4 10:39:41 CEST 2008 - locilka@suse.cz

- Added kdump proposal to SLES control file (FATE #303893).

-------------------------------------------------------------------
Thu Jul 24 13:21:14 CEST 2008 - locilka@suse.cz

- Using button label "License Translations..." in complex welcome
  dialog (bnc #400616).
- SLES and SLED control files adapted to features added in 11.0.
- Added Automatic Configuration support into SLED (FATE #303396).

-------------------------------------------------------------------
Tue Jul 15 16:59:38 CEST 2008 - aschnell@suse.de

- fixed vnc connect message during installation (bnc #395834)
- 2.17.2

-------------------------------------------------------------------
Tue Jul 15 09:54:48 CEST 2008 - locilka@suse.cz

- Not only DPMS->off, but also screen-saver->off (FATE #304395).
- Added new control file feature globals->rle_offer_rulevel_4
  plus control file documentation (FATE #303798).

-------------------------------------------------------------------
Mon Jul 14 15:15:15 CEST 2008 - locilka@suse.cz

- Base-product license directory moved to control file
  (base_product_license_directory) (FATE #304865).
- Copying licenses to the system in copy_files_finish.
- Reading the license directory in inst_license.
- Icons for AC steps defined in control file.
- Adjusting DPMS 'off' when installation starts, DPMS 'on' when
  finishes (FATE #304395).
- Icons for inst_finish.
- 2.17.1

-------------------------------------------------------------------
Fri Jul 11 11:11:11 CEST 2008 - locilka@suse.cz

- Added documentation for AC Setup and for texts in control file.

-------------------------------------------------------------------
Thu Jul 10 17:48:59 CEST 2008 - locilka@suse.cz

- Settings for Automatic Configuration moved to control file
  because of code reuse for different AC in first boot
  (FATE #303939).

-------------------------------------------------------------------
Thu Jul 10 13:31:00 CEST 2008 - locilka@suse.cz

- Only directories in release-notes directory are considered to be
  real release notes (bnc #407922).
- 2.17.0

-------------------------------------------------------------------
Wed Jul  9 17:09:15 CEST 2008 - mvidner@suse.cz

- Fixed building in a prefix (/etc).

-------------------------------------------------------------------
Wed Jul  9 15:12:53 CEST 2008 - locilka@suse.cz

- Initializing the 'use_automatic_configuration' in first-stage
  installation worker (bnc #404122).
- Adjusted dependency on autoyast2-installation bacause of new
  function AutoinstConfig::getProposalList().

-------------------------------------------------------------------
Thu Jun 26 16:43:32 CEST 2008 - locilka@suse.cz

- Fixed help text for deploying images (bnc #391086).
- Fixed 'Do not panic!' text (bnc #388251).

-------------------------------------------------------------------
Wed Jun 25 16:44:33 CEST 2008 - ug@suse.de

- proposal selection possible via autoyast profile (fate#302946)

-------------------------------------------------------------------
Tue Jun 17 14:23:04 CEST 2008 - lslezak@suse.cz

- use Pkg::SourceSaveAll() instead of Pkg::SourceFinishAll()
  (bnc#395738)

-------------------------------------------------------------------
Fri Jun 13 15:37:24 CEST 2008 - locilka@suse.cz

- Removing Pkg//Source and Target finish from inst_inc_all that
  had been saving sources also in case of aborting the installation
  and moving it to inst_congratulate and umount_finish
  (bnc #398315).
- Freeing internal variables in ImageInstallation module after
  images are deployed (bnc #395030).

-------------------------------------------------------------------
Thu Jun 12 16:33:24 CEST 2008 - locilka@suse.cz

- Special mounts (such as /proc) are never remounted read-only
  in umount_finish anymore (bnc #395034)
- Added progress for adding / removing repositories in
  inst_upgrade_urls client (bnc #399223)

-------------------------------------------------------------------
Wed Jun  4 11:57:07 CEST 2008 - locilka@suse.cz

- Copying /license.tar.gz to /etc/YaST2/license/ (bnc #396444).
- Initial mouse probing has been disabled (bnc #395426).

-------------------------------------------------------------------
Tue Jun  3 13:44:56 CEST 2008 - locilka@suse.cz

- Umounting temporary directory in inst_pre_install (if already
  mounted) before new mount is called.
- Always use --numeric-owner (always use numbers for user/group
  names) when deploying images (bnc #396689).

-------------------------------------------------------------------
Mon Jun  2 12:33:57 CEST 2008 - locilka@suse.cz

- Return `next when going back to the automatic configuration
  dialog instead of returning `auto that would finish YaST and
  never start it again (bnc #395098).
- 2.16.49

-------------------------------------------------------------------
Wed May 28 16:23:22 CEST 2008 - ug@suse.de

- timeout in case of hardware probing problems
  when autoyast is in use (especially for harddisk Reports)
  bnc#395099
- 2.16.48

-------------------------------------------------------------------
Mon May 19 09:29:15 CEST 2008 - locilka@suse.cz

- Creating SuSEConfig hook file at installation_settings_finish
  in case of update. The file has to be created to force the
  SuSEConfig run on first boot (bnc #390930).
- Workaround for as-big-dialog-as-possible in License Agreement
  dialog (bnc #385257).
- Adding FACTORY repositories with priority 120, update source with
  priority 20 (bnc #392039).
- 2.16.47

-------------------------------------------------------------------
Fri May 16 16:40:22 CEST 2008 - jsrain@suse.cz

- added categories Settings and System into desktop file
  (bnc #382778)

-------------------------------------------------------------------
Thu May 15 13:13:13 CEST 2008 - locilka@suse.cz

- Changed dialog content for starting the installation
  (bnc #390614).
- Fixed sorting of repositories offered during upgrade to sort by
  repository name (bnc #390612).
- 2.16.46

-------------------------------------------------------------------
Thu May 15 10:32:09 CEST 2008 - jsuchome@suse.cz

- sort keyboard list according to translated items (bnc #390610)

-------------------------------------------------------------------
Wed May 14 15:22:50 CEST 2008 - kmachalkova@suse.cz

- inst_hostname client added to automatic configuration scripts -
  needed to generate random hostname and 127.0.0.2 line in
  /etc/hosts (bnc #383336)

-------------------------------------------------------------------
Wed May 14 14:29:21 CEST 2008 - jsrain@suse.cz

- use process agent instead of background agent when installing
  live image (bnc #384960)
- 2.16.45

-------------------------------------------------------------------
Mon May 12 15:10:50 CEST 2008 - locilka@suse.cz

- Added help to "Image Deployment" (bnc #388665).

-------------------------------------------------------------------
Tue May  6 17:37:22 CEST 2008 - locilka@suse.cz

- When reusing the old repositories during upgrade, copying also
  'autorefresh' and 'alias' (bnc #387261).
- Added software->dropped_packages into the control file to replace
  'delete old packages' (bnc #300540).
- 2.16.44

-------------------------------------------------------------------
Mon May  5 13:26:27 CEST 2008 - locilka@suse.cz

- Typofix (bnc #386606).

-------------------------------------------------------------------
Fri May  2 22:27:21 CEST 2008 - mzugec@suse.cz

- Don't stop network (by killing dhcpcd) at the end of 1.st stage
  (bnc #386588)

-------------------------------------------------------------------
Wed Apr 30 12:07:45 CEST 2008 - locilka@suse.cz

- Adding name and alias tags to extrasources (irc #yast/today).
- 2.16.43

-------------------------------------------------------------------
Wed Apr 30 10:24:19 CEST 2008 - locilka@suse.cz

- Making automatic installation more robust (bnc #384972).
- 2.16.42

-------------------------------------------------------------------
Tue Apr 29 12:59:49 CEST 2008 - locilka@suse.cz

- Disabling Progress when calling inst_finish scripts.

-------------------------------------------------------------------
Mon Apr 28 11:42:21 CEST 2008 - locilka@suse.cz

- Handling KDE3 vs KDE4 in default logon and window managers
  (bnc #381821).
- Optional and extra URLs moved to control file as well as default
  update repository (bnc #381360).
- Added possibility to abort installation during image deployment
  (bnc #382326).
- Progress for inst_proposal.
- 2.16.41

-------------------------------------------------------------------
Fri Apr 25 18:15:09 CEST 2008 - locilka@suse.cz

- New desktop selection dialog (bnc #379157).
- 2.16.40

-------------------------------------------------------------------
Thu Apr 24 14:54:53 CEST 2008 - locilka@suse.cz

- New  better shiny unified progress for image deployment.
- Showing also the just-handled image name (bnc #381188).
- 2.16.39

-------------------------------------------------------------------
Wed Apr 23 15:10:24 CEST 2008 - locilka@suse.cz

- Enabling inst_suseconfig in Automatic configuration (bnc #381751)
- Fixed run_df agent to ignore read errors on rootfs (bnc #382733)

-------------------------------------------------------------------
Tue Apr 22 18:46:51 CEST 2008 - locilka@suse.cz

- Adjusting automatic configuration UI to use two progress bars
  instead of one.

-------------------------------------------------------------------
Tue Apr 22 12:26:52 CEST 2008 - locilka@suse.cz

- Fixed filtering-out already registered repos (bnc #379051).
- Client inst_prepare_image moved to installation proposal make
  disabling 'installation from images' easy (bnc #381234).
- 2.16.38

-------------------------------------------------------------------
Mon Apr 21 15:28:24 CEST 2008 - locilka@suse.cz

- Calling 'xset r off' & 'xset m 1' (bnc #376945).
- Better help for Automatic configuration (bnc #381904).

-------------------------------------------------------------------
Mon Apr 21 14:48:58 CEST 2008 - locilka@suse.cz

- Using new DefaultDesktop::SelectedDesktops for writing the
  display manager configuration.

-------------------------------------------------------------------
Fri Apr 18 16:17:54 CEST 2008 - locilka@suse.cz

- Calling 'xset -r off' at the beginning of installation (both
  first and second stage) in X on XEN (bnc #376945).

-------------------------------------------------------------------
Fri Apr 18 16:01:13 CEST 2008 - juhliarik@suse.cz

- Added text for using kexec (yast_inf_finish.ycp)

-------------------------------------------------------------------
Thu Apr 17 17:15:02 CEST 2008 - locilka@suse.cz

- Added more debugging messages into ImageInstallation module.

-------------------------------------------------------------------
Thu Apr 17 14:01:46 CEST 2008 - locilka@suse.cz

- Added image-downloading progress (reusing existent progress bar).
- 2.16.37

-------------------------------------------------------------------
Wed Apr 16 14:20:06 CEST 2008 - locilka@suse.cz

- Running runlevel proposal after software proposal (bnc #380141).
- Using new possibility to disable and then reenable package
  callbacks (system_analysis, deploy_images).

-------------------------------------------------------------------
Tue Apr 15 11:45:18 CEST 2008 - locilka@suse.cz

- ImageInstallation tries to find details-<arch>.xml, then
  details.xml to provide useful progress while deploying images.
- 2.16.36

-------------------------------------------------------------------
Tue Apr 15 10:22:04 CEST 2008 - mvidner@suse.cz

- Enable printing the last few debugging log messages in the crash
  handler, even if Y2DEBUG is not set (fate#302166).
- 2.16.35

-------------------------------------------------------------------
Mon Apr 14 16:44:09 CEST 2008 - locilka@suse.cz

- Fixed typo in inst_network_check (bnc #379491).
- Fixed help for inst_mode (bnc #374360).

-------------------------------------------------------------------
Mon Apr 14 13:54:42 CEST 2008 - locilka@suse.cz

- Modifying SystemFilesCopy::CopyFilesToSystem to newly accept
  a parameter which defines where to extract cached files
  (fate #302980).
- Caching system files in the System Analysis dialog.
- Some better texts (bnc #377959).
- Better text for Software Selection dialog (bnc #379157).
- 2.16.34

-------------------------------------------------------------------
Fri Apr 11 18:21:53 CEST 2008 - locilka@suse.cz

- Changing Accept buttons to Install, Update and OK (FATE #120373).

-------------------------------------------------------------------
Fri Apr 11 17:55:32 CEST 2008 - locilka@suse.cz

- Added another per-image progress into the Installation images
  deployment (it requires details.xml).
- 2.16.33

-------------------------------------------------------------------
Fri Apr 11 15:33:17 CEST 2008 - juhliarik@suse.cz

- Added loading kernel via kexec (fate #303395)

-------------------------------------------------------------------
Thu Apr 10 12:02:07 CEST 2008 - locilka@suse.cz

- Filtering installation imagesets using the default architecture.
- Installation from images sets the download area (SourceManager).
- Removing image after it is deployed.
- Preparing image installation dialog for two progress-bars.
- 2.16.32

-------------------------------------------------------------------
Wed Apr  9 16:39:36 CEST 2008 - jsrain@suse.cz

- handle compressed logs properly at the end of first stage
  installation (fate #300637)
- 2.16.31

-------------------------------------------------------------------
Tue Apr  8 19:40:58 CEST 2008 - locilka@suse.cz

- Adjusted control file to sort installation overview via
  presentation_order and propose it via the real appearance.
- Fixed selecting the right imageset - the rule is currently that
  all patterns in imageset must be selected for installation
  (bnc #378032).

-------------------------------------------------------------------
Mon Apr  7 15:20:14 CEST 2008 - locilka@suse.cz

- Added new control file entry kexec_reboot that defines whether
  kexec should be used instead of reboot at the end of the first
  stage installation (FATE #303395).

-------------------------------------------------------------------
Fri Apr  4 17:02:23 CEST 2008 - locilka@suse.cz

- Improved user-feedback during automatic configuration.
- 2.16.30

-------------------------------------------------------------------
Fri Apr  4 14:06:22 CEST 2008 - jsrain@suse.cz

- added restart handling for live installation

-------------------------------------------------------------------
Wed Apr  3 16:40:16 CEST 2008 - locilka@suse.cz

- Removed Winkeys support during installation (bnc 376248).
- Fixed the decision-making process which images fits the best.
- Added new control file entries to adjust the Community
  Repositories and Add-Ons during installation.
- Cosmetic changes when initializing the wizard steps according to
  control file.
- Fixed untarring bzip2 or gzip-based images.
- Changed instalation from images to count the best image-set
  from patterns (list of patterns in image-set) in images.xml.
- 2.16.29

-------------------------------------------------------------------
Tue Apr  1 13:12:00 CEST 2008 - locilka@suse.cz

- Automatic configuration can be newly defined by control file. Two
  new variables have been added enable_autoconfiguration and
  autoconfiguration_default.
- New functionality to select the best-matching image for image
  installation if more than one fit.
- 2.16.28

-------------------------------------------------------------------
Tue Apr  1 12:36:52 CEST 2008 - jsrain@suse.cz

- added live installation workflow to default control file
- updated inst_finish clients handling for live installation

-------------------------------------------------------------------
Tue Apr  1 10:15:34 CEST 2008 - jsrain@suse.cz

- merged texts from proofread

-------------------------------------------------------------------
Mon Mar 31 16:42:40 CEST 2008 - locilka@suse.cz

- There are currently two possible patterns/desktops that can use
  kdm: kde4-kdm and kdebase3-kdm (bnc #372506).

-------------------------------------------------------------------
Fri Mar 28 13:33:31 CET 2008 - locilka@suse.cz

- Automatic configuration has been moved from the end of the first
  stage to the second stage. It's non-interactive (FATE #303396).
- Fixed installation from images (FATE #303554).
- ImageInstallation can newly handle .lzma images.
- 2.16.27

-------------------------------------------------------------------
Thu Mar 27 13:37:02 CET 2008 - locilka@suse.cz

- Fixed ZMD service handling, the correct name is novell-zmd
  (bnc #356655).

-------------------------------------------------------------------
Wed Mar 26 11:21:18 CET 2008 - locilka@suse.cz

- Added new entry to control file root_password_as_first_user to
  make it configurable (bnc #359115 comment #14).
- Control file modified to call installation-from-images clients.

-------------------------------------------------------------------
Tue Mar 25 13:12:39 CET 2008 - locilka@suse.cz

- Using Image-Installation clients (done by jsrain).
- Store/Restore resolvable-state functions added into
  ImageInstallation module.

-------------------------------------------------------------------
Fri Mar 21 10:48:20 CET 2008 - locilka@suse.cz

- Dropping keep_installed_patches support from control file as it
  is currently handled by libzypp itself (bnc #349533).

-------------------------------------------------------------------
Thu Mar 20 10:27:09 CET 2008 - locilka@suse.cz

- Added system_settings_finish call to the inst_finish
  (bnc #340733).

-------------------------------------------------------------------
Wed Mar 19 17:27:30 CET 2008 - locilka@suse.cz

- Agent anyxml has been renamed to barexml as it can't really read
  all possible XML files (bnc #366867)

-------------------------------------------------------------------
Wed Mar 19 13:53:05 CET 2008 - locilka@suse.cz

- When checking whether to run the second stage, considering also
  autoinstallation, not only installation (bnc #372322).
- 2.16.26

-------------------------------------------------------------------
Tue Mar 18 18:19:00 CET 2008 - locilka@suse.cz

- Fixed writing disabled modules and proposals during the
  inst_finish run (bnc #364066).
- Calling pre_umount_finish also in AutoYaST (bnc #372322).
- 2.16.25

-------------------------------------------------------------------
Mon Mar 17 12:43:32 CET 2008 - jsrain@suse.cz

- added 'StartupNotify=true' to the desktop file (bnc #304964)

-------------------------------------------------------------------
Mon Mar 17 11:04:38 CET 2008 - locilka@suse.cz

- Automatic configuration is now disabled for mode update.
- The whole second stage in now disabled for mode update.
- Added help text for "Use Automatic Configuration" check-box.
- 2.16.24

-------------------------------------------------------------------
Fri Mar 14 15:02:27 CET 2008 - locilka@suse.cz

- Added possibility to run automatic configuration instead of the
  whole second stage installation (fate #303396).
- Adjusted RPM dependencies.
- Creating and removing the file runme_at_boot is currently handled
  by YaST (YCP) installation scripts.
- Added new client inst_rpmcopy_secondstage that calls inst_rpmcopy
  because of DisabledModules disabling both first and second stage
  occurency of that script.
- Changed control file to call the new script in second stage.
- 2.16.23

-------------------------------------------------------------------
Mon Mar 10 11:25:57 CET 2008 - locilka@suse.cz

- Disabling the window menu in IceWM preferences to make the
  inst-sys 600 kB smaller (*.mo files). Thanks to mmarek.

-------------------------------------------------------------------
Fri Mar  7 11:35:29 CET 2008 - jsuchome@suse.cz

- control.openSUSE.xml: country_simple is for keyboard and language,
  not for timezone
- added 1st stage step for root password dialog (fate#302980)
- 2.16.22

-------------------------------------------------------------------
Thu Mar 06 10:57:42 CET 2008 - aschnell@suse.de

- call rcnetwork with option onboot during start of second stage
  (bnc #363423)
- 2.16.21

-------------------------------------------------------------------
Wed Mar  5 18:52:30 CET 2008 - locilka@suse.cz

- Remember (first stage) and restore (second stage) DisabledModules
  (bnc #364066).
- 2.16.20

-------------------------------------------------------------------
Wed Mar  5 16:30:22 CET 2008 - locilka@suse.cz

- Using client country_simple instead of timezone and language in
  the installation overview (FATE #302980).
- Using new users client in that overview too (FATE #302980).
- Do not remove already registered installation repositories during
  upgrade if they match the old repositories on system
  (bnc #360109).

-------------------------------------------------------------------
Mon Mar  3 21:12:25 CET 2008 - coolo@suse.de

- trying to change defaults for running gdb (arvin's patch)

-------------------------------------------------------------------
Mon Mar  3 15:17:23 CET 2008 - locilka@suse.cz

- Requiring the latest Language::Set functionality by RPM deps.

-------------------------------------------------------------------
Tue Feb 26 12:39:37 CET 2008 - jsuchome@suse.cz

- functionality of integrate_translation_extension.ycp moved into
  Language::Set, inst_complex_welcome adapted (F#302955)

-------------------------------------------------------------------
Fri Feb 22 11:27:13 CET 2008 - locilka@suse.cz

- "iscsi-client" added into modules to clone (bnc #363229 c#1).
- Removing focus from release notes content to make the default
  button focussed instead (bnc #363976).

-------------------------------------------------------------------
Thu Feb 21 06:26:22 CET 2008 - coolo@suse.de

- don't repeat the header

-------------------------------------------------------------------
Wed Feb 20 10:35:04 CET 2008 - locilka@suse.cz

- Showing release notes in tabs only if more than one product is
  installed (bnc #359137).
- Added better text for the complex welcome dialog (bnc #359528).
- Adjusted RPM dependencies (new Language API, see below).
- 2.16.19

-------------------------------------------------------------------
Wed Feb 20 10:24:26 CET 2008 - jsuchome@suse.cz

- inst_complex_welcome: save keyboard settings (bnc #360559),
  use the API from Language.ycp for generating items

-------------------------------------------------------------------
Fri Feb 15 14:28:45 CET 2008 - jsrain@suse.cz

- updated image-based installatoin not to use any hardcoded
  image names

-------------------------------------------------------------------
Thu Feb 14 11:20:04 CET 2008 - locilka@suse.cz

- Function FileSystemCopy from live-installer has been moved
  to ImageInstallation module (installation).
- Adjusted RPM dependencies (Installation module in yast2).

-------------------------------------------------------------------
Wed Feb 13 14:18:16 CET 2008 - jsrain@suse.cz

- added handling of update initiated from running system

-------------------------------------------------------------------
Tue Feb 12 10:26:15 CET 2008 - locilka@suse.cz

- Added new update_wizard_steps YCP client for easy updating or
  redrawing installation wizard steps from other modules.

-------------------------------------------------------------------
Mon Feb 11 18:28:00 CET 2008 - locilka@suse.cz

- Installation clients 'auth', 'user', and 'root' have been
  disabled by default. First-stage users will enable them only
  if needed.

-------------------------------------------------------------------
Fri Feb 08 13:06:19 CET 2008 - aschnell@suse.de

- during installation allow yast to be started from gdb with
  Y2GDB=1 on kernel command line (fate #302346)

-------------------------------------------------------------------
Fri Feb  8 10:37:02 CET 2008 - locilka@suse.cz

- Umount(s) used with -l and -f params.

-------------------------------------------------------------------
Thu Feb  7 14:19:11 CET 2008 - locilka@suse.cz

- Functionality that integrates the just-selected language
  translation has been moved to integrate_translation_extension
  client to make it available for other modules.
- New label for "Show in Fullscreen" button to better match what
  it really does (bnc #359527).
- Module InstExtensionImage moved to yast2.
- Added new disintegrate_all_extensions client that is called at
  the end of the initial installation to umount and remove all
  integrated inst-sys extensions.
- 2.16.18

-------------------------------------------------------------------
Wed Feb  6 13:23:35 CET 2008 - locilka@suse.cz

- Better /lbin/wget handling in InstExtensionImage.
- Speed-up inst_complex_welcome optimalizations (e.g., skipping
  downloading extension already by Linuxrc)

-------------------------------------------------------------------
Tue Feb  5 16:04:15 CET 2008 - locilka@suse.cz

- Squashfs image needs to be mounted using '-o loop'.
- Displaying busy cursor when downloading the extension.
- 2.16.17

-------------------------------------------------------------------
Mon Feb  4 19:04:29 CET 2008 - locilka@suse.cz

- Modular inst-sys used for localizations (FATE #302955).
- Tabs have been removed from installation proposal.
- 2.16.16

-------------------------------------------------------------------
Fri Feb  1 16:08:26 CET 2008 - locilka@suse.cz

- Added new InstExtensionImage module for integration of modular
  inst-sys images on-the-fly (FATE #302955).

-------------------------------------------------------------------
Thu Jan 31 19:05:49 CET 2008 - aschnell@suse.de

- reflect init-script rename from suse-blinux to sbl
- 2.16.15

-------------------------------------------------------------------
Thu Jan 31 15:02:56 CET 2008 - jsuchome@suse.cz

- call users_finish.ycp from inst_finish.ycp (FATE #302980)

-------------------------------------------------------------------
Thu Jan 31 12:58:42 CET 2008 - locilka@suse.cz

- Fixed inst_restore_settings client: NetworkDevices are now
  NetworkInterfaces.
- 2.16.14

-------------------------------------------------------------------
Thu Jan 31 11:14:46 CET 2008 - locilka@suse.cz

- Added docu. for *_finish scripts (needed for FATE #302980).
- Welcome dialog can newly show the license according to the just
  selected language and also show other lozalizations if needed.
- 2.16.13

-------------------------------------------------------------------
Wed Jan 30 15:22:29 CET 2008 - aschnell@suse.de

- Use icewm instead of fvwm during installation (bnc #357240)
- 2.16.12

-------------------------------------------------------------------
Wed Jan 30 14:15:50 CET 2008 - fehr@suse.de

- Add installation step for disk partitioning between time zone
  and software selection
- put user config after disk partitioning

-------------------------------------------------------------------
Wed Jan 30 09:51:42 CET 2008 - locilka@suse.cz

- Added -noreset option to the VNC startup script (bnc #351338).
- Added inst_user_first.ycp call to the control file right before
  the installation proposal.
- Fixed visibility of ZMD Turnoff checkbox (bnc #356655).

-------------------------------------------------------------------
Tue Jan 29 17:34:03 CET 2008 - locilka@suse.cz

- New desktop selection dialog without system task combo-boxes.
  System selection with icons (bnc #356926).
- More UI checking in dialogs.
- Unified DefaultDesktop module and software/desktop selection
  dialog in installation.

-------------------------------------------------------------------
Mon Jan 28 13:00:19 CET 2008 - aschnell@suse.de

- support Qt and Gtk frontend in startup scripts
- hack for key-autorepeat during installation (bnc #346186)
- 2.16.11

-------------------------------------------------------------------
Fri Jan 25 13:35:13 CET 2008 - locilka@suse.cz

- Reduced Wizard redrawing in the installation workflow.

-------------------------------------------------------------------
Thu Jan 24 15:21:39 CET 2008 - aschnell@suse.de

- start service brld before suse-blinux (bug #354769)
- 2.16.10

-------------------------------------------------------------------
Mon Jan 21 11:05:16 CET 2008 - kmachalkova@suse.cz

- Re-enabled thread support for ncurses UI in YaST2.call
  (bug #164999, FaTE #301899)

-------------------------------------------------------------------
Mon Jan 21 10:53:50 CET 2008 - locilka@suse.cz

- Release Notes UI facelifting.
- Splitting Welcome script dialog single-loop into functions.

-------------------------------------------------------------------
Wed Jan 16 15:49:59 CET 2008 - locilka@suse.cz

- Calling SetPackageLocale and SetTextLocale in the initial
  installation dialog (selecting language) (#354133).

-------------------------------------------------------------------
Mon Jan 14 13:39:00 CET 2008 - locilka@suse.cz

- Added new Language/Keyboard/License dialog (FATE #302957).
- Updated control files.
- 2.16.9

-------------------------------------------------------------------
Thu Jan 10 14:08:17 CET 2008 - locilka@suse.cz

- Extended system type and software selection dialog. Added base
  pattern (selected desktop) description, helps, default status
  for secondary selections, ...
- Added possibility to control visibility of Online Repositories
  via the installation control file (hidden by default).
- Added more control-file documentation.

-------------------------------------------------------------------
Tue Dec 18 16:54:39 CET 2007 - locilka@suse.cz

- Added new desktop and software selection dialog.
- 2.16.8

-------------------------------------------------------------------
Mon Dec 17 11:08:42 CET 2007 - locilka@suse.cz

- Hidden Mouse-probing busy popup.
- New YCP module InstData stores the installation data that should
  be shared among the installation clients.
- Installation repository initialization moved to the unified
  progress when probing the system.
- System analysis has been split into two scripts: inst_mode and
  inst_system_analysis to make the maintenance easier (also in
  control file).
- 2.16.7

-------------------------------------------------------------------
Thu Dec 13 14:25:30 CET 2007 - locilka@suse.cz

- Added a possibility to stop and disable the ZMD service in the
  last (congratulate) dialog of installation (FATE #302495).
- Adjusted the SLES control file: module arguments
  'show_zmd_turnoff_checkbox' and 'zmd_turnoff_default_state'.

-------------------------------------------------------------------
Mon Dec 10 12:13:14 CET 2007 - locilka@suse.cz

- Removed dependency on yast2-country, added dependency on
  yast2-country-data.

-------------------------------------------------------------------
Wed Dec  5 11:13:05 CET 2007 - mzugec@suse.cz

- description says network cards are wireless (#346133)

-------------------------------------------------------------------
Mon Dec  3 16:49:46 CET 2007 - locilka@suse.cz

- Installation Mode dialog adapted to new bright and better mod_UI.
- Using informative icon in some inst_network_check script.
- 2.16.6

-------------------------------------------------------------------
Mon Dec  3 14:34:38 CET 2007 - locilka@suse.cz

- Installation Mode dialog adapted to new mod-UI and to new
  Image-Dimming support in UI.

-------------------------------------------------------------------
Thu Nov 29 16:27:59 CET 2007 - locilka@suse.cz

- Using Progress::NewProgressIcons to show icons during the network
  setup in first stage and during system probing.

-------------------------------------------------------------------
Tue Nov 27 19:14:15 CET 2007 - sh@suse.de

- Use string ID "contents" rather than YCPSymbol `contents
  for Wizard ReplacePoint
- 2.16.5

-------------------------------------------------------------------
Fri Nov 23 13:36:54 CET 2007 - locilka@suse.cz

- Using translations for inst_finish steps (#343783).
- 2.16.4

-------------------------------------------------------------------
Tue Nov 20 11:08:23 CET 2007 - locilka@suse.cz

- Shutting down all dhcpcd clients when reconfiguring network in
  the first stage and when finishing the installation (#308577).
- 'Copy 70-persistent-cd.rules' functionality has been moved here
  from yast2-network (#328126).

-------------------------------------------------------------------
Mon Nov 19 15:35:10 CET 2007 - locilka@suse.cz

- Fixed busy texts for restarting YaST vs. finishing the instal.
- Unified used terminology (repositories) (FATE #302970).

-------------------------------------------------------------------
Tue Nov 13 13:54:13 CET 2007 - locilka@suse.cz

- Script copy_files_finish.ycp cleaned up.

-------------------------------------------------------------------
Fri Nov  9 13:30:34 CET 2007 - locilka@suse.cz

- Boot Installed System option has been removed (#327505).
- Installation Mode dialog has been redesigned using
  self-descriptive icons for all options.
- Return value from inst_repair is evaluated, error is reported in
  case of failure.
- 2.16.3

-------------------------------------------------------------------
Fri Nov  2 16:31:06 CET 2007 - locilka@suse.cz

- Adjusted RPM dependencies (Internet module has been moved from
  yast2-network to yast2).

-------------------------------------------------------------------
Tue Oct 30 17:26:51 CET 2007 - locilka@suse.cz

- Modules Hotplug and HwStatus moved to yast2.rpm to remove
  dependency of storage on installation.
- 2.16.2

-------------------------------------------------------------------
Wed Oct 24 16:32:41 CEST 2007 - locilka@suse.cz

- Changes in StorageDevice module API (#335582).
- 2.16.1

-------------------------------------------------------------------
Mon Oct 15 16:00:06 CEST 2007 - locilka@suse.cz

- Abort the installation instead of halting the system in case of
  declining the license when installing from LiveCD (#330730).

-------------------------------------------------------------------
Thu Oct 11 15:00:03 CEST 2007 - jsrain@suse.cz

- show release notes properly in live installation (#332862)

-------------------------------------------------------------------
Wed Oct  3 17:50:11 CEST 2007 - locilka@suse.cz

- Added "Network Type" information to the First Stage Network Setup
- 2.16.0

-------------------------------------------------------------------
Wed Oct  3 09:53:55 CEST 2007 - mvidner@suse.cz

- Do not try to package COPYRIGHT.english, it is gone from
  devtools (#299144).

-------------------------------------------------------------------
Tue Oct  2 16:04:55 CEST 2007 - ug@suse.de

- typo fixed (#328172)

-------------------------------------------------------------------
Mon Sep 24 16:43:11 CEST 2007 - locilka@suse.cz

- Changed default delete_old_packages back to 'true' after finding
  and fixing all remaining issues with 'false' (changed by coolo)
- Added new option 'online_repos_preselected' into the control file
  to make default status of Online Repositories easily configurable
  (#327791).
- Initializing the default behavior of Online Repositories in
  inst_features according to the control file (#327791).
- 2.15.54

-------------------------------------------------------------------
Fri Sep 21 16:35:18 CEST 2007 - locilka@suse.cz

- Start dhcpcd using WFM instead of SCR (#326342).
- 2.15.53

-------------------------------------------------------------------
Fri Sep 21 09:53:37 CEST 2007 - locilka@suse.cz

- When normal umount at the end of the installation fails, try
  at least: sync, remount read-only, umount --force.
- Report all services running in the installation directory
  (both #326478).
- 2.15.52

-------------------------------------------------------------------
Thu Sep 20 12:23:01 CEST 2007 - locilka@suse.cz

- Changed inst_upgrade_urls to add sources not enabled during the
  upgrade in a disabled state instead of ignoring them (#326342).
- 2.15.51

-------------------------------------------------------------------
Tue Sep 18 19:50:52 CEST 2007 - locilka@suse.cz

- Fixed tar syntax: --ignore-failed-read param. position (#326055).
- 2.15.50

-------------------------------------------------------------------
Thu Sep 13 16:18:30 CEST 2007 - locilka@suse.cz

- Fixed inst_upgrade_urls to re-register sources with their
  repository names taken from the upgraded system (#310209).
- 2.15.49

-------------------------------------------------------------------
Tue Sep 11 20:03:02 CEST 2007 - aschnell@suse.de

- don't swapoff after 1st stage installation (bug #308121)
- 2.15.48

-------------------------------------------------------------------
Tue Sep 11 11:07:20 CEST 2007 - locilka@suse.cz

- Calling ntp-client_finish instead of ntp_client_finish in the
  inst_finish script (#309430).

-------------------------------------------------------------------
Wed Sep  5 14:48:33 CEST 2007 - locilka@suse.cz

- Reinitializing variable for skipping add-on-related clients with
  its default value in inst_system_analysis (#305554).
- 2.15.47

-------------------------------------------------------------------
Wed Sep  5 13:24:32 CEST 2007 - jsrain@suse.cz

- removed inst_fam.ycp (also from control files) (#307378)

-------------------------------------------------------------------
Mon Sep  3 12:45:41 CEST 2007 - locilka@suse.cz

- Creating symlinks to .curlrc and .wgetrc files from the root.
- Adjusting RPM dependencies (yast2-core, new builtin 'setenv').
- Adjusting ENV variables with proxy settings (all three #305163).
- Writing also proxy setting into Install.inf (#298001#c5).
- 2.15.46

-------------------------------------------------------------------
Fri Aug 31 16:26:07 CEST 2007 - locilka@suse.cz

- Calling ntp_client_finish client at the end of the installation
  (#299238#c9).
- 2.15.45

-------------------------------------------------------------------
Fri Aug 24 09:25:53 CEST 2007 - locilka@suse.cz

- Changing forgotten "catalogs" to "initializing..." (#302384).
- 2.15.44

-------------------------------------------------------------------
Tue Aug 21 16:10:16 CEST 2007 - locilka@suse.cz

- Fixed evaluating of "enabled" tag in map of repositories in
  inst_upgrade_urls (#300901).
- Added ssh_host_dsa_key ssh_host_dsa_key.pub ssh_host_rsa_key
  ssh_host_rsa_key.pub to be optionally copied as well as the SSH1
  keys (#298798).
- Allowing to abort the "System Probing" dialog (#298049).
- 2.15.43

-------------------------------------------------------------------
Wed Aug 15 17:30:06 CEST 2007 - mzugec@suse.cz

- mark string for translation (#300268)

-------------------------------------------------------------------
Fri Aug 10 11:19:36 CEST 2007 - locilka@suse.cz

- Using "Online Repositories" for Internet/Web-based/Additional/...
  repositories downloaded from web during the first stage
  installation (#296407).
- 2.15.42

-------------------------------------------------------------------
Wed Aug  8 12:35:28 CEST 2007 - jsrain@suse.cz

- show reboot message within live installation without timeout
  (#297691)
- 2.15.41

-------------------------------------------------------------------
Mon Aug  6 08:58:02 CEST 2007 - locilka@suse.cz

- Renamed product/default repositories check-box to "Add Internet
  Repositories Before Installation" (#297580).
- Added help for that check-box (#296810).
- First stage network setup dialog - changes in dialog alignment
  (#295043).
- Initialize mouse after installation steps are displayed (#296406)
- 2.15.40

-------------------------------------------------------------------
Thu Aug  2 08:53:56 CEST 2007 - jsrain@suse.cz

- do not show "Clone" check box in live installation
- 2.15.39

-------------------------------------------------------------------
Wed Aug  1 11:00:15 CEST 2007 - locilka@suse.cz

- Changing remote repositories link to http://download.opensuse.org
  (#297628)

-------------------------------------------------------------------
Wed Aug  1 10:33:45 CEST 2007 - mvidner@suse.cz

- Removed Provides/Obsoletes for ancient yast package names,
  with the devel-doc subpackage they broke yast2-schema build.
- 2.15.38

-------------------------------------------------------------------
Tue Jul 31 11:29:53 CEST 2007 - lslezak@suse.cz

- inst_extrasources - register the extra repositories in content
  file automatically without asking user (#290040), do not download
  metadata from the extra sources (offline registration) (#290040,
  #288640)

-------------------------------------------------------------------
Mon Jul 30 12:38:31 CEST 2007 - locilka@suse.cz

- Added inst_upgrade_urls client which offers URLs used on the
  system to be used during the upgrade as well (FATE #301785).
- Calling the client from control file.
- Adjusted RPM dependencies (.anyxml SCR agent).
- 2.15.37

-------------------------------------------------------------------
Sun Jul 29 22:39:31 CEST 2007 - locilka@suse.cz

- Fixed curl parameters for network test in first stage (#295484).

-------------------------------------------------------------------
Thu Jul 26 17:51:29 CEST 2007 - mzugec@suse.cz

- set variables VNC and USE_SSH in S07-medium (#294485)
- 2.15.36

-------------------------------------------------------------------
Wed Jul 25 12:48:50 CEST 2007 - mvidner@suse.cz

- startup scripts: Call initviocons only if it exists (#173426).
- 2.15.35

-------------------------------------------------------------------
Wed Jul 25 10:58:29 CEST 2007 - locilka@suse.cz

- Renamed yast2-installation-doc to yast2-installation-devel-doc
  (FATE #302461).
- Removed ping-based internet test from the First-stage network
  setup test.
- Sped up internet test by adding timeouts and by downloading only
  the page header.
- Added help texts to the network setup dialogs.

-------------------------------------------------------------------
Tue Jul 24 13:20:36 CEST 2007 - locilka@suse.cz

- Control file: Unified wizard step names with dialogs, removed
  Clean Up step part of the Online Update is now Registration
  (#293095).
- Call inst_network_check (and setup) only in Add-On products
  and/or Additional Product Sources were requested to be used
  (#293808).

-------------------------------------------------------------------
Tue Jul 24 10:48:02 CEST 2007 - locilka@suse.cz

- Splitting auto-generated documentation into separate package
  yast2-installation-doc (FATE #302461).
- 2.15.34

-------------------------------------------------------------------
Thu Jul 19 16:36:19 CEST 2007 - locilka@suse.cz

- If network setup in the first-stage installation is cancelled,
  return to the previous dialog (network check).
- Several minor updates of the network setup workflow (#292379).
- 2.15.33

-------------------------------------------------------------------
Wed Jul 18 10:54:26 CEST 2007 - locilka@suse.cz

- New progress and help messages when initializing the second
  stage (#292617).
- More debugging in switch_scr_finish.

-------------------------------------------------------------------
Thu Jul 12 12:59:32 CEST 2007 - locilka@suse.cz

- Client inst_productsources.ycp moved to yast2-packager.
- Changed link to list of servers in control file.
- Adjusted RPM dependencies.
- Installation sources are now Repositories.
- 2.15.32

-------------------------------------------------------------------
Wed Jul 11 09:09:58 CEST 2007 - locilka@suse.cz

- Changed default delete_old_packages to 'false'.

-------------------------------------------------------------------
Wed Jul  4 16:16:37 CEST 2007 - locilka@suse.cz

- Fixed workflow when user selects to Boot the installed system and
  then cancels that decision.
- 2.15.31

-------------------------------------------------------------------
Mon Jul  2 15:38:27 CEST 2007 - locilka@suse.cz

- Applied patch from sassmann@novell.com for PS3 support with
  576x384 resolution (#273147).

-------------------------------------------------------------------
Fri Jun 29 11:50:47 CEST 2007 - locilka@suse.cz

- Extended "Suggested Installation Sources" to support two levels
  of linking. First link contains list of links to be downloaded
  in order to get lists of suggested repositories.

-------------------------------------------------------------------
Thu Jun 28 21:34:19 CEST 2007 - jsrain@suse.cz

- updated for live CD installation

-------------------------------------------------------------------
Thu Jun 21 17:38:09 CEST 2007 - adrian@suse.de

- fix changelog entry order

-------------------------------------------------------------------
Thu Jun 21 10:34:10 CEST 2007 - locilka@suse.cz

- Added handling for "Suggested Installation Sources" during the
  first stage installation, initial evrsion (FATE #300898).
- Enhanced SCR-Switch installation-debugger.
- Added case-insensitive filter into the "Suggested Installation
  Sources" dialog.

-------------------------------------------------------------------
Wed Jun 20 13:12:10 CEST 2007 - locilka@suse.cz

- Fixed inst_license to really halt the system when license is
  declined (#282958).
- Fixed writing proxy settings during First-Stage Installation,
  Network Setup. Wrong Proxy::Import keys were used).
- Pre-selecting first connected network card in Network Card dialog
  in First-Stage Installation, Network Setup to avoid confusions.
- Fixed canceled Network Setup not to abort the entire
  installation.

-------------------------------------------------------------------
Fri Jun 15 14:34:01 CEST 2007 - locilka@suse.cz

- Fixing inst_addon_update_sources to initialize the target
  and sources before using Pkg:: builtins (#270899#c29).

-------------------------------------------------------------------
Thu Jun 14 11:28:26 CEST 2007 - locilka@suse.cz

- Enhanced network-test in the fist stage installation, three
  different servers are tested with 'ping' instead of only one.
- Current network settings are logged in case of failed network
  test (both #283841).
- Enhanced network-test in the fist stage installation, three
  different web-servers are tested with curl instead of only one.

-------------------------------------------------------------------
Wed Jun 13 15:44:05 CEST 2007 - locilka@suse.cz

- Implemented new feature that saves the content defined in control
  file from the installation system to the just installed system.
  Function, that does it, is SaveInstSysContent in SystemFilesCopy
  module (FATE #301937).
- Added new entry into the control file that defines what and where
  to save it, initially /root/ -> /root/inst-sys/.
- Adjusted control-file documentation.
- Fixed inst_restore_settings to start SuSEfirewall2_setup if it is
  enabled in the system init scripts to prevent from having
  half-started firewall after YOU kernel-update (#282871).

-------------------------------------------------------------------
Mon Jun 11 18:30:48 CEST 2007 - locilka@suse.cz

- Added lost fix from Andreas Schwab for startup scripts. The patch
  fixes evaluation of bash expressions.
- 2.15.30

-------------------------------------------------------------------
Mon Jun 11 17:55:23 CEST 2007 - locilka@suse.cz

- Adjusted SCR for install.inf to provide read/write access.
- Writing install.inf for save_network script at the end of
  the initial stage.
- Changed internal data structure for NetworkSetup in the initial
  stage.
- Added Internet test to the end of the NetworkSetup in the initial
  stage.
- 2.15.29

-------------------------------------------------------------------
Fri Jun  8 17:52:57 CEST 2007 - locilka@suse.cz

- Added initial implementation of possibility to setup network
  in the first stage installation. New YCP clients have beed added:
  inst_network_check and inst_network_setup. Scripts are called
  from inst_system_analysis before sources are initialized
  (FATE #301967).

-------------------------------------------------------------------
Thu Jun  7 15:08:08 CEST 2007 - locilka@suse.cz

- A new label "Writing YaST Configuration..." used in case of
  restarting system or installation.

-------------------------------------------------------------------
Fri Jun  1 12:41:10 CEST 2007 - mzugec@suse.cz

- use shared isNetworkRunning() function in network_finish
- 2.15.28

-------------------------------------------------------------------
Wed May 30 11:33:52 CEST 2007 - mzugec@suse.cz

- fixed spec requirements

-------------------------------------------------------------------
Mon May 28 16:02:38 CEST 2007 - mzugec@suse.cz

- removed netsetup item from control files

-------------------------------------------------------------------
Mon May 28 13:33:08 CEST 2007 - mzugec@suse.cz

- removed inst_netsetup item from control files

-------------------------------------------------------------------
Sun May 27 14:49:37 CEST 2007 - mzugec@suse.de

- installation network changes:
http://lists.opensuse.org/yast-devel/2007-05/msg00025.html
- 2.15.27

-------------------------------------------------------------------
Tue May 22 10:51:57 CEST 2007 - ug@suse.de

- reactivate hardware detection during autoinstall
- 2.15.26

-------------------------------------------------------------------
Mon May 21 10:40:20 CEST 2007 - locilka@suse.cz

- Fixed release-notes desktop file.
- 2.15.25

-------------------------------------------------------------------
Thu May 17 22:18:29 CEST 2007 - locilka@suse.cz

- Progress dialog for initializing installation sources.
- 2.15.24

-------------------------------------------------------------------
Tue May 15 14:14:13 CEST 2007 - locilka@suse.cz

- Changed control file in partitioning/evms_config section from
  'true' to 'false' (#274702).

-------------------------------------------------------------------
Fri May 11 16:30:06 CEST 2007 - locilka@suse.cz

- Removing directories '/var/lib/zypp/cache' and '/var/lib/zypp/db'
  if they exist at the beginning of the installation (#267763).
- 2.15.23

-------------------------------------------------------------------
Thu May 10 17:16:49 CEST 2007 - locilka@suse.cz

- Merged hardware probing (inst_startup) and system probing
  (inst_system_analysis) into one script to have only one progress
  dialog instead of two (#271291).
- openSUSE control file clean-up: The default value for enable_next
  and enable_back is 'yes'. Only few steps do not allow to go back
  (#270893).
- 2.15.22

-------------------------------------------------------------------
Wed May  9 10:25:37 CEST 2007 - locilka@suse.cz

- Safe qouting of bash command in desktop_finish.
- CommandLine for inst_release_notes (#269914).

-------------------------------------------------------------------
Mon May  7 13:43:54 CEST 2007 - ms@suse.de

- don't clobber existing /root/.vnc/passwd file (#271734)

-------------------------------------------------------------------
Wed Apr 18 09:13:10 CEST 2007 - locilka@suse.cz

- Root password dialog has been moved to be the first dialog of the
  second stage installation workflow (FATE #301924).
- "Root Password" step is now called "root Password" (#249706).
- Created new 'Check Installation' entry to the 'Configuration'
  part of the workflow. This section contains setting up network
  if needed, initializing target if needed, and installing
  remaining software (needed by FATE #301924).
- Added new client inst_initialization that creates initialization
  progress UI instead of blank screen.
- 2.15.20

-------------------------------------------------------------------
Tue Apr 17 11:11:37 CEST 2007 - locilka@suse.cz

- Fixed Add-On template to use generic 'control' textdomain
- 2.15.19

-------------------------------------------------------------------
Fri Apr 13 09:45:10 CEST 2007 - locilka@suse.cz

- Replacing networkmanager_proposal with general_proposal (network)
  that includes also IPv6 settings (#263337, #260261).

-------------------------------------------------------------------
Thu Apr 12 11:57:03 CEST 2007 - locilka@suse.cz

- Initialize the target and sources before adding extra sources.
  They needn't be initialized after YaST is restarted during the
  online update (#263289).

-------------------------------------------------------------------
Wed Apr 11 10:21:24 CEST 2007 - locilka@suse.cz

- Release Notes dialog is using a [Close] button if not running in
  installation (#262440).

-------------------------------------------------------------------
Fri Apr  6 16:48:58 CEST 2007 - locilka@suse.cz

- In case of reboot during installation, network services status
  is stored to a reboot_network_settings file and their status
  is restored again when starting the installation after reboot.
  Restoring the status uses Progress library for user feedback
  (#258742).
- Adjusted RPM dependencies.
- 2.15.18

-------------------------------------------------------------------
Thu Apr  5 13:34:48 CEST 2007 - locilka@suse.cz

- Using function PackagesUI::ConfirmLicenses() instead of
  maintaining own code with almost the same functionality (#256627)
- Adjusted RPM dependencies
- Unified inst_startup UI to use the Progress library instead of
  sequence of busy pop-ups.
- Unified inst_system_analysis UI to use the Progress library
  instead of empty dialog.
- 2.15.17

-------------------------------------------------------------------
Wed Apr  4 10:35:55 CEST 2007 - locilka@suse.cz

- Removed IPv6 proposal from installation control file. IPv6
  proposal has been merged into Network Mode proposal (#260261).

-------------------------------------------------------------------
Wed Mar 28 16:17:37 CEST 2007 - locilka@suse.cz

- Adjusted to use WorkflowManager instead AddOnProduct module
  in some cases to make Pattern-based installation and
  configuration workflow (FATE #129).
- Adjusted RPM dependencies and BuildRequires.
- 2.15.16

-------------------------------------------------------------------
Tue Mar 27 14:22:46 CEST 2007 - ms@suse.de

- fixed X11 preparation by checking /etc/reconfig_system (#252763)

-------------------------------------------------------------------
Wed Mar 21 16:47:14 CET 2007 - locilka@suse.cz

- Handling CloneSystem functionality when the client for cloning is
  not installed (checkbox is disabled).

-------------------------------------------------------------------
Mon Mar 19 13:09:57 CET 2007 - locilka@suse.cz

- Creating an empty /etc/sysconfig/displaymanager in desktop_finish
  if the sysconfing doesn't exist (minimal installation).
- Handling missing .proc.parport.devices agent (RPM recommends
  yast2-printer for that).

-------------------------------------------------------------------
Tue Mar 13 13:43:42 CET 2007 - locilka@suse.cz

- Reboot in case of the declined license during the initial
  installation (#252132).

-------------------------------------------------------------------
Mon Mar 12 08:44:19 CET 2007 - locilka@suse.cz

- Modules 'Product' and 'Installation' (installation settings) were
  moved from 'yast2-installation' to 'yast2' to minimize
  cross-package dependencies.
- Adjusted package dependencies.
- 2.15.15

-------------------------------------------------------------------
Fri Mar  9 10:05:20 CET 2007 - locilka@suse.cz

- Module InstShowInfo has been moved from yast2-installation to
  yast2-packager because this module is used by Add-Ons and
  installation sources only.
- Adjusted RPM Requires (yast2-packager >= 2.15.22).
- 2.15.14

-------------------------------------------------------------------
Thu Mar  8 16:59:35 CET 2007 - locilka@suse.cz

- Module GetInstArgs moved from yast2-installation to yast2, many
  clients required yast2-installation only because of this module.

-------------------------------------------------------------------
Thu Mar  8 14:45:39 CET 2007 - locilka@suse.cz

- Tag 'PATTERNS' in product content file is depracated by
  'REQUIRES' and/or 'RECOMMENDS' tag (#252122).

-------------------------------------------------------------------
Tue Mar  6 16:44:49 CET 2007 - kmachalkova@suse.cz

- Do not export LINES and COLUMNS variables, so that terminal
  resize event is handled correctly (#184179)

-------------------------------------------------------------------
Tue Mar  6 16:44:48 CET 2007 - locilka@suse.cz

- AddOnProduct and ProductLicense finally moved to yast2-packager
  from yast2-installation to avoid build cycles.
- 2.15.13

-------------------------------------------------------------------
Mon Mar  5 17:14:58 CET 2007 - locilka@suse.cz

- Moving AddOnProduct module back to yast2-installation because
  this module is needed in the second-stage installation.
- AddOnProduct-related testsuites moved back to yast2-installation.
- 2.15.12

-------------------------------------------------------------------
Mon Mar  5 12:58:21 CET 2007 - locilka@suse.cz

- Adding new installation client mouse_finish which is called
  before SCR is switched. This removes the dependency of
  yast2-installation on yast2-mouse.
- 2.15.11

-------------------------------------------------------------------
Fri Mar  2 15:27:14 CET 2007 - locilka@suse.cz

- Providing feedback (busy message) in inst_restore_settings.
  Starting network by calling 'network start' with timeout.
- Adding yast2-bootloader into required packages because it is
  needed after the SCR is switched into the installed system just
  before reboot (#249679).
- Added more logging into inst_system_analysis (booting installed
  system).
- 2.15.10

-------------------------------------------------------------------
Wed Feb 28 14:11:16 CET 2007 - jsrain@suse.cz

- added more logging to umount_finish (#247594)

-------------------------------------------------------------------
Mon Feb 26 16:03:42 CET 2007 - jsrain@suse.cz

- updated popup in case of license is not accepted (#162499)

-------------------------------------------------------------------
Thu Feb 22 13:52:12 CET 2007 - locilka@suse.cz

- Splitting installation_worker (main installation script) into
  inst_worker_initial and inst_worker_continue.
- Testsuites related to Add-Ons moved to yast2-add-on package.
- 2.15.9

-------------------------------------------------------------------
Wed Feb 21 17:24:30 CET 2007 - locilka@suse.cz

- Added documentation for silently_downgrade_packages and
  keep_installed_patches control file entries (plus their reverse
  lists) (FATE #301990, Bugzilla #238488).

-------------------------------------------------------------------
Mon Feb 19 16:00:23 CET 2007 - locilka@suse.cz

- More concrete fix of bug #160301: Displaying information about
  how to continue the second stage installation if SSH is the only
  installation method. This informational pop-up has disabled
  time-out (#245742).
- Moving parts of installation_worker script to includes based on
  in which installation stage they are used.

-------------------------------------------------------------------
Fri Feb 16 16:18:28 CET 2007 - locilka@suse.cz

- Add-Ons moved to a new package yast2-add-on-2.15.0 (#238673)

-------------------------------------------------------------------
Thu Feb 15 12:21:46 CET 2007 - locilka@suse.cz

- New entries silently_downgrade_packages, plus reverse list, and
  keep_installed_patches, plus reverse list, were added into SLES
  and SLED control files (FATE #301990, Bugzilla #238488).

-------------------------------------------------------------------
Mon Feb 12 13:40:41 CET 2007 - locilka@suse.cz

- Making release_notes modular.
- Rewriting RPM dependencies (#238679).
- Moving parts of installation_worker client into functions.
- Moving Mouse-init functions into inst_init_mouse client.
- Moving Storage-related functions (autoinstall) into
  inst_check_autoinst_mode client.
- Moving vendor client and desktop file to the yast2-update to
  minimize yast2-installation dependencies.
- Remove obsolete /proc/bus/usb mounting (#244950).

-------------------------------------------------------------------
Wed Feb  7 11:01:02 CET 2007 - locilka@suse.cz

- Correct Installation::destdir quoting in .local or .target bash
  commands.
- 2.15.8

-------------------------------------------------------------------
Tue Feb  6 16:29:55 CET 2007 - locilka@suse.cz

- Hide &product; in inst_suseconfig call to remove dependency on
  Product.ycp and not to be so ugly (#241553).

-------------------------------------------------------------------
Mon Feb  5 11:31:52 CET 2007 - locilka@suse.cz

- Store Add-Ons at the end of first stage installation and restore
  them before AutoYaST cloning at the end of the second stage
  installation (bugzilla #187558).
- Set license content before it is displayed for the first time,
  select license language before it is displayed (#220847).
- 2.15.7

-------------------------------------------------------------------
Fri Feb  2 15:25:04 CET 2007 - locilka@suse.cz

- Removing dependency on yast2-slp package.
- Moving all SLP-related functionality to yast2-packager-2.15.7.
- Handling not installed yast2-slp package in Add-Ons (#238680).

-------------------------------------------------------------------
Thu Feb  1 12:41:36 CET 2007 - locilka@suse.cz

- When an Add-On product is added and removed later, correctly
  remove also cached control file of that Add-On (#238307).
- 2.15.6

-------------------------------------------------------------------
Wed Jan 31 09:34:11 CET 2007 - locilka@suse.cz

- Rereading all SCR Agents in case of installation workflow changed
  by Add-On product (#239055).
- Calling PackageLock::Check before Pkg calls (#238556).

-------------------------------------------------------------------
Sun Jan 28 22:27:48 CET 2007 - locilka@suse.cz

- Removed tv and bluetooth hardware proposals from SLES control
  file. There are no such modules in that product (#238759).

-------------------------------------------------------------------
Mon Jan 22 13:46:20 CET 2007 - locilka@suse.cz

- Correct handling of CD/DVD Add-Ons in installation (#237264).
- Fixed switching between Installation Settings tabs in case of
  error in proposal. Every time, only the more-detailed tab is
  selected (#237291).
- Appropriate buttons for Add-Ons dialog for both dialog in
  installation workflow and installation proposal (#237297).
- 2.15.5

-------------------------------------------------------------------
Fri Jan 19 16:25:44 CET 2007 - locilka@suse.cz

- Fixed cancelling of entering a new Add-On (#236315).
- Added zFCP and DASD to installation/update proposal on S/390
  (jsrain) (#160399)
- 2.15.4

-------------------------------------------------------------------
Wed Jan 17 10:50:02 CET 2007 - locilka@suse.cz

- Changed control file documentation for Flexible Partitioning
  (bugzilla #229651 comment #15).
- Changed option <clone_module> "lan" to "networking" (#235457).

-------------------------------------------------------------------
Fri Jan 12 19:05:56 CET 2007 - ms@suse.de

- fixed TERM type setup in case of ssh based installations.
  if the installation is ssh based, TERM is not allowed to
  be overwritten by the value of install.inf. The TERM value
  of install.inf points to the console and not to the remote
  terminal type (#234032)

-------------------------------------------------------------------
Fri Jan 12 17:41:05 CET 2007 - locilka@suse.cz

- control file variable for monthly suse_register run (F#301822)
  (change made by jdsn)

-------------------------------------------------------------------
Thu Jan 11 10:59:40 CET 2007 - locilka@suse.cz

- Changed SLD and SLE control files to reflect demands described in
  bugzilla bug #233156:
  * Old packages are removed by default, only for upgrading from
    SLD 10 or SLE 10, packages are not removed by default.
  * New packages are selected for installation by default, only for
    upgrading from SLD 10 or SLE 10, packages are only updated.
  * Upgrading to new SLE 10 from is only supported from SLES9 and
    SLE 10, upgrading from another product will display warning.

-------------------------------------------------------------------
Sat Jan  6 19:32:23 CET 2007 - ms@suse.de

- fixed usage of fbiterm (#225229)

-------------------------------------------------------------------
Thu Jan  4 14:27:12 CET 2007 - locilka@suse.cz

- Added documentation for new features in control file:
  * boolean delete_old_packages and list of products for which this
    rule is inverted.
  * boolean only_update_selected and list of products for which
    this rule is inverted.
  * list of products supported for upgrade
  (All described in FATE #301844)

-------------------------------------------------------------------
Tue Jan  2 13:07:24 CET 2007 - locilka@suse.cz

- Allowing to add the very same product that has been already
  installed or selected for installation in case the url is
  different than any of the current urls. There can be more sources
  for the product because product urls can be removed and added
  also by inst_source module (#227605).
- Consistent spelling of "Add-On" and "add-on" (#229934).
- 2.15.3

-------------------------------------------------------------------
Tue Dec 12 10:57:21 CET 2006 - locilka@suse.cz

- Consistent spelling of 'AutoYaST' (#221275).

-------------------------------------------------------------------
Mon Dec 11 16:11:21 CET 2006 - locilka@suse.cz

- Handling new flag REGISTERPRODUCT from add-on product content
  file. This flag demands running the registration client after
  an add-on product is installed (on a running system) and demands
  running the registration client even if it is disabled in
  the base-product's control file (during installation)
  (FATE #301312).
- 2.15.2

-------------------------------------------------------------------
Thu Dec  7 18:28:21 CET 2006 - locilka@suse.cz

- Release Notes dialog in the second stage installation now offers
  to select a different language for release notes than the default
  one (#224875).

-------------------------------------------------------------------
Thu Dec  7 10:46:00 CET 2006 - locilka@suse.cz

- Reworked adding and removing Add-Ons during the first stage
  installation. If some Add-Ons are added or removed, the entire
  workflow is created from scratch (#221377).
- Using a separate temporary directory for Add-On licenses not to
  be confused by the previous Add-On.
- Fixed Second Stage Installation script to handle rebooting
  after kernel-patch correctly (#224251).
- Fixed Add-On handling when cancelling adding an Add-On product,
  before that return value from the previous adding was evaluated.
- Fixing some texts (#223880)
- 2.15.1

-------------------------------------------------------------------
Mon Dec  4 16:27:21 CET 2006 - locilka@suse.cz

- Adding support for own help texts for particular submodules in
  installation proposal (FATE #301151). Use key "help" in
  "MakeProposal"'s function result.
- Adding root_password_ca_check item into the globals of control
  file set to true for SLES and false otherwise (FATE #300438).
- A better fix for disabling [Back] button in License Agreement
  dialog when the previous (Language) dialog has been skipped
  (223258).
- 2.15.0

-------------------------------------------------------------------
Mon Dec  4 08:34:02 CET 2006 - lslezak@suse.cz

- "en_EN" -> "en_GB" in list of the preferred languages for EULA

-------------------------------------------------------------------
Thu Nov 23 11:10:14 CET 2006 - locilka@suse.cz

- Disabling [Back] button in License Agreement dialog when the
  previous (Language) dialog has been skipped (223258).
- 2.14.15

-------------------------------------------------------------------
Wed Nov 22 18:51:10 CET 2006 - ms@suse.de

- added hostname/IP information to Xvnc setup (#223266)
- fixed call of initvicons, deactivate s390 exception (#192052)
- 2.14.14

-------------------------------------------------------------------
Tue Nov 21 14:42:50 CET 2006 - locilka@suse.cz

- Reporting the failed or aborted installation only when it has
  been really aborted or when it really failed. YaST or system
  restarts on purpose (online update) are now handled correctly -
  there is no question whether user wants to continue with
  the installation (#222896).
- 2.14.13

-------------------------------------------------------------------
Mon Nov 20 15:25:11 CET 2006 - locilka@suse.cz

- Wider list of extra-sources 56->76 characters (#221984).
- Adding modules listed in Linuxrc entry brokenmodules into the
  /etc/modprobe.d/blacklist file (#221815).
- 2.14.12

-------------------------------------------------------------------
Mon Nov 20 11:49:53 CET 2006 - ms@suse.de

- fixed framebuffer color depth setup (#221139)
- 2.14.11

-------------------------------------------------------------------
Mon Nov 20 08:55:16 CET 2006 - locilka@suse.cz

- Show update-confirmation dialog in Mode::update() only (#221571).
- Pressing [Abort] button in the Add-On dialog during installation
  now opens-up a correct pop-up dialog with correct text (#218677).

-------------------------------------------------------------------
Wed Nov 15 15:30:03 CET 2006 - ms@suse.de

- fixed i810 based installation (#220403)
- 2.14.10

-------------------------------------------------------------------
Wed Nov 15 14:38:21 CET 2006 - locilka@suse.cz

- Defining the minimal size for release_notes pop-up to have the
  minimal size 76x22 or 3/4x2/3 in text mode and 100x30 in graphic
  mode (#221222).

-------------------------------------------------------------------
Wed Nov 15 11:40:48 CET 2006 - locilka@suse.cz

- Restoring the [ Next ] button in the inst_congratlate client when
  the [ Back ] button is pressed (#221190).

-------------------------------------------------------------------
Tue Nov 14 13:20:24 CET 2006 - locilka@suse.cz

- Changes in openSUSE control file (#219878):
  * limit_try_home: 5 GB -> 7 GB
  * root_base_size: 3 GB -> 5 GB

-------------------------------------------------------------------
Thu Nov  9 15:21:14 CET 2006 - locilka@suse.cz

- Always run the fonts_finish's Write() function. Skip running
  "SuSEconfig --module fonts" if script SuSEconfig.fonts does not
  exist (#216079).
- 2.14.9

-------------------------------------------------------------------
Thu Nov  9 10:22:00 CET 2006 - locilka@suse.cz

- Added confirmation dialog into the update workflow on the running
  system before the update really proceeds (#219097).
- confirmInstallation function moved from inst_doit to misc to make
  confirmation dialog possible (#219097).
- Set Product Name only when any Product Name found (#218720).
- 2.14.8

-------------------------------------------------------------------
Fri Nov  3 14:39:53 CET 2006 - locilka@suse.cz

- Preselecting already installed languages in the Language Add-On
  script (FATE #301239) (#217052).
- 2.14.7

-------------------------------------------------------------------
Fri Nov  3 10:17:37 CET 2006 - locilka@suse.cz

- Changed text of question asking whether the second stage
  installation should start again (FATE #300422) in case of
  previous failure or user-abort (#215697).

-------------------------------------------------------------------
Wed Nov  1 17:43:41 CET 2006 - locilka@suse.cz

- "Installation->Other->Boot Installed System->Cancel" now doesn't
  abort the installation but returns to the Installation Mode
  dialog (#216887).
- Correct handling of pressing Cancel or Abort buttons in pop-up
  windows in Add-On installation (#216910).

-------------------------------------------------------------------
Mon Oct 30 15:10:07 CET 2006 - lslezak@suse.cz

- updated inst_extrasources client to not download files from the
  installation sources (#213031)
- requires yast2-pkg-bindings >= 2.13.101
- 2.14.6

-------------------------------------------------------------------
Mon Oct 30 12:59:31 CET 2006 - locilka@suse.cz

- Moving ProductFeatures::Save() from inst_kickoff client to
  save_config_finish - client that is called after the SCR is
  switched to the running system (#209119).
- Calling Storage::RemoveDmMapsTo (device) in after the disks are
  probed in inst_system_analysis (#208222).
- Fixed including packager.

-------------------------------------------------------------------
Thu Oct 26 14:51:12 CEST 2006 - locilka@suse.cz

- Enabling back button in the License Agreement dialog (#215236).
- Adding add-on.rnc for AutoYaST profile validation (#215248).
- Providing an easier switch to disable IPv6 by a new ipv6 client
  in the network proposal (FATE #300604) (mzugec).
- 2.14.5

-------------------------------------------------------------------
Wed Oct 25 16:28:14 CEST 2006 - locilka@suse.cz

- Adding more debugging messages in order to fix random crashing
  of the second stage installation (#214886).

-------------------------------------------------------------------
Tue Oct 24 13:57:57 CEST 2006 - locilka@suse.cz

- Renamed control file control.PROF.xml to control.openSUSE.xml

-------------------------------------------------------------------
Tue Oct 24 10:58:18 CEST 2006 - ms@suse.de

- fixed nic detection (#213870)

-------------------------------------------------------------------
Mon Oct 23 16:04:30 CEST 2006 - locilka@suse.cz

- Added special installation client for Language Add-Ons
  inst_language_add-on and it's XML workflow
  add-on-template_installation.xml for calling this client after
  the Add-On Product is added by the add-on client (FATE #301239).
- Adding add-on client to list of clients that are enabled for
  AutoYaST cloning (bugzilla #198927).
- Added summary of the Release Notes client for the Control Center
  (bugzilla #213878).
- 2.14.4

-------------------------------------------------------------------
Wed Oct 18 16:13:12 CEST 2006 - locilka@suse.cz

- Added a life-belt into the second stage installation. It can be
  restarted under these circumstances:

  1.) User aborts the installation
  2.) Installation process is killed during the installation
  3.) Computer is restarted during the installation (reset)

  The very next time the system is restarted. YaST starts and
  informs user that the previous installation was aborted/failed.
  Then users are asked whether they want to rerun the second stage
  installation (FATE #300422).

- Fixed setting own Y2MAXLOGSIZE up in order to save memory
  requirements during the first stage installation.
- 2.14.3

-------------------------------------------------------------------
Mon Oct 16 13:18:43 CEST 2006 - locilka@suse.cz

- Timeout license in AutoYaST after 2 seconds (#206706).
  This solution doesn't break ncurses.
- 2.14.2

-------------------------------------------------------------------
Mon Oct 16 12:24:10 CEST 2006 - fehr@suse.de

- added new configurable values for LVM/EVMS based proposals
  (feature 300169)
- change evms_config to true

-------------------------------------------------------------------
Mon Oct 16 11:12:51 CEST 2006 - ms@suse.de

- disable oom-killing for X-Server process (#211860)

-------------------------------------------------------------------
Thu Oct 12 16:28:07 CEST 2006 - locilka@suse.cz

- Handle Installation::destdir in *.bash properly (#211576).
- 2.14.1

-------------------------------------------------------------------
Mon Oct  9 16:52:14 CEST 2006 - locilka@suse.cz

- Merged SLES10 SP1 branch to openSUSE 10.2.
- 2.14.0

-------------------------------------------------------------------
Mon Oct  9 09:33:31 CEST 2006 - locilka@suse.cz

- Remove old eula.txt and then copy new one if exists (#208908).
- Using the fullscreen mode again, background images temporarily
  removed from the RPM build (#208307).
- The default "Other Option" is Repair, not Boot (#208841).
- Removed some unneeded imports from inst_clients.
- 2.13.159

-------------------------------------------------------------------
Mon Oct  2 16:44:25 CEST 2006 - locilka@suse.cz

- Merged proofread texts
- 2.13.158

-------------------------------------------------------------------
Mon Oct  2 11:06:29 CEST 2006 - lslezak@suse.cz

- inst_extrasources.ycp - fixed name of the text domain
- 2.13.157

-------------------------------------------------------------------
Wed Sep 27 15:22:15 CEST 2006 - lslezak@suse.cz

- new inst_extrasources.ycp client - add extra installation sources
  during installation (in 2nd stage, after online update)
  (fate #100168, #300910)
- 2.13.156

-------------------------------------------------------------------
Wed Sep 27 09:58:53 CEST 2006 - locilka@suse.cz

- YCP modules that originated at yast2-packager were moved back.
- Usage of dgettext replaced with standard gettext strings.
- Removed yast2-slp and yast2-firewall from build-requirements.
- 2.13.155

-------------------------------------------------------------------
Mon Sep 25 17:45:54 CEST 2006 - locilka@suse.cz

- New icon for Hardware Proposal.
- Root Password dialog moved before Hostname and Domain Name
  (#208032).

-------------------------------------------------------------------
Mon Sep 25 13:21:35 CEST 2006 - locilka@suse.cz

- A bit rewritten code for language selected for second stage of
  update (FATE #300572). Mode::Set is now called before Mode::Get.
- New installation images from jimmac (#203510).
- Timeout and accept the license dialog when installing using
  AutoYaST. By defualt, it's 8 seconds (#206706).
- New busy message when finishing the installation (closing
  sources, etc.).
- 2.13.154

-------------------------------------------------------------------
Mon Sep 25 10:59:16 CEST 2006 - jsrain@suse.cz

- check properly for existing files in /proc (#205408)

-------------------------------------------------------------------
Fri Sep 22 16:01:25 CEST 2006 - jsuchome@suse.cz

- Remember the selected language for update and use it also in the
  second stage (FATE #300572).
- 2.13.153

-------------------------------------------------------------------
Fri Sep 22 14:14:44 CEST 2006 - lslezak@suse.cz

- x11_finish.ycp - removed workaround for #201121

-------------------------------------------------------------------
Fri Sep 22 09:35:36 CEST 2006 - locilka@suse.cz

- Fixed starting Installation in window: Exception for PPC, 832x624
  still runs in fullscreen. Fixed using a fallback image when
  the current resolution is not supported (#207321).
- Fixed counting offset for installation in window. Exceptions are
  now handled correctly (#207310).
- Changed fallback background image - a pure black suits better.
- Visual speeding-up initializing the installation - adding
  a wrapper installation.ycp around installation_worker.ycp client
  to provide UI ASAP.

-------------------------------------------------------------------
Thu Sep 21 16:36:42 CEST 2006 - ms@suse.de

- added patch from Olaf Hering to remove the DefaultColorDepth
  for special fb devices which are not VESA VGA (#207338)

-------------------------------------------------------------------
Tue Sep 19 17:14:28 CEST 2006 - locilka@suse.cz

- Removed Installation background 1600x800 px.
- Added installation background 1280x800 px.

-------------------------------------------------------------------
Mon Sep 18 09:53:18 CEST 2006 - locilka@suse.cz

- Icon for release notes (inst_release_notes).
- List of available SLP sources based on Product Name (SLP label),
  also with filter when more than 15 sources are listed
  (FATE #300619).
- Added background images for installation (thanks to jimmac)
  [1024x768, 1280x1024, 1400x1050, 1600x800, 1600x1200] (Bugzilla
  #203510).
- Replacing "Product %1" with "%1" for list of selected Add-On
  products - the column is already called "Product".
- 2.13.152

-------------------------------------------------------------------
Thu Sep 14 14:45:54 CEST 2006 - locilka@suse.cz

- Finally! Corrected path for importing user-related data to the
  just installed system (FATE #120103, comments #17, #18).

-------------------------------------------------------------------
Thu Sep 14 00:46:19 CEST 2006 - ro@suse.de

- added yast2-core-devel to BuildRequires

-------------------------------------------------------------------
Wed Sep 13 09:27:51 CEST 2006 - locilka@suse.cz

- Calling languages.ycp client has been changed to a function call
  Language::GetLanguagesMap (#204791).
- Added new Requirement: yast2-country >= 2.13.35
- Calling copy_systemfiles_finish from inst_finish (FATE #300421).
- New icon for Finishing Basic Installation dialog.
- Calling new pre_umount_finish client before umount_finish,
  umount_finish closes SCR (#205389).
- Correctly quote files that are added into the temporary archive
  (FATE #300421).
- Removing the leading slashes from filenames when archiving them.
- Reporting error (into log) if save_hw_status_finish.ycp goes
  wrong (partly fixed #205408).
- 2.13.151

-------------------------------------------------------------------
Tue Sep 12 18:40:34 CEST 2006 - locilka@suse.cz

- Found a better place for calling 'inst_pre_install' client, by
  now it is really called...
- Enhanced logging.
- Disabling the License Language combo-box in case of less than
  two languages in it (#203543).

-------------------------------------------------------------------
Tue Sep 12 17:07:19 CEST 2006 - locilka@suse.cz

- Fixed displaying license: Language name should always be either
  shown or the license is disabled as invalid; If there are both
  license.en.txt and license.txt, one of them is hidden because
  they have the very same content; An installation language is also
  pre-selected as a language for a license (if such exists).
- Fixed initializing the known languages via WFM::call("languages")
  (#204791).
- Another icon for Installation Mode dialog, it was the same as for
  Initialization and Analyzing the Computer dialogs.
- 2.13.150

-------------------------------------------------------------------
Mon Sep 11 09:59:15 CEST 2006 - locilka@suse.cz

- Added 'inst_pre_install' and 'copy_systemfiles_finish' clients,
  and module 'SystemFilesCopy' as a solution for FATE requests
  #300421 and #120103, which means that SSH keys are, by now,
  copied from another already installed system (if such exists).
  If there are more installed systems, the best ones are selected
  considering the newest access-time.
- More verbose dialog when initializing the installation (+icon).

-------------------------------------------------------------------
Thu Sep  7 15:13:54 CEST 2006 - locilka@suse.cz

- Added dialog content and help into the initial dialog of add-on
  client. Progress will be even better.
- Temporarily disabled buttons that don't work there.
- Added more "busy messages" into the add-on dialogs.
- Added new functionality for filtering services in SLP services
  table. Allowed characters are "a-zA-Z0-9 .*-".

-------------------------------------------------------------------
Wed Sep  6 17:41:07 CEST 2006 - mvidner@suse.cz

- To allow adding unsigned sources, temporarily "rug set-pref
  security-level none" when syncing in inst_source (#190403).
- 2.13.149

-------------------------------------------------------------------
Wed Sep  6 12:47:51 CEST 2006 - locilka@suse.cz

- No such headline "Mode" in the Installation Settings dialog.
  Help fixed (#203811).
- Added help into the Add-On Product Installation dialog.
- Add and Delete buttons in the same dialog were moved to the left
  side according the YaST style guide.
- Disabling Delete button in case of no Products listed
  (all filed as bug #203809).
- Used a correct (another) icon in License Agreement dialog
  (#203808).

-------------------------------------------------------------------
Mon Sep  4 15:59:47 CEST 2006 - locilka@suse.cz

- Running Installation in Wizard Window (#203510).
- Needed binaries in inst-sys: xquery and fvwm-root.
- Initially, a plain colored image is used as a background.
- 2.13.148

-------------------------------------------------------------------
Mon Sep  4 15:49:40 CEST 2006 - ms@suse.de

- fixed -fp setup of Xvnc (#203531)

-------------------------------------------------------------------
Fri Sep  1 08:48:50 CEST 2006 - locilka@suse.cz

- Fixed Installation Mode dialog to redraw itself only when needed.

-------------------------------------------------------------------
Wed Aug 23 16:59:03 CEST 2006 - locilka@suse.cz

- Added a new debugger tool scr_switch_debugger.ycp that is called
  when switching to the installed system in switch_scr_finish.ycp
  fails (#201058).
- Additionally, YaST logs from installed system are stored under
  the /var/log/YaST2/InstalledSystemLogs/ directory.
- 2.13.147

-------------------------------------------------------------------
Wed Aug 23 16:44:18 CEST 2006 - jsrain@suse.cz

- use version specific Xvnc parameters
- 2.13.146

-------------------------------------------------------------------
Wed Aug 23 13:05:35 CEST 2006 - jsrain@suse.cz

- temporary fix to copy /etc/X11/xorg.conf to the system during
  installation (#201121)
- 2.13.145

-------------------------------------------------------------------
Tue Aug 22 19:26:28 CEST 2006 - mvidner@suse.cz

- test_proposal and test_inst_client: also call
  Mode::SetMode ("installation");

-------------------------------------------------------------------
Tue Aug 22 14:27:53 CEST 2006 - locilka@suse.cz

- New Installation Mode dialog (#156529)
- 2.13.144

-------------------------------------------------------------------
Tue Aug 22 13:41:54 CEST 2006 - jsrain@suse.cz

- weaken dependency on suseRegister (#183656)

-------------------------------------------------------------------
Fri Aug 18 09:49:41 CEST 2006 - jsrain@suse.cz

- fixed building documentation
- 2.13.143

-------------------------------------------------------------------
Thu Aug 10 11:18:24 CEST 2006 - jsrain@suse.cz

- fixed congratulation text for openSUSE (#198252)
- 2.13.142

-------------------------------------------------------------------
Wed Aug  9 15:30:57 CEST 2006 - jsrain@suse.cz

- read info about products from package manager without parsing all
  metadata and reading RPM database (#66046)
- added unzip to Requires (#195911)

-------------------------------------------------------------------
Tue Aug  8 09:54:38 CEST 2006 - jsrain@suse.cz

- fixed 'Requires'
- 2.13.141

-------------------------------------------------------------------
Fri Aug  4 16:33:11 CEST 2006 - jsrain@suse.cz

- updated for X.Org 7
- 2.13.140

-------------------------------------------------------------------
Fri Aug  4 09:21:28 CEST 2006 - jsrain@suse.cz

- moved SLP source scanning to SourceManager.ycp

-------------------------------------------------------------------
Wed Aug  2 14:10:41 CEST 2006 - mvidner@suse.cz

- Added a configure-time check for fvwm directory

-------------------------------------------------------------------
Fri Jul 28 09:42:00 CEST 2006 - jsrain@suse.cz

- offer to eject the CD drive when asking for add-on CD (#181992)

-------------------------------------------------------------------
Thu Jul 27 14:18:01 CEST 2006 - jsrain@suse.cz

- added support for merging multiple proposal items as one proposal
  item (eg. to group langage and keyboard)
- 2.13.139

-------------------------------------------------------------------
Wed Jul 26 09:18:36 CEST 2006 - jsrain@suse.cz

- get version from installed product proper way (#157924)

-------------------------------------------------------------------
Tue Jul 25 14:32:18 CEST 2006 - jsrain@suse.cz

- beep before rebooting the machine during installation (#144614)

-------------------------------------------------------------------
Mon Jul 24 13:56:22 CEST 2006 - jsrain@suse.cz

- fixed error reporting when creating a source (#159695)
- abort installation if package manager initialization fails
  (#167674)
- report proper message if no catalog found via SLP and firewall
  is running (#156444)

-------------------------------------------------------------------
Tue Jul 18 16:57:08 CEST 2006 - jsrain@suse.cz

- fixed displaying catalog selection dialog if multiple catalogs
  found on add-on media (#192761)

-------------------------------------------------------------------
Tue Jul 18 16:14:17 CEST 2006 - jsrain@suse.cz

- fixed vendor URL in congratulate dialog (#187358)
- 2.13.138

-------------------------------------------------------------------
Mon Jul 17 10:12:58 CEST 2006 - jsrain@suse.cz

- check if there are any patches available before offering online
  update (jsuchome)
- merged inst_default_desktop.ycp to desktop_finish.ycp

-------------------------------------------------------------------
Sun Jul 16 08:54:55 CEST 2006 - olh@suse.de

- introduce a Linuxrc::display_ip and use it instead of Arch::s390
- 2.13.137

-------------------------------------------------------------------
Fri Jul 14 15:16:00 CEST 2006 - jsrain@suse.cz

- adapted to changes in yast2-packager
- use only one implementation of product license handling (#191523)
- 2.13.136

-------------------------------------------------------------------
Fri Jul 14 14:51:37 CEST 2006 - olh@suse.de

- move /tmp/vncserver.log to /var/log/YaST2/vncserver.log

-------------------------------------------------------------------
Mon Jul 10 10:47:57 CEST 2006 - jsrain@suse.cz

- correctly import add-on product control file even if no
  additional YaST modules are present on the media (#185768)
- 2.13.135

-------------------------------------------------------------------
Mon Jul 10 09:23:29 CEST 2006 - mvidner@suse.cz

- When running Novell Customer Center Configuration the second time,
  do not add duplicate update sources for graphic card drivers
  (#188572).
- 2.13.134

-------------------------------------------------------------------
Fri Jun 30 11:42:11 CEST 2006 - ug@suse.de

- during autoinstall, timeout early warning popups

-------------------------------------------------------------------
Tue Jun 27 14:02:45 CEST 2006 - mvidner@suse.cz

- Don't show the URL passwords in registration success popup (#186978).
- Include the password in URLs passed to ZMD (#186842).
- Don't log the URL passwords.
- 2.13.133

-------------------------------------------------------------------
Mon Jun 26 08:54:43 CEST 2006 - jsrain@suse.cz

- preselect patterns according to selected desktop (#183944)

-------------------------------------------------------------------
Wed Jun 21 11:03:58 CEST 2006 - jsrain@suse.cz

- display the source URL dialog if adding add-on product update
  source fails in order to allow to enter password (#186804)

-------------------------------------------------------------------
Tue Jun 20 14:50:48 CEST 2006 - mvidner@suse.cz

- When registration succeeds, display only the actually added sources
(#180820#c26).

-------------------------------------------------------------------
Tue Jun 20 14:35:15 CEST 2006 - jsrain@suse.cz

- translate the congratulate string (#186567)

-------------------------------------------------------------------
Mon Jun 19 14:05:21 CEST 2006 - jsrain@suse.cz

- report an error when failed to register the update source for
  an add-on product (#185846)
- 2.13.132

-------------------------------------------------------------------
Mon Jun 19 12:54:36 CEST 2006 - jsrain@suse.cz

- ask about accepting license of add-on product added via the
  /add_on_product file (#186148)
- 2.13.131

-------------------------------------------------------------------
Thu Jun 15 18:47:05 CEST 2006 - mvidner@suse.cz

- Do not complain if ZMD cannot be stopped (#166900).
- When syncing the _original_ installation sources to ZMD,
  temporarily turn off signature checking because the user has
  already decided to trust the sources (#182747).
- SourceManager: factored out the rug pathname.
- 2.13.130

-------------------------------------------------------------------
Thu Jun 15 12:45:27 CEST 2006 - jsrain@suse.cz

- set installation server as host name (not IP address) if it is
  defined as host name during installation (#178933)
- 2.13.129

-------------------------------------------------------------------
Thu Jun 15 10:20:39 CEST 2006 - visnov@suse.cz

- fix the please-wait string

-------------------------------------------------------------------
Wed Jun 14 15:07:04 CEST 2006 - jdsn@suse.de

- added a please-wait string in registration (already translated)
- 2.13.128

-------------------------------------------------------------------
Mon Jun 12 16:07:52 CEST 2006 - mvidner@suse.cz

- Fillup /etc/sysconfig/security:CHECK_SIGNATURES and initialize it
  based on an install time kernel parameter.
- 2.13.127

-------------------------------------------------------------------
Mon Jun 12 13:22:08 CEST 2006 - jdsn@suse.de

- run pango module creation as root (#165891)
- fixed SLE desktop file of suse_register for autoyast (mc, ug)
- 2.13.126

-------------------------------------------------------------------
Fri Jun  9 11:02:57 CEST 2006 - locilka@suse.cz

- Identify the downloaded release notes by the product name during
  the internet test. Changes were made in the module Product
  (#180581).
- 2.13.125

-------------------------------------------------------------------
Thu Jun  8 11:49:04 CEST 2006 - jdsn@suse.de

- create pango modules for registration browser (#165891)
- sync zypp update sources in autoyast mode as well (#181183)
- 2.13.124

-------------------------------------------------------------------
Wed Jun  7 16:15:36 CEST 2006 - jsrain@suse.cz

- avoid adding update source of an add-on product twice during
  installation (#182434)
- 2.13.123

-------------------------------------------------------------------
Tue Jun  6 18:56:57 CEST 2006 - mvidner@suse.cz

- Moved SourceManager + deps from yast2-packager to yast2-installation
  to avoid circular BuildRequires.
- 2.13.122

-------------------------------------------------------------------
Tue Jun  6 18:32:04 CEST 2006 - mvidner@suse.cz

- Call suse_register with --nozypp meaning that we will tell rug
  ourselves which zypp/yum sources it should add. This enables
  rejecting broken or untrusted sources (#180820).
- Moved the major part of Register::add_update_sources to
  SourceManager::AddUpdateSources.
- 2.13.121

-------------------------------------------------------------------
Tue Jun  6 09:53:16 CEST 2006 - jsrain@suse.cz

- sync add-on product source to ZMD (#181743)
- 2.13.120

-------------------------------------------------------------------
Thu Jun  1 17:57:23 CEST 2006 - mvidner@suse.cz

- Do log Report::{Message,Warning,Error} messages by default (#180862).
- 2.13.119

-------------------------------------------------------------------
Thu Jun  1 14:55:44 CEST 2006 - jsrain@suse.cz

- honor UPDATEURLS if installing add-on product in running system
  (#180417)
- 2.13.118

-------------------------------------------------------------------
Wed May 31 12:58:33 CEST 2006 - jsrain@suse.cz

- avoid calling Pkg::SourceStartCache during 1st stage of the
  installation (#178007)
- 2.13.117

-------------------------------------------------------------------
Tue May 30 18:02:54 CEST 2006 - jdsn@suse.de

- set correct title of installation step Customer Center (#179921)
- 2.13.116

-------------------------------------------------------------------
Fri May 26 14:27:56 CEST 2006 - jsrain@suse.cz

- fixed behavior if SLP source detection fails (#179036)
- 2.13.115

-------------------------------------------------------------------
Thu May 25 08:46:56 CEST 2006 - jsrain@suse.cz

- added possibility to specify add-on product URL as command-line
  parameter of add-on.ycp (to run add-on product workflow via
  autorun.sh)
- 2.13.114

-------------------------------------------------------------------
Wed May 24 12:52:21 CEST 2006 - jsrain@suse.cz

- properly integrate YCP code for add-on product installation in
  running system (if YCP code present) (#178311)
- 2.13.113

-------------------------------------------------------------------
Tue May 23 18:58:20 CEST 2006 - jdsn@suse.de

- gray out checkboxes in inst_suse_register when skipping (#178042)
- 2.13.112

-------------------------------------------------------------------
Tue May 23 15:07:42 CEST 2006 - jsrain@suse.cz

- added different desktop files for SLE and BOX/openSUSE
- 2.13.111

-------------------------------------------------------------------
Tue May 23 13:20:03 CEST 2006 - jdsn@suse.de

- fixed layouting in inst_ask_online_update (#177559)

-------------------------------------------------------------------
Fri May 19 17:57:10 CEST 2006 - jdsn@suse.de

- let inst_suse_register ask to install mozilla-xulrunner if
  missing (#175166)
- prevent non-root user to run inst_suse_register (#170736)
- 2.13.110

-------------------------------------------------------------------
Fri May 19 15:36:36 CEST 2006 - jsrain@suse.cz

- more verbose logging of storing hardware status (#170188)
- 2.13.109

-------------------------------------------------------------------
Thu May 18 17:07:13 CEST 2006 - hare@suse.de

- start iscsid if root is on iSCSI (#176804)

-------------------------------------------------------------------
Wed May 17 13:08:52 CEST 2006 - jsrain@suse.cz

- set DISPLAYMANAGER_SHUTDOWN according to control file (#169639)
- 2.13.108

-------------------------------------------------------------------
Tue May 16 13:29:38 CEST 2006 - jsrain@suse.cz

- marked missed text for translation (#175930)
- 2.13.107

-------------------------------------------------------------------
Mon May 15 12:59:58 CEST 2006 - jsrain@suse.cz

- handle additional data for installation restart (#167561)

-------------------------------------------------------------------
Fri May 12 14:11:18 CEST 2006 - jsrain@suse.cz

- initialize callbacks before adding an add-on product, properly
  handle installation sources of add-on products (both if preparing
  AutoYaST configuration (#172837)
- 2.13.106

-------------------------------------------------------------------
Thu May 11 13:50:29 CEST 2006 - jsrain@suse.cz

- do not disable automatic modprobe before adding add-on products
  (#172149)
- 2.13.105

-------------------------------------------------------------------
Thu May 11 12:02:13 CEST 2006 - ms@suse.de

- fixed message text (#172766)

-------------------------------------------------------------------
Thu May 11 09:55:08 CEST 2006 - ms@suse.de

- prevent ssh message from being displayed if vnc+ssh has
  been specified as installation method (#173486)

-------------------------------------------------------------------
Wed May 10 13:40:16 CEST 2006 - jdsn@suse.de

- removed search bar from registration browser (#169092)
- 2.13.104

-------------------------------------------------------------------
Tue May  9 19:35:47 CEST 2006 - jdsl@suse.de

- switched to Enterprise wording for inst_suse_register (#173970)
- 2.13.103

-------------------------------------------------------------------
Tue May  9 19:30:47 CEST 2006 - mvidner@suse.cz

- Save the update sources if registration is done later after the
  installation (#172665).
- When adding upate sources, do not add duplicates (check by the alias
  passed by suse_register on SLE), delete the duplicate beforehand
  (#168740#c3).
- 2.13.102

-------------------------------------------------------------------
Tue May  9 11:32:20 CEST 2006 - mvidner@suse.cz

- Start the network also when doing a remote X11 installation (#165458,
  hare).
- 2.13.101

-------------------------------------------------------------------
Mon May  8 17:32:59 CEST 2006 - jdsl@suse.de

- added hard require from y2-installation to suseRegister (hmuelle)
- added new w3m-jail for registration (#167225)
- fixed passing of url to browser(s) for registration (#167225)
- switched to Enterprise strings for inst_suse_register (shorn)
- 2.13.100

-------------------------------------------------------------------
Thu May  4 14:31:29 CEST 2006 - jsrain@suse.cz

- added congratulate text to the control file (#170881)
- 2.13.99

-------------------------------------------------------------------
Thu May  4 13:10:48 CEST 2006 - jsrain@suse.cz

- disable timeout in popup before installation reboot in case
  of SSH installation (#160301)

-------------------------------------------------------------------
Thu May  4 11:21:32 CEST 2006 - locilka@suse.cz

- include proofread message texts

-------------------------------------------------------------------
Wed May  3 10:26:29 CEST 2006 - locilka@suse.cz

- Busy cursor when "Contacting server" in suse_register (#171061).
- 2.13.97

-------------------------------------------------------------------
Tue May  2 15:25:35 CEST 2006 - locilka@suse.cz

- Display KDE-related help in the Congratulations dialog only
  in case of KDE as the default windowmanager (#170880).
- 2.13.96

-------------------------------------------------------------------
Fri Apr 28 14:10:50 CEST 2006 - locilka@suse.cz

- Proper checking for available network when adding an Add-On
  product. Network-related options are disabled in case of missing
  network both in installation and running system (#170147).
- 2.13.95

-------------------------------------------------------------------
Fri Apr 28 11:32:03 CEST 2006 - jsuchome@suse.cz

- initialize package callbacks for add on product workflow (#170317)
- 2.13.94

-------------------------------------------------------------------
Thu Apr 27 16:50:50 CEST 2006 - mvidner@suse.cz

- Tell libzypp-zmd-backend not to write sources to zypp db,
  we are going to do it ourselves (#170113).
- 2.13.93

-------------------------------------------------------------------
Thu Apr 27 16:03:39 CEST 2006 - jsrain@suse.de

- handle missing SHORTLABEL in content file (#170129)
- 2.13.92

-------------------------------------------------------------------
Thu Apr 27 14:57:23 CEST 2006 - fehr@suse.de

- set limit for separate /home to 14G for SLED (#169232)

-------------------------------------------------------------------
Thu Apr 27 11:16:56 CEST 2006 - ms@suse.de

- removed update_xf86config call, checking for /dev/psaux was
  broken and is no longer needed because the default mouse device
  is /dev/input/mice since many versions now (#168816)

-------------------------------------------------------------------
Thu Apr 27 10:52:08 CEST 2006 - mvidner@suse.cz

- When asking for update URLs, go trough products, not patterns (#169836).
- 2.13.91

-------------------------------------------------------------------
Thu Apr 27 08:34:33 CEST 2006 - locilka@suse.cz

- Making "SLP Catalog" selection bigger (maximum ncurses size)
  (#168718)
- 2.13.90

-------------------------------------------------------------------
Tue Apr 25 22:58:52 CEST 2006 - jsrain@suse.de

- fixed service proposal in SLES control file (#159771)

-------------------------------------------------------------------
Tue Apr 25 16:19:11 CEST 2006 - locilka@suse.cz

- Return `next instead of `ok in case of SLP Add-On Source (#165989)
- 2.13.89

-------------------------------------------------------------------
Mon Apr 24 16:22:14 CEST 2006 - jsrain@suse.de

- GDM is default if both KDE and GNOME installed (#155095)
- 2.13.88

-------------------------------------------------------------------
Mon Apr 24 13:30:50 CEST 2006 - sh@suse.de

- V 2.13.87
- Removed "Disagree with all" button (bug #163001)

-------------------------------------------------------------------
Mon Apr 24 12:35:52 CEST 2006 - ug@suse.de

- 2.13.86

-------------------------------------------------------------------
Mon Apr 24 11:52:47 CEST 2006 - ug@suse.de

- X-SuSE-YaST-AutoInstRequires=lan
  added to desktop file of suse register.
  Otherwise the registration fails.

-------------------------------------------------------------------
Mon Apr 24 09:37:57 CEST 2006 - lnussel@suse.de

- run rcSuSEfirewall2 reload when installing via vnc or ssh (#153467)
- 2.13.85

-------------------------------------------------------------------
Fri Apr 21 23:26:26 CEST 2006 - jsrain@suse.de

- determine base product accordign to flag (#160585)
- 2.13.84

-------------------------------------------------------------------
Fri Apr 21 17:26:15 CEST 2006 - jdsn@suse.de

- added proxy support for registration browser (#165891)
- 2.13.83

-------------------------------------------------------------------
Thu Apr 20 22:22:59 CEST 2006 - jsrain@suse.de

- handle installation restart with repeating last step (#167561)
- 2.13.82

-------------------------------------------------------------------
Thu Apr 20 18:51:55 CEST 2006 - jdsn@suse.de

- proxy support for registration process (#165891)
- disable w3m registration by control variable (aj)
- 2.13.81

-------------------------------------------------------------------
Thu Apr 20 16:09:23 CEST 2006 - mvidner@suse.cz

- When cloning, save installation sources beforehand (#165860).
- 2.13.80

-------------------------------------------------------------------
Wed Apr 19 19:55:47 CEST 2006 - jsrain@suse.de

- restore buttons after calling DASD or zFCP module (#160399)
- 2.13.79

-------------------------------------------------------------------
Wed Apr 19 15:04:03 CEST 2006 - locilka@suse.cz

- Added more debugging messages to the inst_proposal (#162831)
- 2.13.78

-------------------------------------------------------------------
Tue Apr 18 22:58:41 CEST 2006 - jsrain@suse.de

- display proper popup when aborting add-on product installation
  (#159689)

-------------------------------------------------------------------
Tue Apr 18 22:22:02 CEST 2006 - jdsn@suse.de

- in inst_suse_register:
- busy/waiting popups (#163366, #164794)
- text changes (#165509)
- autodisable checkbox "Registration Code" (# 165841)
- error handling in case no browser is available
- cleanup
- 2.13.77

-------------------------------------------------------------------
Tue Apr 18 21:44:45 CEST 2006 - jsrain@suse.de

- do not initialize catalogs before booting installed system (#162899)
- 2.13.76

-------------------------------------------------------------------
Tue Apr 18 18:08:18 CEST 2006 - mvidner@suse.cz

- Do not try to add empty URL as an update source (#165860#c12).

-------------------------------------------------------------------
Tue Apr 18 17:02:05 CEST 2006 - mvidner@suse.cz

- Fixed a typo in the previous change.
- 2.13.75

-------------------------------------------------------------------
Tue Apr 18 14:06:21 CEST 2006 - locilka@suse.cz

- Add-On SLP source was allways returning `back also in case
  of `ok (`next) (#165989)
- 2.13.74

-------------------------------------------------------------------
Tue Apr 18 10:12:19 CEST 2006 - mvidner@suse.cz

- Skip popup and unnecessary work if there are no online update
  sources for add-ons (#167233).
- 2.13.73

-------------------------------------------------------------------
Fri Apr 14 22:25:11 CEST 2006 - jsrain@suse.de

- prevent from changing installation mode and system for update once
  it is selected (#165832)
- added add-on products to installation/update proposal for SLES/SLED
- 2.13.72

-------------------------------------------------------------------
Fri Apr 14 13:19:52 CEST 2006 - lslezak@suse.cz

- call vm_finish client at the end of installation - disable
  some services in Xen domU (#161720, #161721, #161756)
- 2.13.71

-------------------------------------------------------------------
Thu Apr 13 18:17:52 CEST 2006 - jdsn@suse.de

- changed control files according to (#165509)

-------------------------------------------------------------------
Thu Apr 13 10:35:42 CEST 2006 - mvidner@suse.cz

- Do not display errors if language specific release notes are missing
  on the installation source (#165767).
- 2.13.70

-------------------------------------------------------------------
Wed Apr 12 16:24:48 CEST 2006 - jdsn@suse.de

- added missing autoyast entries in suse_register.desktop
- 2.13.69

-------------------------------------------------------------------
Wed Apr 12 12:57:53 CEST 2006 - jsuchome@suse.cz

- control files updated for manual online update run (#165503)
- 2.13.68

-------------------------------------------------------------------
Wed Apr 12 11:39:08 CEST 2006 - ms@suse.de

- fixed displaying ftp password in plaintext in y2start.log (#164824)

-------------------------------------------------------------------
Wed Apr 12 11:05:34 CEST 2006 - mvidner@suse.cz

- Do not mangle the URL obtained from suse_register (#165499).
- 2.13.67

-------------------------------------------------------------------
Wed Apr 12 09:15:48 CEST 2006 - locilka@suse.cz

- fixed Product.ycp - relnotes_url might be defined as an empty
  string (#165314).
- 2.13.66

-------------------------------------------------------------------
Tue Apr 11 22:19:03 CEST 2006 - jsrain@suse.de

- fixed boot if root is on LVM (initialize udev symlinks) (#163073)
- 2.13.65

-------------------------------------------------------------------
Tue Apr 11 16:01:40 CEST 2006 - jdsn@suse.de

- in inst_suse_register:
  - resized popups (hmuelle)
  - new info pupop showing new update server (aj)
  - removed cancel button (#164801, shorn)
- 2.13.64

-------------------------------------------------------------------
Tue Apr 11 11:28:23 CEST 2006 - fehr@suse.de

- flag for evms in control.SLES.xml needs to be true

-------------------------------------------------------------------
Mon Apr 10 17:08:10 CEST 2006 - mvidner@suse.cz

- Add installation sources for online update (#163192).
- 2.13.63

-------------------------------------------------------------------
Fri Apr  7 23:01:33 CEST 2006 - jsrain@suse.de

- provide Product::short_name (#163702)
- 2.13.62

-------------------------------------------------------------------
Fri Apr  7 15:14:01 CEST 2006 - jdsn@suse.de

- fixed evaluation of control file variables (#162988)
- 2.13.61

-------------------------------------------------------------------
Fri Apr  7 09:39:20 CEST 2006 - jsuchome@suse.cz

- 2.13.60

-------------------------------------------------------------------
Thu Apr  6 17:10:07 CEST 2006 - ms@suse.de

- allow huge memory allocations (#151515)

-------------------------------------------------------------------
Thu Apr  6 15:19:13 CEST 2006 - jsuchome@suse.cz

- Product.ycp: read SHORTLABEL value from content file (#163702)

-------------------------------------------------------------------
Wed Apr  5 18:13:11 CEST 2006 - mvidner@suse.cz

- Call SourceManager::SyncYaSTInstSourceWithZMD () in
  inst_rpmcopy(continue) because inst_suse_register does not run
  without a network connection (#156030#c30).

-------------------------------------------------------------------
Wed Apr  5 17:05:27 CEST 2006 - jsrain@suse.de

- do not rewrite log from SCR running in chroot during installation
- fix checking for duplicate sources (#159662)
- 2.13.59

-------------------------------------------------------------------
Tue Apr  4 18:11:34 CEST 2006 - jdsn@suse.de

- fixed w3m registration again (#162462)
- changed Requires to Recommends for suseRegister (hmuelle, aj)
- 2.13.58

-------------------------------------------------------------------
Mon Apr  3 18:27:15 CEST 2006 - jdsn@suse.de

- fixed w3m in ncuses registration (#162462)
- changes in suse_register to test new server side business logic
- 2.13.57

-------------------------------------------------------------------
Mon Apr  3 14:33:44 CEST 2006 - locilka@suse.cz

- Using yast-addon icon in the .desktop file and also in the source
  code (#154930).
- 2.13.56

-------------------------------------------------------------------
Mon Apr  3 14:32:08 CEST 2006 - ug@suse.de

- by default, enable clone box on SLD

-------------------------------------------------------------------
Mon Apr  3 14:22:22 CEST 2006 - ug@suse.de

- uncheck clone checkbox if cloning is greyed out (#162457)

-------------------------------------------------------------------
Fri Mar 31 17:32:03 CEST 2006 - mvidner@suse.cz

- Tell ZMD to get the inst source (#156030)
- No unlocking after all (#160319)
  - Don't reset zypp
  - Reenable Back
  - Fetch update source from suse_resigster and add it
- 2.13.55

-------------------------------------------------------------------
Thu Mar 30 13:42:35 CEST 2006 - mvidner@suse.cz

- Reset zypp and release its lock before suse_register (#160319).
  Therefore disabled the Back button.
- Don't run add-on.ycp if another process has the zypp lock (#160319).
- 2.13.53

-------------------------------------------------------------------
Thu Mar 30 12:31:49 CEST 2006 - jdsn@suse.de

- included new desktop file in Makefile (162112)

-------------------------------------------------------------------
Wed Mar 29 17:57:35 CEST 2006 - jsrain@suse.de

- prevent from installing one product multiple times (#159662)
- 2.13.54

-------------------------------------------------------------------
Wed Mar 29 16:43:02 CEST 2006 - locilka@suse.cz

- Fixed adding SLP-based Add-On product (#161270)
- SLP-based Add-On product handling moved to separate function
- Add-On MediaSelect dialog creation moved to separate function
- Changed icon for License
- 2.13.52

-------------------------------------------------------------------
Tue Mar 29 16:06:23 CEST 2006 - jdsn@suse.de

- late feature "force registration" for suse_register (aj, shorn)

-------------------------------------------------------------------
Tue Mar 28 21:29:07 CEST 2006 - jdsn@suse.de

- added 'rm -f /var/lib/zypp/zmd_updated_the_sources'
  flag file to be deleted if suse_register runs during installation
  file checked by online update - deletion requested by mvidner
- 2.13.51

-------------------------------------------------------------------
Tue Mar 28 20:53:13 CEST 2006 - jdsn@suse.de

- added autoyast part of suse_register
- icon for product registration (#160293)
- fixes for inst_suse_register
- 2.13.50

-------------------------------------------------------------------
Mon Mar 27 23:47:38 CEST 2006 - jsrain@suse.de

- removed desktop selection from NLD workflow (#160650)

-------------------------------------------------------------------
Fri Mar 24 15:15:30 CET 2006 - locilka@suse.cz

- Filling up list of release_notes urls for all installed products
  in the Product.ycp. Needed for internet_test (#160563).
- 2.13.49

-------------------------------------------------------------------
Fri Mar 24 11:00:06 CET 2006 - ms@suse.de

- added initvicons call in second stage S05-config (#160299)

-------------------------------------------------------------------
Thu Mar 23 18:34:18 CET 2006 - jdsn@suse.de

- fixed security issue: suse-ncc dummy user got his own group

-------------------------------------------------------------------
Thu Mar 23 18:33:25 CET 2006 - jdsn@suse.de

- added controlfile configured default settings for suse_register
- 2.13.47

-------------------------------------------------------------------
Thu Mar 23 16:23:37 CET 2006 - locilka@suse.cz

- Display license immediately after the Add-On product is scanned
  and added. Handle user interaction.
- 2.13.46

-------------------------------------------------------------------
Thu Mar 23 14:16:46 CET 2006 - jdsn@suse.de

- final texts for suse_register
- nonroot - warning for suse_register
- 2.13.45

-------------------------------------------------------------------
Thu Mar 23 13:19:03 CET 2006 - locilka@suse.cz

- Displaying license of the Add-On product if exists. Trying the
  localized version first. Waiting for user interaction if needed.
- Displaying info.txt if exists (#160017)
- Adjusting testsuites
- 2.13.44

-------------------------------------------------------------------
Mon Mar 22 19:04:55 CET 2006 - jdsn@suse.de

- fixed missing module in makefile
- 2.13.43

-------------------------------------------------------------------
Wed Mar 22 19:03:57 CET 2006 - locilka@suse.cz

- Added fallback for adding add-on products without file
  installation.xml. In this case, the product is added as a normal
  installation source and sw_single is called.
- 2.13.42

-------------------------------------------------------------------
Mon Mar 22 18:45:17 CET 2006 - jdsn@suse.de

- fixed ssh bug in suse_register
- suse_register reads and writes configuration to sysconfig
- final texts in suse_register
- 2.13.41

-------------------------------------------------------------------
Wed Mar 22 13:43:12 CET 2006 - mvidner@suse.cz

- Fixed release notes download (by Product::FindBaseProducts), #159490.

-------------------------------------------------------------------
Wed Mar 22 11:40:18 CET 2006 - jdsn@suse.de

- changed help text in suse_register
- patch to make the ComboBox appear longer in release_notes

-------------------------------------------------------------------
Tue Mar 21 16:33:32 CET 2006 - locilka@suse.cz

- adding "Local Directory" option for Add-On Products when no
  network is available (#159779).
- avoid from adding "Unknown" Add-On Product when Cancel button
  pressed in the Add New Add-On popup (#159784).

-------------------------------------------------------------------
Tue Mar 21 08:57:51 CET 2006 - jsuchome@suse.cz

- returned dependency on yast2-online-update

-------------------------------------------------------------------
Tue Mar 21 07:57:37 CET 2006 - visnov@suse.cz

- try to get add-on product control files only optionally (#159116)
- 2.13.40

-------------------------------------------------------------------
Mon Mar 20 10:08:13 CET 2006 - locilka@suse.cz

- disabled skipping the 'Installation Mode' dialog when no other
  installed Linux found. Just disabling 'Update' and 'Other'
  options in that case (#157695).
- removed calling uml_finish, client doesn't has been dropped.

-------------------------------------------------------------------
Fri Mar 17 22:50:06 CET 2006 - jsrain@suse.de

- added AytoYaST support for add-on products
- 2.13.39

-------------------------------------------------------------------
Fri Mar 17 09:30:02 CET 2006 - locilka@suse.cz

- fixed .desktop file for Add-On Products, now it starts add-on
  instead of sw_single when launched from YaST Control Center
  (#158869).

-------------------------------------------------------------------
Thu Mar 16 23:24:11 CET 2006 - jsrain@suse.de

- added zFCP and DASD modules to list of modules to be cloned after
  SLES installation (#153378)
- 2.13.38

-------------------------------------------------------------------
Thu Mar 16 23:10:06 CET 2006 - jsrain@suse.de

- fixed product handling (&product; macro) (#151050)
- allow multiple installation sources (#151755)

-------------------------------------------------------------------
Thu Mar 16 15:51:42 CET 2006 - jdsn@suse.de

- fixed blocker bug (#158628), suse_register call in all products

-------------------------------------------------------------------
Thu Mar 16 14:56:36 CET 2006 - fehr@suse.de

- increase maximal size of root fs to 20 Gig (#158608)
- 2.13.37

-------------------------------------------------------------------
Wed Mar 15 18:21:54 CET 2006 - jsrain@suse.de

- do not overwrite language settings during update (#156562)
- do not offer network sources for Add-On products if no network is
  configured (#156467)
- 2.13.36

-------------------------------------------------------------------
Tue Mar 14 18:16:32 CET 2006 - jdsn@suse.de

- corrected titles in control file
- 2.13.35

-------------------------------------------------------------------
Tue Mar 14 18:11:53 CET 2006 - jdsn@suse.de

- 2.13.34

-------------------------------------------------------------------
Tue Mar 14 18:09:58 CET 2006 - jdsn@suse.de

- new browser for registration
- new texts for registration module

-------------------------------------------------------------------
Mon Mar 13 16:26:00 CET 2006 - jsrain@suse.de

- report an error if creating catalog for add-on product fails
  (#157566)
- 2.13.33

-------------------------------------------------------------------
Fri Mar 10 19:02:04 CET 2006 - jsrain@suse.de

- disable add-on products if inst-sys is mounted from CD
- 2.13.32

-------------------------------------------------------------------
Fri Mar 10 18:33:55 CET 2006 - jdsn@suse.de

- fixed security bug (#157008)
- added link to browser for Novell privacy statement

-------------------------------------------------------------------
Fri Mar 10 17:55:11 CET 2006 - mvidner@suse.cz

- Start ncurses UI in non-threaded mode to enable spawning of
  interactive processes (like w3m for suseRegister, #150799).
- 2.13.31

-------------------------------------------------------------------
Fri Mar 10 12:17:56 CET 2006 - ms@suse.de

- forcing using xim for Qt Input (#156962)

-------------------------------------------------------------------
Thu Mar  9 17:36:39 CET 2006 - mvidner@suse.cz

- Control files: added network/startmode, being ifplugd for SL and
  SLED, auto for SLES (#156388).
- 2.13.30

-------------------------------------------------------------------
Thu Mar  9 17:35:30 CET 2006 - jsrain@suse.de

- fixed asking for add-on product CD (#156469)

-------------------------------------------------------------------
Thu Mar  9 12:01:07 CET 2006 - ms@suse.de

- include proofread message texts

-------------------------------------------------------------------
Wed Mar  8 17:00:41 CET 2006 - jdsn@suse.de

- fixed launch of yastbrowser (during installation)
- 2.13.29

-------------------------------------------------------------------
Wed Mar  8 15:25:57 CET 2006 - ms@suse.de

- fixed createStageList() function to be more restrictive on checking
  for stage files. Adapt startup documentation according to this
  change (#144783)

-------------------------------------------------------------------
Wed Mar  8 14:25:02 CET 2006 - lrupp@suse.de

- added suseRegister to Requires

-------------------------------------------------------------------
Tue Mar  7 22:27:45 CET 2006 - jdsn@suse.de

- added functionality to skip suse register and/or online update
- 2.13.28

-------------------------------------------------------------------
Tue Mar  7 20:07:43 CET 2006 - jsrain@suse.de

- added yastbrowser

-------------------------------------------------------------------
Tue Mar  7 00:26:26 CET 2006 - jsrain@suse.de

- fixed back button behavior in installation mode dialog (#155044)

-------------------------------------------------------------------
Mon Mar  6 10:47:31 CET 2006 - visnov@suse.cz

- enable media callbacks in the add-on product handling

-------------------------------------------------------------------
Fri Mar  3 23:30:36 CET 2006 - jsrain@suse.de

- added .desktop file for add-on product installation (#154930)
- properly initialize source for add-on product (#154980)
- 2.13.27

-------------------------------------------------------------------
Fri Mar  3 10:43:12 CET 2006 - visnov@suse.cz

- reset package manager before installing patches

-------------------------------------------------------------------
Wed Mar  1 23:19:47 CET 2006 - jsrain@suse.de

- release all medias before registering add-on product CD or DVD
  (#154348)
- check whether files are on the add-on product media before using
  them (#154314)
- 2.13.26

-------------------------------------------------------------------
Mon Feb 27 18:32:05 CET 2006 - jsrain@suse.de

- fixed setting default desktop according to destop dialog (#152709)
- 2.13.25

-------------------------------------------------------------------
Fri Feb 24 19:40:37 CET 2006 - jsrain@suse.de

- select base product before runing add-on products dialog
- 2.13.24

-------------------------------------------------------------------
Fri Feb 24 16:57:03 CET 2006 - ms@suse.de

- added qt plugin check to check_network function (#149025)

-------------------------------------------------------------------
Thu Feb 23 16:15:50 CET 2006 - jsrain@suse.de

- changed the name of the add-on product control file (#152770)
- 2.13.23

-------------------------------------------------------------------
Wed Feb 22 23:05:28 CET 2006 - jsrain@suse.de

- using correct icon (#151630)
- 2.13.22

-------------------------------------------------------------------
Wed Feb 22 12:45:54 CET 2006 - ms@suse.de

- added console startup message when y2base is called (#148165)

-------------------------------------------------------------------
Wed Feb 22 10:28:42 CET 2006 - visnov@suse.cz

- adapt BuildRequires
- 2.13.21

-------------------------------------------------------------------
Wed Feb 22 01:20:18 CET 2006 - jsrain@suse.de

- do not offer creating AutoYaST profile in first boot mode
  (#152285)
- 2.13.20

-------------------------------------------------------------------
Sun Feb 19 17:48:17 CET 2006 - jsrain@suse.de

- made inst_proposal more resistent to incorrect data returned from
  client modules (#148271)

-------------------------------------------------------------------
Fri Feb 17 23:58:34 CET 2006 - jsrain@suse.de

- removed dependency on yast2-online-update
- integrated add-on product selection to installation workflow
- 2.13.19

-------------------------------------------------------------------
Fri Feb 17 14:19:46 CET 2006 - mvidner@suse.cz

- inst_release_notes: Let the combo box have a label.
- inst_disks_activate: fixed the textdomain (s390 -> installation)

-------------------------------------------------------------------
Thu Feb 16 23:29:18 CET 2006 - jsrain@suse.de

- several fixes of add-on product installation
- 2.13.18

-------------------------------------------------------------------
Tue Feb 14 23:40:31 CET 2006 - jsrain@suse.de

- added possibility to use standalone-installation proposals when
  installing with base product
- added support for replacing 2nd stage workflow
- added support for disabling individual proposal
- added support for inserting steps to inst_finish for add-on
  products
- added copying merged control files to installed system, merging
  them for 2nd stage workflow
- 2.13.17

-------------------------------------------------------------------
Tue Feb 14 18:32:18 CET 2006 - jdsn@suse.de

- new release notes module (multiple release notes) FATE: 120129
- 2.13.16

-------------------------------------------------------------------
Tue Feb 14 01:22:52 CET 2006 - jsrain@suse.de

- fixed add-on product workflow and proposal merging

-------------------------------------------------------------------
Mon Feb 13 22:33:37 CET 2006 - jsrain@suse.de

- updated patchs on add-on product CD according to spec
- 2.13.15

-------------------------------------------------------------------
Mon Feb 13 10:09:58 CET 2006 - visnov@suse.cz

- save zypp.log from instsys

-------------------------------------------------------------------
Sun Feb 12 20:41:09 CET 2006 - olh@suse.de

- umount /dev and /sys unconditionally in umount_finish.ycp

-------------------------------------------------------------------
Sun Feb 12 19:41:28 CET 2006 - olh@suse.de

- remove obsolete comment from umount_finish.ycp

-------------------------------------------------------------------
Sun Feb 12 18:35:41 CET 2006 - visnov@suse.cz

- revert redirect

-------------------------------------------------------------------
Sun Feb 12 16:45:43 CET 2006 - kkaempf@suse.de

- redirect stderr to /var/log/YaST2/zypp.log when running
  1st or 2nd stage installation. (#149001)

-------------------------------------------------------------------
Thu Feb  9 21:27:28 CET 2006 - jsrain@suse.de

- added add-on product installation in running system

-------------------------------------------------------------------
Thu Feb  9 00:56:18 CET 2006 - jsrain@suse.de

- added control file merging functionality

-------------------------------------------------------------------
Tue Feb  7 17:57:40 CET 2006 - mvidner@suse.cz

- control files: Configure the hostname in the main installation
  workflow also in SuSE Linux (#142758) and SLED (#137340).
- 2.13.13

-------------------------------------------------------------------
Mon Feb  6 10:43:59 CET 2006 - olh@suse.de

- remove the /usr/share/locale/br symlink creation, there is
  no user of /usr/share/locale files inside the inst-sys
- remove the hostname linux, domainname local calls
  the hostname is already set in inst_setup.
  yast can not be restarted with ssh installs

-------------------------------------------------------------------
Tue Jan 31 14:30:07 CET 2006 - fehr@suse.de

- disable proposal with separate /home for SLES

-------------------------------------------------------------------
Mon Jan 30 18:19:31 CET 2006 - ms@suse.de

- fixed PCI bus ID setup (#145938)

-------------------------------------------------------------------
Fri Jan 27 14:37:30 CET 2006 - ms@suse.de

- adding truetype font path to the vnc font path (#139351)

-------------------------------------------------------------------
Thu Jan 26 12:51:17 CET 2006 - fehr@suse.de

- remove loading of dm modules, if needed this is done in libstorage

-------------------------------------------------------------------
Tue Jan 24 13:00:43 CET 2006 - ms@suse.de

- added check for testutf8 binary (#144699)

-------------------------------------------------------------------
Tue Jan 24 08:29:29 CET 2006 - jsrain@suse.cz

- enable iSCSI dialog during installation
- 2.13.12

-------------------------------------------------------------------
Mon Jan 23 13:21:46 CET 2006 - mvidner@suse.cz

- Added networkmanager_proposal to the network proposal.
- 2.13.11

-------------------------------------------------------------------
Mon Jan 23 13:03:09 CET 2006 - ms@suse.de

- added y2start.log message if YaST exits abnormally (#141016)
- fixed repatching of xorg.conf file (#144538)

-------------------------------------------------------------------
Mon Jan 23 09:30:07 CET 2006 - jsrain@suse.cz

- added "enable_clone" option (#144101)

-------------------------------------------------------------------
Mon Jan 16 17:07:17 CET 2006 - mvidner@suse.cz

- Prefer the string product feature network/network_manager (always,
  laptop, never) over boolean network/network_manager_is_default.

-------------------------------------------------------------------
Fri Jan 13 14:12:31 CET 2006 - jsrain@suse.cz

- run the desktop dialog also on SLES (#142771)
- added iscsi installation to the installatino workflow
- 2.13.10

-------------------------------------------------------------------
Wed Jan 11 14:50:18 CET 2006 - jsrain@suse.cz

- call installation clients for DASD/zFCP configuration instead of
  the run-time ones

-------------------------------------------------------------------
Mon Jan  9 16:47:46 CET 2006 - jsrain@suse.cz

- write mouse information on PPC (#116406)
- UI mode set to expert for SLES
- reset storage after (de)activating any disk (#140936)
- 2.13.9

-------------------------------------------------------------------
Fri Jan  6 16:20:23 CET 2006 - ms@suse.de

- fixed HVC_CONSOLE_HINT text (#140386)

-------------------------------------------------------------------
Thu Jan  5 16:49:24 CET 2006 - jsrain@suse.cz

- Removed unneeded stuff from proposals on some architectures for
  SLES (#140999, #140991)
- Added iSCSI to installation workflow (real call still missing)
- moved DASD/zFCP disk activation prior installation mode selection
  (#140936)
- 2.13.8

-------------------------------------------------------------------
Thu Jan  5 14:29:12 CET 2006 - sh@suse.de

- V 2.13.7
- Fixed bugs #79289, #114037: trouble with y2cc at end of installation
  Dropped y2cc at end of installation (OK from aj + gp)

-------------------------------------------------------------------
Thu Jan  5 13:52:48 CET 2006 - mvidner@suse.cz

- control file: for SLES, ask for the host name in the main workflow (F4126)

-------------------------------------------------------------------
Thu Jan  5 13:04:46 CET 2006 - jsuchome@suse.cz

- control file: for NLD, do not enable autologin by default (#140990)

-------------------------------------------------------------------
Tue Jan  3 12:11:15 CET 2006 - ms@suse.de

- don't call initvicons on s390/s390x architectures (#140383)

-------------------------------------------------------------------
Thu Dec 22 12:25:26 CET 2005 - fehr@suse.de

- added try_separate_home to partitioning section of control.xml

-------------------------------------------------------------------
Wed Dec 21 11:30:11 CET 2005 - ms@suse.de

- fixed startup Makefile.am

-------------------------------------------------------------------
Wed Dec 21 10:36:13 CET 2005 - visnov@suse.cz

- merged proofread texts

-------------------------------------------------------------------
Tue Dec 20 13:14:02 CET 2005 - ms@suse.de

- added support for graphical installation on ia64 archs (#140142)

-------------------------------------------------------------------
Mon Dec 19 18:10:00 CET 2005 - sh@suse.de

- Implemented feature #300359: Show Beta notice during installation
  Now showing /info.txt in a popup (with a simple "OK" button)
  over the license agreement
- V 2.13.6

-------------------------------------------------------------------
Fri Dec 16 16:15:24 CET 2005 - jsrain@suse.cz

- do not call obsolete gnome-postinstall script
- added list of modules to offer clone at the end of installation
  to control files
- 2.13.5

-------------------------------------------------------------------
Wed Dec 14 12:07:13 CET 2005 - ms@suse.de

- make service startup more robust (#138433)

-------------------------------------------------------------------
Fri Dec  2 16:19:15 CET 2005 - mvidner@suse.cz

- Added control file variables network_manager_is_default,
  force_static_ip.
- 2.13.4

-------------------------------------------------------------------
Fri Dec  2 09:57:48 CET 2005 - jsrain@suse.cz

- mark missing texts for translation (#136021)

-------------------------------------------------------------------
Wed Nov 30 08:07:25 CET 2005 - lslezak@suse.cz

- removed Xen and UML sections from control files
  (moved to yast2-vm package)
- 2.13.4

-------------------------------------------------------------------
Tue Nov 29 14:19:05 CET 2005 - sh@suse.de

- Implemented feature #110081: License translations
- V 2.13.3

-------------------------------------------------------------------
Mon Nov 28 12:50:08 CET 2005 - jsrain@suse.cz

- adjusted default desktop in control files (#132491)

-------------------------------------------------------------------
Tue Nov 22 12:58:19 CET 2005 - jsrain@suse.cz

- added default desktop to control files

-------------------------------------------------------------------
Fri Nov 11 08:20:27 CET 2005 - jsrain@suse.cz

- write hwcfg-static-printer only if parallel port is present
  (#116406)
- 2.13.2

-------------------------------------------------------------------
Tue Nov  1 13:02:58 CET 2005 - jsrain@suse.cz

- adapted to inst_desktop_new.ycp -> inst_desktop.ycp rename

-------------------------------------------------------------------
Tue Oct 18 12:35:16 CEST 2005 - ms@suse.de

- added update check: update_xf86config to be called in case of
  update. The script will fix the mouse configuration if the device
  /dev/mouse or /dev/psaux is in use (#118755)

-------------------------------------------------------------------
Mon Oct 17 16:28:11 CEST 2005 - ms@suse.de

- added testX binary check

-------------------------------------------------------------------
Thu Oct 13 16:21:53 CEST 2005 - ms@suse.de

- fixed startup scripts because Stefan changed the X11 module
  naming from drv.o to drv.so :-(

-------------------------------------------------------------------
Fri Sep 30 14:22:28 CEST 2005 - jsrain@suse.cz

- remove checking whether to run language selection (language
  module knows better whether it is needed)

-------------------------------------------------------------------
Mon Sep 26 17:48:58 CEST 2005 - jsrain@suse.cz

- do close target before switching from update to bare metal
  installation (#115075)
- do not set default window manager in sysconfig if neither KDE
  nor GNOME are installed (#115412)
- 2.13.0

-------------------------------------------------------------------
Fri Sep  9 14:14:24 CEST 2005 - ms@suse.de

- fixed service startup sequence of HAL and DBUS (#115815)

-------------------------------------------------------------------
Wed Sep  7 16:00:24 CEST 2005 - jsrain@suse.cz

- fixed typo in the cursor scheme name for GNOME (#74309)
- 2.12.28

-------------------------------------------------------------------
Wed Sep  7 09:16:44 CEST 2005 - jsuchome@suse.cz

- 2.12.27

-------------------------------------------------------------------
Tue Sep  6 17:01:51 CEST 2005 - jsrain@suse.cz

- fixed freezing installation while saving configured hardware
 (#115387)

-------------------------------------------------------------------
Tue Sep  6 13:28:06 CEST 2005 - jsrain@suse.cz

- use correct icons for license agreement and installation mode
  dialogs (#105158)
- 2.12.26

-------------------------------------------------------------------
Mon Sep  5 17:30:18 CEST 2005 - ms@suse.de

- fixed braille setup (#115278)

-------------------------------------------------------------------
Mon Sep  5 16:25:44 CEST 2005 - ms@suse.de

- start dbus in Second-Stage/S06-services (#114667)

-------------------------------------------------------------------
Mon Sep  5 12:46:43 CEST 2005 - jsrain@suse.cz

- save all configured hardware at the end of installation (#104676)
- 2.12.25

-------------------------------------------------------------------
Thu Sep  1 13:45:29 CEST 2005 - ms@suse.de

- start hald in Second-Stage/S06-services (#114667)

-------------------------------------------------------------------
Mon Aug 29 09:56:30 CEST 2005 - jsrain@suse.cz

- reset package manager when switched installation mode (#105857)
- 2.12.24

-------------------------------------------------------------------
Fri Aug 26 10:23:24 CEST 2005 - jsrain@suse.cz

- set default cursor theme according to default desktop (#74309)
- 2.12.23

-------------------------------------------------------------------
Wed Aug 24 10:39:48 CEST 2005 - ms@suse.de

- fixed umount_result setting in /etc/install.inf. A space is
  needed between the colon and the value (#112620)

-------------------------------------------------------------------
Tue Aug 23 15:02:53 CEST 2005 - ms@suse.de

- fixed umount call in First-Stage setup -> added F03-umount (#103800)

-------------------------------------------------------------------
Tue Aug 23 12:46:16 CEST 2005 - jsrain@suse.cz

- mark correct tab selected after language is changed (#105995)
- reset target map when switching between installation and upgrade
  (#106627)

-------------------------------------------------------------------
Mon Aug 22 12:18:08 CEST 2005 - jsrain@suse.cz

- fixed title icons for proposal dialogs (#105165)
- 2.12.22

-------------------------------------------------------------------
Fri Aug 19 15:39:31 CEST 2005 - jsrain@suse.cz

- reverted forcing language dialog in NCurses (#102958)
- 2.12.21

-------------------------------------------------------------------
Fri Aug 19 15:33:08 CEST 2005 - ms@suse.de

- fixed mouse probing call, was never called in initial stage (#100665)

-------------------------------------------------------------------
Fri Aug 19 11:32:09 CEST 2005 - arvin@suse.de

- improved initialisation of libstorage callbacks (bug #105562)

-------------------------------------------------------------------
Wed Aug 17 17:37:02 CEST 2005 - ms@suse.de

- added umount_result key to /etc/install.inf containing the exit
  code from trying to umount the inst-sys (#103800)
- 2.12.19

-------------------------------------------------------------------
Wed Aug 17 15:45:40 CEST 2005 - jsrain@suse.cz

- handle correctly if _proposal client returns nil as warning level
  (#105154)

-------------------------------------------------------------------
Wed Aug 17 15:09:44 CEST 2005 - arvin@suse.de

- check if /sbin/splash exists (bug #105159)
- 2.12.18

-------------------------------------------------------------------
Tue Aug 16 08:51:16 CEST 2005 - jsrain@suse.cz

- build relation between old keys and new UDIs (#104676)

-------------------------------------------------------------------
Mon Aug 15 16:49:22 CEST 2005 - jsrain@suse.cz

- merged texts from proofread
- 2.12.17

-------------------------------------------------------------------
Mon Aug 15 14:45:43 CEST 2005 - ms@suse.de

- fixed vncpassword handling (#104377)

-------------------------------------------------------------------
Mon Aug 15 13:02:07 CEST 2005 - jsrain@suse.cz

- make the OK button in other installatino options popup default
  button (#104589)

-------------------------------------------------------------------
Fri Aug 12 14:35:19 CEST 2005 - jsrain@suse.cz

- force language selection in NCurses (#102958)
- 2.12.16

-------------------------------------------------------------------
Fri Aug 12 12:32:42 CEST 2005 - ms@suse.de

- fixed use of graphical installer within SSH session (#53767)

-------------------------------------------------------------------
Fri Aug 12 10:15:26 CEST 2005 - ms@suse.de

- fixed set_splash function to work with SuSE 10.0

-------------------------------------------------------------------
Tue Aug  9 15:22:24 CEST 2005 - ms@suse.de

- fixed shell warning (#100729)

-------------------------------------------------------------------
Mon Aug  8 14:06:10 CEST 2005 - jsrain@suse.cz

- show URL of product vendor in congratulation dialog (#102542)

-------------------------------------------------------------------
Fri Aug  5 13:00:16 CEST 2005 - lslezak@suse.cz

- added virtual machine proposal into contol file
- 2.12.15

-------------------------------------------------------------------
Wed Aug  3 13:01:20 CEST 2005 - jsrain@suse.cz

- fixed behavior in proposal with tabs if one of the submodules
  returned an error (#100203)
- 2.12.14

-------------------------------------------------------------------
Tue Aug  2 15:24:14 CEST 2005 - jsrain@suse.cz

- do not allow going back after 2nd stage installation is
  interrupted by reboot
- restore settings after reboot during 2nd stage installation

-------------------------------------------------------------------
Thu Jul 28 11:31:15 CEST 2005 - jsrain@suse.cz

- updated the installation confirmation popup (#98841)
- changed label of push button to access boot and repair (#98836),
  added help text
- 2.12.13

-------------------------------------------------------------------
Mon Jul 25 14:56:54 CEST 2005 - ms@suse.de

- include functions start_yast_and_reboot() and start_yast_again()
  according to a feature request for Jiri.

-------------------------------------------------------------------
Fri Jul 22 13:09:38 CEST 2005 - jsrain@suse.cz

- fixed dialog captions of proposals

-------------------------------------------------------------------
Thu Jul 21 17:01:57 CEST 2005 - fehr@suse.de

- replace obsolete SCR agent calls by call to Storage::ActivateHld()

-------------------------------------------------------------------
Thu Jul 21 11:54:19 CEST 2005 - ms@suse.de

- fixed YaST2.call::wait_for_x11() to set an initial value
  for server_running (#97381)
- 2.12.12

-------------------------------------------------------------------
Tue Jul 19 17:25:15 CEST 2005 - jsrain@suse.cz

- fixed switch from installation to update and vice versa
- added support for reboot and restart of YaST during 2nd stage
  installation
- updated control file to show 3 installation stages

-------------------------------------------------------------------
Mon Jul 18 13:38:50 CEST 2005 - jsrain@suse.cz

- updated control file
- minor inst_proposal clean-up
- 2.12.11

-------------------------------------------------------------------
Fri Jul 15 15:35:03 CEST 2005 - jsrain@suse.cz

- fixed behavior of several dialogs
- 2.12.10

-------------------------------------------------------------------
Thu Jul 14 18:18:42 CEST 2005 - jsrain@suse.cz

- added installation workflow
- added support for tabs in proposals
- adapted to new partitioner using storage-lib (arvin)
- moved inst_desktop.ycp to yast2-packager
- 2.12.9

-------------------------------------------------------------------
Mon Jul 11 16:21:58 CEST 2005 - jsrain@suse.cz

- removed dependency on vanished Display.ycp to fix build
- 2.12.8

-------------------------------------------------------------------
Mon Jul 11 11:14:18 CEST 2005 - ms@suse.de

- fixed race condition in checking servers exit code (#91342)
- fixed testX and xupdate paths

-------------------------------------------------------------------
Thu Jun  2 16:57:14 CEST 2005 - jsrain@suse.cz

- put focus on the release notes to allow scrolling without pushing
  Tab many times to move the focus (#80215)

-------------------------------------------------------------------
Wed Jun  1 14:12:06 CEST 2005 - mvidner@suse.cz

- Added a scr file for .etc.install_inf_options (#75720).
- 2.12.7

-------------------------------------------------------------------
Tue May 31 11:39:56 CEST 2005 - ms@suse.de

- implement check for driver update mode (#84155)

-------------------------------------------------------------------
Tue May 31 11:04:04 CEST 2005 - ms@suse.de

- applied patch from Olaf to avoid some time consuming calls (#86178)
- allow "vnc=1 usessh=1" as install and debug method (#45127)

-------------------------------------------------------------------
Mon May 30 15:55:55 CEST 2005 - jsrain@suse.cz

- display message when fallen into text mode installation (#53748)

-------------------------------------------------------------------
Mon May 16 10:53:27 CEST 2005 - jsrain@suse.cz

- renamed 'default' variable
- 2.12.6

-------------------------------------------------------------------
Tue May 10 14:05:01 CEST 2005 - jsrain@suse.cz

- copy /etc/X11/xorg.conf instead of XF86Config to the target
  system
- 2.12.5

-------------------------------------------------------------------
Mon May  9 18:27:54 CEST 2005 - ms@suse.de

- removed sed update of BusID (#78950)

-------------------------------------------------------------------
Wed Apr 27 12:56:15 CEST 2005 - jsrain@suse.cz

- modularized inst_finish.ycp
- 2.12.4

-------------------------------------------------------------------
Thu Apr 21 11:14:04 CEST 2005 - ms@suse.de

- fixed X11 config patching code, related to (#66989)

-------------------------------------------------------------------
Mon Apr 18 17:10:55 CEST 2005 - jsrain@suse.cz

- one more fix for new ProductFeatures.ycp interface
- 2.12.3

-------------------------------------------------------------------
Mon Apr 18 15:19:44 CEST 2005 - jsrain@suse.cz

- adapted to new interface of ProductFeatures.ycp
- 2.12.2

-------------------------------------------------------------------
Thu Apr 14 17:19:30 CEST 2005 - visnov@suse.cz

- 2.12.1

-------------------------------------------------------------------
Wed Apr  6 15:39:25 CEST 2005 - ms@suse.de

- inst-sys move XF86Config to xorg.conf (#66989)

-------------------------------------------------------------------
Tue Mar 29 14:23:17 CET 2005 - jsrain@suse.cz

- updated the layout of the source files in the repository
- 2.12.0

-------------------------------------------------------------------
Wed Mar 23 15:04:17 CET 2005 - ms@suse.de

- fixed vnc server arguments (#70896)

-------------------------------------------------------------------
Sat Mar 19 10:15:14 CET 2005 - ms@suse.de

- fixed second stage locale setup for textbased installation (#73631)

-------------------------------------------------------------------
Tue Mar 15 16:59:19 CET 2005 - ms@suse.de

- IMPORTANT: fixed locale setup (#72145)

-------------------------------------------------------------------
Tue Mar 15 09:44:32 CET 2005 - jsrain@suse.cz

- enable netdaemon if GNOME is default desktop (#72018)

-------------------------------------------------------------------
Mon Mar 14 15:23:17 CET 2005 - jsrain@suse.cz

- enable FAM daemon when GNOME is installed

-------------------------------------------------------------------
Mon Mar 14 14:15:34 CET 2005 - ms@suse.de

- fixed missing reboot on SSH installation (#67043)

-------------------------------------------------------------------
Fri Mar 11 16:50:14 CET 2005 - ms@suse.de

- added option --auto-fonts to Y2_QT_ARGS (#72174)

-------------------------------------------------------------------
Fri Mar 11 12:57:37 CET 2005 - ms@suse.de

- fixed setting TERM variable (#71771)

-------------------------------------------------------------------
Mon Mar  7 08:27:03 CET 2005 - jsrain@suse.cz

- initialize &product; macro in inst_suseconfig (#70899)
- set hwcfg file for parallel printer (#64412)

-------------------------------------------------------------------
Thu Mar  3 17:36:56 CET 2005 - ms@suse.de

- fixed LANG setting in F03-language (#66498)

-------------------------------------------------------------------
Thu Mar  3 12:53:00 CET 2005 - ms@suse.de

- fixed startup scripts for pcmcia/usb network installations (#65164)

-------------------------------------------------------------------
Wed Mar  2 10:53:37 CET 2005 - jsrain@suse.cz

- merged texts from proofread

-------------------------------------------------------------------
Wed Mar  2 06:42:11 CET 2005 - nashif@suse.de

- url in last dialog is set to www.novell.com/linux

-------------------------------------------------------------------
Tue Mar  1 12:13:09 CET 2005 - jsrain@suse.cz

- removed obsolete symlink juggling (#66016)

-------------------------------------------------------------------
Thu Feb 24 16:10:03 CET 2005 - ms@suse.de

- added logsize check to FirstStage/F07-logging

-------------------------------------------------------------------
Wed Feb 23 11:35:18 CET 2005 - jsrain@suse.cz

- fixed comments for translators

-------------------------------------------------------------------
Tue Feb 22 18:30:15 CET 2005 - ms@suse.de

- fixed check for X11 configuration in continue mode (#66224)

-------------------------------------------------------------------
Tue Feb 22 13:11:41 CET 2005 - sh@suse.de

- V 2.11.17

-------------------------------------------------------------------
Tue Feb 22 13:05:23 CET 2005 - ms@suse.de

- fixed Y2MAXLOGSIZE setting, which was set to 0 because df within
  inst-sys is not an option for checking the filesystem space

-------------------------------------------------------------------
Mon Feb 21 18:10:26 CET 2005 - sh@suse.de

- Proper log-rotating in inst_finish
- V 2.11.16

-------------------------------------------------------------------
Fri Feb 18 10:55:09 CET 2005 - jsrain@suse.cz

- added "Initializing..." title to installation before something
  else is shown (#51039)

-------------------------------------------------------------------
Thu Feb 17 12:41:33 CET 2005 - ms@suse.de

- fixed inst-sys copy process of XF86Config to take care
  about the new name xorg.conf

-------------------------------------------------------------------
Wed Feb 16 14:53:57 CET 2005 - jsrain@suse.cz

- fix displaying release notes if the localized version is not
  available (#50911)

-------------------------------------------------------------------
Thu Feb 10 13:13:50 CET 2005 - jsrain@suse.cz

- reduced forced minimal size of the release notes popup (#50637)
- fixed the order of proposal creation (and thus firewall
  is enabled again) (#50622)
- 2.11.15

-------------------------------------------------------------------
Wed Feb  9 19:16:22 CET 2005 - nashif@suse.de

- Save files control.xml and info.txt from installation into
  /etc/YaST2.

-------------------------------------------------------------------
Wed Feb  9 15:05:33 CET 2005 - jsrain@suse.cz

- additional kernel parameters in control file Prof moved to
  the new variable (#50369)

-------------------------------------------------------------------
Tue Feb  8 16:14:44 CET 2005 - nashif@suse.de

- Moved ProductControl to yast2 package

-------------------------------------------------------------------
Mon Feb  7 13:46:48 CET 2005 - jsrain@suse.cz

- fixed order of items in the "Change" button in proposals (#50204)
- merged texts from proofread
- added label informing about release notes from media
- fixed translating empty string in the installation steps
- 2.11.12

-------------------------------------------------------------------
Fri Feb  4 13:14:54 CET 2005 - jsrain@suse.cz

- display release notes from installation proposal

-------------------------------------------------------------------
Wed Feb  2 18:21:48 CET 2005 - ms@suse.de

- fixed control center call (#50389)

-------------------------------------------------------------------
Tue Feb  1 17:02:20 CET 2005 - nashif@suse.de

- Fixed left "steps" display problems (#50388)

-------------------------------------------------------------------
Wed Jan 26 16:12:23 CET 2005 - nashif@suse.de

- install inst_default_desktop.ycp (#49838)

-------------------------------------------------------------------
Tue Jan 25 07:21:53 CET 2005 - nashif@suse.de

- Fixed arguments in control file
- Fixed deleting completed steps
- 2.11.10

-------------------------------------------------------------------
Mon Jan 24 16:29:32 CET 2005 - nashif@suse.de

- Moved installation workflow routines out of installation.ycp
- Adapted arguments of installation clients
- Enhanced control file and made it more readable (arguments of clients
  are clearer now)

-------------------------------------------------------------------
Mon Jan 24 11:27:55 CET 2005 - ms@suse.de

- fixed language environment (#49811)

-------------------------------------------------------------------
Thu Jan 13 11:35:45 CET 2005 - jsrain@suse.cz

- changed the "System will boot now..." message at the end of
  isnt_finish.ycp (#41592)
- 2.11.8

-------------------------------------------------------------------
Wed Jan 12 12:44:29 CET 2005 - ms@suse.de

- removed xmset calls to disable/enable the mouse pointer.
- prevent patching X11 configuration in continue mode

-------------------------------------------------------------------
Wed Jan 12 11:39:31 CET 2005 - ms@suse.de

- fixed yast startup in continue mode. The evaluation of the
  variables USE_SSH and VNC was wrong in S08-start and
  S09-cleanup

-------------------------------------------------------------------
Tue Jan 11 16:16:38 CET 2005 - jsrain@suse.cz

- prevent disabling the Next button in the proposal (#46708)

-------------------------------------------------------------------
Wed Jan  5 17:30:11 CET 2005 - jsrain@suse.cz

- removed unneeded imports and variables from installation.ycp
- adapted to changed interface of Kernel.ycp
- 2.11.7

-------------------------------------------------------------------
Tue Jan  4 09:45:17 CET 2005 - jsrain@suse.cz

- on SGI Altix add fetchop and mmtimer to MODULES_LOADED_ON_BOOT
  (was disabled due to problems in Kernel.ycp) (bug #46971)
- disable Back/Accept buttons in inst_finish.ycp (#37025)

-------------------------------------------------------------------
Thu Dec 16 15:13:23 CET 2004 - sh@suse.de

- Applied patch from bug #49275: Enable user to skip proposal
  even if there is a blocker error in it

-------------------------------------------------------------------
Thu Dec 09 10:52:54 CET 2004 - arvin@suse.de

- disable inclusion of fetchop and mmtimer in
  MODULES_LOADED_ON_BOOT on SGI Altix (bug #46971)

-------------------------------------------------------------------
Fri Dec  3 15:05:57 CET 2004 - ms@suse.de

- include some patches from old startup code which has been
  changed while developing the new startup concept. Please note
  all architecture dependant code has to be part of the startup/arch
  directories and must be included in a clean way to the new scripts.
  I will not include any arch changes made in the last weeks because
  this will lead to the same horrible situation we had in the past.
  if there is anything which has to be handled differntly on another
  architecture this must be done separately to be able to maintain
  that code longer than two days

-------------------------------------------------------------------
Wed Dec  1 12:04:13 CET 2004 - sh@suse.de

- Fixed bug #48722: Inconsistent lower/upper case in mode dialog

-------------------------------------------------------------------
Mon Nov 29 12:32:36 CET 2004 - ms@suse.de

- startup scripts ready now. reports can be send using bug: (#46886)

-------------------------------------------------------------------
Thu Nov 11 18:11:38 CET 2004 - arvin@suse.de

- always use Directory::logdir

-------------------------------------------------------------------
Thu Nov 11 17:47:45 CET 2004 - sh@suse.de

- Record macros during installation:
  /var/log/YaST2/macro_inst_initial.ycp for initial stage,
  /var/log/YaST2/macro_inst_cont.ycp  for "continue" mode

-------------------------------------------------------------------
Tue Nov 02 08:45:57 CET 2004 - arvin@suse.de

- allow to select repair/boot in installation mode selection even
  when no update is possible (bug #39874)

-------------------------------------------------------------------
Mon Nov  1 14:32:25 CET 2004 - visnov@suse.cz

- set product name in wizard (#46247)

-------------------------------------------------------------------
Wed Oct 27 11:20:44 CEST 2004 - arvin@suse.de

- on SGI Altix add fetchop and mmtimer to MODULES_LOADED_ON_BOOT
  (bug #46971)

-------------------------------------------------------------------
Tue Oct 26 12:36:26 CEST 2004 - jsrain@suse.cz

- moved parts of Mode.ycp to Installation.ycp
- adapted to Mode.ycp clean-up
- 2.11.2

-------------------------------------------------------------------
Tue Oct 19 10:46:15 CEST 2004 - lslezak@suse.cz

- UML mode: copy /etc/mtab file to host system (#42859)
- version 2.11.1

-------------------------------------------------------------------
Mon Oct 11 15:04:26 CEST 2004 - jsrain@suse.cz

- adapted to functional interface of Arch.ycp

-------------------------------------------------------------------
Mon Oct 11 10:43:25 CEST 2004 - jsrain@suse.cz

- moved default logon/window manager setting to extra client,
  setting it according to the base package selection (#46619)
- 2.11.0

-------------------------------------------------------------------
Thu Sep 30 15:12:09 CEST 2004 - sh@suse.de

- V 2.10.30
- Made final confirmation popup higher to accomodate all text
  without scrolling even in more verbose languages (de, fr)

-------------------------------------------------------------------
Wed Sep 29 14:13:35 CEST 2004 - mls@suse.de

- stop splash animation before starting yast
- go to verbose mode if X didn't start

-------------------------------------------------------------------
Mon Sep 27 15:37:03 CEST 2004 - arvin@suse.de

- don't create top-level "media" convenience links (bug #46152)

-------------------------------------------------------------------
Wed Sep 22 16:48:43 CEST 2004 - sh@suse.de

- Made final installation confirmation dialog wider and higher
  to avoid scrolling even for more verbose languages (de, fr)
- V 2.10.27

-------------------------------------------------------------------
Wed Sep 22 09:30:45 CEST 2004 - visnov@suse.cz

- reinitialize dialog after mode chosen (#45784)

-------------------------------------------------------------------
Tue Sep 21 14:48:15 CEST 2004 - arvin@suse.de

- use suse marble in congratulation screen (bug #45712)

-------------------------------------------------------------------
Mon Sep 20 13:52:35 CEST 2004 - sh@suse.de

- V 2.10.24
- Merged accidentially split translatable messages

-------------------------------------------------------------------
Fri Sep 17 16:12:53 CEST 2004 - sh@suse.de

- V 2.10.23
- Changed final installation confirmation dialog according to
  bug #45279

-------------------------------------------------------------------
Fri Sep 17 12:12:12 CEST 2004 - arvin@suse.de

- moved popup with boot message further to the end (bug #45432)

-------------------------------------------------------------------
Thu Sep 16 17:00:17 CEST 2004 - snwint@suse.de

- use language info from linuxrc to set LANG in YaST.start; this is
  just to run ncurses yast in fbiterm for exotic languages

-------------------------------------------------------------------
Wed Sep 15 15:16:41 CEST 2004 - arvin@suse.de

- fixed back button in internet test dialog (bug #45319)

-------------------------------------------------------------------
Wed Sep 15 14:48:09 CEST 2004 - visnov@suse.cz

- initialize proposal heading before creating dialog (#45340)

-------------------------------------------------------------------
Tue Sep 14 18:22:06 CEST 2004 - sh@suse.de

- V 2.10.20
- Fixed bug #45271: Mixture of en_UK / en_US: "licence" / "license"

-------------------------------------------------------------------
Tue Sep 14 17:05:15 CEST 2004 - mvidner@suse.cz

- Copy the DHCP cache to the right place (#45150).

-------------------------------------------------------------------
Tue Sep 14 12:46:53 CEST 2004 - arvin@suse.de

- fixed help text in main proposal (bug #45093)

-------------------------------------------------------------------
Tue Sep 14 10:53:02 CEST 2004 - jsrain@suse.cz

- added enable_firewall and firewall_ssh_enable to control file
  for PROF
- added related handlinng to ProductControl

-------------------------------------------------------------------
Mon Sep 13 12:57:41 CEST 2004 - jsrain@suse.cz

- set FAM_ONLY_LOCAL and start fam according to default windowmanager
- 2.10.18

-------------------------------------------------------------------
Mon Sep 13 11:28:33 CEST 2004 - arvin@suse.de

- added system info entry to update proposal (bug #45096)

-------------------------------------------------------------------
Fri Sep 10 13:03:30 CEST 2004 - snwint@suse.de

- use vesa driver as fallback, not vga (see #38253, comment #11)

-------------------------------------------------------------------
Thu Sep  9 15:49:46 CEST 2004 - mvidner@suse.cz

- Added a client to test the network and hardware proposals (#44677).
- 2.10.16

-------------------------------------------------------------------
Wed Sep  8 15:47:16 CEST 2004 - visnov@suse.cz

- implemented reordering of proposal items
- implemented support for hyperlinks in proposal summaries

-------------------------------------------------------------------
Tue Sep 07 14:18:56 CEST 2004 - arvin@suse.de

- added proposal step to initialize sources during update before
  mounting filesystems (needed to solve bug #44724)

-------------------------------------------------------------------
Mon Sep  6 13:33:34 CEST 2004 - mvidner@suse.cz

- Copy the DHCP client cache so that we can request the same IP
  (#43974).
- 2.10.14

-------------------------------------------------------------------
Mon Sep  6 09:50:37 CEST 2004 - jsrain@suse.cz

- avoid asking to confirm one license multiple times (#44145)

-------------------------------------------------------------------
Fri Sep 03 14:33:07 CEST 2004 - arvin@suse.de

- call Bootloader::Update instead of Bootloader::Write during
  update (bug #44286)

-------------------------------------------------------------------
Mon Aug 30 17:23:29 CEST 2004 - jsrain@suse.cz

- ask to confirm licenses of packages before installing/updating
  (#44145)
- 2.10.12

-------------------------------------------------------------------
Fri Aug 27 16:59:56 CEST 2004 - mvidner@suse.cz

- When showing the address for a VNC installation, don't rely on
  install.inf, print the current IP (#43974).
- 2.10.11

-------------------------------------------------------------------
Fri Aug 27 15:09:13 CEST 2004 - arvin@suse.de

- merged proof read messages

-------------------------------------------------------------------
Wed Aug 25 11:56:57 CEST 2004 - arvin@suse.de

- avoid tmp file in /tmp (bug #39444)

-------------------------------------------------------------------
Wed Aug 18 09:10:38 CEST 2004 - arvin@suse.de

- updated fvwmrc.yast2 (see bug #43796)

-------------------------------------------------------------------
Tue Aug 17 15:27:40 CEST 2004 - nashif@suse.de

- XFree86 -> xorg-x11 (#43832)

-------------------------------------------------------------------
Fri Aug 13 22:12:31 CEST 2004 - nashif@suse.de

- Fixed update (#43795)

-------------------------------------------------------------------
Wed Aug 11 18:03:11 CEST 2004 - nashif@suse.de

- Copy EULA to installed system for later use in firstboot module

-------------------------------------------------------------------
Wed Aug 11 16:09:43 CEST 2004 - nashif@suse.de

- Added firewall to network proposal (#43718)

-------------------------------------------------------------------
Tue Aug 10 15:21:56 CEST 2004 - nashif@suse.de

- Add default label for proposals

-------------------------------------------------------------------
Tue Aug 10 14:31:34 CEST 2004 - mvidner@suse.cz

- Fixed arguments for proposals (`initial)

-------------------------------------------------------------------
Mon Aug  9 19:37:28 CEST 2004 - nashif@suse.de

- Enable locking of proposals in control file
- Updated DTD for control file

-------------------------------------------------------------------
Thu Jul 29 10:10:04 CEST 2004 - nashif@suse.de

- New variables for ui and language handling added to control file
- Use Linuxrc module for install.inf and yast.inf handling

-------------------------------------------------------------------
Tue Jul 20 11:18:33 CEST 2004 - arvin@suse.de

- use capitalized SUSE in congratulation screen (bug #38853)

-------------------------------------------------------------------
Tue Jun 15 19:16:26 CEST 2004 - sh@suse.de

- Fixed typo in ssh install script (#42058)

-------------------------------------------------------------------
Tue Jun 15 14:11:06 CEST 2004 - sh@suse.de

- Fixed bug #41597: EULA must be scrolled in both dimensions

-------------------------------------------------------------------
Tue Jun 15 12:23:23 CEST 2004 - arvin@suse.de

- added Requires for yast2-update (bug #42013)

-------------------------------------------------------------------
Fri Jun 11 00:58:40 CEST 2004 - nashif@suse.de

- Added variable software_proposal to control file (NLD)

-------------------------------------------------------------------
Thu Jun 10 03:53:14 CEST 2004 - nashif@suse.de

- Added control for NLD

-------------------------------------------------------------------
Tue Jun  8 04:55:22 CEST 2004 - nashif@suse.de

- Also install control file for SLES to avoid lots of possible
  confusion when control file is not found on installation media
  and fallback file is used.
  (#41696)

-------------------------------------------------------------------
Tue Jun  8 04:37:03 CEST 2004 - nashif@suse.de

- Fixed bug #41696: yast uses elevator=anticipatory instead of
  elevator=as

-------------------------------------------------------------------
Sun May 30 00:38:55 CEST 2004 - nashif@suse.de

- Added Services to main control file for translation (#41367)
- 2.9.83

-------------------------------------------------------------------
Thu May 27 14:40:46 CEST 2004 - mvidner@suse.cz

- Added variables to ProductFeatures
  so that yast2-nis-client testsuite passes (~#41038).
- 2.9.82

-------------------------------------------------------------------
Thu May 27 12:21:19 CEST 2004 - arvin@suse.de

- added special console handling for iSeries (bug #39025)

-------------------------------------------------------------------
Wed May 26 11:12:56 CEST 2004 - arvin@suse.de

- set LD_LIBRARY_PATH in 1st stage installation start script
  (bug #40833)

-------------------------------------------------------------------
Tue May 25 14:10:33 CEST 2004 - jsrain@suse.cz

- set the I/O scheduler in ProductFeatures (#41038)
- 2.9.79

-------------------------------------------------------------------
Mon May 24 14:58:50 CEST 2004 - arvin@suse.de

- again ask for TERM variable if it's set to "vt100" (bug #40991)

-------------------------------------------------------------------
Tue May 18 15:32:30 CEST 2004 - arvin@suse.de

- moved fvwmrc.notitle from sax2 here (bug #37480)

-------------------------------------------------------------------
Tue May 11 13:54:26 CEST 2004 - lslezak@suse.cz

- don't ask for TERM variable if it's already set to "xterm"
  or "vt100" from linuxrc (don't ask in UML installation) (#39947)
- version 2.9.76

-------------------------------------------------------------------
Tue May 04 11:13:53 CEST 2004 - arvin@suse.de

- merged proofread messages

-------------------------------------------------------------------
Fri Apr 30 16:30:13 CEST 2004 - arvin@suse.de

- readded vnc remote proposal to SLES workflow (bug #31023)

-------------------------------------------------------------------
Wed Apr 28 15:38:45 CEST 2004 - arvin@suse.de

- quick implementation of execution of update.post2 scripts
  (bug #38677)

-------------------------------------------------------------------
Wed Apr 28 15:26:30 CEST 2004 - lslezak@suse.cz

- set Ctrl+Alt+Del handler in /etc/inittab to halt (instead of
  reboot) in UML system (safe shutdown from host system using
  uml_mconsole)
- version 2.9.73

-------------------------------------------------------------------
Tue Apr 27 18:25:25 CEST 2004 - gs@suse.de

- write Console: entry for p690 hvc console before reading
  /etc/install.inf (bug #39527)

-------------------------------------------------------------------
Tue Apr 27 10:34:06 CEST 2004 - arvin@suse.de

- call Pkg::SetAdditionalLocales after language change from
  proposal (bug #38366)

-------------------------------------------------------------------
Mon Apr 26 12:34:02 CEST 2004 - arvin@suse.de

- activate lvm and md before booting into a installed system
  (bug #39423)

-------------------------------------------------------------------
Thu Apr 22 18:12:43 CEST 2004 - arvin@suse.de

- removed support of starting yast2 installation without keyboard
  (linuxrc always reports a keyboard now) (bug #39235)

-------------------------------------------------------------------
Thu Apr 22 11:08:53 CEST 2004 - arvin@suse.de

- run unicode_{start,stop} only if they are present (bug #35714)

-------------------------------------------------------------------
Wed Apr 21 13:23:17 CEST 2004 - arvin@suse.de

- uses special sles screen for user authentication on sles

-------------------------------------------------------------------
Mon Apr 19 08:44:01 CEST 2004 - lslezak@suse.cz

- UML mode fixes: don't copy mtab to the host (it's not needed),
  find kernel and initrd even when symlinks are missing
  (workaround for bug #39063)
- added help text in UML installation proposal
- version 2.9.64

-------------------------------------------------------------------
Fri Apr 16 17:58:43 CEST 2004 - nashif@suse.de

- store variables needed in run-time in a sysconfig like file
- first try to load saved control file before fallback to packaged one.

-------------------------------------------------------------------
Fri Apr 16 14:57:44 CEST 2004 - arvin@suse.de

- fixed network start for remote x11 installation (bug #38832)

-------------------------------------------------------------------
Fri Apr 16 14:26:09 CEST 2004 - lslezak@suse.cz

- UML mode fixes: don't copy mtab to the host (it's not needed),
  find kernel and initrd even when symlinks are missing
  (workaround for bug #39063)
- added help text in UML installation proposal

-------------------------------------------------------------------
Fri Apr 16 11:08:42 CEST 2004 - arvin@suse.de

- removed keyboard proposal from update proposal for the update
  in the running system (bug #37817)

-------------------------------------------------------------------
Fri Apr 16 10:57:57 CEST 2004 - arvin@suse.de

- don't run on serial console in case of vnc or ssh installation
  (bug #37325)

-------------------------------------------------------------------
Thu Apr 15 18:26:04 CEST 2004 - arvin@suse.de

- add "service" proposal to SLES installation

-------------------------------------------------------------------
Thu Apr 15 12:03:00 CEST 2004 - arvin@suse.de

- log fvwm output for vnc installation (bug #30061)

-------------------------------------------------------------------
Wed Apr 07 12:37:53 CEST 2004 - arvin@suse.de

- avoid tmp file creation in check.boot script (bug #38572)

-------------------------------------------------------------------
Tue Apr 06 19:04:33 CEST 2004 - arvin@suse.de

- use fbiterm for CJK locales if appropriate (bug #37823)

-------------------------------------------------------------------
Tue Apr  6 18:55:20 CEST 2004 - nashif@suse.de

- only_update_selected option added to product feature set
- V 2.9.56

-------------------------------------------------------------------
Tue Apr  6 16:26:14 CEST 2004 - sh@suse.de

- V 2.9.55
- Fixed bug #36908: Use dynamic fonts based on resolution

-------------------------------------------------------------------
Mon Apr  5 14:38:22 CEST 2004 - fehr@suse.de

- load module dm-snapshort at to prevent hangs if LVM contains
  snapshot LVs (#36422)

-------------------------------------------------------------------
Mon Apr 05 11:32:21 CEST 2004 - arvin@suse.de

- show correct warning in second stage installation when xserver
  can't be started (bug #38298)

-------------------------------------------------------------------
Mon Apr 05 11:04:34 CEST 2004 - arvin@suse.de

- adjusted decision of frontend depending on memory size to memory
  requirements of new interpreter (bug #38298)
- fixed memory value in warning popup

-------------------------------------------------------------------
Sat Apr 03 17:44:03 CEST 2004 - arvin@suse.de

- use fbiterm for CJK locales if appropriate (bug #37823)

-------------------------------------------------------------------
Fri Apr 02 15:59:59 CEST 2004 - arvin@suse.de

- finally changed license to GPL for good

-------------------------------------------------------------------
Thu Apr 01 11:34:10 CEST 2004 - arvin@suse.de

- symmetricalized calls to inst_netsetup (bug #37763)

-------------------------------------------------------------------
Thu Apr 01 11:03:37 CEST 2004 - arvin@suse.de

- removed step label for inst_netsetup (bug #37546)

-------------------------------------------------------------------
Wed Mar 31 19:41:34 CEST 2004 - nashif@suse.de

- Added 2 options to control file:
   inform_about_suboptimal_distribution
   use_desktop_scheduler

-------------------------------------------------------------------
Wed Mar 31 17:19:12 CEST 2004 - lslezak@suse.cz

- inst_finish.ycp - copy kernel image, initrd and /etc/mtab to
  the host system in UML installation mode

-------------------------------------------------------------------
Tue Mar 30 11:25:44 CEST 2004 - arvin@suse.de

- disable virtual desktops in fvwm during vnc installation
  (bug #37480)

-------------------------------------------------------------------
Mon Mar 29 14:48:56 CEST 2004 - fehr@suse.de

- call Storage::FinishInstall() at end of installation

-------------------------------------------------------------------
Mon Mar 29 14:46:51 CEST 2004 - sh@suse.de

- Fixed bug #36713 (relies on yast2-core with fix for bug #36711):
  textdomain for wizard steps should come from control.xml

-------------------------------------------------------------------
Mon Mar 29 05:22:12 CEST 2004 - nashif@suse.de

- fixed copying of hook script logs into installed system

-------------------------------------------------------------------
Sun Mar 28 16:05:19 CEST 2004 - nashif@suse.de

- fixed hook scrips, now using WFM::Read(.local...) (#36831 )
- Not executing any scripting after last client
- Detecting mode before installation steps are sets (#37070 )
- logging hook output to /var/log/YaST2 and copying those
file to installed system.

-------------------------------------------------------------------
Thu Mar 25 16:49:04 CET 2004 - sh@suse.de

- Fixed bug #34618: Don't use full-screen if started remotely

-------------------------------------------------------------------
Thu Mar 25 14:50:07 CET 2004 - ms@suse.de

- fixed driver to use on ia64 systems. there is no framebuffer
  available but the vesa driver is working now (#34909)
- fixed possible loop at installation. handle different exit codes
  from testX in scripts/YaST2. The needed changes to testX have
  been made within the sax2 package (#36794)

-------------------------------------------------------------------
Thu Mar 25 12:12:44 CET 2004 - arvin@suse.de

- removed network proposal from update work flow

-------------------------------------------------------------------
Wed Mar 24 16:10:31 CET 2004 - arvin@suse.de

- renamed usbdevfs to usbfs (bug #31869)

-------------------------------------------------------------------
Wed Mar 24 15:07:03 CET 2004 - sh@suse.de

- Fixed bug #36850: Strange texts in y2qt wizard side bar
- V 2.9.42

-------------------------------------------------------------------
Wed Mar 24 11:13:46 CET 2004 - gs@suse.de

- workaround beta3 pre bug: deactivate Hooks::Run
  (causes crash after inst_finish)
- V 2.9.41

-------------------------------------------------------------------
Mon Mar 22 20:32:41 CET 2004 - nashif@suse.de

- Execute features client if variables are set in control file
- V 2.9.40

-------------------------------------------------------------------
Mon Mar 22 15:58:33 CET 2004 - sh@suse.de

- V 2.9.39
- Fixed bug #36292: Wizard steps not translated
- Preliminary fix for bug #36713: Use textdomain from XML file

-------------------------------------------------------------------
Mon Mar 22 11:14:07 CET 2004 - arvin@suse.de

- introduced and handle new variable Installation::scr_destdir
  to be used by Storage (bug #34996)

-------------------------------------------------------------------
Sun Mar 21 19:48:42 CET 2004 - nashif@suse.de

- read/set language/keyboard/timezone
- added client to set product variables before entering proposal

-------------------------------------------------------------------
Fri Mar 19 15:47:08 CET 2004 - arvin@suse.de

- omit skip/don't skip buttons in uml proposal

-------------------------------------------------------------------
Thu Mar 18 16:18:30 CET 2004 - arvin@suse.de

- fixed update work flow setting (bug #36429 and #35007)

-------------------------------------------------------------------
Thu Mar 18 09:59:01 CET 2004 - mvidner@suse.cz

- Fall back to runlevel 3 if we accidentally don't set it
  in the installation proposal. It would be 0 (#35662).

-------------------------------------------------------------------
Wed Mar 17 22:56:12 CET 2004 - nashif@suse.de

- Add runlevel to s390 proposal
- remove x11 from autoinst workflow (handled differently)

-------------------------------------------------------------------
Wed Mar 17 05:46:03 CET 2004 - nashif@suse.de

- update wizard steps at the right spot to enable switching back
  to installation mode

-------------------------------------------------------------------
Tue Mar 16 21:18:06 CET 2004 - kkaempf@suse.de

- run cleanup script for GNOME (#36196)

-------------------------------------------------------------------
Tue Mar 16 16:02:52 CET 2004 - msvec@suse.cz

- added icons to network and hardware proposals

-------------------------------------------------------------------
Tue Mar 16 14:26:03 CET 2004 - fehr@suse.de

- fix typo devmap_mkmod.sh -> devmap_mknod.sh
- 2.9.32

-------------------------------------------------------------------
Tue Mar 16 01:53:54 CET 2004 - nashif@suse.de

- Enabled evms_config in control file

-------------------------------------------------------------------
Tue Mar 16 01:31:55 CET 2004 - nashif@suse.de

- Update steps when switching modes (#35590)

-------------------------------------------------------------------
Mon Mar 15 12:00:07 CET 2004 - arvin@suse.de

- don't ask for terminal type during vnc installation (bug #33534)

-------------------------------------------------------------------
Fri Mar 12 06:45:02 CET 2004 - nashif@suse.de

- Update control file for autoinst
- Enable swittching of steps upon mode change
- Added possibility to disable a workflow step in runtime

-------------------------------------------------------------------
Thu Mar 11 18:50:55 CET 2004 - sh@suse.de

- Fixed bug #34618: Don't use full screen in remote installation

-------------------------------------------------------------------
Wed Mar 10 14:40:11 CET 2004 - arvin@suse.de

- don't warn if only no disk controller can be found (bug #35546)

-------------------------------------------------------------------
Wed Mar 10 09:51:29 CET 2004 - arvin@suse.de

- extended uml installation work flow

-------------------------------------------------------------------
Wed Mar 10 07:08:09 CET 2004 - nashif@suse.de

- Set wizard steps depending on installation mode

-------------------------------------------------------------------
Wed Mar 10 03:04:53 CET 2004 - nashif@suse.de

- removed include dir from spec

-------------------------------------------------------------------
Wed Mar 10 01:07:58 CET 2004 - sh@suse.de

- V 2.9.24
- Migration to new wizard

-------------------------------------------------------------------
Tue Mar  9 13:08:25 CET 2004 - msvec@suse.cz

- replaced X11 version detection code with (simpler) YCP
- package could be noarch currently (reduced NFB a lot)

-------------------------------------------------------------------
Mon Mar 08 11:54:40 CET 2004 - arvin@suse.de

- call more generalized storage function during update

-------------------------------------------------------------------
Fri Mar 05 12:07:50 CET 2004 - arvin@suse.de

- load correct device mapper module and create nodes

-------------------------------------------------------------------
Thu Mar  4 16:40:36 CET 2004 - visnov@suse.cz

- added type info
- 2.9.20

-------------------------------------------------------------------
Wed Mar  3 17:48:49 CET 2004 - nashif@suse.de

- Moved product features to new feature module

-------------------------------------------------------------------
Wed Mar  3 17:43:45 CET 2004 - sh@suse.de

- Applied rw's patch for bug #34531

-------------------------------------------------------------------
Wed Mar 03 15:45:45 CET 2004 - arvin@suse.de

- call storage function to update fstab (bug #34996)

-------------------------------------------------------------------
Tue Mar  2 17:47:11 CET 2004 - sh@suse.de

- Added user-visible workflow step descriptions for new wizard
  layout

-------------------------------------------------------------------
Mon Mar 01 16:53:44 CET 2004 - arvin@suse.de

- work on UML installation

-------------------------------------------------------------------
Fri Feb 27 03:31:46 CET 2004 - nashif@suse.de

- New control file based installation merged

-------------------------------------------------------------------
Fri Feb 20 19:53:00 CET 2004 - arvin@suse.de

- handle abort button in inst_finish (bug #30303)

-------------------------------------------------------------------
Fri Feb 20 11:28:26 CET 2004 - arvin@suse.de

- removed obsolete code from start scripts (bug #31805)

-------------------------------------------------------------------
Mon Feb 16 16:52:00 CET 2004 - mvidner@suse.cz

- set the runlevel according to the proposal
- 2.9.15

-------------------------------------------------------------------
Mon Feb 16 16:01:35 CET 2004 - arvin@suse.de

- added more flexible package handling for products

-------------------------------------------------------------------
Mon Feb 16 13:49:50 CET 2004 - mvidner@suse.cz

- added runlevel_proposal to installation_proposals (#30028)
- 2.9.14

-------------------------------------------------------------------
Mon Feb 16 11:20:01 CET 2004 - arvin@suse.de

- removed obsolete Mode::hardBoot

-------------------------------------------------------------------
Fri Feb 13 15:16:41 CET 2004 - sh@suse.de

- Applied patch from bug #34531: Kernel 2.6 hotplug handling

-------------------------------------------------------------------
Wed Feb 11 16:11:02 CET 2004 - arvin@suse.de

- more control over base selection handling

-------------------------------------------------------------------
Tue Feb 10 17:59:40 CET 2004 - arvin@suse.de

- added type specification in inst_proposal.ycp

-------------------------------------------------------------------
Tue Feb 10 16:02:19 CET 2004 - nashif@suse.de

- remove x11 from workflow for autoyast

-------------------------------------------------------------------
Tue Feb 10 10:32:08 CET 2004 - arvin@suse.de

- fixed building on s390

-------------------------------------------------------------------
Sat Feb  7 09:33:56 CET 2004 - nashif@suse.de

- remove vendor.y2cc file

-------------------------------------------------------------------
Fri Feb 06 16:13:58 CET 2004 - arvin@suse.de

- set default runlevel to 3 or 5 during installation depending
  on the presents of X11 (see bug #32366)

-------------------------------------------------------------------
Fri Feb 06 11:46:47 CET 2004 - arvin@suse.de

- fixed copying of temporary X11 config

-------------------------------------------------------------------
Mon Feb  2 15:49:46 CET 2004 - lslezak@suse.cz

- InitHWinfo module enabled in installation proposal
- version 2.9.4

-------------------------------------------------------------------
Sat Jan 31 21:07:11 CET 2004 - arvin@suse.de

- removed useless 'global'

-------------------------------------------------------------------
Mon Jan 26 17:28:06 CET 2004 - jsrain@suse.de

- removed cfg_susecnfig.scr from file list (was moved to yast2.rpm)
- 2.9.2

-------------------------------------------------------------------
Fri Dec 12 14:23:14 CET 2003 - jsrain@suse.de

- don't check if module is present in initrd before loading it

-------------------------------------------------------------------
Fri Oct 24 15:58:50 CEST 2003 - ms@suse.de

- added stuff from yast2/library/x11 to installation package

-------------------------------------------------------------------
Fri Oct 24 13:09:25 CEST 2003 - arvin@suse.de

- added help text for "Repair Installed System" (bug #30402)

-------------------------------------------------------------------
Fri Oct 17 11:37:46 CEST 2003 - ms@suse.de

- inst_finish: (#32366)
  removed runlevel setup code which is handled within the X11
  module now (XProposal.ycp). The update code for initdefault
  is still present because during update the X11 configuration
  is not started

- inst_x11: (#32366)
  removed dead code which sets the default runlevel to 3 if there
  is no XF86Config file present. This task is done if the X11
  configuration is finished and if there is no X11 configuration
  the default initdefault with aaa_base is set to 3 already

-------------------------------------------------------------------
Wed Sep 24 12:25:08 CEST 2003 - snwint@suse.de

- look for x11 drivers in lib64 dir on x86_64 (#31649)

-------------------------------------------------------------------
Thu Sep 18 11:38:50 CEST 2003 - arvin@suse.de

- shut down temporary network before online test during update
  (bug #31030)

-------------------------------------------------------------------
Thu Sep 18 10:55:43 CEST 2003 - arvin@suse.de

- don't use external pcmcia during firstboot (bug #31252)

-------------------------------------------------------------------
Mon Sep 15 19:26:33 CEST 2003 - msvec@suse.cz

- 2.8.34

-------------------------------------------------------------------
Mon Sep 15 15:15:25 CEST 2003 - gs@suse.de

- YaST2.start: set default value for LANGUAGE

-------------------------------------------------------------------
Mon Sep 15 11:03:04 CEST 2003 - arvin@suse.de

- skip network probing during update (bug #30545)

-------------------------------------------------------------------
Sun Sep 14 15:07:36 CEST 2003 - arvin@suse.de

- reset packagemanager when changing installation mode (bug #27970)

-------------------------------------------------------------------
Sun Sep 14 14:27:12 CEST 2003 - snwint@suse.de

- added test for utf8 serial console to YaST2.{start,firstboot}

-------------------------------------------------------------------
Sat Sep 13 18:39:23 CEST 2003 - nashif@suse.de

- remove inst_startup from autoinst workflow, add it autoinst_init
  (bug #30678)

-------------------------------------------------------------------
Fri Sep 12 17:25:56 CEST 2003 - ms@suse.de

- added milestone texts for X11 config update/inject (#30612)
- fixed lookup path for XFree86 3.x config (#30612)

-------------------------------------------------------------------
Fri Sep 12 14:06:05 CEST 2003 - arvin@suse.de

- fixed permissions of /var/lib/YaST2/install.inf (bug #30630)

-------------------------------------------------------------------
Thu Sep 11 17:32:40 CEST 2003 - kkaempf@suse.de

- use kernel k_smp4G on SMP-systems with
  memory <= 4GB or without PAE support

-------------------------------------------------------------------
Thu Sep 11 11:12:36 CEST 2003 - arvin@suse.de

- check for /proc/splash (bug #30472)

-------------------------------------------------------------------
Wed Sep 10 11:34:10 CEST 2003 - sh@suse.de

- Fixed max log file size calculation:
  Set LANG only in subshell,
  don't rely on /dev in 'df' output - use last line instead

-------------------------------------------------------------------
Tue Sep  9 12:48:47 CEST 2003 - kkaempf@suse.de

- use kernel k_psmp on smp-systems with
  less than 4GB memory or without PAE support

-------------------------------------------------------------------
Tue Sep 09 12:42:20 CEST 2003 - arvin@suse.de

- added kernel option desktop

-------------------------------------------------------------------
Mon Sep  8 18:01:53 CEST 2003 - sh@suse.de

- V 2.8.24
- Fixed bug #29927: Logfile setting too restrictive
  Now checking free space on RAM disk with 'df' and using
  max 10% of that per log file (max 5000)

-------------------------------------------------------------------
Mon Sep  8 11:53:17 CEST 2003 - snwint@suse.de

- advance splash progress bar in YaST2{,.start}
- driver updates are applied in inst_setup (used to be in YaST2.start)
- don't clear screen in YaST2.start

-------------------------------------------------------------------
Thu Sep 04 17:45:53 CEST 2003 - arvin@suse.de

- proof-read messages

-------------------------------------------------------------------
Wed Sep  3 17:27:51 CEST 2003 - gs@suse.de

- installation.ycp: call UI::SetKeyboard in continue mode
  (enable unicode for ncurses in UTF-8 locale)

-------------------------------------------------------------------
Wed Sep  3 10:15:44 CEST 2003 - kkaempf@suse.de

- copy XF86Config from inst-sys to XF86Config.install in
  the system (#29910)

-------------------------------------------------------------------
Tue Sep  2 13:54:53 CEST 2003 - kkaempf@suse.de

- make repair system accessible

-------------------------------------------------------------------
Mon Sep 01 17:42:20 CEST 2003 - arvin@suse.de

- removed obsolete inst_hw_config.ycp and inst_confirm_abort.ycp

-------------------------------------------------------------------
Sun Aug 31 14:56:10 CEST 2003 - arvin@suse.de

- use Popup::ConfirmAbort

-------------------------------------------------------------------
Sat Aug 30 22:27:57 CEST 2003 - arvin@suse.de

- moved reactivation of network to yast2-network (bug #29561)
- moved display of into.txt into separate file

-------------------------------------------------------------------
Thu Aug 28 16:55:51 CEST 2003 - ms@suse.de

- fixed xmigrate call (#29535)

-------------------------------------------------------------------
Thu Aug 28 16:04:41 CEST 2003 - kkaempf@suse.de

- Install default kernel on SMP systems without 'PAE'
  (i.e. Pentium1-SMP)
- Drop check for unsupported Cyrix-CPUs without 'TSC'

-------------------------------------------------------------------
Tue Aug 26 11:49:21 CEST 2003 - arvin@suse.de

- don't gray out next button in proposal in case of blockers
  (bug #29320)

-------------------------------------------------------------------
Fri Aug 22 18:11:20 CEST 2003 - arvin@suse.de

- fixed reading of memory info (bug #29017)

-------------------------------------------------------------------
Fri Aug 22 11:27:23 CEST 2003 - arvin@suse.de

- fixed update workflow

-------------------------------------------------------------------
Thu Aug 21 14:42:12 CEST 2003 - arvin@suse.de

- removed obsolete installation_ui.ycp

-------------------------------------------------------------------
Thu Aug 21 10:04:25 CEST 2003 - kkaempf@suse.de

- copy badlist (if existing) to installed system (#29092)

-------------------------------------------------------------------
Tue Aug 19 08:13:17 CEST 2003 - arvin@suse.de

- better way for mouse probing in text mode (bug #29005)

-------------------------------------------------------------------
Mon Aug 18 11:22:04 CEST 2003 - arvin@suse.de

- don't probe mouse in text mode (bug #29005)

-------------------------------------------------------------------
Fri Aug 15 15:20:38 CEST 2003 - arvin@suse.de

- removed obsolete showlog_defines.ycp

-------------------------------------------------------------------
Tue Aug 12 20:31:12 CEST 2003 - arvin@suse.de

- added remote administration proposal to network proposal

-------------------------------------------------------------------
Tue Aug 12 14:38:03 CEST 2003 - gs@suse.de

- YaST2.start: don't run in UTF-8 mode on a console which is
  connected to a serial port

-------------------------------------------------------------------
Mon Aug 11 15:51:52 CEST 2003 - arvin@suse.de

- use ycp based ncurses menu at end of installation

-------------------------------------------------------------------
Fri Aug 08 10:54:34 CEST 2003 - arvin@suse.de

- variable handling of release notes url

-------------------------------------------------------------------
Wed Aug 06 09:37:19 CEST 2003 - arvin@suse.de

- don't copy kernel config from to /usr/src/linux (bug #28496)

-------------------------------------------------------------------
Fri Aug 01 20:10:11 CEST 2003 - arvin@suse.de

- call inst_netprobe during install
- added desktop files

-------------------------------------------------------------------
Wed Jul 30 11:42:24 CEST 2003 - arvin@suse.de

- don't complain when no storage controllers can be found
  (bug #23686)

-------------------------------------------------------------------
Wed Jul 30 10:23:01 CEST 2003 - arvin@suse.de

- always let YaST run in an UTF-8 environment during installation
  (bug #14751)

-------------------------------------------------------------------
Fri Jul 25 15:13:04 CEST 2003 - arvin@suse.de

- removed handling of XFree86 Version 3 from YaST2.start

-------------------------------------------------------------------
Fri Jul 25 15:12:25 CEST 2003 - gs@suse.de

- YaST2.firstboot: read RC_LANG from /etc/sysconfig/language and
                   export LANG accordingly;
		   call unicode_start/unicode_stop (if required)

-------------------------------------------------------------------
Thu Jul 24 13:39:36 CEST 2003 - gs@suse.de

- YaST2.start: call unicode_start/unicode_stop;
               export YAST_DOES_ACS removed

-------------------------------------------------------------------
Fri Jul 04 13:21:20 CEST 2003 - arvin@suse.de

- convert update workflow into a proposal

-------------------------------------------------------------------
Fri May 23 15:20:32 CEST 2003 - arvin@suse.de

- take kernel command line from install.inf (bug #25745)

-------------------------------------------------------------------
Mon Apr 28 17:25:45 CEST 2003 - arvin@suse.de

- fixes for live eval (bug #26457)

-------------------------------------------------------------------
Wed Apr 23 12:09:20 CEST 2003 - ms@suse.de

- add config migration from 3x to 4x if possible
- ensure XF86Config is available if someone performs an update
  within a XFree86 3.x environment

-------------------------------------------------------------------
Tue Apr 15 17:18:13 CEST 2003 - arvin@suse.de

- removed call of SuSEconfig.3ddiag and switch2mesasoft after
  reboot during installation since they don't exist anymore

-------------------------------------------------------------------
Thu Apr 10 15:49:20 CEST 2003 - ms@suse.de

- fixed conditions of xmset calls (#26214)

-------------------------------------------------------------------
Tue Apr  8 12:51:55 CEST 2003 - jsrain@suse.de

- fixed parsing of kernel parameters containing blank space
  (#26147)

-------------------------------------------------------------------
Tue Apr  1 15:44:12 CEST 2003 - jsrain@suse.de

- added init= kernel parameter to discard list (#25478)

-------------------------------------------------------------------
Tue Mar 18 13:37:15 CET 2003 - kkaempf@suse.de

- drop "insserv apache" again, opens port 80
- 2.7.43

-------------------------------------------------------------------
Mon Mar 17 18:11:40 CET 2003 - kkaempf@suse.de

- "insserv apache" if it's DOC_SERVER (#25436)
- 2.7.42

-------------------------------------------------------------------
Mon Mar 17 16:36:24 CET 2003 - arvin@suse.de

- start fvwm2 for vnc installation (bug #25405)

-------------------------------------------------------------------
Mon Mar 17 15:30:26 CET 2003 - arvin@suse.de

- turn of silent splash mode before displaying messages during
  vnc and ssh installation (bug #25407)

-------------------------------------------------------------------
Mon Mar 17 09:21:22 CET 2003 - kkaempf@suse.de

- start apache as doc_server if suse_help_viewer isn't provided
  by kdebase3-SuSE (25436)
- 2.7.39

-------------------------------------------------------------------
Sat Mar 15 22:54:09 CET 2003 - kkaempf@suse.de

- gdm2 might not be installed yet but earmarked for installation
  (#25410)
- 2.7.38

-------------------------------------------------------------------
Fri Mar 14 17:41:40 CET 2003 - sh@suse.de

- The final and super-great ultimate path for release notes:
  /usr/share/doc/release-notes/RELEASE-NOTES.*.rtf

-------------------------------------------------------------------
Fri Mar 14 17:38:44 CET 2003 - sh@suse.de

- Moved RTF version of release notes from /usr/share/doc to
  /usr/share/doc/release_notes

-------------------------------------------------------------------
Fri Mar 14 17:32:20 CET 2003 - sh@suse.de

- Using file name RELEASE_NOTES.rtf to allow coexistence with
  RELEASE_NOTES.html for Konqueror

-------------------------------------------------------------------
Fri Mar 14 11:14:01 CET 2003 - fehr@suse.de

- remove handling of IDE recorders from inst_finish.ycp
  this is now done much sooner in StorageDevices.ycp (bug #25293)

-------------------------------------------------------------------
Wed Mar 12 15:12:54 CET 2003 - arvin@suse.de

- fixed focus in last installation dialog (bug #25171)

-------------------------------------------------------------------
Wed Mar 12 10:19:51 CET 2003 - ms@suse.de

- fixed broken mouse bug in continue mode (#24914)

-------------------------------------------------------------------
Tue Mar 11 17:16:03 CET 2003 - kkaempf@suse.de

- also set /etc/sysconfig/displaymanager:DISPLAYMANAGER (#25087)

-------------------------------------------------------------------
Mon Mar 10 19:03:34 CET 2003 - kkaempf@suse.de

- check for existance of /usr/src/linux/include/linux before
  copying kernel config.
- 2.7.32

-------------------------------------------------------------------
Mon Mar 10 18:34:58 CET 2003 - mvidner@suse.de

- Added .etc.install_inf_alias to work around an ini-agent
  limitation (#24836).
- 2.7.31

-------------------------------------------------------------------
Mon Mar 10 16:10:27 CET 2003 - arvin@suse.de

- fixed compose characters for certain locales (bug #14751)

-------------------------------------------------------------------
Fri Mar  7 17:21:06 CET 2003 - nashif@suse.de

- Dont read product data from installed system if in config mode
  (#24772 )

-------------------------------------------------------------------
Fri Mar  7 14:04:21 CET 2003 - kkaempf@suse.de

- copy kernel config to /usr/src/linux/... (#24835)

-------------------------------------------------------------------
Thu Mar  6 13:33:40 CET 2003 - fehr@suse.de

- umount fs based on crypto loop files before all other umounts
  (#24751)

-------------------------------------------------------------------
Thu Mar  6 12:58:31 CET 2003 - ms@suse.de

- removed mouse probing code from inst_startup.ycp and put
  that code into installation.ycp. Changed the mouse probing
  code to disconnect the device in front of the probing and
  re-connect it after the probing is done to avoid any
  jumping mouse cursors (#24355)

-------------------------------------------------------------------
Tue Mar 04 21:13:02 CET 2003 - arvin@suse.de

- handle flags from content file in Product module (bug #21561)

-------------------------------------------------------------------
Tue Mar  4 13:07:02 CET 2003 - sh@suse.de

- Fixed bug #24542: Bad license agreement button text

-------------------------------------------------------------------
Mon Mar  3 16:47:07 CET 2003 - sh@suse.de

- Fixed bug #10990: Boot installed system does not unmount

-------------------------------------------------------------------
Mon Mar  3 11:06:28 CET 2003 - fehr@suse.de

- call win resize module not only on i386 but also on x86_64 and ia64

-------------------------------------------------------------------
Thu Feb 27 12:36:16 CET 2003 - arvin@suse.de

- kill (with SIGKILL) shell on tty2 after installation (bug #24404)

-------------------------------------------------------------------
Wed Feb 26 17:17:43 CET 2003 - kkaempf@suse.de

- pass language to packagemanager (#23828)

-------------------------------------------------------------------
Wed Feb 26 12:31:27 CET 2003 - arvin@suse.de

- disable all sources if user aborts installation (bug #24292)

-------------------------------------------------------------------
Tue Feb 25 11:19:26 CET 2003 - arvin@suse.de

- make Hardware Configuration Dialog unconfuseable (bug #24020)

-------------------------------------------------------------------
Mon Feb 24 19:55:43 CET 2003 - kkaempf@suse.de

- add debug hooks (#23787)

-------------------------------------------------------------------
Mon Feb 24 18:25:31 CET 2003 - sh@suse.de

- V 2.7.20
- Fixed bug #24038: Installation language re-selection does not work

-------------------------------------------------------------------
Mon Feb 24 18:00:37 CET 2003 - gs@suse.de

- don't add .UTF-8 to LANG variable (causes problems with ncurses)
  bug #23348

-------------------------------------------------------------------
Mon Feb 24 17:23:55 CET 2003 - mvidner@suse.de

- Added proxy to the network configuration proposal (#24204).

-------------------------------------------------------------------
Fri Feb 21 15:21:41 CET 2003 - arvin@suse.de

- better text for "abort installation" popup (bug #24019)

-------------------------------------------------------------------
Fri Feb 21 12:40:55 CET 2003 - arvin@suse.de

- fixed button labels and help texts (bug #23912)

-------------------------------------------------------------------
Fri Feb 21 12:00:14 CET 2003 - sh@suse.de

- Fixed bug #24027: Root exploit in inst_suseconfig

-------------------------------------------------------------------
Fri Feb 21 11:30:37 CET 2003 - arvin@suse.de

- always do hard reboot (bug #23903)

-------------------------------------------------------------------
Thu Feb 20 15:49:44 CET 2003 - kkaempf@suse.de

- drop /etc/XF86Config (#23965)

-------------------------------------------------------------------
Thu Feb 20 11:39:23 CET 2003 - arvin@suse.de

- use title-style capitalization for menu names (bug #23848)

-------------------------------------------------------------------
Thu Feb 20 09:51:29 CET 2003 - ms@suse.de

- add support for mouse wheel during installation (#21660)

-------------------------------------------------------------------
Wed Feb 19 16:42:22 CET 2003 - arvin@suse.de

- disable all sources if user aborts installation (bug #23776)

-------------------------------------------------------------------
Wed Feb 19 16:07:29 CET 2003 - fehr@suse.de

- fix wrong variable of keyboard module in inst_finish.ycp (#23782)

-------------------------------------------------------------------
Wed Feb 19 08:35:05 CET 2003 - arvin@suse.de

- run SuSEconfig fonts during inst_finish for anti aliased fonts
  (bug #23768)

-------------------------------------------------------------------
Tue Feb 18 20:47:55 CET 2003 - arvin@suse.de

- fixed reading of content file if FLAGS line is missing

-------------------------------------------------------------------
Sat Feb 15 16:26:26 CET 2003 - nashif@suse.de

- call inst_x11 in autoinst mode

-------------------------------------------------------------------
Wed Feb 12 15:23:00 CET 2003 - kkaempf@suse.de

- remove call to mkinfodir (#23588)

-------------------------------------------------------------------
Wed Feb 12 12:03:24 CET 2003 - fehr@suse.de

- Write keytable info to yast.inf again in inst_finish.ycp

-------------------------------------------------------------------
Tue Feb 11 21:39:29 CET 2003 - arvin@suse.de

- handle update flag from content file (bug #21561)

-------------------------------------------------------------------
Mon Feb 10 20:53:53 CET 2003 - arvin@suse.de

- setup complete environment for qt during installation

-------------------------------------------------------------------
Mon Feb 10 18:24:12 CET 2003 - arvin@suse.de

- skip proposal dialog if it's empty (bug #23520)

-------------------------------------------------------------------
Fri Feb  7 16:12:49 CET 2003 - jsuchome@suse.de

- adapted inst_confirm_abort for the use from yast2-repair

-------------------------------------------------------------------
Thu Feb  6 16:16:29 CET 2003 - jsrain@suse.de

- removed missleading help text about starting of network during
  hardware proposal, when network has already been started (#20912)

-------------------------------------------------------------------
Wed Feb 05 17:05:43 CET 2003 - arvin@suse.de

- merged proofread messages

-------------------------------------------------------------------
Mon Feb  3 18:18:08 CET 2003 - sh@suse.de

- V 2.7.7
- Added default function key handling

-------------------------------------------------------------------
Thu Jan 30 16:08:44 CET 2003 - kkaempf@suse.de

- call /usr/bin/mkinfodir in inst_suseconfig
  (replaces SuSEconfig.man_info)

-------------------------------------------------------------------
Wed Jan 29 14:42:42 CET 2003 - arvin@suse.de

- added dialog to ask for preferred method of user authentication

-------------------------------------------------------------------
Tue Jan 28 18:47:16 CET 2003 - arvin@suse.de

- added final congratulations dialog
- added dialog with release notes

-------------------------------------------------------------------
Mon Jan 27 17:47:38 CET 2003 - sh@suse.de

- V 2.7.5
- Use new y2base/qt command line options for better WM cooperation
- Don't start a WM any more in YaST2 start script
  (testX does that now)

-------------------------------------------------------------------
Wed Jan 22 17:11:20 CET 2003 - arvin@suse.de

- use newer interface to modules agent (bug #22995)

-------------------------------------------------------------------
Wed Jan 22 11:36:10 CET 2003 - jsrain@suse.de

- returned accidentally removed call of Bootloader::Write ()
  function (bug #23018)
- 2.7.3

-------------------------------------------------------------------
Fri Dec 20 17:25:00 CET 2002 - arvin@suse.de

- changed label of second button of popup with info.txt (EULA)
  from "Cancel" to "Do Not Accept" (bug #21874)

-------------------------------------------------------------------
Fri Dec 20 17:04:37 CET 2002 - arvin@suse.de

- merged from 8.1 branch:
  - only set hostname during vnc installation if necessary
    (bug #21454)
  - popup with info.txt (EULA) now has a timeout during
    autoinstallation (bug #21413)
  - remove /root/.vnc/passwd after installation (bug #21360)
  - popup with info.txt now has two buttons (accept and cancel)
  - start portmapper if instmode==nfs also on s390 (#21094)

-------------------------------------------------------------------
Thu Dec 12 12:40:22 CET 2002 - jsrain@suse.de

- added handling of modules required to be loaded early after
  mounting root
- not adding ide-scsi to initrd, but scheduling relevant modules
  to be loaded after boot (#19376)

-------------------------------------------------------------------
Wed Dec 11 16:51:45 CET 2002 - lslezak@suse.cz

- .proc.cpuinfo agent rewritten to INI-agent (now supports
  multiple CPU, all keys from /proc/cpuinfo can be read)

-------------------------------------------------------------------
Mon Dec 09 12:49:20 CET 2002 - arvin@suse.de

- add modules ide-cd and cdrom before ide-scsi to INITRD_MODULES
  when an ide cdwriter is found (bug #22343)

-------------------------------------------------------------------
Wed Dec  4 15:29:17 CET 2002 - jsrain@suse.cz

- adapted to new bootloader module interface
- 2.7.1

-------------------------------------------------------------------
Tue Oct 22 16:53:21 CEST 2002 - ms@suse.de

- removed inst_x11 to be part of the installation workflow
- add x11_proposal to:
  hw-config-proposals-home-pc.ycp
  hw-config-proposals-networked-pc.ycp

-------------------------------------------------------------------
Wed Oct 16 14:03:27 CEST 2002 - arvin@suse.de

- correctly handle quotes in /etc/install.inf (bug #20986)

-------------------------------------------------------------------
Wed Oct 16 11:10:07 CEST 2002 - kkaempf@suse.de

- use proper tmpdir for vendor-supplied script when loading
  vendor driver disk (#20967)
- 2.6.87

-------------------------------------------------------------------
Tue Oct 15 16:29:21 CEST 2002 - choeger@suse.de

- renamed product id text from "Open Team Server" to "Openexchange Server",
  because this text is shown into the installation window and the name of
  the cd is associated with this name

-------------------------------------------------------------------
Mon Oct 14 18:21:52 CEST 2002 - sh@suse.de

- V 2.6.85
- Fixed bug #19214: Return to proposal after update

-------------------------------------------------------------------
Mon Oct 14 15:57:34 CEST 2002 - kkaempf@suse.de

- use "UpdateDir" from install.inf when checking vendor
  update media (#19442)
- set /sysconfig/suseconfig/CWD_IN_USER_PATH="no" on non-box
  products (#17464)
- 2.6.84

-------------------------------------------------------------------
Mon Oct 14 15:41:33 CEST 2002 - sh@suse.de

- V 2.6.83
- Fixed bug #19628: Obsolete MediaUI::ChangeMedium() call

-------------------------------------------------------------------
Thu Oct 10 15:26:07 CEST 2002 - arvin@suse.de

- make info text (aka beta warning) scroll-able (bug #20063)

-------------------------------------------------------------------
Wed Oct  9 09:23:53 CEST 2002 - jsrain@suse.cz

- now not enabling 2 gettys on same serial line on p690 (#19788)

-------------------------------------------------------------------
Tue Oct  8 15:37:59 CEST 2002 - kkaempf@suse.de

- disable update for non-box products (#20695)
- 2.6.80

-------------------------------------------------------------------
Mon Oct  7 17:09:46 CEST 2002 - kkaempf@suse.de

- display media.1/info.txt if exists before starting installation
  (#18504)

-------------------------------------------------------------------
Tue Oct  1 17:01:15 CEST 2002 - kkaempf@suse.de

- runlevel 5 only where applicable (#20369)

-------------------------------------------------------------------
Thu Sep 26 18:17:35 CEST 2002 - arvin@suse.de

- remove console kernel option if it's autodectected like
  pseries can do (bug #20177)

-------------------------------------------------------------------
Thu Sep 26 12:56:01 CEST 2002 - choeger@suse.de

- call product specific YaST2 modules before finishing the
  installation

-------------------------------------------------------------------
Tue Sep 24 11:48:17 CEST 2002 - arvin@suse.de

- run depmod after network setup for ssh and vnc installation
  (bug #20040)

-------------------------------------------------------------------
Mon Sep 23 15:31:25 CEST 2002 - arvin@suse.de

- again fix for qt background color (bug #18926)

-------------------------------------------------------------------
Fri Sep 20 17:02:45 CEST 2002 - arvin@suse.de

- in final proposal screen hide button to start control center if
  the control center is not available (bug #19926)

-------------------------------------------------------------------
Fri Sep 20 16:58:14 CEST 2002 - kkaempf@suse.de

- re-init Product module in running system from cached
  product data properly
- 2.6.72

-------------------------------------------------------------------
Fri Sep 20 13:30:40 CEST 2002 - kkaempf@suse.de

- initialize Product module from content data
- 2.6.71

-------------------------------------------------------------------
Fri Sep 20 13:08:08 CEST 2002 - kkaempf@suse.de

- add agent to read "/content" file
- 2.6.69

-------------------------------------------------------------------
Fri Sep 20 11:47:05 CEST 2002 - kkaempf@suse.de

- linuxrc provides 'content' at / now, no need to mount the source.
- 2.6.70

-------------------------------------------------------------------
Fri Sep 20 11:32:26 CEST 2002 - kkaempf@suse.de

- force reboot on s390 after installation
- 2.6.69

-------------------------------------------------------------------
Thu Sep 19 21:17:17 CEST 2002 - kkaempf@suse.de

- umount /var/adm/mount after retrieving content file
- 2.6.68

-------------------------------------------------------------------
Wed Sep 18 17:49:20 CEST 2002 - kkaempf@suse.de

- added product hooks to installation workflow
- 2.6.67

-------------------------------------------------------------------
Wed Sep 18 16:28:57 CEST 2002 - arvin@suse.de

- removed all code regarding zilo (bug #19821)
- fixed qt background color (bug #18926)

-------------------------------------------------------------------
Wed Sep 18 16:00:39 CEST 2002 - arvin@suse.de

- provides/obsoletes the old yast

-------------------------------------------------------------------
Mon Sep 16 12:37:32 CEST 2002 - kkaempf@suse.de

- remove unneeded Save() functions (#19591)

-------------------------------------------------------------------
Thu Sep 12 22:14:45 CEST 2002 - fehr@suse.de

- remove obsolete LVM and MD initialisation in inst_mode.ycp
- 2.6.63

-------------------------------------------------------------------
Thu Sep 12 17:15:52 CEST 2002 - kkaempf@suse.de

- remove control files (#19564)
- 2.6.62

-------------------------------------------------------------------
Thu Sep 12 15:26:35 CEST 2002 - kkaempf@suse.de

- fix vendor path for UnitedLinux (#19442)
- 2.6.61

-------------------------------------------------------------------
Thu Sep 12 14:38:52 CEST 2002 - kkaempf@suse.de

- dont warn about kernel if not in update mode.
- 2.6.60

-------------------------------------------------------------------
Thu Sep 12 13:10:40 CEST 2002 - kkaempf@suse.de

- symlink *.shipped to *.suse on update for LILO compatibility
- 2.6.59

-------------------------------------------------------------------
Wed Sep 11 13:40:41 CEST 2002 - kkaempf@suse.de

- properly unmount sources also on abort and end of update
- move package log to yast2-packager
- handle run-time kernel switch extra
- 2.6.58

-------------------------------------------------------------------
Wed Sep 11 00:42:12 CEST 2002 - kkaempf@suse.de

- remove obsolete package data after update
- release source (CD) and target (rpmdb)
- 2.6.57

-------------------------------------------------------------------
Tue Sep 10 16:15:09 CEST 2002 - arvin@suse.de

- added more provides/obsoletes (bug #19325)

-------------------------------------------------------------------
Tue Sep 10 14:34:13 CEST 2002 - arvin@suse.de

- again fix initial language

-------------------------------------------------------------------
Mon Sep  9 15:46:39 CEST 2002 - kkaempf@suse.de

- fix initial language
- 2.6.54

-------------------------------------------------------------------
Mon Sep 09 15:41:19 CEST 2002 - arvin@suse.de

- run ncurses control center after installation (instead of ycp
  based one) (bug #19246)

-------------------------------------------------------------------
Mon Sep  9 12:48:38 CEST 2002 - kkaempf@suse.de

- drop "noarch"
- 2.6.53

-------------------------------------------------------------------
Mon Sep 09 12:24:03 CEST 2002 - arvin@suse.de

- setup proxy configuration for installation (bug #19189)

-------------------------------------------------------------------
Mon Sep  9 12:20:13 CEST 2002 - kkaempf@suse.de

- remove runme_at_boot at end
- 2.6.51

-------------------------------------------------------------------
Fri Sep  6 12:56:08 CEST 2002 - kkaempf@suse.de

- s390'ers want it different -> k_deflt on smp systems (#18990)
- 2.6.50

-------------------------------------------------------------------
Fri Sep  6 12:48:51 CEST 2002 - kkaempf@suse.de

- properly detect update_mode after restart
- 2.6.49

-------------------------------------------------------------------
Thu Sep  5 20:47:47 CEST 2002 - kkaempf@suse.de

- continue with inst_rpmcopy after update
- 2.6.48

-------------------------------------------------------------------
Thu Sep 05 19:10:43 CEST 2002 - arvin@suse.de

- more old trans-package fun

-------------------------------------------------------------------
Thu Sep 05 15:01:29 CEST 2002 - arvin@suse.de

- always run depmod after installation (bug #18382)
- set HOME=/root during installation (bug #18882)

-------------------------------------------------------------------
Wed Sep  4 16:12:19 CEST 2002 - kkaempf@suse.de

- move update branch to yast2-update (#18876)
- 2.6.45

-------------------------------------------------------------------
Wed Sep 04 12:48:03 CEST 2002 - arvin@suse.de

- fixed provide/obsolete of trans packages (bug #18691)

-------------------------------------------------------------------
Tue Sep  3 22:34:44 CEST 2002 - kkaempf@suse.de

- adapt update workflow to package manager
- 2.6.41

-------------------------------------------------------------------
Mon Sep 02 14:14:15 CEST 2002 - arvin@suse.de

- set default runlevel back to 3 if X11 is not configured
  (bug #18705)

-------------------------------------------------------------------
Mon Sep 02 11:04:17 CEST 2002 - arvin@suse.de

- set HOME=/tmp during installation so qt doesn't pollute root
  filesystem (bug #18663)

-------------------------------------------------------------------
Fri Aug 30 11:18:15 CEST 2002 - arvin@suse.de

- hide output of kill in YaST2.firstboot (bug #18585)
- moved X11Version.ycp to yast2 package

-------------------------------------------------------------------
Thu Aug 29 10:43:43 CEST 2002 - arvin@suse.de

- fixed network start for ssh installation (bug #18506)
- fixed password saving for ssh installation (bug #18507)
- start in textmode for ssh installation (bug #18571)

-------------------------------------------------------------------
Thu Aug 29 10:41:00 CEST 2002 - kkaempf@suse.de

- close source in inst_finish (#18508)

-------------------------------------------------------------------
Wed Aug 28 22:34:37 CEST 2002 - kkaempf@suse.de

- trigger cache copying at end
- 2.6.35

-------------------------------------------------------------------
Tue Aug 27 23:16:31 CEST 2002 - kkaempf@suse.de

- init packagemanager properly
- drop all references to old data (suse/setup/descr/info)

-------------------------------------------------------------------
Tue Aug 27 12:10:15 CEST 2002 - arvin@suse.de

- load firewire support during installation (bug #18379)
- create_interfaces has moved from / to /sbin

-------------------------------------------------------------------
Tue Aug 27 10:43:05 CEST 2002 - arvin@suse.de

- fixes for ssh installation

-------------------------------------------------------------------
Mon Aug 26 12:43:26 CEST 2002 - arvin@suse.de

- don't run x11 configuration if x11 is missing (bug #18208)

-------------------------------------------------------------------
Mon Aug 26 10:18:44 CEST 2002 - kkaempf@suse.de

- ignore even more boot options (#18154)

-------------------------------------------------------------------
Thu Aug 22 20:18:17 CEST 2002 - fehr@suse.de

- call /sbin/vgscan if root filesystem is on LVM before calling
  Boot::Save() (#18180)

-------------------------------------------------------------------
Thu Aug 22 14:43:26 CEST 2002 - arvin@suse.de

- use the same workflow on s390 as on other architectures

-------------------------------------------------------------------
Thu Aug 22 12:31:17 CEST 2002 - kkaempf@suse.de

- drop "ht" flag probing, done in libhd now (#13532).

-------------------------------------------------------------------
Thu Aug 22 10:45:21 CEST 2002 - kkaempf@suse.de

- run "SuSEconfig --module bootsplash" before bootloader
  V 2.6.29

-------------------------------------------------------------------
Thu Aug 22 09:46:46 CEST 2002 - kkaempf@suse.de

- selected packages are also provided after installation
  V 2.6.28

-------------------------------------------------------------------
Thu Aug 22 09:22:28 CEST 2002 - kkaempf@suse.de

- dont use .package agent in inst_finish
  V 2.6.27

-------------------------------------------------------------------
Wed Aug 21 18:01:05 CEST 2002 - kkaempf@suse.de

- fix for build
  V 2.6.26

-------------------------------------------------------------------
Wed Aug 21 16:31:59 CEST 2002 - kkaempf@suse.de

- adaptions to new packager
- V 2.6.25

-------------------------------------------------------------------
Tue Aug 20 19:08:14 CEST 2002 - arvin@suse.de

- use new Mode::x11_setup_needed and Arch::x11_setup_needed

-------------------------------------------------------------------
Tue Aug 20 12:00:23 CEST 2002 - arvin@suse.de

- don't probe for mouse, floppy and usb devices on iseries

-------------------------------------------------------------------
Mon Aug 19 17:58:45 CEST 2002 - olh@suse.de

- implemented starting of ssh in installed system (needed for
  some kinds of remote installation)

-------------------------------------------------------------------
Mon Aug 19 17:53:40 CEST 2002 - arvin@suse.de

- don't probe for mouse, floppy and usb devices on s390

-------------------------------------------------------------------
Mon Aug 19 16:24:31 CEST 2002 - arvin@suse.de

- don't run X11 configuration on S390 (bug #17371)

-------------------------------------------------------------------
Mon Aug 19 09:32:04 CEST 2002 - kkaempf@suse.de

- Moving target by ppc team. One bit more entered to #17739.

-------------------------------------------------------------------
Fri Aug 16 15:21:48 CEST 2002 - kkaempf@suse.de

- drop BOOT_IMAGE=apic evaluation. enableapic is passed
  as normal kernel parameter to k_deflt now.
- add "SuSE" to list of kernel parameters to discard.

-------------------------------------------------------------------
Thu Aug 15 13:53:54 CEST 2002 - kkaempf@suse.de

- linuxrc doesn't reboot on PCMCIA systems any more (#17739)

-------------------------------------------------------------------
Wed Aug 14 17:12:01 CEST 2002 - arvin@suse.de

- added special hardware configuration list for ppc64 and s390
  (bug #17742)

-------------------------------------------------------------------
Wed Aug 14 11:32:07 CEST 2002 - kkaempf@suse.de

- fix NoShell: check (#17714)

-------------------------------------------------------------------
Mon Aug 12 17:01:52 CEST 2002 - kkaempf@suse.de

- fix network parameters passing from /etc/install.inf
- install k_athlon if vendor_id == "AuthenticAMD"  && cpu family >= 6
- drop "acpismp=force" for hyperthreading SMP

-------------------------------------------------------------------
Mon Aug 12 15:48:57 CEST 2002 - kkaempf@suse.de

- read /etc/install.inf:InstMode correctly

-------------------------------------------------------------------
Thu Aug  8 16:23:00 CEST 2002 - kkaempf@suse.de

- honor "/etc/install.inf:NoShell" to suppress extra shell on tty2.

-------------------------------------------------------------------
Wed Aug  7 12:16:33 CEST 2002 - kkaempf@suse.de

- allow for multiple foreign primary partitions (#17458)

-------------------------------------------------------------------
Wed Aug 07 10:47:45 CEST 2002 - arvin@suse.de

- removed access to variable DEFAULT_LANGUAGE in YaST2 start
  script (now only RC_LANG is unsed)

-------------------------------------------------------------------
Tue Aug 06 12:51:33 CEST 2002 - arvin@suse.de

- don't start vnc server twice after reboot during installation
  (bug #17415)

-------------------------------------------------------------------
Mon Aug 05 18:56:15 CEST 2002 - arvin@suse.de

- even more changed for new /etc/install.inf agent

-------------------------------------------------------------------
Mon Aug  5 16:57:21 CEST 2002 - ms@suse.de

- do not call module x11 if serial_console or vnc session
  is active: (#17233)

-------------------------------------------------------------------
Mon Aug  5 15:17:53 CEST 2002 - kkaempf@suse.de

- call "/create_interface <destdir>" on S/390 in order to get network
  setup data to installed system.

-------------------------------------------------------------------
Mon Aug 05 12:10:21 CEST 2002 - arvin@suse.de

- further changed for new /etc/install.inf agent

-------------------------------------------------------------------
Sat Aug 03 15:33:51 CEST 2002 - arvin@suse.de

- removed option -noxim for qt frontend since bug #17161 is now
  solved by changes to yast2-qt

-------------------------------------------------------------------
Fri Aug 02 15:02:54 CEST 2002 - arvin@suse.de

- run qt frontend with option -noxim (bug #17161)
- configure only network card on iSeries

-------------------------------------------------------------------
Fri Aug  2 14:31:49 CEST 2002 - olh@suse.de

- export Y2DEBUG and increase logsize in YaST2.firstboot when
  booted with 'debug'

-------------------------------------------------------------------
Wed Jul 31 16:21:07 CEST 2002 - msvec@suse.cz

- remove MakeCDLinks from inst_finish.ycp (#17309)

-------------------------------------------------------------------
Wed Jul 31 16:21:07 CEST 2002 - msvec@suse.cz

- new agent for /etc/install.inf

-------------------------------------------------------------------
Mon Jul 29 18:15:45 CEST 2002 - arvin@suse.de

- fixed return value in inst_x11.ycp

-------------------------------------------------------------------
Fri Jul 26 13:35:24 CEST 2002 - ms@suse.de

- add subdirectory x11 and include the base modules
  X11Version and inst_x11 to be present at any time

-------------------------------------------------------------------
Tue Jul 23 15:29:46 CEST 2002 - olh@suse.de

- new kernel names and binaries for ppc.

-------------------------------------------------------------------
Tue Jul 23 12:17:48 CEST 2002 - olh@suse.de

- add -httpd /usr/share/vnc/classes to inst_setup_vnc

-------------------------------------------------------------------
Sat Jul 20 11:35:06 CEST 2002 - olh@suse.de

- use WFM::Execute (.local to copy vnc data to target directory

-------------------------------------------------------------------
Fri Jul 19 18:05:51 CEST 2002 - fehr@suse.de

- removed writing of /etc/fstab from inst_finish it is now in
  inst_prepdisk
- version 2.6.5

-------------------------------------------------------------------
Thu Jul 18 13:37:59 CEST 2002 - fehr@suse.de

- moved variable immediate_prepdisk from module Installation to
  module Storage.

-------------------------------------------------------------------
Wed Jul 17 16:29:25 CEST 2002 - arvin@suse.de

- fixed S390 reboot message (bug #17049)

-------------------------------------------------------------------
Tue Jul 16 17:25:31 CEST 2002 - sh@suse.de

- provide/obsolete yast2-trans-inst-proposal and
  yast2-trans-inst-general

-------------------------------------------------------------------
Wed Jul 10 15:51:00 CEST 2002 - arvin@suse.de

- omit keyboard, mouse and bootloader in initial proposal on s390
- fixed location of ycp data files

-------------------------------------------------------------------
Thu Jul 04 16:10:45 CEST 2002 - arvin@suse.de

- moved non binary files to /usr/share/YaST2

-------------------------------------------------------------------
Mon Jun 24 15:24:43 CEST 2002 - kkaempf@suse.de

- New package: split off purely installation related code
  from yast2.rpm<|MERGE_RESOLUTION|>--- conflicted
+++ resolved
@@ -1,23 +1,18 @@
 -------------------------------------------------------------------
-<<<<<<< HEAD
-Mon Jan 16 12:17:38 UTC 2017 - mfilka@suse.com
-=======
 Tue Jan 17 15:34:22 UTC 2017 - igonzalezsosa@suse.com
 
 - Do not retry to download release notes if a previous attempt
   failed (bsc#1015794)
-- 3.1.217.11
+- 3.2.15
 
 -------------------------------------------------------------------
 Mon Jan 16 12:42:52 UTC 2017 - jreidinger@suse.com
 
 - add ability to roles to enable list of services when selected
   (FATE#321754)
-- 3.1.217.10
-
--------------------------------------------------------------------
-Mon Dec 19 13:23:12 UTC 2016 - mfilka@suse.com
->>>>>>> 98a90bfc
+
+-------------------------------------------------------------------
+Mon Jan 16 12:17:38 UTC 2017 - mfilka@suse.com
 
 - fate#321739
   - Made user's interaction possible in case of error in read-only
