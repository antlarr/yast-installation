-------------------------------------------------------------------
<<<<<<< HEAD
Wed Apr 25 10:43:58 UTC 2018 - jreidinger@suse.com

- fix regression to show again iscsi configuration for disk-less
  setup  (bsc#1090753)
=======
Wed Apr 25 06:03:53 UTC 2018 - igonzalezsosa@suse.com

- Fix text direction for RTL languages in the installer settings
  screen (bsc#1089846).
>>>>>>> 9d48d214
- 4.0.52

-------------------------------------------------------------------
Tue Apr 24 11:41:26 UTC 2018 - mvidner@suse.com

- Fixed "vnc.sh: /root/.profile: No such file or directory"
  (bsc#1089623).
- 4.0.51

-------------------------------------------------------------------
Thu Apr 19 13:05:23 UTC 2018 - lslezak@suse.cz

- Log more details when unmounting the target partition fails
  (to debug bsc#1090018)
- 4.0.50

-------------------------------------------------------------------
Tue Apr 17 12:37:12 UTC 2018 - igonzalezsosa@suse.com

- Installer Updates does not overwrite Driver Updates
  (bsc#1088685).
- 4.0.49

-------------------------------------------------------------------
Mon Apr 16 12:50:00 UTC 2018 - mvidner@suse.com

- Don't hard-code the role text color (bsc#1087399).
- 4.0.48

-------------------------------------------------------------------
Mon Apr 16 11:08:57 UTC 2018 - jreidinger@suse.com

- Ensure proper patterns are selected when going back to system
  role and switch to different role (bsc#1088883)
- 4.0.47

-------------------------------------------------------------------
Tue Apr 10 16:37:15 CEST 2018 - schubi@suse.de

- Set Add-On products for installation again after the base
  product has been selected (bnc#1086846).
- 4.0.46

-------------------------------------------------------------------
Fri Apr  6 17:25:51 UTC 2018 - jlopez@suse.com

- Use AbortException when user aborts (part of fate#318196).
- 4.0.45

-------------------------------------------------------------------
Fri Apr  6 12:26:45 UTC 2018 - mvidner@suse.com

- Start web VNC for the installation process (bsc#1078785)
- 4.0.44

-------------------------------------------------------------------
Tue Apr  3 10:54:42 UTC 2018 - jlopez@suse.com

- Fix tests to use correct storage instance (part of fate#318196).
- 4.0.43

-------------------------------------------------------------------
Fri Mar 23 09:57:56 UTC 2018 - mvidner@suse.com

- System roles: make the radio buttons match other dialogs,
  using images (bsc#1084674)
- 4.0.42

-------------------------------------------------------------------
Tue Mar 20 16:10:24 UTC 2018 - mvidner@suse.com

- Make many system roles fit in the dialog (using a RichText
  widget, bsc#1084674)
- 4.0.41

-------------------------------------------------------------------
Mon Mar 19 22:53:57 UTC 2018 - knut.anderssen@suse.com

- Self-Update report errors when the self_update is enabled
  explicitly by linuxrc or using an AutoYaST profile.
  (bsc#1084820)
- 4.0.40

-------------------------------------------------------------------
Tue Mar 13 16:37:23 UTC 2018 - igonzalezsosa@suse.com

- Set the 'ro' property on Btrfs filesystem when using an AutoYaST
  profile which sets the 'ro' option explicitly (related to
  bsc#1079000).
- 4.0.39

-------------------------------------------------------------------
Tue Mar 13 12:09:45 CET 2018 - schubi@suse.de

- complex_welcome: Translate license text if the language has been
  changed (bnc#1077733).
- 4.0.38

-------------------------------------------------------------------
Mon Mar 12 15:34:38 UTC 2018 - igonzalezsosa@suse.com

- Set Btrfs 'ro' property at the end of the installation
  when needed (bsc#1079000)
- 4.0.37

-------------------------------------------------------------------
Thu Mar  1 14:48:45 UTC 2018 - shundhammer@suse.com

- Pass args to parent class constructor (bsc#1083500)
- 4.0.36

-------------------------------------------------------------------
Tue Feb 27 12:23:03 UTC 2018 - jreidinger@suse.com

- fix marking texts for translation (bsc#1081361, bsc#1083015)
- 4.0.35

-------------------------------------------------------------------
Tue Feb 27 01:41:17 UTC 2018 - ancor@suse.com

- More gentle handling of aborts caused by hardware probing errors
  (bsc#1079228, bsc#1079817, bsc#1063059, bsc#1080554, bsc#1076776,
  bsc#1070459 and some others).
- Re-enable the old fix for bsc#298049 (abort button during ongoing
  hardware probing).
- Cleanup of dead code
- 4.0.34

-------------------------------------------------------------------
Tue Feb 13 12:53:44 UTC 2018 - jreidinger@suse.com

- Ensure previous role selection is cleared when doing desktop
  selection (bsc#1078961)
- 4.0.33

-------------------------------------------------------------------
Thu Feb  8 13:55:21 UTC 2018 - knut.anderssen@suse.com

- Startup scripts: Replaced xinetd by xvnc.socket (fate#323373)
- Revert changes added in 4.0.29 bringing back the enablement of
  the xvnc.socket during the first stage if Linuxrc.vnc is set.
  (bnc#1077236)
- 4.0.32

-------------------------------------------------------------------
Tue Feb  6 12:24:34 CET 2018 - schubi@suse.de

- Added requirement iproute2 to spec file. This is needed by
  the VNC AutoYaST installation in the second stage.
  (Follow up of bnc#1077236)
- 4.0.31

-------------------------------------------------------------------
Fri Feb  2 15:26:05 UTC 2018 - jreidinger@suse.com

- do not crash if no role is selected (bsc#1078809)
- 4.0.30

-------------------------------------------------------------------
Fri Feb  2 12:49:34 UTC 2018 - igonzalezsosa@suse.com

- Provides the current language when asking for the product's
  release notes to the yast2.rpm API (related to bsc#1079045).
- 4.0.29

-------------------------------------------------------------------
Wed Jan 31 13:09:51 CET 2018 - schubi@suse.de

- Do not enable xvnc.socket for second installation stage.
  Xvnc will be started by a direct call in vnc.sh. (bnc#1077236)
- 4.0.28

-------------------------------------------------------------------
Tue Jan 30 09:30:26 UTC 2018 - lslezak@suse.cz

- Reimplemented finding package upgrades to require less memory
  (related to bsc#1076768)
- 4.0.27

-------------------------------------------------------------------
Fri Jan 26 11:19:05 UTC 2018 - jreidinger@suse.com

- Start performing real installation with as much memory as
  possible  (bsc#1076768)
- 4.0.26

-------------------------------------------------------------------
Mon Jan 22 17:25:35 UTC 2018 - ancor@suse.com

- Read the root_subvolume_read_only setting from its new location
  (moved by libstorage-ng) in the control file (boo#1077047).
- 4.0.25

-------------------------------------------------------------------
Fri Jan 19 14:27:55 UTC 2018 - jsrain@suse.cz

- save keyboard settings before console settings (bsc#1076798)
- 4.0.24

-------------------------------------------------------------------
Thu Jan 18 12:48:55 UTC 2018 - qzhao@suse.com

- Update YaST2-Firstboot.service: Depreciate plymouth --wait, add
  conflict to plymouth start service.
- Update YaST2-Second-Stage.service: Depreciate plymouth deactivate
  command and add conflict to plymouth start service. For that will
  block TTY device activation(bsc#1042554).
- 4.0.23

-------------------------------------------------------------------
Wed Jan 10 14:32:39 UTC 2018 - igonzalezsosa@suse.com

- Fix initialization to copy the profile to /tmp/profile again
  (bsc#1075334)
- 4.0.22

-------------------------------------------------------------------
Wed Dec 20 13:24:37 CET 2017 - schubi@suse.de

- Fixed popup layout for bnc#1061754.
- 4.0.21

-------------------------------------------------------------------
Mon Dec 18 15:58:10 CET 2017 - schubi@suse.de

- Warn the user if the infrastructure is not available for running 
  the second stage (bnc#1061754)
- 4.0.20

-------------------------------------------------------------------
Mon Dec 18 13:20:47 UTC 2017 - gsouza@suse.com

- Removal of SYSTEMCTL_OPTIONS environment variable (fate#323393)
- 4.0.19

-------------------------------------------------------------------
Wed Dec 13 16:07:47 UTC 2017 - jreidinger@suse.com

- drop copy_to_system support (FATE#320873)
- 4.0.18

-------------------------------------------------------------------
Tue Dec 12 08:21:36 UTC 2017 - lslezak@suse.cz

- Log the system name at start to see which system is running
  in the inst-sys (for easier debugging)

-------------------------------------------------------------------
Mon Dec 11 15:50:04 UTC 2017 - knut.anderssen@suse.com

- Replaced Remote module by the new y2remote/remote class
  (bsc#1070582)
- Updated yast2-network dependency.
- 4.0.17

-------------------------------------------------------------------
Fri Dec  8 14:17:28 UTC 2017 - gsouza@suse.com

- Filter out modules extensions based on product, using white list
  approach (fate#324198)
- 4.0.16

-------------------------------------------------------------------
Mon Dec  4 12:32:49 UTC 2017 - igonzalezsosa@suse.com

- Break autoyast2 and yast2-installation dependency cycle
  (bsc#1070996) 
- 4.0.15

-------------------------------------------------------------------
Thu Nov 30 14:33:07 UTC 2017 - igonzalezsosa@suse.com

- Do not ignore start_multipath setting (bsc#1070343).
- 4.0.14

-------------------------------------------------------------------
Thu Nov 30 06:38:15 UTC 2017 - rbrown@suse.com

- Replace references to /var/adm/fillup-templates with new
  %_fillupdir macro (boo#1069468).

-------------------------------------------------------------------
Thu Nov  2 15:36:38 UTC 2017 - knut.anderssen@suse.com

- Unify firewall proposals and finish clients replacing
  firewall_stage1_finish by firewall_finish. (fate#323460)
- 4.0.13

-------------------------------------------------------------------
Thu Nov  2 13:05:34 CET 2017 - locilka@suse.com

- Cleanup old registration attempts before starting Installer. This
  is needed for restarted installation after it has been aborted
  earlier (bsc#1065167).
- 4.0.12

-------------------------------------------------------------------
Mon Oct 30 15:09:06 UTC 2017 - igonzalezsosa@suse.com

- Always show the license agreement on single product media,
  even during upgrade (bsc#1065172)
- 4.0.11

-------------------------------------------------------------------
Tue Oct 24 10:05:38 UTC 2017 - lslezak@suse.cz

- Less eager inst-sys cleanup, libzypp actually needs some cached
  files during package installation, remove only the white listed
  known files (bsc#1063459)
- 4.0.10

-------------------------------------------------------------------
Fri Oct 20 12:59:37 UTC 2017 - jsrain@suse.cz

- umount efivars properly (bsc#1063063)
- 4.0.9

-------------------------------------------------------------------
Mon Oct 16 15:29:07 UTC 2017 - jreidinger@suse.com

- Write polkit settings even if no desktop is selected
  (bsc#1062788)
- 4.0.8

-------------------------------------------------------------------
Sun Oct 15 22:00:11 UTC 2017 - knut.anderssen@suse.com

- Adapted complex welcome client allowing to continue with the
  installation when there are no products available. (bsc#1059070)
- 4.0.7

-------------------------------------------------------------------
Tue Oct 10 08:34:44 UTC 2017 - jreidinger@suse.com

- Dropped call of dasd_reload which caused renumbering of disks and
  user got confused.(FATE#318138)
- 4.0.6

-------------------------------------------------------------------
Wed Oct  4 10:32:55 CEST 2017 - schubi@suse.de

- AY: Warn the user if an remote installation is not completely
  possible because there are not all needed packages availble in
  the installed system. (bnc#1055279, bnc#1058071)
- 4.0.5

-------------------------------------------------------------------
Tue Sep 26 13:37:17 UTC 2017 - igonzalezsosa@suse.com

- Add support to read release notes from an RPM in the
  repository (fate#323273)
- 4.0.4

-------------------------------------------------------------------
Tue Sep 26 13:35:36 UTC 2017 - jreidinger@suse.com

- Add support for system roles ordering (related to bsc#1049297)

-------------------------------------------------------------------
Tue Sep 26 08:50:31 UTC 2017 - igonzalezsosa@suse.com

- Do not allow changing the selected base product on an already
  registered system (bsc#1060252)

-------------------------------------------------------------------
Mon Sep 25 08:23:25 UTC 2017 - ancor@suse.com

- Re-activated the step to search for system files (users and SSH
  keys) in existing systems. It was temporarily disabled during the
  migration to storage-ng (part of fate#323837).
- 4.0.3

-------------------------------------------------------------------
Tue Sep 12 08:38:17 UTC 2017 - knut.anderssen@suse.com

- Removed obsolete inst_info client which is not used anymore.
  (bsc#1047060)
- 4.0.2

-------------------------------------------------------------------
Mon Sep 11 14:08:49 UTC 2017 - jreidinger@suse.com

- Adapt to new yast2-country changes (needed for FATE#323837)
- 4.0.1

-------------------------------------------------------------------
Tue Sep  5 11:41:50 UTC 2017 - lslezak@suse.cz

- Download release notes only for the selected products (if any
  product is already selected) (bsc#1056872)
- 4.0.0

-------------------------------------------------------------------
Tue Sep  5 10:20:43 UTC 2017 - igonzalezsosa@suse.com

- Fix license confirmation handling on single product medias
  (fate#322276)
- 3.3.13

-------------------------------------------------------------------
Mon Sep  4 12:18:45 UTC 2017 - ancor@suse.com

- Configure Snapper at the end of installation if requested
  (part of fate#318196).
- 3.3.12

-------------------------------------------------------------------
Fri Sep  1 12:43:42 UTC 2017 - igonzalezsosa@suse.com

- On multi-product installation medias, the product selection
  happens in the welcome screen (fate#322276)
- 3.3.11

-------------------------------------------------------------------
Thu Aug 31 12:26:51 UTC 2017 - gsouza@suse.com

- Skip complex welcome module in auto mode.
- 3.3.10

-------------------------------------------------------------------
Wed Aug 30 07:28:06 UTC 2017 - gsouza@suse.com

- Show README.BETA if it exists (bsc#1047060)
- 3.3.9

-------------------------------------------------------------------
Mon Aug 28 15:17:19 UTC 2017 - igonzalezsosa@suse.com

- Show the product's license from libzypp in the welcome screen
  (FATE#322276)
- 3.3.8

-------------------------------------------------------------------
Thu Aug 17 08:22:09 UTC 2017 - igonzalezsosa@suse.com

- Replace Installation::Product and Installation::ProductReader
  classes by Y2Packager::Product and Y2Packager::ProductReader
  (related to FATE#322276)
- 3.3.7

-------------------------------------------------------------------
Mon Aug 14 15:13:42 CEST 2017 - shundhammer@suse.de

- Merged storage-ng branch to master (fate#318196)
- Note: all changes below with this date belong to the merge.
- 3.3.6

-------------------------------------------------------------------
Mon Aug 14 15:13:42 CEST 2017 - ancor@suse.com

- storage-ng: adapted to the new Y2Storage::StorageManager API
  and improved probing and activation of storage devices.

-------------------------------------------------------------------
Mon Aug 14 15:13:42 CEST 2017 - aschnell@suse.com

- adapted inst_disks_activate.rb to storage-ng

-------------------------------------------------------------------
Mon Aug 14 15:13:42 CEST 2017 - schubi@suse.de

- storage-ng: Taking /usr/bin/findmnt in order to evaluate mount
  points. Floppy support removed.

-------------------------------------------------------------------
Mon Aug 14 15:13:42 CEST 2017 - ancor@suse.com

- storage-ng: use the new library for storage hardware probing
  (devicegraph) instead of the old one (targetmap)

-------------------------------------------------------------------
Mon Aug 14 15:13:42 CEST 2017 - ancor@suse.com

- storage-ng: removed dependency from (old) yast2-storage, even
  if it breaks some functionality.

-------------------------------------------------------------------
Mon Aug 14 15:13:42 CEST 2017 - ancor@suse.com

- storage-ng: commented installation-related code relying on the
  old yast2-storage

-------------------------------------------------------------------
Mon Aug  7 13:43:34 UTC 2017 - jreidinger@suse.com

- Fix crash when going back from product selection (FATE#323450)
- 3.3.5

-------------------------------------------------------------------
Fri Aug  4 06:26:43 UTC 2017 - lslezak@suse.com

- Allow using base products from additional repositories
  (FATE#323450)
- 3.3.4

-------------------------------------------------------------------
Mon Jul 31 08:16:23 UTC 2017 - jreidinger@suse.com

- New client for product selection (FATE#323450)
- 3.3.3

-------------------------------------------------------------------
Wed Jul 26 14:42:15 UTC 2017 - jreidinger@suse.com

- drop reading /content (FATE#322386)
- 3.3.2

-------------------------------------------------------------------
Thu Jun 29 11:51:55 UTC 2017 - jreidinger@suse.com

- openSUSE only: reword title of desktop selection dialog
  (boo#1045180)
- 3.3.1

-------------------------------------------------------------------
Thu Jun 29 08:40:43 UTC 2017 - jreidinger@suse.com

- when custom role is selected in desktop selection
  keep default value in /etc/sysconfig/windowmanager (bsc#1030873)
- 3.3.0

-------------------------------------------------------------------
Mon Jun 26 11:11:19 CEST 2017 - shundhammer@suse.de

- Allow different mount point for home partition (Fate#323532)
- 3.2.46

-------------------------------------------------------------------
Mon Jun 19 07:03:16 UTC 2017 - lslezak@suse.cz

- install the yast2-registration package only in SLE (bsc#1043122)
- 3.2.45

-------------------------------------------------------------------
Thu Jun  1 12:58:03 CEST 2017 - schubi@suse.de

- "custom" roles: Initialize pattern selection screen with settings
  defined in the control files. (bnc#1031295)
- 3.2.44

-------------------------------------------------------------------
Tue May 31 21:47:24 UTC 2017 - knut.anderssen@suse.com

- Do not lose the desktop selection when the online repositories is
  pressed. (bsc#1033594)
- Do not allow to continue without desktop selection. (bsc#1040884)
- 3.2.43

-------------------------------------------------------------------
Wed May 31 10:52:59 UTC 2017 - lslezak@suse.cz

- Fixed path to the "adddir" command (it is /sbin instead of /etc)
  (bsc#1041882)
- 3.2.42

-------------------------------------------------------------------
Mon May 29 08:37:19 UTC 2017 - knut.anderssen@suse.com

- Added requirement of 'cwm/widget' in hiding_place as consequence
  of changes made in CWM. (boo#1039901).
- 3.2.41

-------------------------------------------------------------------
Mon May 22 10:50:32 UTC 2017 - lslezak@suse.cz

- Fixed push button label ("Configure Online Repositories")
  (bsc#1039988)
- 3.2.40

-------------------------------------------------------------------
Mon May  8 13:17:17 UTC 2017 - knut.anderssen@suse.com

- Don't crash if the regurl provided by linuxrc is invalid using
  the one provided by the control file as fallback (bsc#1035908).
- 3.2.39

-------------------------------------------------------------------
Wed Apr 26 15:03:33 UTC 2017 - igonzalezsosa@suse.com

- Move CaaSP specific code to yast2-caasp package
  (bsc#1036838)
- 3.2.38

-------------------------------------------------------------------
Wed Apr 26 09:52:01 UTC 2017 - gsouza@suse.com

- bsc#1031840
  - changed CheckFreeSpaceNow to use LANG=en_US.UTF-8

-------------------------------------------------------------------
Thu Apr 20 14:00:08 UTC 2017 - igonzalezsosa@suse.com

- Add a NTP Servers settings to the overview dialog
  (FATE#323249)

-------------------------------------------------------------------
Wed Apr  5 11:31:12 CEST 2017 - jreidinger@suse.com

- Use y2start script instead of y2base (bsc#1027181)
- 3.2.37

-------------------------------------------------------------------
Wed Apr  5 10:31:12 CEST 2017 - schubi@suse.de

- Added configuration-management to inst_finish.
  (FATE#319830)
- 3.2.36

-------------------------------------------------------------------
Tue Apr  4 14:16:28 UTC 2017 - mvidner@suse.com

- Renamed Controller Node to Administration Node (bsc#1032057).
- 3.2.35

-------------------------------------------------------------------
Mon Mar 27 13:39:38 UTC 2017 - igonzalezsosa@suse.com

- Move CaaSP specific code to yast2-caasp (bsc#1030874)
- 3.2.34

-------------------------------------------------------------------
Mon Mar 27 06:50:29 UTC 2017 - lslezak@suse.cz

- Use the shared package download and extraction functionality
  from FATE#320772
- 3.2.33

-------------------------------------------------------------------
Tue Mar 21 11:59:26 UTC 2017 - ancor@suse.com

- Added some extra space to the openSUSE desktop/roles selection
  dialog (improvement on the fix for poo#14936, bsc#1025415).
- 3.2.32

-------------------------------------------------------------------
Thu Mar 16 13:07:44 UTC 2017 - mvidner@suse.com

- Allow proceeding with the installation after a blocking condition
  has been corrected in the overview dialog (bsc#1029291).
- 3.2.31

-------------------------------------------------------------------
Wed Mar 15 10:19:33 UTC 2017 - igonzalezsosa@suse.com

- Improve roles buttons distribution in textmode (related to
  FATE#320772)
- 3.2.30 

-------------------------------------------------------------------
Tue Mar 14 12:05:44 UTC 2017 - igonzalezsosa@suse.com

- Fix desktop selection during installation (bsc#1029312)
- 3.2.29

-------------------------------------------------------------------
Mon Mar 13 12:16:23 UTC 2017 - igonzalezsosa@suse.com

- Support to add roles through addons (FATE#320772)
- 3.2.28

-------------------------------------------------------------------
Thu Mar  9 17:48:25 UTC 2017 - jreidinger@suse.com

- fix crash when reading if desktop role should have default
  pre-selected (bsc#1025415)
- 3.2.27

-------------------------------------------------------------------
Wed Mar  8 16:11:59 CET 2017 - mvidner@suse.cz

- Really use the directory.yast file (fate#322372)
- 3.2.26

-------------------------------------------------------------------
Thu Mar  6 13:33:41 UTC 2017 - mfilka@suse.com

- fate#322328
  - adapted all-in-one dialog according to comments from UX
- 3.2.25

-------------------------------------------------------------------
Mon Mar  6 09:39:00 UTC 2017 - mfilka@suse.com

- CaaSP: do not crash when used a dashed url for the controller
  node location (bsc#1024965)
- CaaSP AY: Adapted requirements of yast2-services-manager.
  (FATE#321738)
- bnc#1022546
  - update all-in-one's subdialog (network/kdump/partitioning/...)
    overview when the dialog is closed and do not lose another
    content already entered by user.
- 3.2.24

-------------------------------------------------------------------
Wed Feb 15 17:58:16 UTC 2017 - jreidinger@suse.com

- Add new desktop selection client for opensuse based on roles
  (poo#14936, bsc#1025415)
- drop "inst_new_desktop" client which was replaced by new desktop
  selection one
- 3.2.23

-------------------------------------------------------------------
Tue Feb 14 14:55:08 UTC 2017 - igonzalezsosa@suse.com

- Self-Update only shows errors when a custom URL is used
  (bsc#1025251)
- 3.2.22

-------------------------------------------------------------------
Wed Feb  8 16:42:29 UTC 2017 - kanderssen@suse.com

- CaaSP all-in-one-dialog: added validation to the controller node
  location field, modified label and write it to the minion
  master.conf file at the end of the installation (FATE#321738)
- CaaSP: Display the Beta product warning at start when it is
  present (bsc#1016887)
- Enable CaaSP specific services on the installed system
  (FATE#321738)
- Do not crash if role contain own service to enable (bsc#1022762)
- 3.2.21

-------------------------------------------------------------------
Fri Feb  3 10:07:35 UTC 2017 - jsrain@suse.cz

- Downloading release notes: Do not download them at all during
  AutoYaST (bsc#1009276)
- Use the directory.yast file to check avilable
  translations (fate#322372)
- 3.2.20

-------------------------------------------------------------------
Wed Feb  1 17:07:23 CET 2017 - schubi@suse.de

- Downloading release notes: Do not try again if the host or the
  proxy cannot be resolved (bnc#1022784)
- 3.2.19

-------------------------------------------------------------------
Fri Jan 27 15:55:33 UTC 2017 - kanderssen@suse.com

- Ask for installation confirmation in all-in-one dialog before
  proceed with it. (Fate#322328)
- 3.2.18

-------------------------------------------------------------------
Fri Jan 27 09:11:32 UTC 2017 - jreidinger@suse.com

- Respect newly registered update repos in software proposal and
  do register. (FATE#322328)

-------------------------------------------------------------------
Thu Jan 26 14:16:43 UTC 2017 - jreidinger@suse.com

- handle proposal errors in all-in-one dialog (FATE#322328)

-------------------------------------------------------------------
Wed Jan 25 15:29:02 UTC 2017 - mvidner@suse.com

- Added an all-in-one installation overview for CaaSP (FATE#322328)

-------------------------------------------------------------------
Wed Jan 25 10:41:33 UTC 2017 - igonzalezsosa@suse.com

- Add an option to disable the self-update feature through the
  AutoYaST profile (FATE#319716)
- 3.2.17

-------------------------------------------------------------------
Fri Jan 20 08:44:28 UTC 2017 - mfilka@suse.com

- bnc#1017752
  - do not show language change warning in software proposal
    incorrectly when language was not changed.
- 3.2.16

-------------------------------------------------------------------
Tue Jan 17 15:34:22 UTC 2017 - igonzalezsosa@suse.com

- Do not retry to download release notes if a previous attempt
  failed (bsc#1015794)
- 3.2.15

-------------------------------------------------------------------
Mon Jan 16 12:42:52 UTC 2017 - jreidinger@suse.com

- add ability to roles to enable list of services when selected
  (FATE#321754)

-------------------------------------------------------------------
Mon Jan 16 12:17:38 UTC 2017 - mfilka@suse.com

- fate#321739
  - Made user's interaction possible in case of error in read-only
    proposal.
- 3.2.14

-------------------------------------------------------------------
Thu Jan  5 13:16:08 CET 2017 - schubi@suse.de

- AutoYaST after second stage: Initialize tty1 in order to remove
  old YaST output and to show the cursor again.
  (bnc#1018037)
- 3.2.13

-------------------------------------------------------------------
Wed Dec 14 15:47:02 UTC 2016 - jreidinger@suse.com

Port changes from CASP1.0:

- Change layout of new installation dialog according to UX team
  suggestion (FATE#321754)
- Set root subvolume read-only if configured (Fate##321755)
- Document new control.xml parameter root_subvolume_read_only
- Add new installation dialog with keyboard layout and root
  password (FATE#321754)
- Added worker role dialog (Fate#321754)
- implement support for running additional dialogs for specific
  roles (FATE#321754)
- Added description for readonly_timezone and
  clone_install_recommended_default flag in control-file
  documentation. (Fate#321754, Fate#321764)
- 3.2.12

-------------------------------------------------------------------
Wed Dec  7 14:00:53 UTC 2016 - igonzalezsosa@suse.com

- Do not crash when the proposal screen is configured through
  an AutoYaST profile and tabs are not being used (bsc#1013976)
- 3.2.11

-------------------------------------------------------------------
Tue Nov 22 12:27:17 UTC 2016 - jreidinger@suse.com

- fix missing icon next to SSH Key Import in autoyast
  (bsc#988377)

-------------------------------------------------------------------
Fri Nov 18 15:10:49 UTC 2016 - jreidinger@suse.com

- add missing file causing crash (introduced with generic fix of
  bsc#1003682)
  (invisible in master since autotools support is dropped there)
- 3.2.10

-------------------------------------------------------------------
Thu Nov 17 11:59:06 CET 2016 - shundhammer@suse.de

- Documentation for new storage related parameters in control.xml
  (Fate#321736)

-------------------------------------------------------------------
Mon Nov 14 14:30:12 UTC 2016 - jreidinger@suse.com

- The user has to confirm when the configuration proposal contains
  a non-blocking error (generic fix for bsc#1003682)
- 3.2.9

-------------------------------------------------------------------
Fri Nov 11 16:41:25 CET 2016 - schubi@suse.de

- Fixed bug: AutoYaST hangs while running second stage.
  Removed network.service in the Before section of
  YaST2-Firstboot.service. (bnc#1007752)
- 3.2.8

-------------------------------------------------------------------
Fri Nov 11 13:50:06 UTC 2016 - jreidinger@suse.com

- Do not crash if importing ssh config from system which
  /etc/os-release does not contain pretty name (bsc#1009492)
- 3.2.7

-------------------------------------------------------------------
Mon Oct 31 13:23:38 UTC 2016 - lslezak@suse.cz

- Added support for read-only proposal modules (fate#321739)
- 3.2.6

-------------------------------------------------------------------
Thu Oct 27 15:09:58 CEST 2016 - shundhammer@suse.de

- Documentation for subvolumes in control.xml (fate#321737)

-------------------------------------------------------------------
Thu Oct 20 09:52:00 UTC 2016 - jreidinger@suse.com

- more robust password filtering in y2start.log
  (bsc#798966)
- 3.2.5

-------------------------------------------------------------------
Thu Oct 13 14:15:23 UTC 2016 - igonzalezsosa@suse.com

- Set libyui-ncurses environment before starting the installer
  (related to bsc#780621)
- 3.2.4

-------------------------------------------------------------------
Thu Oct 13 13:55:33 UTC 2016 - igonzalezsosa@suse.com

- Bump version number to release fixes for bnc#999895,
  bsc#988700 and bnc#999953.
- 3.2.3

-------------------------------------------------------------------
Thu Oct  6 12:55:58 CEST 2016 - schubi@suse.de

- AutoYaST upgrade: Do not override the Report module settings in
  the AutoYaST upgrade mode, keep the previous settings
  (bnc#999895).

-------------------------------------------------------------------
Thu Sep 29 08:09:28 UTC 2016 - igonzalezsosa@suse.com

- Translate description of Snapper snapshots (bsc#988700)
- 3.2.2

-------------------------------------------------------------------
Wed Sep 21 11:00:27 CEST 2016 - schubi@suse.de

- Fixed crash if one defined proposal module has not been found on
  system while switching back from "Expert" proposal.
  (bnc#999953)
- 3.2.1

-------------------------------------------------------------------
Wed Sep 14 13:53:41 UTC 2016 - jreidinger@suse.com

- reduce time needed for building this package
- 3.2.0

-------------------------------------------------------------------
Tue Sep 13 12:37:57 UTC 2016 - jreidinger@suse.com

- fix skipping of proposal returning empty hash otherwise it
  creates non sense proposal entry in UI (bnc#994127)
- 3.1.215

-------------------------------------------------------------------
Tue Aug 30 06:55:13 UTC 2016 - lslezak@suse.cz

- Display a warning popup when the installer self-update uses
  the fallback URL instead of the selected SMT or the default SCC
  server (bsc#996179)
- Do not contact the registration server in self-update when
  network is not running, skip self-update completely
- 3.1.214

-------------------------------------------------------------------
Thu Aug 25 14:23:20 UTC 2016 - lslezak@suse.cz

- Move the installer self update step earlier in the workflow
  so the user entered values are not lost after restart and avoid
  repeating some steps again (bsc#985055)
- This also fixes losing some values due to restaring YaST (bsc#993690),
  (bsc#992608)
- Improved the self update URL handling - the boot parameter has
  the highest priority, always ask user when a SLP service is found,
  in AutoYaST mode SLP needs to be enabled in the profile
- Display progress when downloading and applying the updates
- 3.1.213

-------------------------------------------------------------------
Wed Aug 25 12:51:45 UTC 2016 - cwh@suse.com

- Replace unicode bullet char by asterisk for ncurses (bsc#995082)
- 3.1.212

-------------------------------------------------------------------
Thu Aug 25 07:33:10 UTC 2016 - jreidinger@suse.com

- fix writing proposals (bnc#994127)
- 3.1.211

-------------------------------------------------------------------
Wed Aug 17 15:02:02 UTC 2016 - jreidinger@suse.com

- filter out same repositories from extraurls if they differ only
  in trailing slash (bnc#970488)
- 3.1.210

-------------------------------------------------------------------
Tue Aug 16 15:34:43 UTC 2016 - kanderssen@suse.com

- SSH Importer: Width fix to avoid cut of CheckBoxFrame Label
  (fate##319624)
- 3.1.209

-------------------------------------------------------------------
Tue Aug 16 13:28:14 CEST 2016 - locilka@suse.com

- Fixed testsuite for inst_complex_welcome after implementing lazy
  loading in ProductLicense in yast2-packager (bsc#993285)
- 3.1.208

-------------------------------------------------------------------
Fri Aug  5 07:22:59 UTC 2016 - igonzalezsosa@suse.com

- Fix the registration screen initialization when SCC server
  is used during self-update (FATE#319716)
- 3.1.207

-------------------------------------------------------------------
Thu Aug  4 10:02:28 UTC 2016 - igonzalezsosa@suse.com

- Retrieve the self-update URL from the registration
  server (SCC/SMT) (FATE#319716)
- 3.1.206

-------------------------------------------------------------------
Wed Aug  3 17:06:46 CEST 2016 - locilka@suse.com

- UI, UX and internal handling for the Welcome screen optimized to
  prevent from not showing that the license needs to be accepted
  (bsc#980374).
- 3.1.205

-------------------------------------------------------------------
Fri Jul 29 07:32:46 UTC 2016 - ancor@suse.com

- If the user has skipped multipath activation, don't ask again
  after installer self-update (bsc#989770)
- 3.1.204

-------------------------------------------------------------------
Fri Jul 22 13:48:12 UTC 2016 - igonzalezsosa@suse.com

- Don't halt the installation if installer updates server
  cannot be reached when using AutoYaST (bsc#988949)
- 3.1.203

-------------------------------------------------------------------
Thu Jul 21 11:52:59 UTC 2016 - jreidinger@suse.com

- simplify and speed up inst_finish client (bnc#986649)
- add test suite for inst_finish client
- 3.1.202

-------------------------------------------------------------------
Mon Jul 18 13:13:05 UTC 2016 - lslezak@suse.cz

- Run extra inst-sys cleanup to free more memory on systems with
  low memory (bsc#974601)
- 3.1.201

-------------------------------------------------------------------
Thu Jul 14 08:10:16 UTC 2016 - lslezak@suse.cz

- Properly adjust the OOM killer (oom_score_adj has a different
  range than the original oom_adj) (bsc#974601)
- 3.1.200

-------------------------------------------------------------------
Tue Jul 12 16:14:28 CEST 2016 - schubi@suse.de

- Added AutoYaST schema file "ssh_import".
  (fate#319624)
- 3.1.199

-------------------------------------------------------------------
Mon Jun 27 13:00:24 UTC 2016 - jreidinger@suse.com

- Make writing of bootloader settings the last step so that other
  installation steps (kdump, cio-ignore) do not have to waste time
  repeating it
  (bnc#986649)
- 3.1.198

-------------------------------------------------------------------
Thu Jun 23 08:17:24 UTC 2016 - lslezak@suse.cz

- Display more information in the error popup when downloading
  the optional installer updates fails (bsc#986091)
- 3.1.197

-------------------------------------------------------------------
Thu Jun 16 13:31:16 UTC 2016 - igonzalezsosa@suse.com

- Avoid restarting YaST when self-update repository exists but
  is empty (bsc#985113)
- 3.1.196

-------------------------------------------------------------------
Wed Jun 15 15:15:15 CEST 2016 - snwint@suse.de

- call set_videomode to adjust video mode (bsc#974821)
- 3.1.195

-------------------------------------------------------------------
Tue Jun 14 14:17:53 UTC 2016 - igonzalezsosa@suse.com

- Fix architecture detection during self-update (bsc#984656)
- 3.1.194

-------------------------------------------------------------------
Thu Jun  2 11:09:33 UTC 2016 - schubi@suse.de

- Adapt AutoYaST to support import of SSH server keys/configuration
  (fate#319624)
- 3.1.193

-------------------------------------------------------------------
Thu Jun  2 10:09:33 UTC 2016 - igonzalezsosa@suse.com

- Drop yast2-installation-devel-doc package (fate#320356)
- 3.1.192

-------------------------------------------------------------------
Wed Jun  1 11:41:27 UTC 2016 - igonzalezsosa@suse.com

- When importing SSH keys/configuration, only regular files
  will be considered (bsc#982522)
- Force YaST2-Firstboot.service to run after
  YaST2-Second-Stage.service (bsc#980365)
- 3.1.191

-------------------------------------------------------------------
Mon May 30 14:35:05 UTC 2016 - lslezak@suse.cz

- Move the debugger invocation code to yast2-ruby-bindings package
  to use the same implementation at run time (FATE#318421)
- 3.1.190

-------------------------------------------------------------------
Thu May 26 13:17:42 UTC 2016 - kanderssen@suse.com

- System Role: centered dialog (ncurses).

-------------------------------------------------------------------
Wed May 25 15:49:41 UTC 2016 - kanderssen@suse.com

- More visual improvements in the SSH keys importing proposal
  summary based on blog entry feedback. (Fate#319624)
- 3.1.189

-------------------------------------------------------------------
Wed May 25 13:07:59 UTC 2016 - lslezak@suse.cz

- Start the Ruby debugger at the beginning of installation
  when Y2DEBUGGER is set (FATE#318421)
- 3.1.188

-------------------------------------------------------------------
Tue May 17 08:17:51 UTC 2016 - ancor@suse.com

- Visual improvement in the SSH keys importing proposal summary

-------------------------------------------------------------------
Mon May 16 16:39:34 UTC 2016 - ancor@suse.com

- The user is now informed about SSH keys to be reused (copied
  from a previous system) during system installation.
- The user can select a different partition (or none) to read the
  keys from and whether to also copy config files.
- SSH import functionality not longer depending from
  "copy_to_system" feature.
- Fate#319624
- 3.1.187

-------------------------------------------------------------------
Mon May 16 08:29:25 UTC 2016 - lslezak@suse.cz

- SSH installation: handle closing the initial installation screen
  by the window manager close button (bsc#979499)
- 3.1.186

-------------------------------------------------------------------
Mon May  9 15:14:22 CEST 2016 - schubi@suse.de

- Do not copy licenses from inst-sys to target system.
  Showing EULA location in the installed system.
  (fate#219341)
- 3.1.185

-------------------------------------------------------------------
Fri May  6 11:09:28 UTC 2016 - jsrain@suse.cz

- get more texts for roles dialog from control file, allow
  a general label (bsc#974625)
- 3.1.184

-------------------------------------------------------------------
Thu May  5 13:39:46 UTC 2016 - ancor@suse.com

- Always read the lists of local users in the previous system to
  have them available during user importing (part of fate#319624)
- 3.1.183

-------------------------------------------------------------------
Wed Apr 20 10:47:12 UTC 2016 - knut.anderssen@suse.com

- Disk Activation step will be skipped in case of installer update
  success (bsc#974409)
- License agreement will be remembered in case of going back after
  a installer update.
- 3.1.182

-------------------------------------------------------------------
Tue Apr 19 09:08:35 UTC 2016 - igonzalezsosa@suse.com

- Fix handling of license acceptance in welcome screen
  (bsc#975774)
- 3.1.181

-------------------------------------------------------------------
Fri Apr 15 12:51:00 UTC 2016 - lslezak@suse.cz

- Run the automatic installer self update also in the AutoYaST
  mode, read the optional custom URL from the profile ("general" ->
  "self_update_url" node) (FATE#319716)
- 3.1.180

-------------------------------------------------------------------
Wed Apr 13 07:14:09 UTC 2016 - mfilka@suse.com

- bsc#956473
  - improved formatting of network interfaces listing
- 3.1.179

-------------------------------------------------------------------
Tue Apr 12 15:09:15 UTC 2016 - jreidinger@suse.com

- do not install perl-Bootloader-YAML on target system as it is no
  longer needed (FATE#317701)
- 3.1.178

-------------------------------------------------------------------
Mon Apr  4 09:48:42 UTC 2016 - igonzalezsosa@suse.com

- Automatic update during installation will use Zypper repositories
  instead of Driver Update Disks (FATE#319716).
- 3.1.177

-------------------------------------------------------------------
Wed Mar 23 16:32:31 UTC 2016 - cwh@suse.com

- Moved proc_modules.scr to yast2.rpm to avoid that yast-sound
  depends on yast-installation (bsc#972310)
- 3.1.176

-------------------------------------------------------------------
Tue Mar 15 07:41:01 UTC 2016 - knut.anderssen@suse.com

- Added automatic update during installation (FATE#319716)
- 3.1.175

-------------------------------------------------------------------
Mon Mar 14 13:09:52 UTC 2016 - mvidner@suse.com

- System Role: align labels (FATE#317481).
- System Role: pop-up if changing the role to a different one.
- 3.1.174

-------------------------------------------------------------------
Mon Mar 14 09:39:50 UTC 2016 - igonzalezsosa@suse.com

- Moved Yast::Transfer::FileFromUrl here from yast2-update
  (FATE#319716).
- 3.1.173

-------------------------------------------------------------------
Fri Mar  4 14:24:49 UTC 2016 - mvidner@suse.com

- Added a System Role step in the installation (FATE#317481).
- 3.1.172

-------------------------------------------------------------------
Mon Feb 29 09:05:16 UTC 2016 - mfilka@suse.com

- bsc#956473
  - network interfaces listing shows all IPv4 / IPv6 addresses per
    device
- 3.1.171

-------------------------------------------------------------------
Fri Feb 26 08:36:55 UTC 2016 - ancor@suse.com

- Ensure plymouth does not interfere with X11 when executing
  yast2-firstboot (bsc#966874)
- 3.1.170

-------------------------------------------------------------------
Sun Feb 21 21:15:02 UTC 2016 - mfilka@suse.com

- bnc#960703
  - network service setup moved into yast2-network package.
- 3.1.169

-------------------------------------------------------------------
Wed Feb 17 16:03:56 UTC 2016 - cwh@suse.com

- Remove autoyast clone button (fate#317970) 
- 3.1.168

-------------------------------------------------------------------
Thu Dec 22 15:53:34 CET 2015 - schubi@suse.de

- Removing network dependencies in the service files in order to
  prevent booting cycles in Tumbleweed. (bnc#954908)
- 3.1.167

-------------------------------------------------------------------
Mon Dec 21 08:08:15 UTC 2015 - jsrain@suse.cz

- fixed function name to check zKVM hypervisor (bsc#956736)
- 3.1.166

-------------------------------------------------------------------
Fri Dec 11 09:17:16 UTC 2015 - jsrain@suse.cz

- don't enforce the disk activation dialog on zKVM (bsc#956736)
- 3.1.165

-------------------------------------------------------------------
Wed Dec  2 13:55:07 UTC 2015 - mvidner@suse.com

- Ensure second stage and YaST-Firstboot don't get killed by
  getty when running over 2nd or 3rd serial console (bsc#935965)
- 3.1.164

-------------------------------------------------------------------
Thu Nov 26 09:09:59 UTC 2015 - jreidinger@suse.com

- Do not crash in proposal client if zfcp proposal reports itself
  as unavailable (bnc#956745)

-------------------------------------------------------------------
Wed Nov 25 13:15:19 UTC 2015 - lslezak@suse.cz

- Save the software selection for using it later in AutoYaST
  when deploying installation images (bsc#956325, bsc#910728)
- 3.1.163

-------------------------------------------------------------------
Fri Nov  6 11:59:26 UTC 2015 - ancor@suse.com

- Ensure second stage and YaST-Firstboot don't get killed by
  getty when running over serial console (bsc#935965)
- 3.1.162

-------------------------------------------------------------------
Fri Oct  9 13:32:36 UTC 2015 - ancor@suse.com

- Language selection screen fixed to immediately apply the keyboard
  layout after changing it automatically (bsc#947969).
- 3.1.161

-------------------------------------------------------------------
Thu Oct  1 15:55:54 UTC 2015 - ancor@suse.com

- Simplified second stage systemd unit to avoid dependencies cycles
  (bnc#947521 and bnc#931643). Logic moved to YaST startup scripts.
- 3.1.160

-------------------------------------------------------------------
Fri Sep  4 07:07:33 UTC 2015 - jsrain@suse.cz

- fix bug preventing to finish proposal in some sutuations
  (bsc#944334)
- 3.1.159

-------------------------------------------------------------------
Thu Sep  3 14:41:07 CEST 2015 - locilka@suse.com

- Fixed setting language / languages in the installation welcome
  screen (bsc#943746, bsc#944035)
- 3.1.158

-------------------------------------------------------------------
Wed Sep  2 09:43:21 UTC 2015 - igonzalezsosa@suse.com

- Move #second_stage_required? method to InstFunctions module
  to be used by AutoYaST (bnc#892091)
- 3.1.157

-------------------------------------------------------------------
Tue Aug 25 10:17:24 CEST 2015 - schubi@suse.de

- fixed cio_ignore testcase
  This testcase is for bnc#941406
- 3.1.156

-------------------------------------------------------------------
Thu Aug 13 13:26:56 CEST 2015 - schubi@suse.de

- AutoYaST S390: handling cio_ignore
  Entry <general><cio_ignore> in order to set it
  (values: true/false). If it is not set cio_ignore is true.
  So it is backward compatible.
  (bnc#941406)
- cio_ignore does not make sense for KVM or z/VM. So checking
  for KVM and z/VM and evtl. disabling cio_ignore (fate#317861).
- 3.1.155

-------------------------------------------------------------------
Tue Aug 11 15:50:49 CEST 2015 - schubi@suse.de

- AutoYaST second stage: YaST2-Second-Stage.service
  Continue installation even if plymouth has returned an error.
  (bnc#940878)
- 3.1.154

-------------------------------------------------------------------
Fri Aug  7 12:53:08 UTC 2015 - igonzalezsosa@suse.com

- Fix release notes loading when network is not working (bsc#940648)
- 3.1.153

-------------------------------------------------------------------
Wed Aug  5 11:45:25 UTC 2015 - jsrain@suse.cz

- store cio_ignore settings before installing bootloader
  (bsc#933177)
- 3.1.152

-------------------------------------------------------------------
Fri Jul 24 13:01:22 UTC 2015 - jsrain@suse.cz

- avoid duplicating release notes for products (bsc#935599)
- 3.1.151

-------------------------------------------------------------------
Tue Jul 21 09:16:03 UTC 2015 - mvidner@suse.com

- Moved client code to lib/installation/clients to enable test
  coverage measurements.
- 3.1.150

-------------------------------------------------------------------
Wed Jul  1 13:50:55 CEST 2015 - shundhammer@suse.de

- Cleanup for snapshots made during installation (bnc#935923)
- 3.1.149 

-------------------------------------------------------------------
Wed Jul  1 10:46:50 CEST 2015 - locilka@suse.com

- Fixed handling user request to change an installation proposal
  (bsc#936448)
- 3.1.148

-------------------------------------------------------------------
Mon Jun 29 13:11:57 UTC 2015 - lslezak@suse.cz

- fixed menu button label in the proposal (bsc#936427)
- 3.1.147

-------------------------------------------------------------------
Mon Jun 29 08:41:17 UTC 2015 - jreidinger@suse.com

- add ability to hide export button (fate#315161)
- 3.1.146

-------------------------------------------------------------------
Wed Jun 17 09:29:09 CEST 2015 - locilka@suse.com

- Implemented triggers for installation proposal (FATE#317488).
  Any *_proposal client can define 'trigger' in 'MakeProposal'
  that defines in which circumstances it should be called again
  after all proposals have been called, e.g., if partitioning or
  software selection changes.
- 3.1.145

-------------------------------------------------------------------
Tue Jun  2 08:41:03 UTC 2015 - jreidinger@suse.com

- fix crash in Upgrade when creating post upgrade snapshot
  (fate#317973)
- 3.1.144

-------------------------------------------------------------------
Thu May 28 12:41:49 UTC 2015 - igonzalezsosa@suse.com

- add a client to create a snapshot after installation/upgrade
  (fate#317973)
- 3.1.143

-------------------------------------------------------------------
Wed May 20 19:29:48 UTC 2015 - lslezak@suse.cz

- set Xvnc server resolution to 96 dpi to fix broken layout in VNC
  installations (defaults to 75 dpi) (bsc#919456)
- 3.1.142

-------------------------------------------------------------------
Fri Apr 24 06:01:14 UTC 2015 - ancor@suse.com

- Fixed an error preventing the VNC connection during second
  installation stage of AutoYaST when using VNC=1 (bnc#923901)
- 3.1.141

-------------------------------------------------------------------
Wed Apr 20 13:11:40 CEST 2015 - schubi@suse.de

- Fixed differnt bugs in proposal overview with multiple tabs.
- Checking if plymouth is available while starting second
  installation stage for AutoYaST.
- 3.1.140

-------------------------------------------------------------------
Thu Apr 16 13:02:23 CEST 2015 - locilka@suse.com

- Always enable systemd startup services for Second Stage and
  Firstboot (bsc#924278)
- 3.1.139

-------------------------------------------------------------------
Thu Apr  2 09:27:55 UTC 2015 - jreidinger@suse.com

- avoid endless loop when confirm update in proposal runner
  (FATE#315161)
- 3.1.138

-------------------------------------------------------------------
Wed Apr  1 18:54:34 UTC 2015 - jreidinger@suse.com

- fix method missing error in proposal_runner (FATE#315161)
- 3.1.137

-------------------------------------------------------------------
Wed Apr  1 11:39:32 UTC 2015 - jreidinger@suse.com

- fix dependencies in proposal_store (FATE#315161)
- 3.1.136

-------------------------------------------------------------------
Fri Mar 27 13:14:22 UTC 2015 - jreidinger@suse.com

- allow proposal runner dialog to use different proposal store
  (FATE#315161)
- 3.1.135

-------------------------------------------------------------------
Tue Feb 17 14:24:19 CET 2015 - aschnell@suse.de

- get list of mounts from /proc/mounts in umount_finish (for
  fate#318392)
- 3.1.134

-------------------------------------------------------------------
Mon Feb 16 12:44:16 UTC 2015 - cwh@suse.com

- Delete or copy install.inf as applicable (bnc#897066)
- 3.1.133

-------------------------------------------------------------------
Wed Feb 11 09:03:38 UTC 2015 - lslezak@suse.cz

- removed redundant initialization label (bnc#878538)
- 3.1.132

-------------------------------------------------------------------
Fri Feb  6 12:56:53 UTC 2015 - ancor@suse.com

- The unit tests are now compatible with RSpec 3 (bnc#916364)
- 3.1.131

-------------------------------------------------------------------
Wed Feb  4 13:15:43 UTC 2015 - lslezak@suse.cz

- support custom display number in "display_ip" boot option
  (bnc#913888)
- 3.1.130

-------------------------------------------------------------------
Tue Feb  3 11:11:49 CET 2015 - schubi@suse.de

- AutoYaST: If the system starts in multi-user mode plymouth will
  be quit while installation in order to ensure that installation
  will be finished on console 1 and the login prompt will be
  shown.
  (bnc#903682,889757,897956)

-------------------------------------------------------------------
Thu Jan 29 17:10:44 UTC 2015 - jsrain@suse.cz

- allow keyboard layout testing in language dialog (bsc#889549)
- 3.1.129

-------------------------------------------------------------------
Tue Jan 27 13:39:57 CET 2015 - jsuchome@suse.cz

- explicitely set language packages for installation during the
  live install (bnc#904103)
- 3.1.128

-------------------------------------------------------------------
Mon Jan 26 16:09:01 UTC 2015 - jreidinger@suse.com

- fix typo causing error in installation ( catched by openQA ) 

-------------------------------------------------------------------
Mon Jan 26 10:21:19 UTC 2015 - jreidinger@suse.com

- Properly install new Proposal* libs to fix installation

-------------------------------------------------------------------
Tue Jan 13 12:27:52 UTC 2015 - jreidinger@suse.com

- Refactored inst_proposal into Installation::ProposalRunner and
  Installation::ProposalStore.
- 3.1.127

-------------------------------------------------------------------
Tue Jan 13 12:27:40 UTC 2015 - jsrain@suse.cz

- fixed progress bar during (live) image installation (bsc#854378)

-------------------------------------------------------------------
Wed Jan  7 14:27:28 UTC 2015 - jreidinger@suse.com

- do not stuck during copy of logs files (bnc#897091)
- 3.1.126

-------------------------------------------------------------------
Thu Dec 18 20:12:47 UTC 2014 - lslezak@suse.cz

- Fix bashisms and shebangs in scripts (by "Ledest")
- 3.1.125

-------------------------------------------------------------------
Wed Dec 10 15:57:59 CET 2014 - aschnell@suse.de

- drop check for Gtk since Gtk UI of YaST is no longer supported
  (bsc#908607)
- 3.1.124

-------------------------------------------------------------------
Thu Dec  4 09:50:16 UTC 2014 - jreidinger@suse.com

- remove X-KDE-Library from desktop file (bnc#899104)

-------------------------------------------------------------------
Wed Nov 26 16:53:17 UTC 2014 - ancor@suse.com

- Added more debug information in order to track bnc#897091
- 3.1.122

-------------------------------------------------------------------
Fri Nov 14 09:51:04 UTC 2014 - ancor@suse.com

- Merging changes from 3.1.116.1 (SLE12 maintenance branch)
- Fixed the "previously used repositories" step to work properly
  when reached using the back button (bnc#889791)
- 3.1.121

-------------------------------------------------------------------
Tue Nov  4 08:32:27 UTC 2014 - jreidinger@suse.com

- Improve dialog asking if system should be cloned (bnc#900028)
- 3.1.120

-------------------------------------------------------------------
Mon Nov  3 16:19:30 CET 2014 - schubi@suse.de

- AutoYaST Second Stage: Fixed a crash in package management when
  running in Qt UI with libproxy1-config-kde4 package installed.
  (bnc#866692)
- 3.1.119

-------------------------------------------------------------------
Fri Oct 31 07:41:09 UTC 2014 - jreidinger@suse.com

- do not write obsolete /etc/syconfig/boot RUN_PARALLEL key
  (bnc#896207)
- 3.1.118

-------------------------------------------------------------------
Thu Oct 30 07:35:52 UTC 2014 - lslezak@suse.cz

- properly setup locale in installation start script to display
  texts and labels correctly in a texmode installation and also
  to translate all buttons in graphical mode (removed "testutf8"
  calls, it has been dropped, always set UTF-8 locale) (bnc#902411)
- 3.1.117

-------------------------------------------------------------------
Wed Sep 17 16:04:11 UTC 2014 - lslezak@suse.cz

- additionaly return file system type in ".run.df" agent result,
  (to use it in the disk usage calculation bnc#896176)
- 3.1.116

-------------------------------------------------------------------
Thu Sep  4 12:21:25 UTC 2014 - mvidner@suse.com

- Use a more flexible rubygem requirement syntax (bnc#895069)
- 3.1.115

-------------------------------------------------------------------
Wed Aug 28 15:31:55 UTC 2014 - ancor@suse.com

- Enabled remote access on systems installed using VNC (bnc#893501)
- 3.1.114

-------------------------------------------------------------------
Thu Aug 28 15:04:59 CEST 2014 - locilka@suse.com

- Setting data for &product; macro (used in helps) as soon as
  the base-product repository is initialized (bnc#886608)
- 3.1.113

-------------------------------------------------------------------
Wed Aug 27 15:39:52 CEST 2014 - locilka@suse.com

- Fixed [Abort] button handling in Disks Activation dialog
  (bnc#893281)
- 3.1.112

-------------------------------------------------------------------
Wed Aug 27 10:33:03 CEST 2014 - schubi@suse.de

- Autoyast: Second stage will not be called at all. This bug has
  been generated due the fix in bnc#886464.
- 3.1.111

-------------------------------------------------------------------
Mon Aug 25 09:15:13 CEST 2014 - schubi@suse.de

- Autoyast
  -- Disabling second installation stage via autoyast
     configuration "second_stage".
  -- Centralized minimal configuration and disabling more
     configuration steps like X11, user, default_desktop,...
  -- bnc#886464 and bnc#892091
- 3.1.110

-------------------------------------------------------------------
Mon Aug 18 12:30:53 UTC 2014 - jreidinger@suse.com

- workaround problem with missing capabilities in image deployment
  (bnc#889489)
- 3.1.109

-------------------------------------------------------------------
Thu Aug  7 11:50:28 CEST 2014 - snwint@suse.de

- use oom_score_adj instead of oom_adj (bnc #890432)
- 3.1.108

-------------------------------------------------------------------
Thu Aug  7 08:20:36 UTC 2014 - jreidinger@suse.com

- update ca certificates after upgrade (bnc#889616)
- 3.1.107

-------------------------------------------------------------------
Mon Jul 28 11:52:43 UTC 2014 - lslezak@suse.cz

- use short product name for the default base product release notes
  (read from the installation medium) (bnc#885247)
- display at least an empty dialog when downloading release notes
  to hide the previous dialog in the installation workflow
  (bnc#889196)
- 3.1.106

-------------------------------------------------------------------
Thu Jul 24 14:42:59 UTC 2014 - lslezak@suse.cz

- do not repeat release notes downloading on network time out
  (bnc#885486)
- 3.1.105

-------------------------------------------------------------------
Thu Jul 24 11:52:43 CEST 2014 - aschnell@suse.de

- do not log sensitive information in y2start.log (bnc#888645)
- 3.1.104

-------------------------------------------------------------------
Tue Jul 22 08:13:41 CEST 2014 - snwint@suse.de

- linuxrc already provides proxy settings in URL form - so use it
- 3.1.103

-------------------------------------------------------------------
Mon Jul 21 12:10:43 CEST 2014 - schubi@suse.de

- taking display-manager.service instead of xdm.service in the
  second boot stage (bnc#886654, 884447)
- Workaround of bug in plymouth --> using deactivate option
  in second boot stage in order to start ncurses yast correctly
  (bnc#886488)
- 3.1.102

-------------------------------------------------------------------
Wed Jul 16 09:15:10 UTC 2014 - jsrain@suse.cz

- retranslate release notes button when going back in workflow
  (bnc#886660)
- 3.1.101

-------------------------------------------------------------------
Tue Jul 15 15:44:41 CEST 2014 - locilka@suse.com

- Asking user for confirmation while aborting the installation in
  disk activation dialog (bnc#886662)
- 3.1.100

-------------------------------------------------------------------
Fri Jul  4 08:48:03 UTC 2014 - jreidinger@suse.com

- Copy multipath blacklist to target system (bnc#885628)
- 3.1.99

-------------------------------------------------------------------
Thu Jul  3 09:14:53 UTC 2014 - jreidinger@suse.com

- remove useless steps from system analysis because it confuses
  users (bnc#885609)
- 3.1.98

-------------------------------------------------------------------
Mon Jun 30 14:34:59 UTC 2014 - jreidinger@suse.cz

- restore: use restore script instead of manual unpacking tarball
  to also remove newly generated content when rollbacking
  (bnc#882039)
- 3.1.97

-------------------------------------------------------------------
Mon Jun 23 16:09:32 CEST 2014 - locilka@suse.com

- Changed /bin/rm path to /usr/bin/rm path (bnc#882453)
- 3.1.96

-------------------------------------------------------------------
Mon Jun 23 13:02:27 UTC 2014 - jreidinger@suse.com

- directly export autoyast profile to target file (bnc#881108)
- 3.1.95

-------------------------------------------------------------------
Thu Jun 19 19:05:10 UTC 2014 - lslezak@suse.cz

- removed random_finish client, haveged service is by default
  enabled, no need for explicit enabling by Yast
  (gh#yast/yast-installation#214)
- 3.1.94

-------------------------------------------------------------------
Wed Jun 18 11:47:26 UTC 2014 - lslezak@suse.cz

- make sure the CIO ignore config file ends with a new line
  (bnc#883198)
- 3.1.93

-------------------------------------------------------------------
Tue Jun 17 12:34:33 UTC 2014 - lslezak@suse.cz

- inst_upgrade_urls.rb: set the future target distribution to not
  ignore the SCC online repositories in libzypp (bnc#881320)
- 3.1.92

-------------------------------------------------------------------
Mon Jun 16 12:33:18 UTC 2014 - jreidinger@suse.com

- write list of active devices for cio_ignore ( partially written
  by Ihno )
- 3.1.91

-------------------------------------------------------------------
Thu Jun 12 15:20:04 UTC 2014 - jreidinger@suse.com

- restore backup if yast failed during installation/upgrade
  (bnc#882039)
- 3.1.90

-------------------------------------------------------------------
Thu Jun 12 08:27:01 UTC 2014 - lslezak@suse.cz

- properly enable the add-on module in the installation workflow
- 3.1.89

-------------------------------------------------------------------
Tue Jun  3 13:53:15 UTC 2014 - lslezak@suse.cz

- inst_upgrade_urls.rb client:
  - remove old repositories (repo files) to avoid loading old
    SLE11 repositories when refreshing a registered service
    (bnc#880971)
  - remove old services to get rid of the old NCC service
  (Note: everything is backed up into /var/adm/backup/upgrade/zypp
  directory)
- 3.1.88

-------------------------------------------------------------------
Thu May 29 08:23:21 UTC 2014 - lslezak@suse.cz

- better error message for accepting the license (bnc#875183)
- 3.1.87

-------------------------------------------------------------------
Wed May 28 11:00:51 CEST 2014 - aschnell@suse.de

- close port 6000 during installation (bnc#879262)
- 3.1.86

-------------------------------------------------------------------
Wed May 21 10:32:51 UTC 2014 - jreidinger@suse.com

- do not call reipl multiple times (patch by Ihno)
- 3.1.85

-------------------------------------------------------------------
Fri May 16 12:19:30 UTC 2014 - jsrain@suse.cz

- reduced time-out for downloading release notes when behind
  firewall (bnc#878265)
- 3.1.84

-------------------------------------------------------------------
Fri May 16 08:37:23 UTC 2014 - mvidner@suse.com

- Fixed "undefined method" if an add-on has empty release notes URL
  (bnc#877705)
- 3.1.83

-------------------------------------------------------------------
Fri May 16 07:11:52 UTC 2014 - jsrain@suse.cz

- adjusted wording when deploying image to disk (bnc#877666)
- 3.1.82

-------------------------------------------------------------------
Wed May 14 11:10:05 UTC 2014 - jreidinger@suse.com

- Use new bootloader API to set kernel parameters (bnc#869608)
- 3.1.81

-------------------------------------------------------------------
Tue May 13 13:51:52 UTC 2014 - jreidinger@suse.com

- Fix haveged path to kill it properly (patch by Ihno) (bnc#876876)
- 3.1.80

-------------------------------------------------------------------
Tue May 13 10:09:55 CEST 2014 - gs@suse.de

- enable services for FCoE by calling fcoe-client finish script
  (bnc#877352)
- 3.1.79

-------------------------------------------------------------------
Fri May  9 10:44:11 UTC 2014 - jreidinger@suse.com

- ensure maximum size of prep partition for ppc64 (bnc#867345)
  ( part of patch made by dinaar@suse.com )
- 3.1.78

-------------------------------------------------------------------
Fri May  9 10:15:34 UTC 2014 - jsrain@suse.cz

- adjusted downloading release notes to work also for extensions
  (bnc#876700)
- 3.1.77

-------------------------------------------------------------------
Wed Apr 30 11:01:12 UTC 2014 - jreidinger@suse.com

- use correct keywords for cio ignore kernel params (bnc#874902)
- move cio_ignore step after bootloader step to have sections 
  generated (bnc#873996)
- 3.1.76

-------------------------------------------------------------------
Fri Apr 25 13:21:52 UTC 2014 - mfilka@suse.com

- bnc#872086
  - always copy network configuration. Even if network is not
    running during installation
- 3.1.75

-------------------------------------------------------------------
Fri Apr 25 08:22:06 UTC 2014 - jsrain@suse.cz

- enhanced handling of release notes from media (contrary to those
  downloaded on-line) (bnc#874996)
- 3.1.74

-------------------------------------------------------------------
Thu Apr 24 16:02:13 CEST 2014 - locilka@suse.com

- Changed inst_system_analysis to read Product information
  (that uses libzypp) after initializing libzypp (bnc#873877)
- 3.1.73

-------------------------------------------------------------------
Wed Apr 23 08:48:13 UTC 2014 - jsrain@suse.cz

- enable top bar with logo during installation (bnc#868722)
- 3.1.72

-------------------------------------------------------------------
Tue Apr 15 16:51:58 CEST 2014 - locilka@suse.com

- Switched from the old to the new network setup client for remote
  repositories (bnc#869640)
- 3.1.71

-------------------------------------------------------------------
Tue Apr 15 07:02:35 UTC 2014 - jreidinger@suse.com

- fix crash from last fix and adapt it to cooperate nice with
  autoinstallation (bnc#873458)
- 3.1.70

-------------------------------------------------------------------
Mon Apr 14 14:38:22 UTC 2014 - jreidinger@suse.com

- return error message if base product not found and continue in
  installation(bnc#873458)
- 3.1.69

-------------------------------------------------------------------
Mon Apr 14 10:11:52 CEST 2014 - locilka@suse.com

- removed loading 'pciehp' Kernel module (added for SLE 11 by FATE
  #311991) - it is now built-in Kernel (bnc#865834)
- 3.1.68

-------------------------------------------------------------------
Fri Apr 11 08:44:10 UTC 2014 - jsrain@suse.cz

- added missing files to package (bnc#872925)
- 3.1.67

-------------------------------------------------------------------
Thu Apr 10 09:34:30 UTC 2014 - mvidner@suse.com

- Put wizard title on the left instead of on top (bnc#868859)
- 3.1.66

-------------------------------------------------------------------
Thu Apr 10 09:15:56 UTC 2014 - jsrain@suse.cz

- added handling of release notes for slide show (bnc#871158)
- 3.1.65

-------------------------------------------------------------------
Wed Apr  9 10:07:02 CEST 2014 - snwint@suse.de

- save a copy of pbl.log
- 3.1.64

-------------------------------------------------------------------
Fri Apr  4 15:33:40 CEST 2014 - snwint@suse.de

- remove LIBGL_ALWAYS_INDIRECT (bnc #869172)
- 3.1.63

-------------------------------------------------------------------
Thu Apr  3 12:15:49 UTC 2014 - jreidinger@suse.com

- do not write network configuration from upgrade to system
  (bnc#871178)
- 3.1.62

-------------------------------------------------------------------
Wed Apr  2 09:25:38 UTC 2014 - jreidinger@suse.com

- remove ssh_service_finish as it is handle in
  firewall_stage1_finish due to split of ssh port open and sshd
  enablement (bnc#865056)
- 3.1.61

-------------------------------------------------------------------
Sun Mar 30 17:15:03 UTC 2014 - mfilka@suse.com

- bnc#869719
  - fixed parameters forcing manual network configuration on user's
    request at disks activation screen
- 3.1.60 

-------------------------------------------------------------------
Mon Mar 24 14:48:36 UTC 2014 - jreidinger@suse.com

- change cio_ignore kernel parameter according to kernel changes
  (bnc#869463)
- 3.1.59

-------------------------------------------------------------------
Mon Mar 24 12:33:47 UTC 2014 - jreidinger@suse.com

- avoid constant redefinition warning(BNC#869202)
- 3.1.58

-------------------------------------------------------------------
Wed Mar 19 12:45:27 UTC 2014 - lslezak@suse.cz

- skip "Installation Options" dialog when online repository option
  should not be displayed (part of bnc#868942)
- 3.1.57

-------------------------------------------------------------------
Fri Mar 14 14:43:06 CET 2014 - snwint@suse.de

- set LIBGL_ALWAYS_INDIRECT in ssh mode (bnc #868175)
- enable yast theme in ssh mode
- 3.1.56

-------------------------------------------------------------------
Fri Mar 14 08:15:01 UTC 2014 - jsrain@suse.cz

- download on-line version of release notes (fate#314695)
- 3.1.55

-------------------------------------------------------------------
Thu Mar 13 09:46:18 UTC 2014 - jreidinger@suse.com

- add kernel parameters for s390 when cio_ignore enabled to never
  blacklist console or ipl devices (fate#315318)
- 3.1.54

-------------------------------------------------------------------
Wed Mar 12 12:00:40 UTC 2014 - mfilka@suse.com

- bnc#858523
  - dropped disabling network configuration code. yast2-network is
    in charge of it now.
- 3.1.53 

-------------------------------------------------------------------
Mon Mar 10 13:01:48 UTC 2014 - jsrain@suse.cz

- don't hide ReleaseNotes button going back fron inst proposal
  (bnc#867389)
- 3.1.52

-------------------------------------------------------------------
Fri Mar  7 16:00:42 UTC 2014 - lslezak@suse.cz

- run scc_finish client if present (FATE#312012)
- 3.1.51

-------------------------------------------------------------------
Thu Mar  6 09:15:24 UTC 2014 - jreidinger@suse.com

- fix malformed string exception if cio ignore is disabled
  (bnc#866995)
- 3.1.50

-------------------------------------------------------------------
Tue Mar  4 09:13:41 UTC 2014 - jreidinger@suse.com

- call proper bash agent otherwise cio ignore feature do not work
  (bnc#866614)
- 3.1.49

-------------------------------------------------------------------
Mon Mar  3 12:57:24 UTC 2014 - jreidinger@suse.com

- do not crash if there is no general section in autoyast profile
  (BNC#866529)
- 3.1.48

-------------------------------------------------------------------
Thu Feb 27 15:08:12 CET 2014 - aschnell@suse.de

- reset proposal after rescanning storage (bnc#865579)
- 3.1.47

-------------------------------------------------------------------
Thu Feb 27 13:55:16 UTC 2014 - jreidinger@suse.com

- revert back complete skip of probing due to disks with activation
  (BNC#865579)
- 3.1.46

-------------------------------------------------------------------
Thu Feb 27 12:54:37 UTC 2014 - jreidinger@suse.com

- Do not rerun system probing as it is already done (BNC#865579)
- 3.1.45

-------------------------------------------------------------------
Wed Feb 26 09:15:50 UTC 2014 - jreidinger@suse.com

- implement cio ignore feature during installation for s390x
  (FATE#315586)
- 3.1.44

-------------------------------------------------------------------
Tue Feb 25 16:11:08 CET 2014 - locilka@suse.com

- Removed an icon from License Agreement dialog (bnc#865575)
- 3.1.43

-------------------------------------------------------------------
Tue Feb 25 14:14:59 CET 2014 - locilka@suse.com

- Adapted ignored_features to handle possibly missing Cmdline entry
  from Linuxrc (bnc#861465)
- 3.1.42

-------------------------------------------------------------------
Tue Feb 25 13:27:34 CET 2014 - locilka@suse.cz

- Removed hard-coded color and RichText formatting from
  installation confirmation dialog (#bnc#865371)
- 3.1.41

-------------------------------------------------------------------
Fri Feb 21 14:54:01 CET 2014 - snwint@suse.de

- Make vnc use real yast theme (bnc #855246) and make vnc screen size configurable.
- 3.1.40

-------------------------------------------------------------------
Fri Feb 21 09:16:18 UTC 2014 - mvidner@suse.com

- ssh installation: fix network start after reboot (bnc#850446)
- 3.1.39

-------------------------------------------------------------------
Wed Feb 19 15:22:00 CET 2014 - locilka@suse.com

- Prevent from re-defining CopyFilesFinishClient class (bnc#864631)
- 3.1.38

-------------------------------------------------------------------
Wed Feb 19 14:51:24 CET 2014 - locilka@suse.com

- Writing bootloader as late as possible, several configs need to
  be written and coppied to the installed system first (bnc#860089)
- 3.1.37

-------------------------------------------------------------------
Tue Feb 18 17:09:08 CET 2014 - locilka@suse.com

- Copying all udev rules from inst-sys to installed system
  (bnc#860089)
- 3.1.36

-------------------------------------------------------------------
Mon Feb 17 13:45:08 UTC 2014 - jreidinger@suse.com

- fix detection if ssh daemon run otherwise ssh installation do not
  reboot after first stage(BNC#864260)
- 3.1.35

-------------------------------------------------------------------
Wed Feb 12 11:44:20 UTC 2014 - jreidinger@suse.com

- fix namespace collision that cause error in installation
- 3.1.34

-------------------------------------------------------------------
Mon Feb 11 15:26:47 UTC 2014 - jreidinger@suse.com

- keep proper installation mode after cloning(BNC#861520)
- 3.1.33

-------------------------------------------------------------------
Tue Feb 11 14:55:36 UTC 2014 - jreidinger@suse.com

- fix dependencies to properly require new ruby bindings
- 3.1.32

-------------------------------------------------------------------
Mon Feb 10 14:31:52 UTC 2014 - jsrain@suse.cz

- removed unused release_notes_popup.rb


- Remove initialisation of Report in autoinst mode from 
  inst_system_analysis. Not needed any more since autoyast Profile 
  is now processed before inst_system_analysis gets called
  (bnc#862829).
- 3.1.31

-------------------------------------------------------------------
Fri Feb  7 09:36:00 UTC 2014 - jreidinger@suse.com

- Implement minimal installation feature (FATE#313149)
- 3.1.30

-------------------------------------------------------------------
Mon Feb  3 14:36:34 UTC 2014 - jreidinger@suse.com

- fix false positive errors in log for easier debugging in future
- 3.1.29

-------------------------------------------------------------------
Fri Jan 31 12:04:52 UTC 2014 - lslezak@suse.cz

- inst_inc_all.rb - added missing import (bnc#860263)
- 3.1.28

-------------------------------------------------------------------
Thu Jan 30 15:43:05 UTC 2014 - jreidinger@suse.com

- Remove write to non-existing /etc/sysconfig/suseconfig
  (FATE#100011)
- 3.1.27

-------------------------------------------------------------------
Thu Jan 30 15:42:52 CET 2014 - aschnell@suse.de

- fixed DASD detection (bnc#860398)
- 3.1.26

-------------------------------------------------------------------
Tue Jan 28 15:37:15 UTC 2014 - jreidinger@suse.com

- Fix exporting configuration in first stage (FATE#308539)
- 3.1.25

-------------------------------------------------------------------
Mon Jan 27 09:56:26 UTC 2014 - mfilka@suse.com

- fate#316768, bnc#854500
  - enable network service according product feature
- 3.1.24

-------------------------------------------------------------------
Fri Jan 24 12:01:29 UTC 2014 - lslezak@suse.cz

- removed inst_scc.rb client (moved to yast2-registration)
- 3.1.23

-------------------------------------------------------------------
Tue Jan 21 14:18:08 UTC 2014 - jreidinger@suse.com

- Remove icons from system analysis according to Ken's comments
  (fate#314695)
- 3.1.22

-------------------------------------------------------------------
Tue Jan 21 12:15:21 UTC 2014 - jreidinger@suse.com

- Remove "Change..." button in non-textual installation
- Add "Export Configuration" button in non-textual installation
  (FATE#308539)
- Add "Export Configuration" menu item in textual installation
  (FATE#308539)
- 3.1.21

-------------------------------------------------------------------
Tue Jan 21 08:48:17 UTC 2014 - jsrain@suse.cz

- adjusted UI according to Ken's comments (fate#314695)
- 3.1.20

-------------------------------------------------------------------
Mon Jan 13 09:58:46 UTC 2014 - jreidinger@suse.com

- add clone proposal and finish client (FATE#308539)
- 3.1.19

-------------------------------------------------------------------
Wed Jan  8 12:46:34 UTC 2014 - jsrain@suse.cz

- added capability to install OEM images (fate#316326)
- added handling Release Notes button (fate#314695)

-------------------------------------------------------------------
Fri Dec 20 09:32:08 UTC 2013 - vmoravec@suse.com

- Add abort and fail hooks for installation
- 3.1.18

-------------------------------------------------------------------
Thu Dec 12 14:50:32 UTC 2013 - lslezak@suse.cz

- control files have been moved to a separate package/git repo
  (https://github.com/yast/yast-installation-control)
- 3.1.17

-------------------------------------------------------------------
Wed Dec 11 09:54:10 UTC 2013 - lslezak@suse.cz

- fixed Makefile.am (added missing inst_scc.rb)
- 3.1.16

-------------------------------------------------------------------
Tue Dec 10 08:46:11 UTC 2013 - vmoravec@suse.com

- Show hook summary only if some hooks failed
- 3.1.15

-------------------------------------------------------------------
Thu Dec  5 15:32:24 UTC 2013 - jreidinger@suse.com

- fix opening zfcp client in disk activation on s390
- 3.1.14

-------------------------------------------------------------------
Thu Dec  5 15:25:18 UTC 2013 - lslezak@suse.cz

- added a new client for SCC registration (first iteration, UI
  only, does not work yet)

-------------------------------------------------------------------
Wed Dec  4 16:11:37 UTC 2013 - jreidinger@suse.com

- fix failure in remote disks activation client
- 3.1.13

-------------------------------------------------------------------
Wed Dec  4 08:30:37 UTC 2013 - lslezak@suse.cz

- removed "trang" dependency (requires complete Java stack, convert
  the file directly in the source repository)
- 3.1.12

-------------------------------------------------------------------
Tue Dec  3 15:11:17 UTC 2013 - jreidinger@suse.com

- remove server base scenario and media check clients from SLE
  installation (FATE#314695)
- add storage proposal dialog to SLE installation (FATE#314695)
- 3.1.11

-------------------------------------------------------------------
Tue Dec  3 13:40:27 UTC 2013 - vmoravec@suse.com

- Show popup window with used hooks before installation finished
- 3.1.10

-------------------------------------------------------------------
Mon Dec  2 12:28:26 UTC 2013 - jreidinger@suse.com

- Add direct link to network communication from remote disks
  activation (FATE#314695, part of NI requirements)
- 3.1.9

-------------------------------------------------------------------
Thu Nov 28 13:01:44 UTC 2013 - vmoravec@suse.com

- Add hooks to main installation client
- 3.1.8

-------------------------------------------------------------------
Wed Nov 20 13:21:57 UTC 2013 - lslezak@suse.cz

- removed support for automatic 2nd stage (the 2nd stage has been
  dropped completely) (FATE#314695)
- 3.1.7

-------------------------------------------------------------------
Tue Nov 19 10:19:13 CET 2013 - locilka@suse.com

- Proposing separate /home partition on SLES and SLES for VMware
  (FATE#316624)

-------------------------------------------------------------------
Mon Nov 18 13:28:32 UTC 2013 - lslezak@suse.cz

- move some steps from removed 2nd stage to the 1st stage
- "inst_mode" client: removed installation/update switch,
  renamed to "inst_installation_options" 
- 3.1.6

-------------------------------------------------------------------
Tue Nov 12 09:24:25 UTC 2013 - lslezak@suse.cz

- control file cleanup:
  * remove the 2nd stage in installation (FATE#314695)
  * removed autoconfiguration support in the 2nd stage (the 2nd
    stage has been removed completely)
  * repair mode removed (not supported) (FATE#308679)

-------------------------------------------------------------------
Mon Nov 11 14:21:37 UTC 2013 - vmoravec@suse.com

- 3.1.5
- replace runlevel entries in control files with default_target
  entries
- replace dependency on yast2-runlevel with yast2-services-manager

-------------------------------------------------------------------
Thu Nov  7 11:45:45 UTC 2013 - mfilka@suse.com

- bnc#849391
  - removed explicit start of second phase of SuSEfirewall2 
    initialization. Not needed when systemd is in use.
- 3.1.4

-------------------------------------------------------------------
Thu Oct 31 11:32:01 UTC 2013 - lslezak@suse.cz

- install "perl-Bootloader-YAML" package
- removed "Use Automatic Configuration" option from the
  installation mode dialog (the 2nd stage has been removed)
- 3.1.3

-------------------------------------------------------------------
Tue Oct 29 13:17:59 UTC 2013 - lslezak@suse.cz

- install only "perl-YAML-LibYAML" and "perl-bootloader" packages
  to the target system
- updated scr_switch_debugger.rb client

-------------------------------------------------------------------
Fri Oct 26 11:39:17 UTC 2013 - jsrain@suse.cz

- show release notes button (fate#314695)

-------------------------------------------------------------------
Fri Oct 25 10:06:07 CEST 2013 - aschnell@suse.de

- removed long obsolete EVMS entries from control file (see
  fate#305007)

-------------------------------------------------------------------
Wed Oct 23 07:27:28 UTC 2013 - lslezak@suse.cz

- removed autorepeat workaround for bnc#346186, not needed anymore,
  xset might not be installed (bnc#846768)
- 3.1.2

-------------------------------------------------------------------
Tue Oct 22 16:46:18 CEST 2013 - locilka@suse.com

- Extended support for ignored_features: They can be also mentioned
  in PTOptions and thus not appended to Kernel command line
  (FATE#314982)

-------------------------------------------------------------------
Tue Oct 15 14:15:31 CEST 2013 - locilka@suse.com

- Added support for ignore[d][_]feature[s] (FATE#314982) allowing
  to skip some unwanted features of the installer
- 3.1.1

-------------------------------------------------------------------
Thu Oct 10 14:48:46 CEST 2013 - locilka@suse.com

- Dropped modem and DSL detection (and configuration) from
  installation proposal (FATE#316263, FATE#316264)

-------------------------------------------------------------------
Fri Sep 27 16:34:11 UTC 2013 - lslezak@suse.cz

- do not use *.spec.in template, use *.spec file with RPM macros
  instead
- 3.1.0

-------------------------------------------------------------------
Fri Sep 27 14:17:54 CEST 2013 - jsuchome@suse.cz

- yast2-mouse was dropped, do not call its components (bnc#841960)
- 3.0.7 

-------------------------------------------------------------------
Thu Sep 26 10:47:32 CEST 2013 - jsuchome@suse.cz

- fix console status after the installation (bnc#750326)
- 3.0.6 

-------------------------------------------------------------------
Tue Sep  3 11:55:45 CEST 2013 - jsuchome@suse.cz

- do not mention xorg-x11 in the control files (bnc#837450) 
- remove obsoleted part of X11 related code
- 3.0.5

-------------------------------------------------------------------
Fri Aug  9 06:36:31 UTC 2013 - mfilka@suse.com

- bnc#798620
    - removed proposed hotfix for the bug. The hotfix could block 
    starting firewall under some circunstances.
    - (re)starting firewall is handled in yast2.rpm since 3.0.2
- 3.0.4 

-------------------------------------------------------------------
Wed Aug  7 12:57:05 CEST 2013 - jsuchome@suse.cz

- use pure ruby solution when sorting proposal items

-------------------------------------------------------------------
Tue Aug  6 11:30:53 CEST 2013 - jsuchome@suse.cz

- use pure ruby solution when sorting destkop items, so major desktop
  (with same order number) won't get resorted
- 3.0.3

-------------------------------------------------------------------
Mon Aug  5 13:16:04 CEST 2013 - jsuchome@suse.cz

- check the product profiles during system analysis and
  copy them to installed system (backport of fate#310730)
- 3.0.2

-------------------------------------------------------------------
Sun Aug  4 11:48:21 UTC 2013 - lslezak@suse.cz

- removed empty agents/Makefile.am and unused testsuite/Makefile.am
- removed obsolete BuildRequires: doxygen perl-XML-Writer sgml-skel
  yast2-testsuite yast2-storage yast2-pkg-bindings yast2-packager

-------------------------------------------------------------------
Fri Aug  2 14:25:07 CEST 2013 - jsuchome@suse.cz

- remove trang from BuildRequires: rng can be created during
  packaging, not needed during build

-------------------------------------------------------------------
Thu Aug  1 11:21:35 CEST 2013 - jsuchome@suse.cz

- correctly write supporturl (port of bnc#520169) 
- limit the number of the searched disks to 8 of each kind to
  shorten time needed for finding SSH keys (port of fate#305873)
- 3.0.1

-------------------------------------------------------------------
Wed Jul 31 08:30:58 UTC 2013 - yast-devel@opensuse.org

- converted from YCP to Ruby by YCP Killer
  (https://github.com/yast/ycp-killer)
- version 3.0.0

-------------------------------------------------------------------
Mon Jul 29 13:43:13 CEST 2013 - fehr@suse.de

- ignore SIGHUP in YaST2.Second-Stage to make autoyast installs
  with serial console succeed again (bnc#825728, bnc#823224)

-------------------------------------------------------------------
Thu Jul 11 12:23:36 CEST 2013 - aschnell@suse.de

- fixed sshd check (bnc#825160)
- 2.24.10

-------------------------------------------------------------------
Thu Jul  4 13:56:19 CEST 2013 - jsuchome@suse.cz

- show release notes of newest product first (bnc#827590)
- 2.24.9

-------------------------------------------------------------------
Tue Jun 25 10:17:46 CEST 2013 - jsuchome@suse.cz

- adapt control.xml to offical Factory one:
  added e17 desktop, enabled online repositories
- 2.24.8

-------------------------------------------------------------------
Fri Jun 21 16:55:50 CEST 2013 - jsuchome@suse.cz

- only show desktops for which their defined patterns are known
  (needed when desktop defined in control file is only available
  via some optional installation source - fate#315061)
- 2.24.7

-------------------------------------------------------------------
Wed Jun 19 11:42:59 CEST 2013 - aschnell@suse.de

- make check for sshd more robust (bnc#825160)
- 2.24.6

-------------------------------------------------------------------
Thu Jun  6 08:29:44 UTC 2013 - mfilka@suse.com

- bnc#774301
    - fixed udev events handling in kernel_finish 
- 2.24.5

-------------------------------------------------------------------
Wed Jun  5 13:02:06 UTC 2013 - lslezak@suse.cz

- use WFM::ClientExists() call instead of checking *.ycp file
  presence (works also with non-YCP clients and checks also e.g.
  /y2update/clients path)

-------------------------------------------------------------------
Mon May 27 15:27:12 CEST 2013 - locilka@suse.com

- Using unique IDs while calling rpmcopy_secondstage to prevent
  from disabling this step in AutoYaST or Upgrade while it should
  be disabled only in Installation (bnc#813072).

-------------------------------------------------------------------
Mon May 13 09:40:15 CEST 2013 - jsuchome@suse.cz

- startup scripts: if RC_LANG is not set, use en_US as default
  (bnc#815265)
- 2.24.4

-------------------------------------------------------------------
Fri May 03 12:18:43 CEST 2013 - aschnell@suse.de

- call unicode_start/stop and initviocons only on consoles
  (bnc#800790)
- fixed check for missing initviocons
- 2.24.3

-------------------------------------------------------------------
Mon Apr 22 14:59:35 CEST 2013 - jsuchome@suse.cz

- show dialog for all available disk controlers (bnc#807026)
- 2.24.2 

-------------------------------------------------------------------
Wed Apr 17 14:50:48 CEST 2013 - jsuchome@suse.cz

- force disk activation when Storage reports no disk was found
  (bnc#810823) 
- 2.24.1

-------------------------------------------------------------------
Fri Mar 29 11:58:02 CET 2013 - jsuchome@suse.cz

- always return boolean from DeployTarImage (bnc#804293)
- make the "Check drivers" error message depend on control.xml
  variable (fate#312875, bnc#805251) 
- 2.24.0

-------------------------------------------------------------------
Wed Mar 13 12:35:54 UTC 2013 - mfilka@suse.com

- NetworkManager is enabled and active after second stage (bnc#808039)
- 2.23.13 

-------------------------------------------------------------------
Mon Mar 04 14:42:03 CET 2013 - aschnell@suse.de

- deactivate RAID before going back to "Disk Activation" during
  installation (bnc#806454)

-------------------------------------------------------------------
Thu Feb 14 17:06:53 CET 2013 - fehr@suse.de

- fix got_kernel_param in misc.sh to not match substrings (so far 
  kernel parameters like systemd.log_level=debug activated Y2DEBUG)
- 2.23.12
 
-------------------------------------------------------------------
Wed Jan 23 16:00:21 CET 2013 - jsuchome@suse.cz

- prevent systemctl hang in 2nd stage (from fcrozat@suse.com,
  bnc#798620)
- 2.23.11

-------------------------------------------------------------------
Sun Jan 20 15:27:33 UTC 2013 - lslezak@suse.cz

- start the add-on module also when "addon" boot parameter is
  present (fate#314318)
- 2.23.10

-------------------------------------------------------------------
Mon Jan 14 13:45:23 UTC 2013 - locilka@suse.com

- Adding repositories that cannot be (re)added as enabled in
  a disabled state (bnc#779396).
- 2.23.9

-------------------------------------------------------------------
Fri Jan 11 10:47:11 CET 2013 - jsuchome@suse.cz

- adapted to changes in Storage.ycp API (bnc#797245)
- 2.23.8

-------------------------------------------------------------------
Mon Jan  7 13:06:32 CET 2013 - jsuchome@suse.cz

- set new keyboard layout right after selecting (bnc#796589)
- added SYSTEMCTL_OPTIONS to Firstboot/Second Stage services
  (bnc#791076)
- 2.23.7

-------------------------------------------------------------------
Fri Dec 21 08:23:47 CET 2012 - jsuchome@suse.cz

- show the info about possibility to download drivers
  from drivers.suse.com (fate#312875) 
- added KVM installation scenario (bnc#795067)
- 2.23.6

-------------------------------------------------------------------
Fri Dec 14 15:16:52 CET 2012 - jsuchome@suse.cz

- disable USB sources after installation (bnc#793709) 
- 2.23.5

-------------------------------------------------------------------
Tue Dec  4 16:54:56 CET 2012 - jsuchome@suse.cz

- allow using local repositories during update (bnc#779397)
- 2.23.4

-------------------------------------------------------------------
Mon Nov  5 08:21:41 CET 2012 - jsuchome@suse.cz

- fixed installation of systemd units (crrodriguez)
- 2.23.3

-------------------------------------------------------------------
Wed Oct 31 08:16:46 CET 2012 - jsuchome@suse.cz

- removed fonts_finish, its only action was to call obsolete
  SuSEconfig script
- removed inst_suseconfig client (fate#100011)
- 2.23.2 

-------------------------------------------------------------------
Fri Oct 26 08:44:43 CEST 2012 - jsuchome@suse.cz

- do not allow to go next without desktop selected (bnc#786507)
- 2.23.1

-------------------------------------------------------------------
Wed Oct 24 11:12:55 CEST 2012 - jsuchome@suse.cz

- removed suseconfig step from installation sequence (fate#100011)
- 2.23.0

-------------------------------------------------------------------
Wed Jul 11 15:56:38 CEST 2012 - jsuchome@suse.cz

- create simpler and non translated aliases for update sources 
  (bnc#768624)
- 2.22.10

-------------------------------------------------------------------
Thu Jun 28 14:36:08 CEST 2012 - jsuchome@suse.cz

- set TERM=linux for 2nd stage services, to keep ncurses nice
  (bnc#768356)
- 2.22.9

-------------------------------------------------------------------
Mon Jun 25 15:43:43 CEST 2012 - jsuchome@suse.cz

- ensure Plymouth is hiddent before 2nd start, to prevent system
  freeze (bnc#768185)
- ensure 2nd stage is started before SuSEfirewall2_init (bnc#733361)
- 2.22.8

-------------------------------------------------------------------
Tue Jun 19 14:49:52 CEST 2012 - aschnell@suse.de

- kill console before reboot (bnc#759627)
  (otherwise systemd will not proceed with system shutdown)

-------------------------------------------------------------------
Wed Jun  6 11:27:02 CEST 2012 - jsuchome@suse.cz

- require yast2-proxy for 2nd stage (bnc#764951)
- show a message if network config has failed (bnc#765129)
- 2.22.7

-------------------------------------------------------------------
Tue Apr 17 16:03:55 CEST 2012 - jsuchome@suse.cz

- enhanced image installation help text (bnc#732914)

-------------------------------------------------------------------
Tue Apr 03 14:56:55 CEST 2012 - aschnell@suse.de

- adapted to move of testX (see bnc#749184)
- 2.22.6

-------------------------------------------------------------------
Wed Mar 14 15:42:19 CET 2012 - aschnell@suse.de

- create link yast.ssh for 2nd stage ssh installation (bnc#745340)
- 2.22.5

-------------------------------------------------------------------
Wed Feb 15 11:46:45 CET 2012 - gs@suse.de

- Improve layout of the release notes dialog (bnc #550610)
- 2.22.4 

-------------------------------------------------------------------
Thu Feb  9 10:53:01 CET 2012 - jsuchome@suse.cz

- adapt the style only for ssh installation, not vnc (bnc#742777)
- 2.22.3 

-------------------------------------------------------------------
Tue Feb  7 17:22:46 CET 2012 - tgoettlicher@suse.de

- Fixed bnc #742777: ssh installation needs to much bandwidth
- 2.22.2

-------------------------------------------------------------------
Fri Jan 13 11:02:40 CET 2012 - jsuchome@suse.cz

- confirmed license
- 2.22.1

-------------------------------------------------------------------
Mon Jan  9 14:29:34 CET 2012 - locilka@suse.cz

- save ecdsa keys as well (bnc#726468) (added where missing)

-------------------------------------------------------------------
Mon Jan  9 13:39:10 CET 2012 - locilka@suse.cz

- Added ntp-client into list of cloned modules in control file
  (bnc #738019).

-------------------------------------------------------------------
Wed Jan  4 15:21:30 CET 2012 - locilka@suse.cz

- Reading the current random/poolsize from /proc to store the exact
  number of bytes (bnc#692799).

-------------------------------------------------------------------
Tue Jan  3 16:21:42 CET 2012 - locilka@suse.cz

- Modified saving state of the current randomness (bnc#692799).

-------------------------------------------------------------------
Thu Dec  8 16:45:15 CET 2011 - locilka@suse.cz

- Fixed saving state of the current randomness (bnc#692799).

-------------------------------------------------------------------
Fri Nov 25 11:35:04 CET 2011 - jsuchome@suse.cz

- ask for Abort confirmation in Update URLs step (bnc#728907)

-------------------------------------------------------------------
Wed Nov 16 13:18:40 CET 2011 - jsuchome@suse.cz

- merged texts from proofreading
- 2.22.0 

-------------------------------------------------------------------
Thu Nov 10 14:27:55 UTC 2011 - fcrozat@suse.com

- Disable routing initscript commands through systemd, prevent
  lockups.

-------------------------------------------------------------------
Thu Nov 03 11:52:08 CET 2011 - aschnell@suse.de

- use same code to display ip addresses during vnc and ssh
  installation (bnc#727802)
- 2.21.28

-------------------------------------------------------------------
Wed Nov  2 17:14:51 CET 2011 - fcrozat@suse.com

- Ensure network is not started by systemd before Firstboot /
  SecondStage (bnc#726823)
- 2.21.27

-------------------------------------------------------------------
Mon Oct 31 09:18:46 CET 2011 - jsuchome@suse.cz

- control files: save ecdsa keys (bnc#726468)
- 2.21.26 

-------------------------------------------------------------------
Wed Oct 19 16:25:41 CEST 2011 - locilka@suse.cz

- Creating /etc/mtab linking to /proc/self/mounts in umount_finish
  (bnc#725166)
- 2.21.25

-------------------------------------------------------------------
Fri Oct 14 11:27:58 CEST 2011 - fcrozat@suse.com

- Fix text mode handled in systemd (bnc#724115)
- 2.21.24

-------------------------------------------------------------------
Tue Oct 11 08:52:43 CEST 2011 - jsuchome@suse.cz

- compress the log file from 1st stage of installation (bnc#716938)
- 2.21.23

-------------------------------------------------------------------
Fri Oct  7 11:38:39 UTC 2011 - fcrozat@suse.com

- Use latest macros for systemd
- Drop workaround for bnc#719221, systemd is fixed now.
- 2.21.22

-------------------------------------------------------------------
Fri Oct  7 11:30:21 UTC 2011 - jsrain@suse.cz

- change the URL for congratulation dialog (bnc#720481)

-------------------------------------------------------------------
Mon Sep 26 10:41:38 CEST 2011 - jsuchome@suse.cz

- control.openSUSE: use lightdm as default DM for Xfce 
- 2.21.21

-------------------------------------------------------------------
Fri Sep 23 15:36:11 CEST 2011 - jsuchome@suse.cz

- updated systemd service files (bnc#719221)
- 2.21.20 

-------------------------------------------------------------------
Fri Sep 23 14:27:36 CEST 2011 - jsuchome@suse.cz

- unmount previously mounted /run (bnc#717321)
- 2.21.19

-------------------------------------------------------------------
Thu Sep 15 12:16:49 UTC 2011 - lslezak@suse.cz

- improved package update check - display only the repositories
  with an update available, display package updates in details
- 2.21.18

-------------------------------------------------------------------
Tue Sep  6 10:05:00 CEST 2011 - jsuchome@suse.cz

- enable system cloning only when autoyast2 is installed
  (bnc#692790)
- 2.21.17

-------------------------------------------------------------------
Wed Aug 31 14:33:50 CEST 2011 - jsuchome@suse.cz

- fix build for older distributions
- 2.21.16 

-------------------------------------------------------------------
Mon Aug 29 12:12:55 CEST 2011 - jsuchome@suse.cz

- added systemd .service files for second stage and firstboot
  (from fcrozat@suse.com, bnc#713760)
- 2.21.15

-------------------------------------------------------------------
Fri Aug 12 13:58:01 CEST 2011 - jsuchome@suse.cz

- expect there might me extra checks for disk controllers with
  s390 (bnc#706911)
- adapted help text and label in installation mode selection
  (bnc#711160)
- 2.21.14 

-------------------------------------------------------------------
Fri Aug  5 12:13:13 UTC 2011 - lslezak@suse.cz

- upgrade_urls.ycp - do not display reading and writing progress,
  it is pretty quick and just causes screen flickering
  (the write progress is displayed only when there is an enabled
  repo to add, refreshing it can take long time) (bnc#692614)
- 2.21.13

-------------------------------------------------------------------
Fri Aug  5 12:32:16 CEST 2011 - tgoettlicher@suse.de

- fixed .desktop file (bnc #681249)

-------------------------------------------------------------------
Thu Aug  4 14:50:33 UTC 2011 - lslezak@suse.cz

- 2.21.12

-------------------------------------------------------------------
Thu Aug  4 14:07:38 CEST 2011 - mvidner@suse.cz

- Copy network interface naming rules early to get them to initrd (bnc#666079).

-------------------------------------------------------------------
Thu Aug  4 11:37:02 UTC 2011 - lslezak@suse.cz

- extraurls: check whether there is an update candidate in the
  added extra repositories - openSUSE DVD does not contain all
  packages, packages from OSS repository which are not on DVD
  medium were not upgraded and were left in the old version even
  after adding new OSS repository with updated version (bnc#693230)

-------------------------------------------------------------------
Wed Aug  3 13:19:50 UTC 2011 - lslezak@suse.cz

- cleanup: removed obsoleted SourceManager::SyncAddedAndDeleted()
  call (zmd sync has been removed)
- 2.21.11

-------------------------------------------------------------------
Wed Aug  3 08:53:14 UTC 2011 - lslezak@suse.cz

- use term "Software manager" instead of "Package manager"
  (bnc#585679)
- 2.21.10

-------------------------------------------------------------------
Tue Aug  2 13:37:03 CEST 2011 - locilka@suse.cz

- Preserving the /dev/urandom state from inst-sys after the
  installation (bnc#692799)
- Automatically enabling haveged service if installed (bnc#692799)
- 2.21.9

-------------------------------------------------------------------
Mon Aug  1 15:38:32 CEST 2011 - locilka@suse.cz

- Added control.SLES-for-VMware into the SVN

-------------------------------------------------------------------
Fri Jul 22 15:00:30 CEST 2011 - locilka@suse.cz

- Removed obsoleted X-KDE-SubstituteUID from deploy_image.desktop
  (bnc#540627)
- 2.21.8

-------------------------------------------------------------------
Tue Jul 12 15:34:38 CEST 2011 - jsuchome@suse.cz

- Show Xen Virtualization Host Server Installation scenario
  only for x86_64 architecture (bnc#702103)
- 2.21.7

-------------------------------------------------------------------
Thu Jun 30 14:09:17 CEST 2011 - jsuchome@suse.cz

- fixed typos (bnc#703119)
- 2.21.6 

-------------------------------------------------------------------
Wed Jun  1 17:24:25 CEST 2011 - locilka@suse.cz

- always loading 'pciehp' kernel module on Dell hardware
  (FATE #311991)
- fixed control file validation
- stricter btrfs_increase_percentage definition in all control
  files (only 'integer' is allowed)

-------------------------------------------------------------------
Wed Jun  1 11:56:08 CEST 2011 - fehr@suse.de

- add btrfs_increase_percentage to to category "partitioning" in
  config.xml files
- 2.21.5 

-------------------------------------------------------------------
Thu May 19 14:22:10 CEST 2011 - jsuchome@suse.cz

- enable YaST restart in the 1st stage (bnc#694299)
- 2.21.4 

-------------------------------------------------------------------
Wed Apr 27 15:08:04 CEST 2011 - jsuchome@suse.cz

- added option to configure FCoE Interfaces when started with
  WithFCoE=1 argument (fate#307445)
- 2.21.3 

-------------------------------------------------------------------
Wed Apr 27 11:19:50 CEST 2011 - jsuchome@suse.cz

- Copy /media.1/build to the installed system (fate#311377)
- 2.21.2 

-------------------------------------------------------------------
Fri Mar 25 10:26:44 CET 2011 - jsuchome@suse.cz

- show the 'before-reboot' message in RichText, so possible command
  can be copy-pasted (bnc#383519)
- 2.21.1

-------------------------------------------------------------------
Thu Mar 24 16:14:02 CET 2011 - jsuchome@suse.cz

- do not start automatic configuration for autoYaST (bnc#679435)
- 2.21.0

-------------------------------------------------------------------
Mon Feb 28 14:52:26 CET 2011 - locilka@suse.cz

- Handling disabled installation steps also in Live Installation
  mode (BNC #675516)
- 2.20.6

-------------------------------------------------------------------
Thu Feb 17 13:49:19 CET 2011 - aschnell@suse.de

- fixed braille support during installation (bnc #672086)
- 2.20.5

-------------------------------------------------------------------
Tue Feb  8 15:10:25 CET 2011 - locilka@suse.cz

- Adapted openSUSE control file to the current naming schema of
  desktops (BNC #667408)

-------------------------------------------------------------------
Thu Jan 20 14:18:41 CET 2011 - jsrain@suse.cz

- fix initialization of AutoUpgrade for 2nd stage
- 2.20.4

-------------------------------------------------------------------
Wed Jan 19 15:38:20 CET 2011 - jsrain@suse.cz

- adaptations for unattended migration (fate#310481)
- don't delete /etc/mtab if it is a symlink (bnc#665437)
- 2.20.3

-------------------------------------------------------------------
Wed Jan 19 12:53:00 CET 2011 - jsrain@suse.cz

- fixed progress during live installation (bnc#665413)
- 2.20.2

-------------------------------------------------------------------
Fri Jan  7 13:43:01 CET 2011 - jsrain@suse.cz

- update XFCE desktop definition

-------------------------------------------------------------------
Thu Jan  6 10:47:00 CET 2011 - locilka@suse.cz

- Using wider space for licence displayed in non-textual interface
  (BNC #607135).
- Fixed DUD deployment (BNC #626337)

-------------------------------------------------------------------
Thu Nov 16 16:13:48 UTC 2010 - jsrain@suse.cz

- fixed behavior of window closing in installation proposal
  (bnc#636980)
- use df for estimating partition size for live installer
  (bnc#555288)
- 2.20.1

-------------------------------------------------------------------
Thu Sep 30 17:33:48 UTC 2010 - lslezak@suse.cz

- don't use spaces in repo alias (bnc#596950)
- inst_addon_update_sources.ycp - removed obsoleted ZMD sync call
- 2.20.0

-------------------------------------------------------------------
Wed Jun  2 13:52:02 CEST 2010 - jsrain@suse.cz

- removed link to repairing the system
- 2.19.20

-------------------------------------------------------------------
Wed May 12 15:33:24 CEST 2010 - ug@suse.de

- fixed the cloning at the end of a manual
  installation (bnc#605132)
- 2.19.7

-------------------------------------------------------------------
Mon Apr 19 12:29:08 CEST 2010 - aschnell@suse.de

- allow btrfs as root fs
- 2.19.6

-------------------------------------------------------------------
Thu Apr 15 17:12:28 CEST 2010 - locilka@suse.cz

- Script copy_files_finish copies files with --dereference to
  prevent from copying symlinks instead of the files content
  (BNC #596938).

-------------------------------------------------------------------
Fri Apr 09 17:09:27 CEST 2010 - aschnell@suse.de

- disable Qt/Gtk frontend if testX is unavailable (bnc #585432)
- 2.19.5

-------------------------------------------------------------------
Tue Apr  6 17:44:25 CEST 2010 - locilka@suse.cz

- Searching for LiveCD license in /usr/share/doc/licenses and /
  directories (BNC #594042).

-------------------------------------------------------------------
Fri Mar 26 11:26:04 CET 2010 - ug@suse.de

- fixed a broken yast2-installation.spec.in
- fixed broken schema validation files for control.xml files
- 2.19.4

-------------------------------------------------------------------
Wed Mar 24 07:42:19 UTC 2010 - lslezak@suse.cz

- inst_suseconfig.ycp - do not reset UI product name
  (&product; macro) (bnc#539906)

-------------------------------------------------------------------
Thu Mar 18 14:55:20 CET 2010 - locilka@suse.cz

- Previously used repositories switched from enabled/disabled mode
  to removed/enabled/disabled mode (BNC #588659).

-------------------------------------------------------------------
Fri Mar 12 13:19:15 CET 2010 - kmachalkova@suse.cz

- Port from SLE11 SP1: process files in _datadir/autoinstall/modules 
  with %suse_update_desktop_file. This passes their strings into
  translation (bnc#549944)

-------------------------------------------------------------------
Fri Mar 12 10:53:55 CET 2010 - locilka@suse.cz

- Unique identification in inst_upgrade_urls switched from URL to
  ALIAS (BNC #587517).
- In case of re-adding CD/DVD media, user is asked to insert
  correct media before adding it (BNC #587517).
- Only upgrade packages if upgrading from SLES 11, otherwise use
  patterns for upgrade (BNC #587544).

-------------------------------------------------------------------
Tue Mar  9 15:35:48 CET 2010 - locilka@suse.cz

- Fixed calling update.post from DUD (BNC #586609).

-------------------------------------------------------------------
Tue Mar  2 14:30:31 CET 2010 - locilka@suse.cz

- CIM service is proposed as disabled by default (BNC #584524).

-------------------------------------------------------------------
Mon Feb 22 17:48:57 CET 2010 - locilka@suse.cz

- Documented YaST RELAX NG schema (FATE #305551).
- Correctly re-added unique_id to RNC - AC steps and proposals
  (BNC #582094).

-------------------------------------------------------------------
Wed Feb 17 11:05:12 CET 2010 - ug@suse.de

- clone checkbox at the end of the installation is always
  enabled now and can install the autoyast2 package if needed
  (bnc#547486)

-------------------------------------------------------------------
Mon Feb 15 15:48:51 CET 2010 - ug@suse.de

- UI for autoinstallation images added to deploy_image_auto

-------------------------------------------------------------------
Tue Feb  9 17:06:15 CET 2010 - locilka@suse.cz

- Steps 'user' and 'auth' enabled again in Live mode (BNC #547931).

-------------------------------------------------------------------
Tue Feb  9 14:49:33 CET 2010 - locilka@suse.cz

- Fixed license agreement check box visibility (BNC #571846).
- 2.19.3

-------------------------------------------------------------------
Tue Feb  2 11:03:04 CET 2010 - locilka@suse.cz

- Added LXDE to openSUSE control file (FATE #307729).

-------------------------------------------------------------------
Mon Feb  1 11:35:15 CET 2010 - locilka@suse.cz

- Fixed 'going back' from services proposal BNC #572734.

-------------------------------------------------------------------
Fri Jan 22 15:56:07 CET 2010 - aschnell@suse.de

- fixed message during ssh installation (bnc #518616)

-------------------------------------------------------------------
Fri Jan 15 17:29:45 CET 2010 - aschnell@suse.de

- updated control.rnc
- 2.19.2

-------------------------------------------------------------------
Thu Jan  7 15:29:13 CET 2010 - jsuchome@suse.cz

- inst_complex_welcome adapted to Language::SwitchToEnglishIfNeeded
  (bnc#479529)
- 2.19.1

-------------------------------------------------------------------
Fri Dec 11 16:48:58 CET 2009 - locilka@suse.cz

- Adapted for new API to ProductLicense (FATE #306295).

-------------------------------------------------------------------
Wed Dec  9 16:44:34 CET 2009 - locilka@suse.cz

- Package kde4-kdm has been renamed to kdm (SLES, SLED control
  files) (bnc #561627).

-------------------------------------------------------------------
Wed Dec  9 14:58:38 CET 2009 - kmachalkova@suse.cz

- Un-check automatic configuration box when user selects update
  (bnc#537625)  

-------------------------------------------------------------------
Wed Dec  9 14:12:21 CET 2009 - locilka@suse.cz

- Enabled CIM by default (SLES and SLED) (FATE #305583)
- Adapted RNC for control files

-------------------------------------------------------------------
Wed Dec  9 12:49:08 CET 2009 - jsrain@suse.cz

- dereference hardlinks when deploying live CD so that it can
  be also deployed on multiple separate partitions (bnc#549158)

-------------------------------------------------------------------
Mon Nov 30 14:38:26 CET 2009 - locilka@suse.cz

- Repositories added by inst_addon_update_sources use
  Pkg::RepositoryAdd that does not need access to network
  (bnc #557723)

-------------------------------------------------------------------
Tue Nov 24 16:13:31 CET 2009 - kmachalkova@suse.cz

Cumulative patch with SLE11 SP1 features:
- In TUI (ncurses), use plain text (.txt) file with release notes, 
  if found (FaTE#306167)
- Set /etc/sysconfig/boot:RUN_PARALLEL according to corresponding
  value in control file (FaTE#307555) 
- 2.19.0

-------------------------------------------------------------------
Thu Nov 19 16:51:55 CET 2009 - locilka@suse.cz

- Added control file configuration option require_registration
  (FATE #305578).

-------------------------------------------------------------------
Wed Nov  4 16:31:17 CET 2009 - mzugec@suse.cz

- lan module in 1st stage (FaTE#303069)
- 2.18.34 

-------------------------------------------------------------------
Fri Oct 23 07:40:56 CEST 2009 - jsuchome@suse.cz

- during update, do not save timezone and console settings
  (bnc#547587)
- 2.18.33 

-------------------------------------------------------------------
Fri Oct 16 14:36:11 CEST 2009 - locilka@suse.cz

- Fixed handling repositories during upgrade (bnc #543468).
- 2.18.32

-------------------------------------------------------------------
Wed Oct  7 15:36:44 CEST 2009 - jsuchome@suse.cz

- set the time after chroot (bnc#538357)
- 2.18.31 

-------------------------------------------------------------------
Wed Oct  7 12:17:52 CEST 2009 - jsuchome@suse.cz

- correctly set the keyboard layout in 2nd stage (bnc#542009)
- 2.18.30

-------------------------------------------------------------------
Thu Oct  1 13:27:16 CEST 2009 - locilka@suse.cz

- Adjusting understandable name for update URLs added during second
  stage of installation (bnc #542792).
- 2.18.29

-------------------------------------------------------------------
Tue Sep 29 16:41:32 CEST 2009 - kmachalkova@suse.cz

- Correct HTML format tags in helptext (bnc#540784)
- Set firewall status according to user's choice also in non-automatic 
  2nd stage (missing call for AdjustDisabledSubProposals) (bnc#534862)
- 2.18.28 

-------------------------------------------------------------------
Thu Sep 24 15:51:15 CEST 2009 - kmachalkova@suse.cz

- Enable SSH service after reboot if this is SSH or VNC installation 
  (new ssh_service_finish client) (bnc#535206)
- 2.18.27 

-------------------------------------------------------------------
Mon Sep 14 15:27:19 CEST 2009 - jsrain@suse.cz

- enhanced display of release notes (fate#306237)
- 2.18.26

-------------------------------------------------------------------
Wed Sep  9 14:33:14 CEST 2009 - jsrain@suse.cz

- better error handling for image installation (bnc#533601)
- 2.18.25

-------------------------------------------------------------------
Fri Sep  4 19:00:27 CEST 2009 - kmachalkova@suse.cz

- Introducing unique IDs to unambiguously identify AC steps and 
  sub-proposals
- Writing disabled AC steps and subproposals at the end of 1st 
  stage, reading them back at the end of 2nd stage
- Filtering out disabled AC steps from AC workflow (FaTE #303859 and 
  bnc#534862)
- Require new yast2 base 
- 2.18.24

-------------------------------------------------------------------
Fri Sep  4 09:07:42 CEST 2009 - locilka@suse.cz

- Dropped unnecessary fallback text from the fallback control file
  (BNC #536288).

-------------------------------------------------------------------
Wed Aug 26 15:33:51 CEST 2009 - locilka@suse.cz

- Do not copy xorg.conf to installed system anymore (bnc #441404).
- 2.18.23

-------------------------------------------------------------------
Fri Aug 21 12:38:42 CEST 2009 - aschnell@suse.de

- do not disable qt/gtk frontends if xorg.conf is missing (bnc
  #533159)
- 2.18.22

-------------------------------------------------------------------
Fri Aug 14 18:26:49 CEST 2009 - kmachalkova@suse.cz

- Simple network (firewall) configuration in 1st stage (FaTE #303859) 

-------------------------------------------------------------------
Mon Aug 10 14:18:11 CEST 2009 - locilka@suse.cz

- added calling bootloader client bootloader_preupdate to control
  file to fix multiple grub entries (bnc #414490, bnc #477778).

-------------------------------------------------------------------
Thu Jul 30 20:26:30 CEST 2009 - jdsn@suse.de

- disable yast2-x11 during installation (bnc#441404) 
- 2.18.21

-------------------------------------------------------------------
Thu Jul 30 15:32:37 CEST 2009 - jsuchome@suse.cz

- adapted to changes in yast2-country: no saving of xorg.conf
  (bnc#441404) 
- 2.18.20

-------------------------------------------------------------------
Wed Jun 24 10:02:20 CEST 2009 - locilka@suse.cz

- Fixed Welcome dialog layout to have more license content visible
  and to align language and keyboard widgets with it.
- Not offering installation images if there are none (bnc #492745).
- 2.18.19

-------------------------------------------------------------------
Mon Jun 22 20:20:18 CEST 2009 - coolo@novell.com

- fix build with automake 1.11
- 2.18.18

-------------------------------------------------------------------
Thu Jun 11 12:57:14 CEST 2009 - jsrain@suse.cz

- adapted for unified progress during live installation
  (bnc#435680)
- 2.18.17

-------------------------------------------------------------------
Mon Jun 08 14:03:30 CEST 2009 - aschnell@suse.de

- use minimalistic xorg.conf during installation (bnc #510015)
- 2.18.16

-------------------------------------------------------------------
Wed May 20 12:45:47 CEST 2009 - aschnell@suse.de

- moved .proc.mounts agent from yast2-installation to yast2 (bnc
  #504429)

-------------------------------------------------------------------
Mon May 18 16:46:03 CEST 2009 - juhliarik@suse.cz

- added kdump support for autoyast installation (FATE#305588) 

-------------------------------------------------------------------
Thu May 14 13:45:08 CEST 2009 - locilka@suse.cz

- Installation/Upgrade newly require some packages essential for
  them to succeed (bnc #469730).

-------------------------------------------------------------------
Mon Apr 27 10:22:24 CEST 2009 - locilka@suse.cz

- Using a new yast-spanner (old yast icon) for Repair.
- 2.18.14

-------------------------------------------------------------------
Mon Apr 20 13:59:31 CEST 2009 - locilka@suse.cz

- Fixed Vendor module to use zypp history file instead of using
  y2logRPM (bnc #456446).
- 2.18.13

-------------------------------------------------------------------
Thu Apr 16 16:58:07 CEST 2009 - locilka@suse.cz

- Added documentation for installation images.

-------------------------------------------------------------------
Fri Apr 10 14:11:46 CEST 2009 - locilka@suse.cz

- KDE 3.x dropped from openSUSE control file (bnc #493547).

-------------------------------------------------------------------
Tue Apr  7 13:02:39 CEST 2009 - ug@suse.de

- changed the error message of missing hard disks during
  autoinstallation. Might confuse s390/iSCSI users. (bnc#476147)

-------------------------------------------------------------------
Mon Mar 30 14:20:57 CEST 2009 - locilka@suse.cz

- Fixing reevaluation of packages to remove, install and/or upgrade
  after images are deployed during first stage (bnc #489448).
- 2.18.12

-------------------------------------------------------------------
Fri Mar 27 18:15:15 CET 2009 - locilka@suse.cz

- Added new globals->ac_redraw_and_ignore control file item
  (openSUSE and SLED) that ignores if AC UI is missing and just
  redraws it. An error is still reported in case of missing Wizard
  widget (bnc #487565).

-------------------------------------------------------------------
Thu Mar 19 14:14:34 CET 2009 - locilka@suse.cz

- Continuing on Repair integration.
- Handling missing FLAGS in the content file.
- 2.18.11

-------------------------------------------------------------------
Wed Mar 18 13:17:58 CET 2009 - locilka@suse.cz

- Location /etc/modprobe.d/blacklist has been renamed to
  /etc/modprobe.d/50-blacklist.conf (bnc #485980).
- Unified inst_mode handling, especially correct handling of
  Automatic Configuration together with switching to Update mode
  (originally reported as bnc #469273).
- Repair workflow unified with the rest of installation.
- 2.18.10

-------------------------------------------------------------------
Mon Mar 16 14:47:46 CET 2009 - locilka@suse.cz

- Fixed help for "License Translations..." button (bnc #481113).

-------------------------------------------------------------------
Tue Mar 10 10:26:02 CET 2009 - locilka@suse.cz

- Obsolete 'tar --preserve' replaced with
  'tar --preserve-permissions --preserve-order' (bnc #483791).
- Added recovery support for AC (dialogs) possibly called by AC
  scripts (bnc #483211).

-------------------------------------------------------------------
Thu Feb 26 16:00:44 CET 2009 - ug@suse.de

- RPMs via driverupdate were not possible

-------------------------------------------------------------------
Tue Feb 24 13:30:15 CET 2009 - locilka@suse.cz

- Added support for .xz images deployment (bnc #476079).
- Added support for `reboot_same_step (bnc #475650).
- 2.18.9

-------------------------------------------------------------------
Mon Feb 23 16:36:56 CET 2009 - locilka@suse.cz

- Offering to configure network if remote repositories are used
  during upgrade (inst_upgrade_urls). Setup can be safely skipped
  and comes from the Online Repositories (bnc #478024).
- 2.18.8

-------------------------------------------------------------------
Fri Feb 20 20:40:09 CET 2009 - locilka@suse.cz

- save network configuration also for IPv6 only (bnc#477917)
- 2.18.7

-------------------------------------------------------------------
Tue Feb 17 16:56:09 CET 2009 - locilka@suse.cz

- Writing additional-control-files index file after removing and
  recreating the directory where it is stored (bnc #475516).
- 2.18.6

-------------------------------------------------------------------
Mon Feb  9 13:21:50 CET 2009 - locilka@suse.cz

- Enabling online update in (SLED) Automatic Configuration
  (bnc #449128).

-------------------------------------------------------------------
Fri Feb  6 10:39:20 CET 2009 - locilka@suse.cz

- InstError has been moved to yast2-2.18.6
- 2.18.5

-------------------------------------------------------------------
Thu Feb  5 18:16:17 CET 2009 - locilka@suse.cz

- InstError extended and documented.

-------------------------------------------------------------------
Mon Feb  2 13:09:08 CET 2009 - locilka@suse.cz

- Erasing all old additional control files in the final step of
  upgrade before rebooting to the second stage (bnc #471454).
- InstError can now save YaST logs on user request.
- 2.18.4

-------------------------------------------------------------------
Wed Jan 28 14:33:09 CET 2009 - locilka@suse.cz

- Added new InstError module for unified reporting of errors
  during installation.
- Better SlideShow support in inst_finish.
- Reporting more errors in inst_finish.
- 2.18.3

-------------------------------------------------------------------
Tue Jan 27 17:13:57 CET 2009 - locilka@suse.cz

- Added test for checking free space when SCR switch fails
  (bnc #460477).

-------------------------------------------------------------------
Mon Jan 26 13:58:00 CET 2009 - locilka@suse.cz

- Disabling [Back] buttons in the very first interactive dialogs
  in second stage, SLES and SLED control files (bnc #468677).

-------------------------------------------------------------------
Thu Jan 22 12:50:38 CET 2009 - locilka@suse.cz

- Dropping mode_proposal client - not in use anymore.
- 2.18.2

-------------------------------------------------------------------
Wed Jan 21 13:09:33 CET 2009 - locilka@suse.cz

- Removing dependency on yast2-runlevel (duplicate code in runlevel
  proposal).
- Removing dependency on yast2-mouse by moving the mouse-related
  scripts to yast2-mouse-2.18.0.
- Removing dependency on yast2-bootloader.
- inst_finish script newly uses the SlideShow module.

-------------------------------------------------------------------
Tue Jan 20 13:37:03 CET 2009 - locilka@suse.cz

- Possibility to move the base installation window has been
  disabled (bnc #466827)
- 2.18.1

-------------------------------------------------------------------
Tue Jan 13 12:15:42 CET 2009 - locilka@suse.cz

- Adapted the inst_proposal to better reflect the current situation
  'analyzing...' vs. 'adapting the proposal...' (bnc #463567).

-------------------------------------------------------------------
Fri Dec 19 13:07:49 CET 2008 - locilka@suse.cz

- Pattern WBEM added into two server scenarios (bnc #458332).

-------------------------------------------------------------------
Thu Dec 18 18:04:47 CET 2008 - locilka@suse.cz

- Updated control file documentation (bnc #438678).

-------------------------------------------------------------------
Wed Dec 17 14:42:22 CET 2008 - locilka@suse.cz

- Added yet another xset call (bnc #455771 comment #40)

-------------------------------------------------------------------
Tue Dec 16 17:13:38 CET 2008 - aschnell@suse.de

- adapted to storage API changes
- 2.18.0

-------------------------------------------------------------------
Tue Dec 16 12:29:27 CET 2008 - locilka@suse.cz

- Removed SLED control file labels that should be hidden
  (bnc #459080).
- Using a better help text for inst_new_desktop (bnc #432912).

-------------------------------------------------------------------
Mon Dec 15 14:32:27 CET 2008 - locilka@suse.cz

- Removed all (inst_)do_rezise calls from all control files on
  aschnell's request.

-------------------------------------------------------------------
Fri Dec 12 16:36:28 CET 2008 - aschnell@suse.de

- require initviocons (bnc #173426)
- 2.17.47

-------------------------------------------------------------------
Tue Dec  9 16:40:35 CET 2008 - locilka@suse.cz

- Updated control.rnc
- 2.17.46

-------------------------------------------------------------------
Mon Dec  8 13:16:33 CET 2008 - locilka@suse.cz

- Updated control.rnc
- Added two more control-file examples.
- Checking all control files during build.
- Adjusted control-file examples (all bnc #438678).
- Checking the process exit status returned after deploying an
  image (bnc #456337).
- 2.17.45

-------------------------------------------------------------------
Fri Dec  5 10:38:41 CET 2008 - locilka@suse.cz

- New control.rnc/rng for control file validation (bnc #455994).
- Added build-time control file validation.
- 2.17.44

-------------------------------------------------------------------
Wed Dec  3 18:33:59 CET 2008 - locilka@suse.cz

- inst_extrasources moved before inst_ask_online_update to register
  the online update repository before checking for patches
  (bnc #450229).

-------------------------------------------------------------------
Mon Dec  1 16:59:14 CET 2008 - locilka@suse.cz

- Fixed proposing the online update depending on the fact whether
  network is running (bnc #450229).
- 2.17.43

-------------------------------------------------------------------
Fri Nov 28 15:05:02 CET 2008 - locilka@suse.cz

- Updated labels of Installation Scenarios for SLES (bnc #428202).

-------------------------------------------------------------------
Fri Nov 28 12:16:03 CET 2008 - locilka@suse.cz

- Fixed behavior of inst_new_desktop when user switched to another
  language later (bnc #449818).
- 2.17.42

-------------------------------------------------------------------
Thu Nov 27 16:49:11 CET 2008 - locilka@suse.cz

- Using yast-live-install-finish icon when finishing LiveCD
  installation/inst_finish (bnc #438154).
- Fixed ImageInstallation SlideShow - download progress is shown
  only when downloading the images, not the other helper files
  (bnc #449792).
- Adjusting ImageInstallation-related SlideShow only if
  ImageInstallation is in use (bnc #439104).

-------------------------------------------------------------------
Thu Nov 27 15:05:11 CET 2008 - ug@suse.de

- the real fix for bnc#442691
  deploy_image_auto doesn't use the boolean variable 
  image_installation
- 2.17.41

-------------------------------------------------------------------
Tue Nov 25 14:42:31 CET 2008 - locilka@suse.cz

- Handling new feature of licenses ProductLicense::AcceptanceNeeded
  (bnc #448598).
- 2.17.40

-------------------------------------------------------------------
Mon Nov 24 12:51:48 CET 2008 - locilka@suse.cz

- Completely initializing the target and sources before checking
  for available patches and offering online update (bnc #447080).
- 2.17.39

-------------------------------------------------------------------
Thu Nov 20 18:21:32 CET 2008 - locilka@suse.cz

- Pkg::SourceStartManager in inst_ask_online_update to replace
  obsolete Pkg::PkgEstablish (bnc #447080).
- Reading all supported desktops to define the order of desktops
  in desktop_finish (bnc #446640).
- Added shadow desktops to SLES and SLED desktop files to have
  a fallback if user selects some other desktop than the default
  one (bnc #446640).
- 2.17.38

-------------------------------------------------------------------
Wed Nov 19 16:01:53 CET 2008 - locilka@suse.cz

- Added pciutils to Requires, lspci was called but not required
  (bnc #446533).
- 2.17.37

-------------------------------------------------------------------
Wed Nov 19 13:23:10 CET 2008 - locilka@suse.cz

- Added inst_fallback_controlfile client reporting about using
  a fallback control file.
- Calling inst_fallback_controlfile in the fallback control file
  (both bnc #440982).
- 2.17.36

-------------------------------------------------------------------
Fri Nov 14 12:17:47 CET 2008 - aschnell@suse.de

- don't start iscsid in second stage start scripts (bnc #444976)
- 2.17.35

-------------------------------------------------------------------
Thu Nov 13 17:36:53 CET 2008 - locilka@suse.cz

- Flushing the cache before calling a set_polkit_default_privs that
  uses the written data (bnc #440182).
- 2.17.34

-------------------------------------------------------------------
Thu Nov 13 11:21:11 CET 2008 - locilka@suse.cz

- Handling errors while deploying images, installation will abort
  (bnc #444209).
- 2.17.33

-------------------------------------------------------------------
Thu Nov 13 10:21:13 CET 2008 - ug@suse.de

- checkboxes in the congratulations dialog did not work anymore
  (bnc#444214)

-------------------------------------------------------------------
Tue Nov 11 13:58:17 CET 2008 - ug@suse.de

- fix for image deployment during autoinstallation

-------------------------------------------------------------------
Tue Nov 11 12:20:00 CET 2008 - juhliarik@suse.cz

- changed order of yast modules in Expert tab for installation
  (bnc #441434) 

-------------------------------------------------------------------
Tue Nov 11 10:53:25 CET 2008 - jsrain@suse.cz

- fixed switching to a tab with an error in the proposal
  (bnc #441434)
- 2.17.32

-------------------------------------------------------------------
Tue Nov 11 10:48:03 CET 2008 - aschnell@suse.de

- use accelerated xserver during installation for certain Intel
  cards (bnc #442413)
- 2.17.31

-------------------------------------------------------------------
Fri Nov  7 16:32:28 CET 2008 - locilka@suse.cz

- Fixed deploy_image_auto to handle AutoYaST settings correctly
  (bnc #442691).
- Removing the congrats dialog content before cloning, storing
  the sources, finishing (bnc #441452).
- Using Pkg::SourceProvideDigestedFile function when deploying
  images and in release_notes_popup (bnc #409927).
- 2.17.30

-------------------------------------------------------------------
Thu Nov  6 16:35:10 CET 2008 - locilka@suse.cz

- Fixed progress (SlideShow) information about images being
  deployed (bnc #442286).
- Changing inst_deploy_images to use PackagesUI for opening a
  package selector while debugging mode is turned on (bnc #435479).

-------------------------------------------------------------------
Thu Nov  6 16:19:59 CET 2008 - jsuchome@suse.cz

- S09-cleanup: check for additional services requiring restart
  (bnc#395402)

-------------------------------------------------------------------
Wed Nov  5 17:25:01 CET 2008 - locilka@suse.cz

- Calling set_polkit_default_privs without checking for it using
  FileUtils, checking by 'test -x' instead (bnc #440182).
- 2.17.29

-------------------------------------------------------------------
Wed Nov  5 13:09:04 CET 2008 - locilka@suse.cz

- Added yast2-storage >= 2.17.47 because of the previous fix
  implementation.
- 2.17.28

-------------------------------------------------------------------
Tue Nov 04 13:14:10 CET 2008 - aschnell@suse.de

- improved warning about partitioning (fate #302857)
- 2.17.27

-------------------------------------------------------------------
Mon Nov  3 18:34:30 CET 2008 - locilka@suse.cz

- Writing 'SecondStageRequired' 0/1 to /etc/install.inf even while
  rebooting during second stage (bnc #432005).
- 2.17.26

-------------------------------------------------------------------
Mon Nov 03 14:28:14 CET 2008 - aschnell@suse.de

- better reboot message during ssh installation (bnc #439572 and
  bnc #432005)
- 2.17.25

-------------------------------------------------------------------
Fri Oct 31 16:28:23 CET 2008 - locilka@suse.cz

- Fixed checking whether running the second stage is required.
- Added writing 'SecondStageRequired' 0/1 to /etc/install.inf
  (both bnc #439572)
- 2.17.24

-------------------------------------------------------------------
Thu Oct 30 14:42:15 CET 2008 - locilka@suse.cz

- Saving sources at the end of inst_extrasources if some were
  added (bnc #440184).
- 2.17.23

-------------------------------------------------------------------
Mon Oct 27 10:18:47 CET 2008 - locilka@suse.cz

- Added lnussel's patch to run set_polkit_default_privs at
  desktop_finish script (bnc #438698).
- Bigger license window (bnc #438100).
- Calling inst_prepareprogress also during Upgrade, all control
  files changed (bnc #438848).
- Disabling users and auth in LiveCD second stage (bnc #435965).
- Removing label for user_non_interactive (bnc #401319).
- Desktop 'startkde4' replaced with 'startkde' (bnc #438212).
- Added 'kdump' to 'clone_modules' (SLES) (bnc #436365).
- 2.17.22

-------------------------------------------------------------------
Tue Oct 21 16:46:00 CEST 2008 - locilka@suse.cz

- Added handling for globals->debug_deploying (bnc #436842).

-------------------------------------------------------------------
Mon Oct 20 12:56:32 CEST 2008 - locilka@suse.cz

- Fixed a typo (bnc #436471).

-------------------------------------------------------------------
Fri Oct 17 10:51:05 CEST 2008 - locilka@suse.cz

- Adapted SLES and SLED control files to write default desktop
  settings (bnc #436094).
- Added software->display_support_status flag to SLES/SLED
  (bnc #435479).

-------------------------------------------------------------------
Tue Oct 14 14:15:11 CEST 2008 - locilka@suse.cz

- Changed YaST icons while probing the system (bnc #404809).
- Enhanced scr_switch_debugger - Sending USR1 signal to the new SCR
  (bnc #433057).
- 2.17.21

-------------------------------------------------------------------
Mon Oct 13 13:29:04 CEST 2008 - locilka@suse.cz

- Enabled going_back in Add-Ons during installation (bnc #434735).

-------------------------------------------------------------------
Mon Oct 13 13:10:58 CEST 2008 - mzugec@suse.de

- configure supportconfig in installation (fate#305180)
- 2.17.20

-------------------------------------------------------------------
Mon Oct 13 09:45:23 CEST 2008 - locilka@suse.cz

- Fixed install/update confirmation dialog (bnc #433249).
- Fixed text in openSUSE control file (bnc #432911).
- Fixed typo (bnc #433794).

-------------------------------------------------------------------
Fri Oct 10 14:49:58 CEST 2008 - locilka@suse.cz

- Enhanced scr_switch_debugger (bnc #433057).
- Enabling key-repeating if not running in XEN (bnc #433338).

-------------------------------------------------------------------
Thu Oct  9 21:00:01 CEST 2008 - locilka@suse.cz

- Loading the Target while initializing libzypp in
  inst_upgrade_urls (bnc #429080).
- Running a simple SCR Test after chrooting to the installed system
  in scr_switch_finish, full-test is called in case of simple test
  failure (bnc #433057).
- Added more checking around 'searching for files' (bnc #427879).

-------------------------------------------------------------------
Wed Oct 08 12:51:01 CEST 2008 - aschnell@suse.de

- removed cp of proc/mounts to /etc/mtab (bnc #425464)
- 2.17.19

-------------------------------------------------------------------
Mon Oct  6 15:30:53 CEST 2008 - locilka@suse.cz

- Do not display any system type for SLES/SLED in installation
  overview (bnc #431336).
- Clients inst_new_desktop and inst_scenarios converted to use
  PackagesProposal API instead of using Pkg calls directly (bnc
  #432572)
- Dropping obsolete inst_software_selection client instead of
  convwerting it - not in use anymore (bnc #432572).
- Always change initial proposal [Next] button to [Install],
  resp. [Update] (bnc #431567).
- Removing desktop definitions and default_desktop from SLED
  control file, the required patterns are selected by PATTERNS
  in content file already (bnc #431902).
- Adding lnussel's patch for desktop_finish to write
  POLKIT_DEFAULT_PRIVS if defined in globals->polkit_default_privs
  (bnc #431158).
- Adding polkit_default_privs="restrictive" for SLES (bnc #431158).
- 2.17.18

-------------------------------------------------------------------
Fri Oct  3 16:31:10 CEST 2008 - locilka@suse.cz

- Enabling some steps in second stage even if Automatic
  Configuration is in use.
- Feature added into openSUSE and SLED control files
  (both bnc #428190).

-------------------------------------------------------------------
Thu Oct  2 22:00:46 CEST 2008 - mzugec@suse.de

- changed Release Notes into Support group (bnc#430005)

-------------------------------------------------------------------
Thu Oct  2 19:13:07 CEST 2008 - locilka@suse.cz

- Adjusted presentation_order for SLES and SLED installation
  proposals - software has to be proposed as almost the last one
  (bnc #431580).

-------------------------------------------------------------------
Thu Oct  2 14:00:49 CEST 2008 - locilka@suse.cz

- Added 'default_ntp_setup' into control files (SLES/D: false,
  openSUSE: true) (bnc #431259).

-------------------------------------------------------------------
Thu Oct  2 11:39:48 CEST 2008 - locilka@suse.cz

- Using two default desktops, one for inst_scenarios, another
  one (default) while inst_scenarios not used (bnc #431251,
  bnc #431503).
- Switching scenario_virtual_machine and
  scenario_virtualization_host in SLES control file (bnc #431251).
- 2.17.17

-------------------------------------------------------------------
Wed Oct  1 16:03:32 CEST 2008 - mzugec@suse.de

- use rpcbind instead of portmap for nfs installation (bnc#423026)
- 2.17.16

-------------------------------------------------------------------
Wed Oct  1 15:41:12 CEST 2008 - jsuchome@suse.cz

- if nn_NO language is selected, use nb_NO in YaST (bnc#426124)

-------------------------------------------------------------------
Wed Oct  1 13:42:18 CEST 2008 - locilka@suse.cz

- Changing pattern "Documentation" to "documentation" (bnc #431218)

-------------------------------------------------------------------
Tue Sep 30 13:20:09 CEST 2008 - locilka@suse.cz

- Replacing "networkmanager" proposal call with "general"
  (bnc #430704).

-------------------------------------------------------------------
Mon Sep 29 15:11:33 CEST 2008 - locilka@suse.cz

- Server scenarios work for i386, x86_64 archs only (bnc #430612).

-------------------------------------------------------------------
Mon Sep 29 14:56:45 CEST 2008 - kukuk@suse.de

- Replaced Minimal+Xen with Dom0.
- Removed xen_server from virtualization machine (bnc #429061).
- Added "XEN" suffix to Virtualization Host.

-------------------------------------------------------------------
Mon Sep 29 13:38:13 CEST 2008 - locilka@suse.cz

- Adding inst_lilo_convert to the update workflow (bnc #430579).

-------------------------------------------------------------------
Fri Sep 26 12:27:55 CEST 2008 - locilka@suse.cz

- Optimizing server_selections dialog layout (bnc #429977).
- Better text for installation initialization (bnc #428103).
- Better protection from removing the initial repository
  (bnc #429920).
- 2.17.15

-------------------------------------------------------------------
Thu Sep 25 14:33:36 CEST 2008 - juhliarik@suse.cz

- added calling kdump_finish to inst_finish.ycp (bnc #427732)

-------------------------------------------------------------------
Tue Sep 23 16:17:27 CEST 2008 - locilka@suse.cz

- Buggy SCR Agent run.get.suseconfig.modules replaced with
  .target.dir (bnc #429146).
- Added functionality to recover from failed read of previously
  used repositories in inst_upgrade_urls (bnc #429059).
- 2.17.14

-------------------------------------------------------------------
Mon Sep 22 16:14:54 CEST 2008 - locilka@suse.cz

- Fixed checking whether directory is mounted already (bnc #428368)

-------------------------------------------------------------------
Mon Sep 22 13:59:50 CEST 2008 - locilka@suse.cz

- KDE 3.5 moved to 'Others', removed KDE 3.5 description text.
- GNOME 2.22 changed to 2.24.
- Fixed Installation Mode dialog to show icons again (bnc #427344).
- 2.17.13

-------------------------------------------------------------------
Mon Sep 22 10:45:44 CEST 2008 - locilka@suse.cz

- Changing /sbin/udevtrigger & /sbin/udevsettle to /sbin/udevadm
  trigger & settle (bnc #427705).
- 2.17.12

-------------------------------------------------------------------
Thu Sep 18 10:35:32 CEST 2008 - locilka@suse.cz

- Definition of supported desktops added into SLES and SLED control
  files, added also default_desktop definition (bnc #427061).
- Added control file documentation for supported_desktops section.

-------------------------------------------------------------------
Fri Sep 12 15:01:46 CEST 2008 - locilka@suse.cz

- Disabling inst_suse_register in openSUSE control file
  (FATE #303458).

-------------------------------------------------------------------
Fri Sep 12 10:32:11 CEST 2008 - locilka@suse.cz

- Do not remove installation repository with the same URL as URL
  just being removed by inst_upgrade_urls (bnc #400823).
- 2.17.11

-------------------------------------------------------------------
Thu Sep 11 14:52:25 CEST 2008 - ug@suse.de

- deploy_image.desktop added (Fate #301321)
- deploy_image.rnc added

-------------------------------------------------------------------
Thu Sep 11 13:40:10 CEST 2008 - locilka@suse.cz

- Calling new client reipl_finish from yast2_inf_finish on s390
  (FATE #304960).

-------------------------------------------------------------------
Wed Sep 10 17:15:22 CEST 2008 - locilka@suse.cz

- Fixing control files to call 'inst_proposal' instead of
  'proposal' (bnc #425198).

-------------------------------------------------------------------
Wed Sep 10 15:53:44 CEST 2008 - locilka@suse.cz

- Desktop selection dialog definitions have been moved to control
  file (bnc #424678).
- 2.17.10

-------------------------------------------------------------------
Tue Sep  9 16:02:03 CEST 2008 - locilka@suse.cz

- Replacing usage of barexml with anyxml SCR  agent (bnc #424263).

-------------------------------------------------------------------
Mon Sep  8 17:49:11 CEST 2008 - locilka@suse.cz

- merged texts from proofread

-------------------------------------------------------------------
Mon Sep  8 15:57:09 CEST 2008 - locilka@suse.cz

- Added new AutoYaST client deploy_images_auto to support
  installation from images also in AutoYaST (FATE #301321).
- 2.17.9

-------------------------------------------------------------------
Fri Sep  5 12:45:00 CEST 2008 - locilka@suse.cz

- Some inst_finish steps are called in live installer only.
- Client vm_finish called only if yast2-vm is installed.
- Using WFM::ClientExists (new in yast2-core-2.17.10).
- Adjusted RPM dependencies.
- 2.17.8

-------------------------------------------------------------------
Thu Sep  4 15:02:01 CEST 2008 - sschober@suse.de

- cloning section in control.xml changed.

-------------------------------------------------------------------
Wed Sep 03 14:49:19 CEST 2008 - aschnell@suse.de

- adapted size values in control files to stricter parser in
  storage

-------------------------------------------------------------------
Tue Sep  2 15:20:09 CEST 2008 - locilka@suse.cz

- Using new <execute/> tag in control file to explicitly define
  a client to be called instead of guessing it from <name/> tag
  (openSUSE, SLED control files) (bnc #401319).
- Updated control files to call inst_prepareprogress to
  "Provide consistent progress during installation" (FATE #303860).
- All 'inst_proposal' calls changed to use the new 'execute'
  feature to have unique 'name's (needed for merging add-on control
  files).
- Adjusted RPM dependencies (FATE #303860).
- 2.17.7

-------------------------------------------------------------------
Tue Sep  2 11:10:01 CEST 2008 - visnov@suse.cz

- Use unified progressbar during installation (FATE #303860)

-------------------------------------------------------------------
Thu Aug 28 15:19:57 CEST 2008 - locilka@suse.cz

- Using new ButtonBox widget.
- Adjusted RPM dependencies.

-------------------------------------------------------------------
Thu Aug 21 13:01:40 CEST 2008 - jsuchome@suse.cz

- check for command line mode in inst_suseconfig (bnc#419132)

-------------------------------------------------------------------
Tue Aug 19 15:45:07 CEST 2008 - jsrain@suse.cz

- properly detect firstboot and do not destroy xorg.conf
  (bnc#354738)
- 2.17.6

-------------------------------------------------------------------
Fri Aug 15 10:41:24 CEST 2008 - locilka@suse.cz

- Added new globals->write_hostname_to_hosts control file option
  to configure the default for 127.0.0.2 issue (FATE #303875).
- 2.17.5

-------------------------------------------------------------------
Thu Aug 14 14:28:33 CEST 2008 - locilka@suse.cz

- Added documentation for add_on_products and its new format
  add_on_products.xml (FATE #303675).
- Fixed SCR Switch Debugger to show "Report Error" only once.

-------------------------------------------------------------------
Wed Aug 13 18:23:57 CEST 2008 - locilka@suse.cz

- Dropped some obsolete documentation.
- Started installation-features documentation (FATE #303675).
- Fixed building documentation for proposal-API.

-------------------------------------------------------------------
Tue Aug 12 10:28:24 CEST 2008 - locilka@suse.cz

- Added documentation and example for list of files to be copied
  from the previous installation.
- 2.17.4

-------------------------------------------------------------------
Mon Aug 11 17:35:47 CEST 2008 - locilka@suse.cz

- List of files to be copied from the previous installation moved
  to control file, added new API to define own list (module
  SystemFilesCopy) (FATE #305019).
- Adapted control files.

-------------------------------------------------------------------
Mon Aug 11 10:06:02 CEST 2008 - locilka@suse.cz

- Fixed WFM::Execute to use .local instead of .target in
  copy_files_finish script.

-------------------------------------------------------------------
Thu Aug  7 16:40:32 CEST 2008 - locilka@suse.cz

- Added new client inst_scenarios to offer main scenarios of the
  newly installed system.
- Configuration for inst_scenarios is defined in control file (Only
  SLES so far), client added into SLES workflow.
- Extended control file documentation (All FATE #304373).
- 2.17.3

-------------------------------------------------------------------
Wed Aug  6 13:54:07 CEST 2008 - locilka@suse.cz

- New control file entry globals->enable_kdump (default value)
  (FATE #303893).
- Adjusted control file documentation.

-------------------------------------------------------------------
Tue Aug  5 11:48:44 CEST 2008 - locilka@suse.cz

- Calling reiplauto client in SLES control file before reboot
  (FATE #304940).
- Running SCR Switch Debugger unconditionally if switching to
  installed system fails (bnc #411832).

-------------------------------------------------------------------
Mon Aug 04 16:22:55 CEST 2008 - aschnell@suse.de

- improved text during ssh installation (bnc #411079)

-------------------------------------------------------------------
Mon Aug  4 10:39:41 CEST 2008 - locilka@suse.cz

- Added kdump proposal to SLES control file (FATE #303893).

-------------------------------------------------------------------
Thu Jul 24 13:21:14 CEST 2008 - locilka@suse.cz

- Using button label "License Translations..." in complex welcome
  dialog (bnc #400616).
- SLES and SLED control files adapted to features added in 11.0.
- Added Automatic Configuration support into SLED (FATE #303396).

-------------------------------------------------------------------
Tue Jul 15 16:59:38 CEST 2008 - aschnell@suse.de

- fixed vnc connect message during installation (bnc #395834)
- 2.17.2

-------------------------------------------------------------------
Tue Jul 15 09:54:48 CEST 2008 - locilka@suse.cz

- Not only DPMS->off, but also screen-saver->off (FATE #304395).
- Added new control file feature globals->rle_offer_rulevel_4
  plus control file documentation (FATE #303798).

-------------------------------------------------------------------
Mon Jul 14 15:15:15 CEST 2008 - locilka@suse.cz

- Base-product license directory moved to control file
  (base_product_license_directory) (FATE #304865).
- Copying licenses to the system in copy_files_finish.
- Reading the license directory in inst_license.
- Icons for AC steps defined in control file.
- Adjusting DPMS 'off' when installation starts, DPMS 'on' when
  finishes (FATE #304395).
- Icons for inst_finish.
- 2.17.1

-------------------------------------------------------------------
Fri Jul 11 11:11:11 CEST 2008 - locilka@suse.cz

- Added documentation for AC Setup and for texts in control file.

-------------------------------------------------------------------
Thu Jul 10 17:48:59 CEST 2008 - locilka@suse.cz

- Settings for Automatic Configuration moved to control file
  because of code reuse for different AC in first boot
  (FATE #303939).

-------------------------------------------------------------------
Thu Jul 10 13:31:00 CEST 2008 - locilka@suse.cz

- Only directories in release-notes directory are considered to be
  real release notes (bnc #407922).
- 2.17.0

-------------------------------------------------------------------
Wed Jul  9 17:09:15 CEST 2008 - mvidner@suse.cz

- Fixed building in a prefix (/etc).

-------------------------------------------------------------------
Wed Jul  9 15:12:53 CEST 2008 - locilka@suse.cz

- Initializing the 'use_automatic_configuration' in first-stage
  installation worker (bnc #404122).
- Adjusted dependency on autoyast2-installation bacause of new
  function AutoinstConfig::getProposalList().

-------------------------------------------------------------------
Thu Jun 26 16:43:32 CEST 2008 - locilka@suse.cz

- Fixed help text for deploying images (bnc #391086).
- Fixed 'Do not panic!' text (bnc #388251).

-------------------------------------------------------------------
Wed Jun 25 16:44:33 CEST 2008 - ug@suse.de

- proposal selection possible via autoyast profile (fate#302946)

-------------------------------------------------------------------
Tue Jun 17 14:23:04 CEST 2008 - lslezak@suse.cz

- use Pkg::SourceSaveAll() instead of Pkg::SourceFinishAll()
  (bnc#395738)

-------------------------------------------------------------------
Fri Jun 13 15:37:24 CEST 2008 - locilka@suse.cz

- Removing Pkg//Source and Target finish from inst_inc_all that
  had been saving sources also in case of aborting the installation
  and moving it to inst_congratulate and umount_finish
  (bnc #398315).
- Freeing internal variables in ImageInstallation module after
  images are deployed (bnc #395030).

-------------------------------------------------------------------
Thu Jun 12 16:33:24 CEST 2008 - locilka@suse.cz

- Special mounts (such as /proc) are never remounted read-only
  in umount_finish anymore (bnc #395034)
- Added progress for adding / removing repositories in
  inst_upgrade_urls client (bnc #399223)

-------------------------------------------------------------------
Wed Jun  4 11:57:07 CEST 2008 - locilka@suse.cz

- Copying /license.tar.gz to /etc/YaST2/license/ (bnc #396444).
- Initial mouse probing has been disabled (bnc #395426).

-------------------------------------------------------------------
Tue Jun  3 13:44:56 CEST 2008 - locilka@suse.cz

- Umounting temporary directory in inst_pre_install (if already
  mounted) before new mount is called.
- Always use --numeric-owner (always use numbers for user/group
  names) when deploying images (bnc #396689).

-------------------------------------------------------------------
Mon Jun  2 12:33:57 CEST 2008 - locilka@suse.cz

- Return `next when going back to the automatic configuration
  dialog instead of returning `auto that would finish YaST and
  never start it again (bnc #395098).
- 2.16.49

-------------------------------------------------------------------
Wed May 28 16:23:22 CEST 2008 - ug@suse.de

- timeout in case of hardware probing problems
  when autoyast is in use (especially for harddisk Reports)
  bnc#395099
- 2.16.48

-------------------------------------------------------------------
Mon May 19 09:29:15 CEST 2008 - locilka@suse.cz

- Creating SuSEConfig hook file at installation_settings_finish
  in case of update. The file has to be created to force the
  SuSEConfig run on first boot (bnc #390930).
- Workaround for as-big-dialog-as-possible in License Agreement
  dialog (bnc #385257).
- Adding FACTORY repositories with priority 120, update source with
  priority 20 (bnc #392039).
- 2.16.47

-------------------------------------------------------------------
Fri May 16 16:40:22 CEST 2008 - jsrain@suse.cz

- added categories Settings and System into desktop file
  (bnc #382778)

-------------------------------------------------------------------
Thu May 15 13:13:13 CEST 2008 - locilka@suse.cz

- Changed dialog content for starting the installation
  (bnc #390614).
- Fixed sorting of repositories offered during upgrade to sort by
  repository name (bnc #390612).
- 2.16.46

-------------------------------------------------------------------
Thu May 15 10:32:09 CEST 2008 - jsuchome@suse.cz

- sort keyboard list according to translated items (bnc #390610)

-------------------------------------------------------------------
Wed May 14 15:22:50 CEST 2008 - kmachalkova@suse.cz

- inst_hostname client added to automatic configuration scripts -
  needed to generate random hostname and 127.0.0.2 line in
  /etc/hosts (bnc #383336)

-------------------------------------------------------------------
Wed May 14 14:29:21 CEST 2008 - jsrain@suse.cz

- use process agent instead of background agent when installing
  live image (bnc #384960)
- 2.16.45

-------------------------------------------------------------------
Mon May 12 15:10:50 CEST 2008 - locilka@suse.cz

- Added help to "Image Deployment" (bnc #388665).

-------------------------------------------------------------------
Tue May  6 17:37:22 CEST 2008 - locilka@suse.cz

- When reusing the old repositories during upgrade, copying also
  'autorefresh' and 'alias' (bnc #387261).
- Added software->dropped_packages into the control file to replace
  'delete old packages' (bnc #300540).
- 2.16.44

-------------------------------------------------------------------
Mon May  5 13:26:27 CEST 2008 - locilka@suse.cz

- Typofix (bnc #386606).

-------------------------------------------------------------------
Fri May  2 22:27:21 CEST 2008 - mzugec@suse.cz

- Don't stop network (by killing dhcpcd) at the end of 1.st stage
  (bnc #386588)

-------------------------------------------------------------------
Wed Apr 30 12:07:45 CEST 2008 - locilka@suse.cz

- Adding name and alias tags to extrasources (irc #yast/today).
- 2.16.43

-------------------------------------------------------------------
Wed Apr 30 10:24:19 CEST 2008 - locilka@suse.cz

- Making automatic installation more robust (bnc #384972).
- 2.16.42

-------------------------------------------------------------------
Tue Apr 29 12:59:49 CEST 2008 - locilka@suse.cz

- Disabling Progress when calling inst_finish scripts.

-------------------------------------------------------------------
Mon Apr 28 11:42:21 CEST 2008 - locilka@suse.cz

- Handling KDE3 vs KDE4 in default logon and window managers
  (bnc #381821).
- Optional and extra URLs moved to control file as well as default
  update repository (bnc #381360).
- Added possibility to abort installation during image deployment
  (bnc #382326).
- Progress for inst_proposal.
- 2.16.41

-------------------------------------------------------------------
Fri Apr 25 18:15:09 CEST 2008 - locilka@suse.cz

- New desktop selection dialog (bnc #379157).
- 2.16.40

-------------------------------------------------------------------
Thu Apr 24 14:54:53 CEST 2008 - locilka@suse.cz

- New  better shiny unified progress for image deployment.
- Showing also the just-handled image name (bnc #381188).
- 2.16.39

-------------------------------------------------------------------
Wed Apr 23 15:10:24 CEST 2008 - locilka@suse.cz

- Enabling inst_suseconfig in Automatic configuration (bnc #381751)
- Fixed run_df agent to ignore read errors on rootfs (bnc #382733)

-------------------------------------------------------------------
Tue Apr 22 18:46:51 CEST 2008 - locilka@suse.cz

- Adjusting automatic configuration UI to use two progress bars
  instead of one.

-------------------------------------------------------------------
Tue Apr 22 12:26:52 CEST 2008 - locilka@suse.cz

- Fixed filtering-out already registered repos (bnc #379051).
- Client inst_prepare_image moved to installation proposal make
  disabling 'installation from images' easy (bnc #381234).
- 2.16.38

-------------------------------------------------------------------
Mon Apr 21 15:28:24 CEST 2008 - locilka@suse.cz

- Calling 'xset r off' & 'xset m 1' (bnc #376945).
- Better help for Automatic configuration (bnc #381904).

-------------------------------------------------------------------
Mon Apr 21 14:48:58 CEST 2008 - locilka@suse.cz

- Using new DefaultDesktop::SelectedDesktops for writing the
  display manager configuration.

-------------------------------------------------------------------
Fri Apr 18 16:17:54 CEST 2008 - locilka@suse.cz

- Calling 'xset -r off' at the beginning of installation (both
  first and second stage) in X on XEN (bnc #376945).

-------------------------------------------------------------------
Fri Apr 18 16:01:13 CEST 2008 - juhliarik@suse.cz

- Added text for using kexec (yast_inf_finish.ycp)

-------------------------------------------------------------------
Thu Apr 17 17:15:02 CEST 2008 - locilka@suse.cz

- Added more debugging messages into ImageInstallation module.

-------------------------------------------------------------------
Thu Apr 17 14:01:46 CEST 2008 - locilka@suse.cz

- Added image-downloading progress (reusing existent progress bar).
- 2.16.37

-------------------------------------------------------------------
Wed Apr 16 14:20:06 CEST 2008 - locilka@suse.cz

- Running runlevel proposal after software proposal (bnc #380141).
- Using new possibility to disable and then reenable package
  callbacks (system_analysis, deploy_images).

-------------------------------------------------------------------
Tue Apr 15 11:45:18 CEST 2008 - locilka@suse.cz

- ImageInstallation tries to find details-<arch>.xml, then
  details.xml to provide useful progress while deploying images.
- 2.16.36

-------------------------------------------------------------------
Tue Apr 15 10:22:04 CEST 2008 - mvidner@suse.cz

- Enable printing the last few debugging log messages in the crash
  handler, even if Y2DEBUG is not set (fate#302166).
- 2.16.35

-------------------------------------------------------------------
Mon Apr 14 16:44:09 CEST 2008 - locilka@suse.cz

- Fixed typo in inst_network_check (bnc #379491).
- Fixed help for inst_mode (bnc #374360).

-------------------------------------------------------------------
Mon Apr 14 13:54:42 CEST 2008 - locilka@suse.cz

- Modifying SystemFilesCopy::CopyFilesToSystem to newly accept
  a parameter which defines where to extract cached files
  (fate #302980).
- Caching system files in the System Analysis dialog.
- Some better texts (bnc #377959).
- Better text for Software Selection dialog (bnc #379157).
- 2.16.34

-------------------------------------------------------------------
Fri Apr 11 18:21:53 CEST 2008 - locilka@suse.cz

- Changing Accept buttons to Install, Update and OK (FATE #120373).

-------------------------------------------------------------------
Fri Apr 11 17:55:32 CEST 2008 - locilka@suse.cz

- Added another per-image progress into the Installation images
  deployment (it requires details.xml).
- 2.16.33

-------------------------------------------------------------------
Fri Apr 11 15:33:17 CEST 2008 - juhliarik@suse.cz

- Added loading kernel via kexec (fate #303395)

-------------------------------------------------------------------
Thu Apr 10 12:02:07 CEST 2008 - locilka@suse.cz

- Filtering installation imagesets using the default architecture.
- Installation from images sets the download area (SourceManager).
- Removing image after it is deployed.
- Preparing image installation dialog for two progress-bars.
- 2.16.32

-------------------------------------------------------------------
Wed Apr  9 16:39:36 CEST 2008 - jsrain@suse.cz

- handle compressed logs properly at the end of first stage
  installation (fate #300637)
- 2.16.31

-------------------------------------------------------------------
Tue Apr  8 19:40:58 CEST 2008 - locilka@suse.cz

- Adjusted control file to sort installation overview via
  presentation_order and propose it via the real appearance.
- Fixed selecting the right imageset - the rule is currently that
  all patterns in imageset must be selected for installation
  (bnc #378032).

-------------------------------------------------------------------
Mon Apr  7 15:20:14 CEST 2008 - locilka@suse.cz

- Added new control file entry kexec_reboot that defines whether
  kexec should be used instead of reboot at the end of the first
  stage installation (FATE #303395).

-------------------------------------------------------------------
Fri Apr  4 17:02:23 CEST 2008 - locilka@suse.cz

- Improved user-feedback during automatic configuration.
- 2.16.30

-------------------------------------------------------------------
Fri Apr  4 14:06:22 CEST 2008 - jsrain@suse.cz

- added restart handling for live installation

-------------------------------------------------------------------
Wed Apr  3 16:40:16 CEST 2008 - locilka@suse.cz

- Removed Winkeys support during installation (bnc 376248).
- Fixed the decision-making process which images fits the best.
- Added new control file entries to adjust the Community
  Repositories and Add-Ons during installation.
- Cosmetic changes when initializing the wizard steps according to
  control file.
- Fixed untarring bzip2 or gzip-based images.
- Changed instalation from images to count the best image-set
  from patterns (list of patterns in image-set) in images.xml.
- 2.16.29

-------------------------------------------------------------------
Tue Apr  1 13:12:00 CEST 2008 - locilka@suse.cz

- Automatic configuration can be newly defined by control file. Two
  new variables have been added enable_autoconfiguration and
  autoconfiguration_default.
- New functionality to select the best-matching image for image
  installation if more than one fit.
- 2.16.28

-------------------------------------------------------------------
Tue Apr  1 12:36:52 CEST 2008 - jsrain@suse.cz

- added live installation workflow to default control file
- updated inst_finish clients handling for live installation

-------------------------------------------------------------------
Tue Apr  1 10:15:34 CEST 2008 - jsrain@suse.cz

- merged texts from proofread

-------------------------------------------------------------------
Mon Mar 31 16:42:40 CEST 2008 - locilka@suse.cz

- There are currently two possible patterns/desktops that can use
  kdm: kde4-kdm and kdebase3-kdm (bnc #372506).

-------------------------------------------------------------------
Fri Mar 28 13:33:31 CET 2008 - locilka@suse.cz

- Automatic configuration has been moved from the end of the first
  stage to the second stage. It's non-interactive (FATE #303396).
- Fixed installation from images (FATE #303554).
- ImageInstallation can newly handle .lzma images.
- 2.16.27

-------------------------------------------------------------------
Thu Mar 27 13:37:02 CET 2008 - locilka@suse.cz

- Fixed ZMD service handling, the correct name is novell-zmd
  (bnc #356655).

-------------------------------------------------------------------
Wed Mar 26 11:21:18 CET 2008 - locilka@suse.cz

- Added new entry to control file root_password_as_first_user to
  make it configurable (bnc #359115 comment #14).
- Control file modified to call installation-from-images clients.

-------------------------------------------------------------------
Tue Mar 25 13:12:39 CET 2008 - locilka@suse.cz

- Using Image-Installation clients (done by jsrain).
- Store/Restore resolvable-state functions added into
  ImageInstallation module.

-------------------------------------------------------------------
Fri Mar 21 10:48:20 CET 2008 - locilka@suse.cz

- Dropping keep_installed_patches support from control file as it
  is currently handled by libzypp itself (bnc #349533).

-------------------------------------------------------------------
Thu Mar 20 10:27:09 CET 2008 - locilka@suse.cz

- Added system_settings_finish call to the inst_finish
  (bnc #340733).

-------------------------------------------------------------------
Wed Mar 19 17:27:30 CET 2008 - locilka@suse.cz

- Agent anyxml has been renamed to barexml as it can't really read
  all possible XML files (bnc #366867)

-------------------------------------------------------------------
Wed Mar 19 13:53:05 CET 2008 - locilka@suse.cz

- When checking whether to run the second stage, considering also
  autoinstallation, not only installation (bnc #372322).
- 2.16.26

-------------------------------------------------------------------
Tue Mar 18 18:19:00 CET 2008 - locilka@suse.cz

- Fixed writing disabled modules and proposals during the
  inst_finish run (bnc #364066).
- Calling pre_umount_finish also in AutoYaST (bnc #372322).
- 2.16.25

-------------------------------------------------------------------
Mon Mar 17 12:43:32 CET 2008 - jsrain@suse.cz

- added 'StartupNotify=true' to the desktop file (bnc #304964)

-------------------------------------------------------------------
Mon Mar 17 11:04:38 CET 2008 - locilka@suse.cz

- Automatic configuration is now disabled for mode update.
- The whole second stage in now disabled for mode update.
- Added help text for "Use Automatic Configuration" check-box.
- 2.16.24

-------------------------------------------------------------------
Fri Mar 14 15:02:27 CET 2008 - locilka@suse.cz

- Added possibility to run automatic configuration instead of the
  whole second stage installation (fate #303396).
- Adjusted RPM dependencies.
- Creating and removing the file runme_at_boot is currently handled
  by YaST (YCP) installation scripts.
- Added new client inst_rpmcopy_secondstage that calls inst_rpmcopy
  because of DisabledModules disabling both first and second stage
  occurency of that script.
- Changed control file to call the new script in second stage.
- 2.16.23

-------------------------------------------------------------------
Mon Mar 10 11:25:57 CET 2008 - locilka@suse.cz

- Disabling the window menu in IceWM preferences to make the
  inst-sys 600 kB smaller (*.mo files). Thanks to mmarek.

-------------------------------------------------------------------
Fri Mar  7 11:35:29 CET 2008 - jsuchome@suse.cz

- control.openSUSE.xml: country_simple is for keyboard and language,
  not for timezone
- added 1st stage step for root password dialog (fate#302980)
- 2.16.22

-------------------------------------------------------------------
Thu Mar 06 10:57:42 CET 2008 - aschnell@suse.de

- call rcnetwork with option onboot during start of second stage
  (bnc #363423)
- 2.16.21

-------------------------------------------------------------------
Wed Mar  5 18:52:30 CET 2008 - locilka@suse.cz

- Remember (first stage) and restore (second stage) DisabledModules
  (bnc #364066).
- 2.16.20

-------------------------------------------------------------------
Wed Mar  5 16:30:22 CET 2008 - locilka@suse.cz

- Using client country_simple instead of timezone and language in
  the installation overview (FATE #302980).
- Using new users client in that overview too (FATE #302980).
- Do not remove already registered installation repositories during
  upgrade if they match the old repositories on system
  (bnc #360109).

-------------------------------------------------------------------
Mon Mar  3 21:12:25 CET 2008 - coolo@suse.de

- trying to change defaults for running gdb (arvin's patch)

-------------------------------------------------------------------
Mon Mar  3 15:17:23 CET 2008 - locilka@suse.cz

- Requiring the latest Language::Set functionality by RPM deps.

-------------------------------------------------------------------
Tue Feb 26 12:39:37 CET 2008 - jsuchome@suse.cz

- functionality of integrate_translation_extension.ycp moved into
  Language::Set, inst_complex_welcome adapted (F#302955)

-------------------------------------------------------------------
Fri Feb 22 11:27:13 CET 2008 - locilka@suse.cz

- "iscsi-client" added into modules to clone (bnc #363229 c#1).
- Removing focus from release notes content to make the default
  button focussed instead (bnc #363976).

-------------------------------------------------------------------
Thu Feb 21 06:26:22 CET 2008 - coolo@suse.de

- don't repeat the header

-------------------------------------------------------------------
Wed Feb 20 10:35:04 CET 2008 - locilka@suse.cz

- Showing release notes in tabs only if more than one product is
  installed (bnc #359137).
- Added better text for the complex welcome dialog (bnc #359528).
- Adjusted RPM dependencies (new Language API, see below).
- 2.16.19

-------------------------------------------------------------------
Wed Feb 20 10:24:26 CET 2008 - jsuchome@suse.cz

- inst_complex_welcome: save keyboard settings (bnc #360559),
  use the API from Language.ycp for generating items

-------------------------------------------------------------------
Fri Feb 15 14:28:45 CET 2008 - jsrain@suse.cz

- updated image-based installatoin not to use any hardcoded
  image names

-------------------------------------------------------------------
Thu Feb 14 11:20:04 CET 2008 - locilka@suse.cz

- Function FileSystemCopy from live-installer has been moved
  to ImageInstallation module (installation).
- Adjusted RPM dependencies (Installation module in yast2).

-------------------------------------------------------------------
Wed Feb 13 14:18:16 CET 2008 - jsrain@suse.cz

- added handling of update initiated from running system

-------------------------------------------------------------------
Tue Feb 12 10:26:15 CET 2008 - locilka@suse.cz

- Added new update_wizard_steps YCP client for easy updating or
  redrawing installation wizard steps from other modules.

-------------------------------------------------------------------
Mon Feb 11 18:28:00 CET 2008 - locilka@suse.cz

- Installation clients 'auth', 'user', and 'root' have been
  disabled by default. First-stage users will enable them only
  if needed.

-------------------------------------------------------------------
Fri Feb 08 13:06:19 CET 2008 - aschnell@suse.de

- during installation allow yast to be started from gdb with
  Y2GDB=1 on kernel command line (fate #302346)

-------------------------------------------------------------------
Fri Feb  8 10:37:02 CET 2008 - locilka@suse.cz

- Umount(s) used with -l and -f params.

-------------------------------------------------------------------
Thu Feb  7 14:19:11 CET 2008 - locilka@suse.cz

- Functionality that integrates the just-selected language
  translation has been moved to integrate_translation_extension
  client to make it available for other modules.
- New label for "Show in Fullscreen" button to better match what
  it really does (bnc #359527).
- Module InstExtensionImage moved to yast2.
- Added new disintegrate_all_extensions client that is called at
  the end of the initial installation to umount and remove all
  integrated inst-sys extensions.
- 2.16.18

-------------------------------------------------------------------
Wed Feb  6 13:23:35 CET 2008 - locilka@suse.cz

- Better /lbin/wget handling in InstExtensionImage.
- Speed-up inst_complex_welcome optimalizations (e.g., skipping
  downloading extension already by Linuxrc)

-------------------------------------------------------------------
Tue Feb  5 16:04:15 CET 2008 - locilka@suse.cz

- Squashfs image needs to be mounted using '-o loop'.
- Displaying busy cursor when downloading the extension.
- 2.16.17

-------------------------------------------------------------------
Mon Feb  4 19:04:29 CET 2008 - locilka@suse.cz

- Modular inst-sys used for localizations (FATE #302955).
- Tabs have been removed from installation proposal.
- 2.16.16

-------------------------------------------------------------------
Fri Feb  1 16:08:26 CET 2008 - locilka@suse.cz

- Added new InstExtensionImage module for integration of modular
  inst-sys images on-the-fly (FATE #302955).

-------------------------------------------------------------------
Thu Jan 31 19:05:49 CET 2008 - aschnell@suse.de

- reflect init-script rename from suse-blinux to sbl
- 2.16.15

-------------------------------------------------------------------
Thu Jan 31 15:02:56 CET 2008 - jsuchome@suse.cz

- call users_finish.ycp from inst_finish.ycp (FATE #302980)

-------------------------------------------------------------------
Thu Jan 31 12:58:42 CET 2008 - locilka@suse.cz

- Fixed inst_restore_settings client: NetworkDevices are now
  NetworkInterfaces.
- 2.16.14

-------------------------------------------------------------------
Thu Jan 31 11:14:46 CET 2008 - locilka@suse.cz

- Added docu. for *_finish scripts (needed for FATE #302980).
- Welcome dialog can newly show the license according to the just
  selected language and also show other lozalizations if needed.
- 2.16.13

-------------------------------------------------------------------
Wed Jan 30 15:22:29 CET 2008 - aschnell@suse.de

- Use icewm instead of fvwm during installation (bnc #357240)
- 2.16.12

-------------------------------------------------------------------
Wed Jan 30 14:15:50 CET 2008 - fehr@suse.de

- Add installation step for disk partitioning between time zone
  and software selection
- put user config after disk partitioning

-------------------------------------------------------------------
Wed Jan 30 09:51:42 CET 2008 - locilka@suse.cz

- Added -noreset option to the VNC startup script (bnc #351338).
- Added inst_user_first.ycp call to the control file right before
  the installation proposal.
- Fixed visibility of ZMD Turnoff checkbox (bnc #356655).

-------------------------------------------------------------------
Tue Jan 29 17:34:03 CET 2008 - locilka@suse.cz

- New desktop selection dialog without system task combo-boxes.
  System selection with icons (bnc #356926).
- More UI checking in dialogs.
- Unified DefaultDesktop module and software/desktop selection
  dialog in installation.

-------------------------------------------------------------------
Mon Jan 28 13:00:19 CET 2008 - aschnell@suse.de

- support Qt and Gtk frontend in startup scripts
- hack for key-autorepeat during installation (bnc #346186)
- 2.16.11

-------------------------------------------------------------------
Fri Jan 25 13:35:13 CET 2008 - locilka@suse.cz

- Reduced Wizard redrawing in the installation workflow.

-------------------------------------------------------------------
Thu Jan 24 15:21:39 CET 2008 - aschnell@suse.de

- start service brld before suse-blinux (bug #354769)
- 2.16.10

-------------------------------------------------------------------
Mon Jan 21 11:05:16 CET 2008 - kmachalkova@suse.cz

- Re-enabled thread support for ncurses UI in YaST2.call
  (bug #164999, FaTE #301899)

-------------------------------------------------------------------
Mon Jan 21 10:53:50 CET 2008 - locilka@suse.cz

- Release Notes UI facelifting.
- Splitting Welcome script dialog single-loop into functions.

-------------------------------------------------------------------
Wed Jan 16 15:49:59 CET 2008 - locilka@suse.cz

- Calling SetPackageLocale and SetTextLocale in the initial
  installation dialog (selecting language) (#354133).

-------------------------------------------------------------------
Mon Jan 14 13:39:00 CET 2008 - locilka@suse.cz

- Added new Language/Keyboard/License dialog (FATE #302957).
- Updated control files.
- 2.16.9

-------------------------------------------------------------------
Thu Jan 10 14:08:17 CET 2008 - locilka@suse.cz

- Extended system type and software selection dialog. Added base
  pattern (selected desktop) description, helps, default status
  for secondary selections, ...
- Added possibility to control visibility of Online Repositories
  via the installation control file (hidden by default).
- Added more control-file documentation.

-------------------------------------------------------------------
Tue Dec 18 16:54:39 CET 2007 - locilka@suse.cz

- Added new desktop and software selection dialog.
- 2.16.8

-------------------------------------------------------------------
Mon Dec 17 11:08:42 CET 2007 - locilka@suse.cz

- Hidden Mouse-probing busy popup.
- New YCP module InstData stores the installation data that should
  be shared among the installation clients.
- Installation repository initialization moved to the unified
  progress when probing the system.
- System analysis has been split into two scripts: inst_mode and
  inst_system_analysis to make the maintenance easier (also in
  control file).
- 2.16.7

-------------------------------------------------------------------
Thu Dec 13 14:25:30 CET 2007 - locilka@suse.cz

- Added a possibility to stop and disable the ZMD service in the
  last (congratulate) dialog of installation (FATE #302495).
- Adjusted the SLES control file: module arguments
  'show_zmd_turnoff_checkbox' and 'zmd_turnoff_default_state'.

-------------------------------------------------------------------
Mon Dec 10 12:13:14 CET 2007 - locilka@suse.cz

- Removed dependency on yast2-country, added dependency on
  yast2-country-data.

-------------------------------------------------------------------
Wed Dec  5 11:13:05 CET 2007 - mzugec@suse.cz

- description says network cards are wireless (#346133)

-------------------------------------------------------------------
Mon Dec  3 16:49:46 CET 2007 - locilka@suse.cz

- Installation Mode dialog adapted to new bright and better mod_UI.
- Using informative icon in some inst_network_check script.
- 2.16.6

-------------------------------------------------------------------
Mon Dec  3 14:34:38 CET 2007 - locilka@suse.cz

- Installation Mode dialog adapted to new mod-UI and to new
  Image-Dimming support in UI.

-------------------------------------------------------------------
Thu Nov 29 16:27:59 CET 2007 - locilka@suse.cz

- Using Progress::NewProgressIcons to show icons during the network
  setup in first stage and during system probing.

-------------------------------------------------------------------
Tue Nov 27 19:14:15 CET 2007 - sh@suse.de

- Use string ID "contents" rather than YCPSymbol `contents
  for Wizard ReplacePoint
- 2.16.5

-------------------------------------------------------------------
Fri Nov 23 13:36:54 CET 2007 - locilka@suse.cz

- Using translations for inst_finish steps (#343783).
- 2.16.4

-------------------------------------------------------------------
Tue Nov 20 11:08:23 CET 2007 - locilka@suse.cz

- Shutting down all dhcpcd clients when reconfiguring network in
  the first stage and when finishing the installation (#308577).
- 'Copy 70-persistent-cd.rules' functionality has been moved here
  from yast2-network (#328126).

-------------------------------------------------------------------
Mon Nov 19 15:35:10 CET 2007 - locilka@suse.cz

- Fixed busy texts for restarting YaST vs. finishing the instal.
- Unified used terminology (repositories) (FATE #302970).

-------------------------------------------------------------------
Tue Nov 13 13:54:13 CET 2007 - locilka@suse.cz

- Script copy_files_finish.ycp cleaned up.

-------------------------------------------------------------------
Fri Nov  9 13:30:34 CET 2007 - locilka@suse.cz

- Boot Installed System option has been removed (#327505).
- Installation Mode dialog has been redesigned using
  self-descriptive icons for all options.
- Return value from inst_repair is evaluated, error is reported in
  case of failure.
- 2.16.3

-------------------------------------------------------------------
Fri Nov  2 16:31:06 CET 2007 - locilka@suse.cz

- Adjusted RPM dependencies (Internet module has been moved from
  yast2-network to yast2).

-------------------------------------------------------------------
Tue Oct 30 17:26:51 CET 2007 - locilka@suse.cz

- Modules Hotplug and HwStatus moved to yast2.rpm to remove
  dependency of storage on installation.
- 2.16.2

-------------------------------------------------------------------
Wed Oct 24 16:32:41 CEST 2007 - locilka@suse.cz

- Changes in StorageDevice module API (#335582).
- 2.16.1

-------------------------------------------------------------------
Mon Oct 15 16:00:06 CEST 2007 - locilka@suse.cz

- Abort the installation instead of halting the system in case of
  declining the license when installing from LiveCD (#330730).

-------------------------------------------------------------------
Thu Oct 11 15:00:03 CEST 2007 - jsrain@suse.cz

- show release notes properly in live installation (#332862)

-------------------------------------------------------------------
Wed Oct  3 17:50:11 CEST 2007 - locilka@suse.cz

- Added "Network Type" information to the First Stage Network Setup
- 2.16.0

-------------------------------------------------------------------
Wed Oct  3 09:53:55 CEST 2007 - mvidner@suse.cz

- Do not try to package COPYRIGHT.english, it is gone from
  devtools (#299144).

-------------------------------------------------------------------
Tue Oct  2 16:04:55 CEST 2007 - ug@suse.de

- typo fixed (#328172)

-------------------------------------------------------------------
Mon Sep 24 16:43:11 CEST 2007 - locilka@suse.cz

- Changed default delete_old_packages back to 'true' after finding
  and fixing all remaining issues with 'false' (changed by coolo)
- Added new option 'online_repos_preselected' into the control file
  to make default status of Online Repositories easily configurable
  (#327791).
- Initializing the default behavior of Online Repositories in
  inst_features according to the control file (#327791).
- 2.15.54

-------------------------------------------------------------------
Fri Sep 21 16:35:18 CEST 2007 - locilka@suse.cz

- Start dhcpcd using WFM instead of SCR (#326342).
- 2.15.53

-------------------------------------------------------------------
Fri Sep 21 09:53:37 CEST 2007 - locilka@suse.cz

- When normal umount at the end of the installation fails, try
  at least: sync, remount read-only, umount --force.
- Report all services running in the installation directory
  (both #326478).
- 2.15.52

-------------------------------------------------------------------
Thu Sep 20 12:23:01 CEST 2007 - locilka@suse.cz

- Changed inst_upgrade_urls to add sources not enabled during the
  upgrade in a disabled state instead of ignoring them (#326342).
- 2.15.51

-------------------------------------------------------------------
Tue Sep 18 19:50:52 CEST 2007 - locilka@suse.cz

- Fixed tar syntax: --ignore-failed-read param. position (#326055).
- 2.15.50

-------------------------------------------------------------------
Thu Sep 13 16:18:30 CEST 2007 - locilka@suse.cz

- Fixed inst_upgrade_urls to re-register sources with their
  repository names taken from the upgraded system (#310209).
- 2.15.49

-------------------------------------------------------------------
Tue Sep 11 20:03:02 CEST 2007 - aschnell@suse.de

- don't swapoff after 1st stage installation (bug #308121)
- 2.15.48

-------------------------------------------------------------------
Tue Sep 11 11:07:20 CEST 2007 - locilka@suse.cz

- Calling ntp-client_finish instead of ntp_client_finish in the
  inst_finish script (#309430).

-------------------------------------------------------------------
Wed Sep  5 14:48:33 CEST 2007 - locilka@suse.cz

- Reinitializing variable for skipping add-on-related clients with
  its default value in inst_system_analysis (#305554).
- 2.15.47

-------------------------------------------------------------------
Wed Sep  5 13:24:32 CEST 2007 - jsrain@suse.cz

- removed inst_fam.ycp (also from control files) (#307378)

-------------------------------------------------------------------
Mon Sep  3 12:45:41 CEST 2007 - locilka@suse.cz

- Creating symlinks to .curlrc and .wgetrc files from the root.
- Adjusting RPM dependencies (yast2-core, new builtin 'setenv').
- Adjusting ENV variables with proxy settings (all three #305163).
- Writing also proxy setting into Install.inf (#298001#c5).
- 2.15.46

-------------------------------------------------------------------
Fri Aug 31 16:26:07 CEST 2007 - locilka@suse.cz

- Calling ntp_client_finish client at the end of the installation
  (#299238#c9).
- 2.15.45

-------------------------------------------------------------------
Fri Aug 24 09:25:53 CEST 2007 - locilka@suse.cz

- Changing forgotten "catalogs" to "initializing..." (#302384).
- 2.15.44

-------------------------------------------------------------------
Tue Aug 21 16:10:16 CEST 2007 - locilka@suse.cz

- Fixed evaluating of "enabled" tag in map of repositories in
  inst_upgrade_urls (#300901).
- Added ssh_host_dsa_key ssh_host_dsa_key.pub ssh_host_rsa_key
  ssh_host_rsa_key.pub to be optionally copied as well as the SSH1
  keys (#298798).
- Allowing to abort the "System Probing" dialog (#298049).
- 2.15.43

-------------------------------------------------------------------
Wed Aug 15 17:30:06 CEST 2007 - mzugec@suse.cz

- mark string for translation (#300268)

-------------------------------------------------------------------
Fri Aug 10 11:19:36 CEST 2007 - locilka@suse.cz

- Using "Online Repositories" for Internet/Web-based/Additional/...
  repositories downloaded from web during the first stage
  installation (#296407).
- 2.15.42

-------------------------------------------------------------------
Wed Aug  8 12:35:28 CEST 2007 - jsrain@suse.cz

- show reboot message within live installation without timeout
  (#297691)
- 2.15.41

-------------------------------------------------------------------
Mon Aug  6 08:58:02 CEST 2007 - locilka@suse.cz

- Renamed product/default repositories check-box to "Add Internet
  Repositories Before Installation" (#297580).
- Added help for that check-box (#296810).
- First stage network setup dialog - changes in dialog alignment
  (#295043).
- Initialize mouse after installation steps are displayed (#296406)
- 2.15.40

-------------------------------------------------------------------
Thu Aug  2 08:53:56 CEST 2007 - jsrain@suse.cz

- do not show "Clone" check box in live installation
- 2.15.39

-------------------------------------------------------------------
Wed Aug  1 11:00:15 CEST 2007 - locilka@suse.cz

- Changing remote repositories link to http://download.opensuse.org
  (#297628)

-------------------------------------------------------------------
Wed Aug  1 10:33:45 CEST 2007 - mvidner@suse.cz

- Removed Provides/Obsoletes for ancient yast package names,
  with the devel-doc subpackage they broke yast2-schema build.
- 2.15.38

-------------------------------------------------------------------
Tue Jul 31 11:29:53 CEST 2007 - lslezak@suse.cz

- inst_extrasources - register the extra repositories in content
  file automatically without asking user (#290040), do not download
  metadata from the extra sources (offline registration) (#290040,
  #288640)

-------------------------------------------------------------------
Mon Jul 30 12:38:31 CEST 2007 - locilka@suse.cz

- Added inst_upgrade_urls client which offers URLs used on the
  system to be used during the upgrade as well (FATE #301785).
- Calling the client from control file.
- Adjusted RPM dependencies (.anyxml SCR agent).
- 2.15.37

-------------------------------------------------------------------
Sun Jul 29 22:39:31 CEST 2007 - locilka@suse.cz

- Fixed curl parameters for network test in first stage (#295484).

-------------------------------------------------------------------
Thu Jul 26 17:51:29 CEST 2007 - mzugec@suse.cz

- set variables VNC and USE_SSH in S07-medium (#294485)
- 2.15.36

-------------------------------------------------------------------
Wed Jul 25 12:48:50 CEST 2007 - mvidner@suse.cz

- startup scripts: Call initviocons only if it exists (#173426).
- 2.15.35

-------------------------------------------------------------------
Wed Jul 25 10:58:29 CEST 2007 - locilka@suse.cz

- Renamed yast2-installation-doc to yast2-installation-devel-doc
  (FATE #302461).
- Removed ping-based internet test from the First-stage network
  setup test.
- Sped up internet test by adding timeouts and by downloading only
  the page header.
- Added help texts to the network setup dialogs.

-------------------------------------------------------------------
Tue Jul 24 13:20:36 CEST 2007 - locilka@suse.cz

- Control file: Unified wizard step names with dialogs, removed
  Clean Up step part of the Online Update is now Registration
  (#293095).
- Call inst_network_check (and setup) only in Add-On products
  and/or Additional Product Sources were requested to be used
  (#293808).

-------------------------------------------------------------------
Tue Jul 24 10:48:02 CEST 2007 - locilka@suse.cz

- Splitting auto-generated documentation into separate package
  yast2-installation-doc (FATE #302461).
- 2.15.34

-------------------------------------------------------------------
Thu Jul 19 16:36:19 CEST 2007 - locilka@suse.cz

- If network setup in the first-stage installation is cancelled,
  return to the previous dialog (network check).
- Several minor updates of the network setup workflow (#292379).
- 2.15.33

-------------------------------------------------------------------
Wed Jul 18 10:54:26 CEST 2007 - locilka@suse.cz

- New progress and help messages when initializing the second
  stage (#292617).
- More debugging in switch_scr_finish.

-------------------------------------------------------------------
Thu Jul 12 12:59:32 CEST 2007 - locilka@suse.cz

- Client inst_productsources.ycp moved to yast2-packager.
- Changed link to list of servers in control file.
- Adjusted RPM dependencies.
- Installation sources are now Repositories.
- 2.15.32

-------------------------------------------------------------------
Wed Jul 11 09:09:58 CEST 2007 - locilka@suse.cz

- Changed default delete_old_packages to 'false'.

-------------------------------------------------------------------
Wed Jul  4 16:16:37 CEST 2007 - locilka@suse.cz

- Fixed workflow when user selects to Boot the installed system and
  then cancels that decision.
- 2.15.31

-------------------------------------------------------------------
Mon Jul  2 15:38:27 CEST 2007 - locilka@suse.cz

- Applied patch from sassmann@novell.com for PS3 support with
  576x384 resolution (#273147).

-------------------------------------------------------------------
Fri Jun 29 11:50:47 CEST 2007 - locilka@suse.cz

- Extended "Suggested Installation Sources" to support two levels
  of linking. First link contains list of links to be downloaded
  in order to get lists of suggested repositories.

-------------------------------------------------------------------
Thu Jun 28 21:34:19 CEST 2007 - jsrain@suse.cz

- updated for live CD installation

-------------------------------------------------------------------
Thu Jun 21 17:38:09 CEST 2007 - adrian@suse.de

- fix changelog entry order

-------------------------------------------------------------------
Thu Jun 21 10:34:10 CEST 2007 - locilka@suse.cz

- Added handling for "Suggested Installation Sources" during the
  first stage installation, initial evrsion (FATE #300898).
- Enhanced SCR-Switch installation-debugger.
- Added case-insensitive filter into the "Suggested Installation
  Sources" dialog.

-------------------------------------------------------------------
Wed Jun 20 13:12:10 CEST 2007 - locilka@suse.cz

- Fixed inst_license to really halt the system when license is
  declined (#282958).
- Fixed writing proxy settings during First-Stage Installation,
  Network Setup. Wrong Proxy::Import keys were used).
- Pre-selecting first connected network card in Network Card dialog
  in First-Stage Installation, Network Setup to avoid confusions.
- Fixed canceled Network Setup not to abort the entire
  installation.

-------------------------------------------------------------------
Fri Jun 15 14:34:01 CEST 2007 - locilka@suse.cz

- Fixing inst_addon_update_sources to initialize the target
  and sources before using Pkg:: builtins (#270899#c29).

-------------------------------------------------------------------
Thu Jun 14 11:28:26 CEST 2007 - locilka@suse.cz

- Enhanced network-test in the fist stage installation, three
  different servers are tested with 'ping' instead of only one.
- Current network settings are logged in case of failed network
  test (both #283841).
- Enhanced network-test in the fist stage installation, three
  different web-servers are tested with curl instead of only one.

-------------------------------------------------------------------
Wed Jun 13 15:44:05 CEST 2007 - locilka@suse.cz

- Implemented new feature that saves the content defined in control
  file from the installation system to the just installed system.
  Function, that does it, is SaveInstSysContent in SystemFilesCopy
  module (FATE #301937).
- Added new entry into the control file that defines what and where
  to save it, initially /root/ -> /root/inst-sys/.
- Adjusted control-file documentation.
- Fixed inst_restore_settings to start SuSEfirewall2_setup if it is
  enabled in the system init scripts to prevent from having
  half-started firewall after YOU kernel-update (#282871).

-------------------------------------------------------------------
Mon Jun 11 18:30:48 CEST 2007 - locilka@suse.cz

- Added lost fix from Andreas Schwab for startup scripts. The patch
  fixes evaluation of bash expressions.
- 2.15.30

-------------------------------------------------------------------
Mon Jun 11 17:55:23 CEST 2007 - locilka@suse.cz

- Adjusted SCR for install.inf to provide read/write access.
- Writing install.inf for save_network script at the end of
  the initial stage.
- Changed internal data structure for NetworkSetup in the initial
  stage.
- Added Internet test to the end of the NetworkSetup in the initial
  stage.
- 2.15.29

-------------------------------------------------------------------
Fri Jun  8 17:52:57 CEST 2007 - locilka@suse.cz

- Added initial implementation of possibility to setup network
  in the first stage installation. New YCP clients have beed added:
  inst_network_check and inst_network_setup. Scripts are called
  from inst_system_analysis before sources are initialized
  (FATE #301967).

-------------------------------------------------------------------
Thu Jun  7 15:08:08 CEST 2007 - locilka@suse.cz

- A new label "Writing YaST Configuration..." used in case of
  restarting system or installation.

-------------------------------------------------------------------
Fri Jun  1 12:41:10 CEST 2007 - mzugec@suse.cz

- use shared isNetworkRunning() function in network_finish
- 2.15.28

-------------------------------------------------------------------
Wed May 30 11:33:52 CEST 2007 - mzugec@suse.cz

- fixed spec requirements

-------------------------------------------------------------------
Mon May 28 16:02:38 CEST 2007 - mzugec@suse.cz

- removed netsetup item from control files

-------------------------------------------------------------------
Mon May 28 13:33:08 CEST 2007 - mzugec@suse.cz

- removed inst_netsetup item from control files

-------------------------------------------------------------------
Sun May 27 14:49:37 CEST 2007 - mzugec@suse.de

- installation network changes:
http://lists.opensuse.org/yast-devel/2007-05/msg00025.html
- 2.15.27

-------------------------------------------------------------------
Tue May 22 10:51:57 CEST 2007 - ug@suse.de

- reactivate hardware detection during autoinstall
- 2.15.26

-------------------------------------------------------------------
Mon May 21 10:40:20 CEST 2007 - locilka@suse.cz

- Fixed release-notes desktop file.
- 2.15.25

-------------------------------------------------------------------
Thu May 17 22:18:29 CEST 2007 - locilka@suse.cz

- Progress dialog for initializing installation sources.
- 2.15.24

-------------------------------------------------------------------
Tue May 15 14:14:13 CEST 2007 - locilka@suse.cz

- Changed control file in partitioning/evms_config section from
  'true' to 'false' (#274702).

-------------------------------------------------------------------
Fri May 11 16:30:06 CEST 2007 - locilka@suse.cz

- Removing directories '/var/lib/zypp/cache' and '/var/lib/zypp/db'
  if they exist at the beginning of the installation (#267763).
- 2.15.23

-------------------------------------------------------------------
Thu May 10 17:16:49 CEST 2007 - locilka@suse.cz

- Merged hardware probing (inst_startup) and system probing
  (inst_system_analysis) into one script to have only one progress
  dialog instead of two (#271291).
- openSUSE control file clean-up: The default value for enable_next
  and enable_back is 'yes'. Only few steps do not allow to go back
  (#270893).
- 2.15.22

-------------------------------------------------------------------
Wed May  9 10:25:37 CEST 2007 - locilka@suse.cz

- Safe qouting of bash command in desktop_finish.
- CommandLine for inst_release_notes (#269914).

-------------------------------------------------------------------
Mon May  7 13:43:54 CEST 2007 - ms@suse.de

- don't clobber existing /root/.vnc/passwd file (#271734)

-------------------------------------------------------------------
Wed Apr 18 09:13:10 CEST 2007 - locilka@suse.cz

- Root password dialog has been moved to be the first dialog of the
  second stage installation workflow (FATE #301924).
- "Root Password" step is now called "root Password" (#249706).
- Created new 'Check Installation' entry to the 'Configuration'
  part of the workflow. This section contains setting up network
  if needed, initializing target if needed, and installing
  remaining software (needed by FATE #301924).
- Added new client inst_initialization that creates initialization
  progress UI instead of blank screen.
- 2.15.20

-------------------------------------------------------------------
Tue Apr 17 11:11:37 CEST 2007 - locilka@suse.cz

- Fixed Add-On template to use generic 'control' textdomain
- 2.15.19

-------------------------------------------------------------------
Fri Apr 13 09:45:10 CEST 2007 - locilka@suse.cz

- Replacing networkmanager_proposal with general_proposal (network)
  that includes also IPv6 settings (#263337, #260261).

-------------------------------------------------------------------
Thu Apr 12 11:57:03 CEST 2007 - locilka@suse.cz

- Initialize the target and sources before adding extra sources.
  They needn't be initialized after YaST is restarted during the
  online update (#263289).

-------------------------------------------------------------------
Wed Apr 11 10:21:24 CEST 2007 - locilka@suse.cz

- Release Notes dialog is using a [Close] button if not running in
  installation (#262440).

-------------------------------------------------------------------
Fri Apr  6 16:48:58 CEST 2007 - locilka@suse.cz

- In case of reboot during installation, network services status
  is stored to a reboot_network_settings file and their status
  is restored again when starting the installation after reboot.
  Restoring the status uses Progress library for user feedback
  (#258742).
- Adjusted RPM dependencies.
- 2.15.18

-------------------------------------------------------------------
Thu Apr  5 13:34:48 CEST 2007 - locilka@suse.cz

- Using function PackagesUI::ConfirmLicenses() instead of
  maintaining own code with almost the same functionality (#256627)
- Adjusted RPM dependencies
- Unified inst_startup UI to use the Progress library instead of
  sequence of busy pop-ups.
- Unified inst_system_analysis UI to use the Progress library
  instead of empty dialog.
- 2.15.17

-------------------------------------------------------------------
Wed Apr  4 10:35:55 CEST 2007 - locilka@suse.cz

- Removed IPv6 proposal from installation control file. IPv6
  proposal has been merged into Network Mode proposal (#260261).

-------------------------------------------------------------------
Wed Mar 28 16:17:37 CEST 2007 - locilka@suse.cz

- Adjusted to use WorkflowManager instead AddOnProduct module
  in some cases to make Pattern-based installation and
  configuration workflow (FATE #129).
- Adjusted RPM dependencies and BuildRequires.
- 2.15.16

-------------------------------------------------------------------
Tue Mar 27 14:22:46 CEST 2007 - ms@suse.de

- fixed X11 preparation by checking /etc/reconfig_system (#252763)

-------------------------------------------------------------------
Wed Mar 21 16:47:14 CET 2007 - locilka@suse.cz

- Handling CloneSystem functionality when the client for cloning is
  not installed (checkbox is disabled).

-------------------------------------------------------------------
Mon Mar 19 13:09:57 CET 2007 - locilka@suse.cz

- Creating an empty /etc/sysconfig/displaymanager in desktop_finish
  if the sysconfing doesn't exist (minimal installation).
- Handling missing .proc.parport.devices agent (RPM recommends
  yast2-printer for that).

-------------------------------------------------------------------
Tue Mar 13 13:43:42 CET 2007 - locilka@suse.cz

- Reboot in case of the declined license during the initial
  installation (#252132).

-------------------------------------------------------------------
Mon Mar 12 08:44:19 CET 2007 - locilka@suse.cz

- Modules 'Product' and 'Installation' (installation settings) were
  moved from 'yast2-installation' to 'yast2' to minimize
  cross-package dependencies.
- Adjusted package dependencies.
- 2.15.15

-------------------------------------------------------------------
Fri Mar  9 10:05:20 CET 2007 - locilka@suse.cz

- Module InstShowInfo has been moved from yast2-installation to
  yast2-packager because this module is used by Add-Ons and
  installation sources only.
- Adjusted RPM Requires (yast2-packager >= 2.15.22).
- 2.15.14

-------------------------------------------------------------------
Thu Mar  8 16:59:35 CET 2007 - locilka@suse.cz

- Module GetInstArgs moved from yast2-installation to yast2, many
  clients required yast2-installation only because of this module.

-------------------------------------------------------------------
Thu Mar  8 14:45:39 CET 2007 - locilka@suse.cz

- Tag 'PATTERNS' in product content file is depracated by
  'REQUIRES' and/or 'RECOMMENDS' tag (#252122).

-------------------------------------------------------------------
Tue Mar  6 16:44:49 CET 2007 - kmachalkova@suse.cz

- Do not export LINES and COLUMNS variables, so that terminal
  resize event is handled correctly (#184179)

-------------------------------------------------------------------
Tue Mar  6 16:44:48 CET 2007 - locilka@suse.cz

- AddOnProduct and ProductLicense finally moved to yast2-packager
  from yast2-installation to avoid build cycles.
- 2.15.13

-------------------------------------------------------------------
Mon Mar  5 17:14:58 CET 2007 - locilka@suse.cz

- Moving AddOnProduct module back to yast2-installation because
  this module is needed in the second-stage installation.
- AddOnProduct-related testsuites moved back to yast2-installation.
- 2.15.12

-------------------------------------------------------------------
Mon Mar  5 12:58:21 CET 2007 - locilka@suse.cz

- Adding new installation client mouse_finish which is called
  before SCR is switched. This removes the dependency of
  yast2-installation on yast2-mouse.
- 2.15.11

-------------------------------------------------------------------
Fri Mar  2 15:27:14 CET 2007 - locilka@suse.cz

- Providing feedback (busy message) in inst_restore_settings.
  Starting network by calling 'network start' with timeout.
- Adding yast2-bootloader into required packages because it is
  needed after the SCR is switched into the installed system just
  before reboot (#249679).
- Added more logging into inst_system_analysis (booting installed
  system).
- 2.15.10

-------------------------------------------------------------------
Wed Feb 28 14:11:16 CET 2007 - jsrain@suse.cz

- added more logging to umount_finish (#247594)

-------------------------------------------------------------------
Mon Feb 26 16:03:42 CET 2007 - jsrain@suse.cz

- updated popup in case of license is not accepted (#162499)

-------------------------------------------------------------------
Thu Feb 22 13:52:12 CET 2007 - locilka@suse.cz

- Splitting installation_worker (main installation script) into
  inst_worker_initial and inst_worker_continue.
- Testsuites related to Add-Ons moved to yast2-add-on package.
- 2.15.9

-------------------------------------------------------------------
Wed Feb 21 17:24:30 CET 2007 - locilka@suse.cz

- Added documentation for silently_downgrade_packages and
  keep_installed_patches control file entries (plus their reverse
  lists) (FATE #301990, Bugzilla #238488).

-------------------------------------------------------------------
Mon Feb 19 16:00:23 CET 2007 - locilka@suse.cz

- More concrete fix of bug #160301: Displaying information about
  how to continue the second stage installation if SSH is the only
  installation method. This informational pop-up has disabled
  time-out (#245742).
- Moving parts of installation_worker script to includes based on
  in which installation stage they are used.

-------------------------------------------------------------------
Fri Feb 16 16:18:28 CET 2007 - locilka@suse.cz

- Add-Ons moved to a new package yast2-add-on-2.15.0 (#238673)

-------------------------------------------------------------------
Thu Feb 15 12:21:46 CET 2007 - locilka@suse.cz

- New entries silently_downgrade_packages, plus reverse list, and
  keep_installed_patches, plus reverse list, were added into SLES
  and SLED control files (FATE #301990, Bugzilla #238488).

-------------------------------------------------------------------
Mon Feb 12 13:40:41 CET 2007 - locilka@suse.cz

- Making release_notes modular.
- Rewriting RPM dependencies (#238679).
- Moving parts of installation_worker client into functions.
- Moving Mouse-init functions into inst_init_mouse client.
- Moving Storage-related functions (autoinstall) into
  inst_check_autoinst_mode client.
- Moving vendor client and desktop file to the yast2-update to
  minimize yast2-installation dependencies.
- Remove obsolete /proc/bus/usb mounting (#244950).

-------------------------------------------------------------------
Wed Feb  7 11:01:02 CET 2007 - locilka@suse.cz

- Correct Installation::destdir quoting in .local or .target bash
  commands.
- 2.15.8

-------------------------------------------------------------------
Tue Feb  6 16:29:55 CET 2007 - locilka@suse.cz

- Hide &product; in inst_suseconfig call to remove dependency on
  Product.ycp and not to be so ugly (#241553).

-------------------------------------------------------------------
Mon Feb  5 11:31:52 CET 2007 - locilka@suse.cz

- Store Add-Ons at the end of first stage installation and restore
  them before AutoYaST cloning at the end of the second stage
  installation (bugzilla #187558).
- Set license content before it is displayed for the first time,
  select license language before it is displayed (#220847).
- 2.15.7

-------------------------------------------------------------------
Fri Feb  2 15:25:04 CET 2007 - locilka@suse.cz

- Removing dependency on yast2-slp package.
- Moving all SLP-related functionality to yast2-packager-2.15.7.
- Handling not installed yast2-slp package in Add-Ons (#238680).

-------------------------------------------------------------------
Thu Feb  1 12:41:36 CET 2007 - locilka@suse.cz

- When an Add-On product is added and removed later, correctly
  remove also cached control file of that Add-On (#238307).
- 2.15.6

-------------------------------------------------------------------
Wed Jan 31 09:34:11 CET 2007 - locilka@suse.cz

- Rereading all SCR Agents in case of installation workflow changed
  by Add-On product (#239055).
- Calling PackageLock::Check before Pkg calls (#238556).

-------------------------------------------------------------------
Sun Jan 28 22:27:48 CET 2007 - locilka@suse.cz

- Removed tv and bluetooth hardware proposals from SLES control
  file. There are no such modules in that product (#238759).

-------------------------------------------------------------------
Mon Jan 22 13:46:20 CET 2007 - locilka@suse.cz

- Correct handling of CD/DVD Add-Ons in installation (#237264).
- Fixed switching between Installation Settings tabs in case of
  error in proposal. Every time, only the more-detailed tab is
  selected (#237291).
- Appropriate buttons for Add-Ons dialog for both dialog in
  installation workflow and installation proposal (#237297).
- 2.15.5

-------------------------------------------------------------------
Fri Jan 19 16:25:44 CET 2007 - locilka@suse.cz

- Fixed cancelling of entering a new Add-On (#236315).
- Added zFCP and DASD to installation/update proposal on S/390
  (jsrain) (#160399)
- 2.15.4

-------------------------------------------------------------------
Wed Jan 17 10:50:02 CET 2007 - locilka@suse.cz

- Changed control file documentation for Flexible Partitioning
  (bugzilla #229651 comment #15).
- Changed option <clone_module> "lan" to "networking" (#235457).

-------------------------------------------------------------------
Fri Jan 12 19:05:56 CET 2007 - ms@suse.de

- fixed TERM type setup in case of ssh based installations.
  if the installation is ssh based, TERM is not allowed to
  be overwritten by the value of install.inf. The TERM value
  of install.inf points to the console and not to the remote
  terminal type (#234032)

-------------------------------------------------------------------
Fri Jan 12 17:41:05 CET 2007 - locilka@suse.cz

- control file variable for monthly suse_register run (F#301822)
  (change made by jdsn)

-------------------------------------------------------------------
Thu Jan 11 10:59:40 CET 2007 - locilka@suse.cz

- Changed SLD and SLE control files to reflect demands described in
  bugzilla bug #233156:
  * Old packages are removed by default, only for upgrading from
    SLD 10 or SLE 10, packages are not removed by default.
  * New packages are selected for installation by default, only for
    upgrading from SLD 10 or SLE 10, packages are only updated.
  * Upgrading to new SLE 10 from is only supported from SLES9 and
    SLE 10, upgrading from another product will display warning.

-------------------------------------------------------------------
Sat Jan  6 19:32:23 CET 2007 - ms@suse.de

- fixed usage of fbiterm (#225229)

-------------------------------------------------------------------
Thu Jan  4 14:27:12 CET 2007 - locilka@suse.cz

- Added documentation for new features in control file:
  * boolean delete_old_packages and list of products for which this
    rule is inverted.
  * boolean only_update_selected and list of products for which
    this rule is inverted.
  * list of products supported for upgrade
  (All described in FATE #301844)

-------------------------------------------------------------------
Tue Jan  2 13:07:24 CET 2007 - locilka@suse.cz

- Allowing to add the very same product that has been already
  installed or selected for installation in case the url is
  different than any of the current urls. There can be more sources
  for the product because product urls can be removed and added
  also by inst_source module (#227605).
- Consistent spelling of "Add-On" and "add-on" (#229934).
- 2.15.3

-------------------------------------------------------------------
Tue Dec 12 10:57:21 CET 2006 - locilka@suse.cz

- Consistent spelling of 'AutoYaST' (#221275).

-------------------------------------------------------------------
Mon Dec 11 16:11:21 CET 2006 - locilka@suse.cz

- Handling new flag REGISTERPRODUCT from add-on product content
  file. This flag demands running the registration client after
  an add-on product is installed (on a running system) and demands
  running the registration client even if it is disabled in
  the base-product's control file (during installation)
  (FATE #301312).
- 2.15.2

-------------------------------------------------------------------
Thu Dec  7 18:28:21 CET 2006 - locilka@suse.cz

- Release Notes dialog in the second stage installation now offers
  to select a different language for release notes than the default
  one (#224875).

-------------------------------------------------------------------
Thu Dec  7 10:46:00 CET 2006 - locilka@suse.cz

- Reworked adding and removing Add-Ons during the first stage
  installation. If some Add-Ons are added or removed, the entire
  workflow is created from scratch (#221377).
- Using a separate temporary directory for Add-On licenses not to
  be confused by the previous Add-On.
- Fixed Second Stage Installation script to handle rebooting
  after kernel-patch correctly (#224251).
- Fixed Add-On handling when cancelling adding an Add-On product,
  before that return value from the previous adding was evaluated.
- Fixing some texts (#223880)
- 2.15.1

-------------------------------------------------------------------
Mon Dec  4 16:27:21 CET 2006 - locilka@suse.cz

- Adding support for own help texts for particular submodules in
  installation proposal (FATE #301151). Use key "help" in
  "MakeProposal"'s function result.
- Adding root_password_ca_check item into the globals of control
  file set to true for SLES and false otherwise (FATE #300438).
- A better fix for disabling [Back] button in License Agreement
  dialog when the previous (Language) dialog has been skipped
  (223258).
- 2.15.0

-------------------------------------------------------------------
Mon Dec  4 08:34:02 CET 2006 - lslezak@suse.cz

- "en_EN" -> "en_GB" in list of the preferred languages for EULA

-------------------------------------------------------------------
Thu Nov 23 11:10:14 CET 2006 - locilka@suse.cz

- Disabling [Back] button in License Agreement dialog when the
  previous (Language) dialog has been skipped (223258).
- 2.14.15

-------------------------------------------------------------------
Wed Nov 22 18:51:10 CET 2006 - ms@suse.de

- added hostname/IP information to Xvnc setup (#223266)
- fixed call of initvicons, deactivate s390 exception (#192052)
- 2.14.14

-------------------------------------------------------------------
Tue Nov 21 14:42:50 CET 2006 - locilka@suse.cz

- Reporting the failed or aborted installation only when it has
  been really aborted or when it really failed. YaST or system
  restarts on purpose (online update) are now handled correctly -
  there is no question whether user wants to continue with
  the installation (#222896).
- 2.14.13

-------------------------------------------------------------------
Mon Nov 20 15:25:11 CET 2006 - locilka@suse.cz

- Wider list of extra-sources 56->76 characters (#221984).
- Adding modules listed in Linuxrc entry brokenmodules into the
  /etc/modprobe.d/blacklist file (#221815).
- 2.14.12

-------------------------------------------------------------------
Mon Nov 20 11:49:53 CET 2006 - ms@suse.de

- fixed framebuffer color depth setup (#221139)
- 2.14.11

-------------------------------------------------------------------
Mon Nov 20 08:55:16 CET 2006 - locilka@suse.cz

- Show update-confirmation dialog in Mode::update() only (#221571).
- Pressing [Abort] button in the Add-On dialog during installation
  now opens-up a correct pop-up dialog with correct text (#218677).

-------------------------------------------------------------------
Wed Nov 15 15:30:03 CET 2006 - ms@suse.de

- fixed i810 based installation (#220403)
- 2.14.10

-------------------------------------------------------------------
Wed Nov 15 14:38:21 CET 2006 - locilka@suse.cz

- Defining the minimal size for release_notes pop-up to have the
  minimal size 76x22 or 3/4x2/3 in text mode and 100x30 in graphic
  mode (#221222).

-------------------------------------------------------------------
Wed Nov 15 11:40:48 CET 2006 - locilka@suse.cz

- Restoring the [ Next ] button in the inst_congratlate client when
  the [ Back ] button is pressed (#221190).

-------------------------------------------------------------------
Tue Nov 14 13:20:24 CET 2006 - locilka@suse.cz

- Changes in openSUSE control file (#219878):
  * limit_try_home: 5 GB -> 7 GB
  * root_base_size: 3 GB -> 5 GB

-------------------------------------------------------------------
Thu Nov  9 15:21:14 CET 2006 - locilka@suse.cz

- Always run the fonts_finish's Write() function. Skip running
  "SuSEconfig --module fonts" if script SuSEconfig.fonts does not
  exist (#216079).
- 2.14.9

-------------------------------------------------------------------
Thu Nov  9 10:22:00 CET 2006 - locilka@suse.cz

- Added confirmation dialog into the update workflow on the running
  system before the update really proceeds (#219097).
- confirmInstallation function moved from inst_doit to misc to make
  confirmation dialog possible (#219097).
- Set Product Name only when any Product Name found (#218720).
- 2.14.8

-------------------------------------------------------------------
Fri Nov  3 14:39:53 CET 2006 - locilka@suse.cz

- Preselecting already installed languages in the Language Add-On
  script (FATE #301239) (#217052).
- 2.14.7

-------------------------------------------------------------------
Fri Nov  3 10:17:37 CET 2006 - locilka@suse.cz

- Changed text of question asking whether the second stage
  installation should start again (FATE #300422) in case of
  previous failure or user-abort (#215697).

-------------------------------------------------------------------
Wed Nov  1 17:43:41 CET 2006 - locilka@suse.cz

- "Installation->Other->Boot Installed System->Cancel" now doesn't
  abort the installation but returns to the Installation Mode
  dialog (#216887).
- Correct handling of pressing Cancel or Abort buttons in pop-up
  windows in Add-On installation (#216910).

-------------------------------------------------------------------
Mon Oct 30 15:10:07 CET 2006 - lslezak@suse.cz

- updated inst_extrasources client to not download files from the
  installation sources (#213031)
- requires yast2-pkg-bindings >= 2.13.101
- 2.14.6

-------------------------------------------------------------------
Mon Oct 30 12:59:31 CET 2006 - locilka@suse.cz

- Moving ProductFeatures::Save() from inst_kickoff client to
  save_config_finish - client that is called after the SCR is
  switched to the running system (#209119).
- Calling Storage::RemoveDmMapsTo (device) in after the disks are
  probed in inst_system_analysis (#208222).
- Fixed including packager.

-------------------------------------------------------------------
Thu Oct 26 14:51:12 CEST 2006 - locilka@suse.cz

- Enabling back button in the License Agreement dialog (#215236).
- Adding add-on.rnc for AutoYaST profile validation (#215248).
- Providing an easier switch to disable IPv6 by a new ipv6 client
  in the network proposal (FATE #300604) (mzugec).
- 2.14.5

-------------------------------------------------------------------
Wed Oct 25 16:28:14 CEST 2006 - locilka@suse.cz

- Adding more debugging messages in order to fix random crashing
  of the second stage installation (#214886).

-------------------------------------------------------------------
Tue Oct 24 13:57:57 CEST 2006 - locilka@suse.cz

- Renamed control file control.PROF.xml to control.openSUSE.xml

-------------------------------------------------------------------
Tue Oct 24 10:58:18 CEST 2006 - ms@suse.de

- fixed nic detection (#213870)

-------------------------------------------------------------------
Mon Oct 23 16:04:30 CEST 2006 - locilka@suse.cz

- Added special installation client for Language Add-Ons
  inst_language_add-on and it's XML workflow
  add-on-template_installation.xml for calling this client after
  the Add-On Product is added by the add-on client (FATE #301239).
- Adding add-on client to list of clients that are enabled for
  AutoYaST cloning (bugzilla #198927).
- Added summary of the Release Notes client for the Control Center
  (bugzilla #213878).
- 2.14.4

-------------------------------------------------------------------
Wed Oct 18 16:13:12 CEST 2006 - locilka@suse.cz

- Added a life-belt into the second stage installation. It can be
  restarted under these circumstances:

  1.) User aborts the installation
  2.) Installation process is killed during the installation
  3.) Computer is restarted during the installation (reset)

  The very next time the system is restarted. YaST starts and
  informs user that the previous installation was aborted/failed.
  Then users are asked whether they want to rerun the second stage
  installation (FATE #300422).

- Fixed setting own Y2MAXLOGSIZE up in order to save memory
  requirements during the first stage installation.
- 2.14.3

-------------------------------------------------------------------
Mon Oct 16 13:18:43 CEST 2006 - locilka@suse.cz

- Timeout license in AutoYaST after 2 seconds (#206706).
  This solution doesn't break ncurses.
- 2.14.2

-------------------------------------------------------------------
Mon Oct 16 12:24:10 CEST 2006 - fehr@suse.de

- added new configurable values for LVM/EVMS based proposals
  (feature 300169)
- change evms_config to true

-------------------------------------------------------------------
Mon Oct 16 11:12:51 CEST 2006 - ms@suse.de

- disable oom-killing for X-Server process (#211860)

-------------------------------------------------------------------
Thu Oct 12 16:28:07 CEST 2006 - locilka@suse.cz

- Handle Installation::destdir in *.bash properly (#211576).
- 2.14.1

-------------------------------------------------------------------
Mon Oct  9 16:52:14 CEST 2006 - locilka@suse.cz

- Merged SLES10 SP1 branch to openSUSE 10.2.
- 2.14.0

-------------------------------------------------------------------
Mon Oct  9 09:33:31 CEST 2006 - locilka@suse.cz

- Remove old eula.txt and then copy new one if exists (#208908).
- Using the fullscreen mode again, background images temporarily
  removed from the RPM build (#208307).
- The default "Other Option" is Repair, not Boot (#208841).
- Removed some unneeded imports from inst_clients.
- 2.13.159

-------------------------------------------------------------------
Mon Oct  2 16:44:25 CEST 2006 - locilka@suse.cz

- Merged proofread texts
- 2.13.158

-------------------------------------------------------------------
Mon Oct  2 11:06:29 CEST 2006 - lslezak@suse.cz

- inst_extrasources.ycp - fixed name of the text domain
- 2.13.157

-------------------------------------------------------------------
Wed Sep 27 15:22:15 CEST 2006 - lslezak@suse.cz

- new inst_extrasources.ycp client - add extra installation sources
  during installation (in 2nd stage, after online update)
  (fate #100168, #300910)
- 2.13.156

-------------------------------------------------------------------
Wed Sep 27 09:58:53 CEST 2006 - locilka@suse.cz

- YCP modules that originated at yast2-packager were moved back.
- Usage of dgettext replaced with standard gettext strings.
- Removed yast2-slp and yast2-firewall from build-requirements.
- 2.13.155

-------------------------------------------------------------------
Mon Sep 25 17:45:54 CEST 2006 - locilka@suse.cz

- New icon for Hardware Proposal.
- Root Password dialog moved before Hostname and Domain Name
  (#208032).

-------------------------------------------------------------------
Mon Sep 25 13:21:35 CEST 2006 - locilka@suse.cz

- A bit rewritten code for language selected for second stage of
  update (FATE #300572). Mode::Set is now called before Mode::Get.
- New installation images from jimmac (#203510).
- Timeout and accept the license dialog when installing using
  AutoYaST. By defualt, it's 8 seconds (#206706).
- New busy message when finishing the installation (closing
  sources, etc.).
- 2.13.154

-------------------------------------------------------------------
Mon Sep 25 10:59:16 CEST 2006 - jsrain@suse.cz

- check properly for existing files in /proc (#205408)

-------------------------------------------------------------------
Fri Sep 22 16:01:25 CEST 2006 - jsuchome@suse.cz

- Remember the selected language for update and use it also in the
  second stage (FATE #300572).
- 2.13.153

-------------------------------------------------------------------
Fri Sep 22 14:14:44 CEST 2006 - lslezak@suse.cz

- x11_finish.ycp - removed workaround for #201121

-------------------------------------------------------------------
Fri Sep 22 09:35:36 CEST 2006 - locilka@suse.cz

- Fixed starting Installation in window: Exception for PPC, 832x624
  still runs in fullscreen. Fixed using a fallback image when
  the current resolution is not supported (#207321).
- Fixed counting offset for installation in window. Exceptions are
  now handled correctly (#207310).
- Changed fallback background image - a pure black suits better.
- Visual speeding-up initializing the installation - adding
  a wrapper installation.ycp around installation_worker.ycp client
  to provide UI ASAP.

-------------------------------------------------------------------
Thu Sep 21 16:36:42 CEST 2006 - ms@suse.de

- added patch from Olaf Hering to remove the DefaultColorDepth
  for special fb devices which are not VESA VGA (#207338)

-------------------------------------------------------------------
Tue Sep 19 17:14:28 CEST 2006 - locilka@suse.cz

- Removed Installation background 1600x800 px.
- Added installation background 1280x800 px.

-------------------------------------------------------------------
Mon Sep 18 09:53:18 CEST 2006 - locilka@suse.cz

- Icon for release notes (inst_release_notes).
- List of available SLP sources based on Product Name (SLP label),
  also with filter when more than 15 sources are listed
  (FATE #300619).
- Added background images for installation (thanks to jimmac)
  [1024x768, 1280x1024, 1400x1050, 1600x800, 1600x1200] (Bugzilla
  #203510).
- Replacing "Product %1" with "%1" for list of selected Add-On
  products - the column is already called "Product".
- 2.13.152

-------------------------------------------------------------------
Thu Sep 14 14:45:54 CEST 2006 - locilka@suse.cz

- Finally! Corrected path for importing user-related data to the
  just installed system (FATE #120103, comments #17, #18).

-------------------------------------------------------------------
Thu Sep 14 00:46:19 CEST 2006 - ro@suse.de

- added yast2-core-devel to BuildRequires

-------------------------------------------------------------------
Wed Sep 13 09:27:51 CEST 2006 - locilka@suse.cz

- Calling languages.ycp client has been changed to a function call
  Language::GetLanguagesMap (#204791).
- Added new Requirement: yast2-country >= 2.13.35
- Calling copy_systemfiles_finish from inst_finish (FATE #300421).
- New icon for Finishing Basic Installation dialog.
- Calling new pre_umount_finish client before umount_finish,
  umount_finish closes SCR (#205389).
- Correctly quote files that are added into the temporary archive
  (FATE #300421).
- Removing the leading slashes from filenames when archiving them.
- Reporting error (into log) if save_hw_status_finish.ycp goes
  wrong (partly fixed #205408).
- 2.13.151

-------------------------------------------------------------------
Tue Sep 12 18:40:34 CEST 2006 - locilka@suse.cz

- Found a better place for calling 'inst_pre_install' client, by
  now it is really called...
- Enhanced logging.
- Disabling the License Language combo-box in case of less than
  two languages in it (#203543).

-------------------------------------------------------------------
Tue Sep 12 17:07:19 CEST 2006 - locilka@suse.cz

- Fixed displaying license: Language name should always be either
  shown or the license is disabled as invalid; If there are both
  license.en.txt and license.txt, one of them is hidden because
  they have the very same content; An installation language is also
  pre-selected as a language for a license (if such exists).
- Fixed initializing the known languages via WFM::call("languages")
  (#204791).
- Another icon for Installation Mode dialog, it was the same as for
  Initialization and Analyzing the Computer dialogs.
- 2.13.150

-------------------------------------------------------------------
Mon Sep 11 09:59:15 CEST 2006 - locilka@suse.cz

- Added 'inst_pre_install' and 'copy_systemfiles_finish' clients,
  and module 'SystemFilesCopy' as a solution for FATE requests
  #300421 and #120103, which means that SSH keys are, by now,
  copied from another already installed system (if such exists).
  If there are more installed systems, the best ones are selected
  considering the newest access-time.
- More verbose dialog when initializing the installation (+icon).

-------------------------------------------------------------------
Thu Sep  7 15:13:54 CEST 2006 - locilka@suse.cz

- Added dialog content and help into the initial dialog of add-on
  client. Progress will be even better.
- Temporarily disabled buttons that don't work there.
- Added more "busy messages" into the add-on dialogs.
- Added new functionality for filtering services in SLP services
  table. Allowed characters are "a-zA-Z0-9 .*-".

-------------------------------------------------------------------
Wed Sep  6 17:41:07 CEST 2006 - mvidner@suse.cz

- To allow adding unsigned sources, temporarily "rug set-pref
  security-level none" when syncing in inst_source (#190403).
- 2.13.149

-------------------------------------------------------------------
Wed Sep  6 12:47:51 CEST 2006 - locilka@suse.cz

- No such headline "Mode" in the Installation Settings dialog.
  Help fixed (#203811).
- Added help into the Add-On Product Installation dialog.
- Add and Delete buttons in the same dialog were moved to the left
  side according the YaST style guide.
- Disabling Delete button in case of no Products listed
  (all filed as bug #203809).
- Used a correct (another) icon in License Agreement dialog
  (#203808).

-------------------------------------------------------------------
Mon Sep  4 15:59:47 CEST 2006 - locilka@suse.cz

- Running Installation in Wizard Window (#203510).
- Needed binaries in inst-sys: xquery and fvwm-root.
- Initially, a plain colored image is used as a background.
- 2.13.148

-------------------------------------------------------------------
Mon Sep  4 15:49:40 CEST 2006 - ms@suse.de

- fixed -fp setup of Xvnc (#203531)

-------------------------------------------------------------------
Fri Sep  1 08:48:50 CEST 2006 - locilka@suse.cz

- Fixed Installation Mode dialog to redraw itself only when needed.

-------------------------------------------------------------------
Wed Aug 23 16:59:03 CEST 2006 - locilka@suse.cz

- Added a new debugger tool scr_switch_debugger.ycp that is called
  when switching to the installed system in switch_scr_finish.ycp
  fails (#201058).
- Additionally, YaST logs from installed system are stored under
  the /var/log/YaST2/InstalledSystemLogs/ directory.
- 2.13.147

-------------------------------------------------------------------
Wed Aug 23 16:44:18 CEST 2006 - jsrain@suse.cz

- use version specific Xvnc parameters
- 2.13.146

-------------------------------------------------------------------
Wed Aug 23 13:05:35 CEST 2006 - jsrain@suse.cz

- temporary fix to copy /etc/X11/xorg.conf to the system during
  installation (#201121)
- 2.13.145

-------------------------------------------------------------------
Tue Aug 22 19:26:28 CEST 2006 - mvidner@suse.cz

- test_proposal and test_inst_client: also call
  Mode::SetMode ("installation");

-------------------------------------------------------------------
Tue Aug 22 14:27:53 CEST 2006 - locilka@suse.cz

- New Installation Mode dialog (#156529)
- 2.13.144

-------------------------------------------------------------------
Tue Aug 22 13:41:54 CEST 2006 - jsrain@suse.cz

- weaken dependency on suseRegister (#183656)

-------------------------------------------------------------------
Fri Aug 18 09:49:41 CEST 2006 - jsrain@suse.cz

- fixed building documentation
- 2.13.143

-------------------------------------------------------------------
Thu Aug 10 11:18:24 CEST 2006 - jsrain@suse.cz

- fixed congratulation text for openSUSE (#198252)
- 2.13.142

-------------------------------------------------------------------
Wed Aug  9 15:30:57 CEST 2006 - jsrain@suse.cz

- read info about products from package manager without parsing all
  metadata and reading RPM database (#66046)
- added unzip to Requires (#195911)

-------------------------------------------------------------------
Tue Aug  8 09:54:38 CEST 2006 - jsrain@suse.cz

- fixed 'Requires'
- 2.13.141

-------------------------------------------------------------------
Fri Aug  4 16:33:11 CEST 2006 - jsrain@suse.cz

- updated for X.Org 7
- 2.13.140

-------------------------------------------------------------------
Fri Aug  4 09:21:28 CEST 2006 - jsrain@suse.cz

- moved SLP source scanning to SourceManager.ycp

-------------------------------------------------------------------
Wed Aug  2 14:10:41 CEST 2006 - mvidner@suse.cz

- Added a configure-time check for fvwm directory

-------------------------------------------------------------------
Fri Jul 28 09:42:00 CEST 2006 - jsrain@suse.cz

- offer to eject the CD drive when asking for add-on CD (#181992)

-------------------------------------------------------------------
Thu Jul 27 14:18:01 CEST 2006 - jsrain@suse.cz

- added support for merging multiple proposal items as one proposal
  item (eg. to group langage and keyboard)
- 2.13.139

-------------------------------------------------------------------
Wed Jul 26 09:18:36 CEST 2006 - jsrain@suse.cz

- get version from installed product proper way (#157924)

-------------------------------------------------------------------
Tue Jul 25 14:32:18 CEST 2006 - jsrain@suse.cz

- beep before rebooting the machine during installation (#144614)

-------------------------------------------------------------------
Mon Jul 24 13:56:22 CEST 2006 - jsrain@suse.cz

- fixed error reporting when creating a source (#159695)
- abort installation if package manager initialization fails
  (#167674)
- report proper message if no catalog found via SLP and firewall
  is running (#156444)

-------------------------------------------------------------------
Tue Jul 18 16:57:08 CEST 2006 - jsrain@suse.cz

- fixed displaying catalog selection dialog if multiple catalogs
  found on add-on media (#192761)

-------------------------------------------------------------------
Tue Jul 18 16:14:17 CEST 2006 - jsrain@suse.cz

- fixed vendor URL in congratulate dialog (#187358)
- 2.13.138

-------------------------------------------------------------------
Mon Jul 17 10:12:58 CEST 2006 - jsrain@suse.cz

- check if there are any patches available before offering online
  update (jsuchome)
- merged inst_default_desktop.ycp to desktop_finish.ycp

-------------------------------------------------------------------
Sun Jul 16 08:54:55 CEST 2006 - olh@suse.de

- introduce a Linuxrc::display_ip and use it instead of Arch::s390
- 2.13.137

-------------------------------------------------------------------
Fri Jul 14 15:16:00 CEST 2006 - jsrain@suse.cz

- adapted to changes in yast2-packager
- use only one implementation of product license handling (#191523)
- 2.13.136

-------------------------------------------------------------------
Fri Jul 14 14:51:37 CEST 2006 - olh@suse.de

- move /tmp/vncserver.log to /var/log/YaST2/vncserver.log

-------------------------------------------------------------------
Mon Jul 10 10:47:57 CEST 2006 - jsrain@suse.cz

- correctly import add-on product control file even if no
  additional YaST modules are present on the media (#185768)
- 2.13.135

-------------------------------------------------------------------
Mon Jul 10 09:23:29 CEST 2006 - mvidner@suse.cz

- When running Novell Customer Center Configuration the second time,
  do not add duplicate update sources for graphic card drivers
  (#188572).
- 2.13.134

-------------------------------------------------------------------
Fri Jun 30 11:42:11 CEST 2006 - ug@suse.de

- during autoinstall, timeout early warning popups

-------------------------------------------------------------------
Tue Jun 27 14:02:45 CEST 2006 - mvidner@suse.cz

- Don't show the URL passwords in registration success popup (#186978).
- Include the password in URLs passed to ZMD (#186842).
- Don't log the URL passwords.
- 2.13.133

-------------------------------------------------------------------
Mon Jun 26 08:54:43 CEST 2006 - jsrain@suse.cz

- preselect patterns according to selected desktop (#183944)

-------------------------------------------------------------------
Wed Jun 21 11:03:58 CEST 2006 - jsrain@suse.cz

- display the source URL dialog if adding add-on product update
  source fails in order to allow to enter password (#186804)

-------------------------------------------------------------------
Tue Jun 20 14:50:48 CEST 2006 - mvidner@suse.cz

- When registration succeeds, display only the actually added sources
(#180820#c26).

-------------------------------------------------------------------
Tue Jun 20 14:35:15 CEST 2006 - jsrain@suse.cz

- translate the congratulate string (#186567)

-------------------------------------------------------------------
Mon Jun 19 14:05:21 CEST 2006 - jsrain@suse.cz

- report an error when failed to register the update source for
  an add-on product (#185846)
- 2.13.132

-------------------------------------------------------------------
Mon Jun 19 12:54:36 CEST 2006 - jsrain@suse.cz

- ask about accepting license of add-on product added via the
  /add_on_product file (#186148)
- 2.13.131

-------------------------------------------------------------------
Thu Jun 15 18:47:05 CEST 2006 - mvidner@suse.cz

- Do not complain if ZMD cannot be stopped (#166900).
- When syncing the _original_ installation sources to ZMD,
  temporarily turn off signature checking because the user has
  already decided to trust the sources (#182747).
- SourceManager: factored out the rug pathname.
- 2.13.130

-------------------------------------------------------------------
Thu Jun 15 12:45:27 CEST 2006 - jsrain@suse.cz

- set installation server as host name (not IP address) if it is
  defined as host name during installation (#178933)
- 2.13.129

-------------------------------------------------------------------
Thu Jun 15 10:20:39 CEST 2006 - visnov@suse.cz

- fix the please-wait string

-------------------------------------------------------------------
Wed Jun 14 15:07:04 CEST 2006 - jdsn@suse.de

- added a please-wait string in registration (already translated)
- 2.13.128

-------------------------------------------------------------------
Mon Jun 12 16:07:52 CEST 2006 - mvidner@suse.cz

- Fillup /etc/sysconfig/security:CHECK_SIGNATURES and initialize it
  based on an install time kernel parameter.
- 2.13.127

-------------------------------------------------------------------
Mon Jun 12 13:22:08 CEST 2006 - jdsn@suse.de

- run pango module creation as root (#165891)
- fixed SLE desktop file of suse_register for autoyast (mc, ug)
- 2.13.126

-------------------------------------------------------------------
Fri Jun  9 11:02:57 CEST 2006 - locilka@suse.cz

- Identify the downloaded release notes by the product name during
  the internet test. Changes were made in the module Product
  (#180581).
- 2.13.125

-------------------------------------------------------------------
Thu Jun  8 11:49:04 CEST 2006 - jdsn@suse.de

- create pango modules for registration browser (#165891)
- sync zypp update sources in autoyast mode as well (#181183)
- 2.13.124

-------------------------------------------------------------------
Wed Jun  7 16:15:36 CEST 2006 - jsrain@suse.cz

- avoid adding update source of an add-on product twice during
  installation (#182434)
- 2.13.123

-------------------------------------------------------------------
Tue Jun  6 18:56:57 CEST 2006 - mvidner@suse.cz

- Moved SourceManager + deps from yast2-packager to yast2-installation
  to avoid circular BuildRequires.
- 2.13.122

-------------------------------------------------------------------
Tue Jun  6 18:32:04 CEST 2006 - mvidner@suse.cz

- Call suse_register with --nozypp meaning that we will tell rug
  ourselves which zypp/yum sources it should add. This enables
  rejecting broken or untrusted sources (#180820).
- Moved the major part of Register::add_update_sources to
  SourceManager::AddUpdateSources.
- 2.13.121

-------------------------------------------------------------------
Tue Jun  6 09:53:16 CEST 2006 - jsrain@suse.cz

- sync add-on product source to ZMD (#181743)
- 2.13.120

-------------------------------------------------------------------
Thu Jun  1 17:57:23 CEST 2006 - mvidner@suse.cz

- Do log Report::{Message,Warning,Error} messages by default (#180862).
- 2.13.119

-------------------------------------------------------------------
Thu Jun  1 14:55:44 CEST 2006 - jsrain@suse.cz

- honor UPDATEURLS if installing add-on product in running system
  (#180417)
- 2.13.118

-------------------------------------------------------------------
Wed May 31 12:58:33 CEST 2006 - jsrain@suse.cz

- avoid calling Pkg::SourceStartCache during 1st stage of the
  installation (#178007)
- 2.13.117

-------------------------------------------------------------------
Tue May 30 18:02:54 CEST 2006 - jdsn@suse.de

- set correct title of installation step Customer Center (#179921)
- 2.13.116

-------------------------------------------------------------------
Fri May 26 14:27:56 CEST 2006 - jsrain@suse.cz

- fixed behavior if SLP source detection fails (#179036)
- 2.13.115

-------------------------------------------------------------------
Thu May 25 08:46:56 CEST 2006 - jsrain@suse.cz

- added possibility to specify add-on product URL as command-line
  parameter of add-on.ycp (to run add-on product workflow via
  autorun.sh)
- 2.13.114

-------------------------------------------------------------------
Wed May 24 12:52:21 CEST 2006 - jsrain@suse.cz

- properly integrate YCP code for add-on product installation in
  running system (if YCP code present) (#178311)
- 2.13.113

-------------------------------------------------------------------
Tue May 23 18:58:20 CEST 2006 - jdsn@suse.de

- gray out checkboxes in inst_suse_register when skipping (#178042)
- 2.13.112

-------------------------------------------------------------------
Tue May 23 15:07:42 CEST 2006 - jsrain@suse.cz

- added different desktop files for SLE and BOX/openSUSE
- 2.13.111

-------------------------------------------------------------------
Tue May 23 13:20:03 CEST 2006 - jdsn@suse.de

- fixed layouting in inst_ask_online_update (#177559)

-------------------------------------------------------------------
Fri May 19 17:57:10 CEST 2006 - jdsn@suse.de

- let inst_suse_register ask to install mozilla-xulrunner if
  missing (#175166)
- prevent non-root user to run inst_suse_register (#170736)
- 2.13.110

-------------------------------------------------------------------
Fri May 19 15:36:36 CEST 2006 - jsrain@suse.cz

- more verbose logging of storing hardware status (#170188)
- 2.13.109

-------------------------------------------------------------------
Thu May 18 17:07:13 CEST 2006 - hare@suse.de

- start iscsid if root is on iSCSI (#176804)

-------------------------------------------------------------------
Wed May 17 13:08:52 CEST 2006 - jsrain@suse.cz

- set DISPLAYMANAGER_SHUTDOWN according to control file (#169639)
- 2.13.108

-------------------------------------------------------------------
Tue May 16 13:29:38 CEST 2006 - jsrain@suse.cz

- marked missed text for translation (#175930)
- 2.13.107

-------------------------------------------------------------------
Mon May 15 12:59:58 CEST 2006 - jsrain@suse.cz

- handle additional data for installation restart (#167561)

-------------------------------------------------------------------
Fri May 12 14:11:18 CEST 2006 - jsrain@suse.cz

- initialize callbacks before adding an add-on product, properly
  handle installation sources of add-on products (both if preparing
  AutoYaST configuration (#172837)
- 2.13.106

-------------------------------------------------------------------
Thu May 11 13:50:29 CEST 2006 - jsrain@suse.cz

- do not disable automatic modprobe before adding add-on products
  (#172149)
- 2.13.105

-------------------------------------------------------------------
Thu May 11 12:02:13 CEST 2006 - ms@suse.de

- fixed message text (#172766)

-------------------------------------------------------------------
Thu May 11 09:55:08 CEST 2006 - ms@suse.de

- prevent ssh message from being displayed if vnc+ssh has
  been specified as installation method (#173486)

-------------------------------------------------------------------
Wed May 10 13:40:16 CEST 2006 - jdsn@suse.de

- removed search bar from registration browser (#169092)
- 2.13.104

-------------------------------------------------------------------
Tue May  9 19:35:47 CEST 2006 - jdsl@suse.de

- switched to Enterprise wording for inst_suse_register (#173970)
- 2.13.103

-------------------------------------------------------------------
Tue May  9 19:30:47 CEST 2006 - mvidner@suse.cz

- Save the update sources if registration is done later after the
  installation (#172665).
- When adding upate sources, do not add duplicates (check by the alias
  passed by suse_register on SLE), delete the duplicate beforehand
  (#168740#c3).
- 2.13.102

-------------------------------------------------------------------
Tue May  9 11:32:20 CEST 2006 - mvidner@suse.cz

- Start the network also when doing a remote X11 installation (#165458,
  hare).
- 2.13.101

-------------------------------------------------------------------
Mon May  8 17:32:59 CEST 2006 - jdsl@suse.de

- added hard require from y2-installation to suseRegister (hmuelle)
- added new w3m-jail for registration (#167225)
- fixed passing of url to browser(s) for registration (#167225)
- switched to Enterprise strings for inst_suse_register (shorn)
- 2.13.100

-------------------------------------------------------------------
Thu May  4 14:31:29 CEST 2006 - jsrain@suse.cz

- added congratulate text to the control file (#170881)
- 2.13.99

-------------------------------------------------------------------
Thu May  4 13:10:48 CEST 2006 - jsrain@suse.cz

- disable timeout in popup before installation reboot in case
  of SSH installation (#160301)

-------------------------------------------------------------------
Thu May  4 11:21:32 CEST 2006 - locilka@suse.cz

- include proofread message texts

-------------------------------------------------------------------
Wed May  3 10:26:29 CEST 2006 - locilka@suse.cz

- Busy cursor when "Contacting server" in suse_register (#171061).
- 2.13.97

-------------------------------------------------------------------
Tue May  2 15:25:35 CEST 2006 - locilka@suse.cz

- Display KDE-related help in the Congratulations dialog only
  in case of KDE as the default windowmanager (#170880).
- 2.13.96

-------------------------------------------------------------------
Fri Apr 28 14:10:50 CEST 2006 - locilka@suse.cz

- Proper checking for available network when adding an Add-On
  product. Network-related options are disabled in case of missing
  network both in installation and running system (#170147).
- 2.13.95

-------------------------------------------------------------------
Fri Apr 28 11:32:03 CEST 2006 - jsuchome@suse.cz

- initialize package callbacks for add on product workflow (#170317)
- 2.13.94

-------------------------------------------------------------------
Thu Apr 27 16:50:50 CEST 2006 - mvidner@suse.cz

- Tell libzypp-zmd-backend not to write sources to zypp db,
  we are going to do it ourselves (#170113).
- 2.13.93

-------------------------------------------------------------------
Thu Apr 27 16:03:39 CEST 2006 - jsrain@suse.de

- handle missing SHORTLABEL in content file (#170129)
- 2.13.92

-------------------------------------------------------------------
Thu Apr 27 14:57:23 CEST 2006 - fehr@suse.de

- set limit for separate /home to 14G for SLED (#169232)

-------------------------------------------------------------------
Thu Apr 27 11:16:56 CEST 2006 - ms@suse.de

- removed update_xf86config call, checking for /dev/psaux was
  broken and is no longer needed because the default mouse device
  is /dev/input/mice since many versions now (#168816)

-------------------------------------------------------------------
Thu Apr 27 10:52:08 CEST 2006 - mvidner@suse.cz

- When asking for update URLs, go trough products, not patterns (#169836).
- 2.13.91

-------------------------------------------------------------------
Thu Apr 27 08:34:33 CEST 2006 - locilka@suse.cz

- Making "SLP Catalog" selection bigger (maximum ncurses size)
  (#168718)
- 2.13.90

-------------------------------------------------------------------
Tue Apr 25 22:58:52 CEST 2006 - jsrain@suse.de

- fixed service proposal in SLES control file (#159771)

-------------------------------------------------------------------
Tue Apr 25 16:19:11 CEST 2006 - locilka@suse.cz

- Return `next instead of `ok in case of SLP Add-On Source (#165989)
- 2.13.89

-------------------------------------------------------------------
Mon Apr 24 16:22:14 CEST 2006 - jsrain@suse.de

- GDM is default if both KDE and GNOME installed (#155095)
- 2.13.88

-------------------------------------------------------------------
Mon Apr 24 13:30:50 CEST 2006 - sh@suse.de

- V 2.13.87
- Removed "Disagree with all" button (bug #163001)

-------------------------------------------------------------------
Mon Apr 24 12:35:52 CEST 2006 - ug@suse.de

- 2.13.86

-------------------------------------------------------------------
Mon Apr 24 11:52:47 CEST 2006 - ug@suse.de

- X-SuSE-YaST-AutoInstRequires=lan
  added to desktop file of suse register.
  Otherwise the registration fails.

-------------------------------------------------------------------
Mon Apr 24 09:37:57 CEST 2006 - lnussel@suse.de

- run rcSuSEfirewall2 reload when installing via vnc or ssh (#153467)
- 2.13.85

-------------------------------------------------------------------
Fri Apr 21 23:26:26 CEST 2006 - jsrain@suse.de

- determine base product accordign to flag (#160585)
- 2.13.84

-------------------------------------------------------------------
Fri Apr 21 17:26:15 CEST 2006 - jdsn@suse.de

- added proxy support for registration browser (#165891)
- 2.13.83

-------------------------------------------------------------------
Thu Apr 20 22:22:59 CEST 2006 - jsrain@suse.de

- handle installation restart with repeating last step (#167561)
- 2.13.82

-------------------------------------------------------------------
Thu Apr 20 18:51:55 CEST 2006 - jdsn@suse.de

- proxy support for registration process (#165891)
- disable w3m registration by control variable (aj)
- 2.13.81

-------------------------------------------------------------------
Thu Apr 20 16:09:23 CEST 2006 - mvidner@suse.cz

- When cloning, save installation sources beforehand (#165860).
- 2.13.80

-------------------------------------------------------------------
Wed Apr 19 19:55:47 CEST 2006 - jsrain@suse.de

- restore buttons after calling DASD or zFCP module (#160399)
- 2.13.79

-------------------------------------------------------------------
Wed Apr 19 15:04:03 CEST 2006 - locilka@suse.cz

- Added more debugging messages to the inst_proposal (#162831)
- 2.13.78

-------------------------------------------------------------------
Tue Apr 18 22:58:41 CEST 2006 - jsrain@suse.de

- display proper popup when aborting add-on product installation
  (#159689)

-------------------------------------------------------------------
Tue Apr 18 22:22:02 CEST 2006 - jdsn@suse.de

- in inst_suse_register:
- busy/waiting popups (#163366, #164794)
- text changes (#165509)
- autodisable checkbox "Registration Code" (# 165841)
- error handling in case no browser is available
- cleanup
- 2.13.77

-------------------------------------------------------------------
Tue Apr 18 21:44:45 CEST 2006 - jsrain@suse.de

- do not initialize catalogs before booting installed system (#162899)
- 2.13.76

-------------------------------------------------------------------
Tue Apr 18 18:08:18 CEST 2006 - mvidner@suse.cz

- Do not try to add empty URL as an update source (#165860#c12).

-------------------------------------------------------------------
Tue Apr 18 17:02:05 CEST 2006 - mvidner@suse.cz

- Fixed a typo in the previous change.
- 2.13.75

-------------------------------------------------------------------
Tue Apr 18 14:06:21 CEST 2006 - locilka@suse.cz

- Add-On SLP source was allways returning `back also in case
  of `ok (`next) (#165989)
- 2.13.74

-------------------------------------------------------------------
Tue Apr 18 10:12:19 CEST 2006 - mvidner@suse.cz

- Skip popup and unnecessary work if there are no online update
  sources for add-ons (#167233).
- 2.13.73

-------------------------------------------------------------------
Fri Apr 14 22:25:11 CEST 2006 - jsrain@suse.de

- prevent from changing installation mode and system for update once
  it is selected (#165832)
- added add-on products to installation/update proposal for SLES/SLED
- 2.13.72

-------------------------------------------------------------------
Fri Apr 14 13:19:52 CEST 2006 - lslezak@suse.cz

- call vm_finish client at the end of installation - disable
  some services in Xen domU (#161720, #161721, #161756)
- 2.13.71

-------------------------------------------------------------------
Thu Apr 13 18:17:52 CEST 2006 - jdsn@suse.de

- changed control files according to (#165509)

-------------------------------------------------------------------
Thu Apr 13 10:35:42 CEST 2006 - mvidner@suse.cz

- Do not display errors if language specific release notes are missing
  on the installation source (#165767).
- 2.13.70

-------------------------------------------------------------------
Wed Apr 12 16:24:48 CEST 2006 - jdsn@suse.de

- added missing autoyast entries in suse_register.desktop
- 2.13.69

-------------------------------------------------------------------
Wed Apr 12 12:57:53 CEST 2006 - jsuchome@suse.cz

- control files updated for manual online update run (#165503)
- 2.13.68

-------------------------------------------------------------------
Wed Apr 12 11:39:08 CEST 2006 - ms@suse.de

- fixed displaying ftp password in plaintext in y2start.log (#164824)

-------------------------------------------------------------------
Wed Apr 12 11:05:34 CEST 2006 - mvidner@suse.cz

- Do not mangle the URL obtained from suse_register (#165499).
- 2.13.67

-------------------------------------------------------------------
Wed Apr 12 09:15:48 CEST 2006 - locilka@suse.cz

- fixed Product.ycp - relnotes_url might be defined as an empty
  string (#165314).
- 2.13.66

-------------------------------------------------------------------
Tue Apr 11 22:19:03 CEST 2006 - jsrain@suse.de

- fixed boot if root is on LVM (initialize udev symlinks) (#163073)
- 2.13.65

-------------------------------------------------------------------
Tue Apr 11 16:01:40 CEST 2006 - jdsn@suse.de

- in inst_suse_register:
  - resized popups (hmuelle)
  - new info pupop showing new update server (aj)
  - removed cancel button (#164801, shorn)
- 2.13.64

-------------------------------------------------------------------
Tue Apr 11 11:28:23 CEST 2006 - fehr@suse.de

- flag for evms in control.SLES.xml needs to be true

-------------------------------------------------------------------
Mon Apr 10 17:08:10 CEST 2006 - mvidner@suse.cz

- Add installation sources for online update (#163192).
- 2.13.63

-------------------------------------------------------------------
Fri Apr  7 23:01:33 CEST 2006 - jsrain@suse.de

- provide Product::short_name (#163702)
- 2.13.62

-------------------------------------------------------------------
Fri Apr  7 15:14:01 CEST 2006 - jdsn@suse.de

- fixed evaluation of control file variables (#162988)
- 2.13.61

-------------------------------------------------------------------
Fri Apr  7 09:39:20 CEST 2006 - jsuchome@suse.cz

- 2.13.60

-------------------------------------------------------------------
Thu Apr  6 17:10:07 CEST 2006 - ms@suse.de

- allow huge memory allocations (#151515)

-------------------------------------------------------------------
Thu Apr  6 15:19:13 CEST 2006 - jsuchome@suse.cz

- Product.ycp: read SHORTLABEL value from content file (#163702)

-------------------------------------------------------------------
Wed Apr  5 18:13:11 CEST 2006 - mvidner@suse.cz

- Call SourceManager::SyncYaSTInstSourceWithZMD () in
  inst_rpmcopy(continue) because inst_suse_register does not run
  without a network connection (#156030#c30).

-------------------------------------------------------------------
Wed Apr  5 17:05:27 CEST 2006 - jsrain@suse.de

- do not rewrite log from SCR running in chroot during installation
- fix checking for duplicate sources (#159662)
- 2.13.59

-------------------------------------------------------------------
Tue Apr  4 18:11:34 CEST 2006 - jdsn@suse.de

- fixed w3m registration again (#162462)
- changed Requires to Recommends for suseRegister (hmuelle, aj)
- 2.13.58

-------------------------------------------------------------------
Mon Apr  3 18:27:15 CEST 2006 - jdsn@suse.de

- fixed w3m in ncuses registration (#162462)
- changes in suse_register to test new server side business logic
- 2.13.57

-------------------------------------------------------------------
Mon Apr  3 14:33:44 CEST 2006 - locilka@suse.cz

- Using yast-addon icon in the .desktop file and also in the source
  code (#154930).
- 2.13.56

-------------------------------------------------------------------
Mon Apr  3 14:32:08 CEST 2006 - ug@suse.de

- by default, enable clone box on SLD

-------------------------------------------------------------------
Mon Apr  3 14:22:22 CEST 2006 - ug@suse.de

- uncheck clone checkbox if cloning is greyed out (#162457)

-------------------------------------------------------------------
Fri Mar 31 17:32:03 CEST 2006 - mvidner@suse.cz

- Tell ZMD to get the inst source (#156030)
- No unlocking after all (#160319)
  - Don't reset zypp
  - Reenable Back
  - Fetch update source from suse_resigster and add it
- 2.13.55

-------------------------------------------------------------------
Thu Mar 30 13:42:35 CEST 2006 - mvidner@suse.cz

- Reset zypp and release its lock before suse_register (#160319).
  Therefore disabled the Back button.
- Don't run add-on.ycp if another process has the zypp lock (#160319).
- 2.13.53

-------------------------------------------------------------------
Thu Mar 30 12:31:49 CEST 2006 - jdsn@suse.de

- included new desktop file in Makefile (162112)

-------------------------------------------------------------------
Wed Mar 29 17:57:35 CEST 2006 - jsrain@suse.de

- prevent from installing one product multiple times (#159662)
- 2.13.54

-------------------------------------------------------------------
Wed Mar 29 16:43:02 CEST 2006 - locilka@suse.cz

- Fixed adding SLP-based Add-On product (#161270)
- SLP-based Add-On product handling moved to separate function
- Add-On MediaSelect dialog creation moved to separate function
- Changed icon for License
- 2.13.52

-------------------------------------------------------------------
Tue Mar 29 16:06:23 CEST 2006 - jdsn@suse.de

- late feature "force registration" for suse_register (aj, shorn)

-------------------------------------------------------------------
Tue Mar 28 21:29:07 CEST 2006 - jdsn@suse.de

- added 'rm -f /var/lib/zypp/zmd_updated_the_sources'
  flag file to be deleted if suse_register runs during installation
  file checked by online update - deletion requested by mvidner
- 2.13.51

-------------------------------------------------------------------
Tue Mar 28 20:53:13 CEST 2006 - jdsn@suse.de

- added autoyast part of suse_register
- icon for product registration (#160293)
- fixes for inst_suse_register
- 2.13.50

-------------------------------------------------------------------
Mon Mar 27 23:47:38 CEST 2006 - jsrain@suse.de

- removed desktop selection from NLD workflow (#160650)

-------------------------------------------------------------------
Fri Mar 24 15:15:30 CET 2006 - locilka@suse.cz

- Filling up list of release_notes urls for all installed products
  in the Product.ycp. Needed for internet_test (#160563).
- 2.13.49

-------------------------------------------------------------------
Fri Mar 24 11:00:06 CET 2006 - ms@suse.de

- added initvicons call in second stage S05-config (#160299)

-------------------------------------------------------------------
Thu Mar 23 18:34:18 CET 2006 - jdsn@suse.de

- fixed security issue: suse-ncc dummy user got his own group

-------------------------------------------------------------------
Thu Mar 23 18:33:25 CET 2006 - jdsn@suse.de

- added controlfile configured default settings for suse_register
- 2.13.47

-------------------------------------------------------------------
Thu Mar 23 16:23:37 CET 2006 - locilka@suse.cz

- Display license immediately after the Add-On product is scanned
  and added. Handle user interaction.
- 2.13.46

-------------------------------------------------------------------
Thu Mar 23 14:16:46 CET 2006 - jdsn@suse.de

- final texts for suse_register
- nonroot - warning for suse_register
- 2.13.45

-------------------------------------------------------------------
Thu Mar 23 13:19:03 CET 2006 - locilka@suse.cz

- Displaying license of the Add-On product if exists. Trying the
  localized version first. Waiting for user interaction if needed.
- Displaying info.txt if exists (#160017)
- Adjusting testsuites
- 2.13.44

-------------------------------------------------------------------
Mon Mar 22 19:04:55 CET 2006 - jdsn@suse.de

- fixed missing module in makefile
- 2.13.43

-------------------------------------------------------------------
Wed Mar 22 19:03:57 CET 2006 - locilka@suse.cz

- Added fallback for adding add-on products without file
  installation.xml. In this case, the product is added as a normal
  installation source and sw_single is called.
- 2.13.42

-------------------------------------------------------------------
Mon Mar 22 18:45:17 CET 2006 - jdsn@suse.de

- fixed ssh bug in suse_register
- suse_register reads and writes configuration to sysconfig
- final texts in suse_register
- 2.13.41

-------------------------------------------------------------------
Wed Mar 22 13:43:12 CET 2006 - mvidner@suse.cz

- Fixed release notes download (by Product::FindBaseProducts), #159490.

-------------------------------------------------------------------
Wed Mar 22 11:40:18 CET 2006 - jdsn@suse.de

- changed help text in suse_register
- patch to make the ComboBox appear longer in release_notes

-------------------------------------------------------------------
Tue Mar 21 16:33:32 CET 2006 - locilka@suse.cz

- adding "Local Directory" option for Add-On Products when no
  network is available (#159779).
- avoid from adding "Unknown" Add-On Product when Cancel button
  pressed in the Add New Add-On popup (#159784).

-------------------------------------------------------------------
Tue Mar 21 08:57:51 CET 2006 - jsuchome@suse.cz

- returned dependency on yast2-online-update

-------------------------------------------------------------------
Tue Mar 21 07:57:37 CET 2006 - visnov@suse.cz

- try to get add-on product control files only optionally (#159116)
- 2.13.40

-------------------------------------------------------------------
Mon Mar 20 10:08:13 CET 2006 - locilka@suse.cz

- disabled skipping the 'Installation Mode' dialog when no other
  installed Linux found. Just disabling 'Update' and 'Other'
  options in that case (#157695).
- removed calling uml_finish, client doesn't has been dropped.

-------------------------------------------------------------------
Fri Mar 17 22:50:06 CET 2006 - jsrain@suse.de

- added AytoYaST support for add-on products
- 2.13.39

-------------------------------------------------------------------
Fri Mar 17 09:30:02 CET 2006 - locilka@suse.cz

- fixed .desktop file for Add-On Products, now it starts add-on
  instead of sw_single when launched from YaST Control Center
  (#158869).

-------------------------------------------------------------------
Thu Mar 16 23:24:11 CET 2006 - jsrain@suse.de

- added zFCP and DASD modules to list of modules to be cloned after
  SLES installation (#153378)
- 2.13.38

-------------------------------------------------------------------
Thu Mar 16 23:10:06 CET 2006 - jsrain@suse.de

- fixed product handling (&product; macro) (#151050)
- allow multiple installation sources (#151755)

-------------------------------------------------------------------
Thu Mar 16 15:51:42 CET 2006 - jdsn@suse.de

- fixed blocker bug (#158628), suse_register call in all products

-------------------------------------------------------------------
Thu Mar 16 14:56:36 CET 2006 - fehr@suse.de

- increase maximal size of root fs to 20 Gig (#158608)
- 2.13.37

-------------------------------------------------------------------
Wed Mar 15 18:21:54 CET 2006 - jsrain@suse.de

- do not overwrite language settings during update (#156562)
- do not offer network sources for Add-On products if no network is
  configured (#156467)
- 2.13.36

-------------------------------------------------------------------
Tue Mar 14 18:16:32 CET 2006 - jdsn@suse.de

- corrected titles in control file
- 2.13.35

-------------------------------------------------------------------
Tue Mar 14 18:11:53 CET 2006 - jdsn@suse.de

- 2.13.34

-------------------------------------------------------------------
Tue Mar 14 18:09:58 CET 2006 - jdsn@suse.de

- new browser for registration
- new texts for registration module

-------------------------------------------------------------------
Mon Mar 13 16:26:00 CET 2006 - jsrain@suse.de

- report an error if creating catalog for add-on product fails
  (#157566)
- 2.13.33

-------------------------------------------------------------------
Fri Mar 10 19:02:04 CET 2006 - jsrain@suse.de

- disable add-on products if inst-sys is mounted from CD
- 2.13.32

-------------------------------------------------------------------
Fri Mar 10 18:33:55 CET 2006 - jdsn@suse.de

- fixed security bug (#157008)
- added link to browser for Novell privacy statement

-------------------------------------------------------------------
Fri Mar 10 17:55:11 CET 2006 - mvidner@suse.cz

- Start ncurses UI in non-threaded mode to enable spawning of
  interactive processes (like w3m for suseRegister, #150799).
- 2.13.31

-------------------------------------------------------------------
Fri Mar 10 12:17:56 CET 2006 - ms@suse.de

- forcing using xim for Qt Input (#156962)

-------------------------------------------------------------------
Thu Mar  9 17:36:39 CET 2006 - mvidner@suse.cz

- Control files: added network/startmode, being ifplugd for SL and
  SLED, auto for SLES (#156388).
- 2.13.30

-------------------------------------------------------------------
Thu Mar  9 17:35:30 CET 2006 - jsrain@suse.de

- fixed asking for add-on product CD (#156469)

-------------------------------------------------------------------
Thu Mar  9 12:01:07 CET 2006 - ms@suse.de

- include proofread message texts

-------------------------------------------------------------------
Wed Mar  8 17:00:41 CET 2006 - jdsn@suse.de

- fixed launch of yastbrowser (during installation)
- 2.13.29

-------------------------------------------------------------------
Wed Mar  8 15:25:57 CET 2006 - ms@suse.de

- fixed createStageList() function to be more restrictive on checking
  for stage files. Adapt startup documentation according to this
  change (#144783)

-------------------------------------------------------------------
Wed Mar  8 14:25:02 CET 2006 - lrupp@suse.de

- added suseRegister to Requires

-------------------------------------------------------------------
Tue Mar  7 22:27:45 CET 2006 - jdsn@suse.de

- added functionality to skip suse register and/or online update
- 2.13.28

-------------------------------------------------------------------
Tue Mar  7 20:07:43 CET 2006 - jsrain@suse.de

- added yastbrowser

-------------------------------------------------------------------
Tue Mar  7 00:26:26 CET 2006 - jsrain@suse.de

- fixed back button behavior in installation mode dialog (#155044)

-------------------------------------------------------------------
Mon Mar  6 10:47:31 CET 2006 - visnov@suse.cz

- enable media callbacks in the add-on product handling

-------------------------------------------------------------------
Fri Mar  3 23:30:36 CET 2006 - jsrain@suse.de

- added .desktop file for add-on product installation (#154930)
- properly initialize source for add-on product (#154980)
- 2.13.27

-------------------------------------------------------------------
Fri Mar  3 10:43:12 CET 2006 - visnov@suse.cz

- reset package manager before installing patches

-------------------------------------------------------------------
Wed Mar  1 23:19:47 CET 2006 - jsrain@suse.de

- release all medias before registering add-on product CD or DVD
  (#154348)
- check whether files are on the add-on product media before using
  them (#154314)
- 2.13.26

-------------------------------------------------------------------
Mon Feb 27 18:32:05 CET 2006 - jsrain@suse.de

- fixed setting default desktop according to destop dialog (#152709)
- 2.13.25

-------------------------------------------------------------------
Fri Feb 24 19:40:37 CET 2006 - jsrain@suse.de

- select base product before runing add-on products dialog
- 2.13.24

-------------------------------------------------------------------
Fri Feb 24 16:57:03 CET 2006 - ms@suse.de

- added qt plugin check to check_network function (#149025)

-------------------------------------------------------------------
Thu Feb 23 16:15:50 CET 2006 - jsrain@suse.de

- changed the name of the add-on product control file (#152770)
- 2.13.23

-------------------------------------------------------------------
Wed Feb 22 23:05:28 CET 2006 - jsrain@suse.de

- using correct icon (#151630)
- 2.13.22

-------------------------------------------------------------------
Wed Feb 22 12:45:54 CET 2006 - ms@suse.de

- added console startup message when y2base is called (#148165)

-------------------------------------------------------------------
Wed Feb 22 10:28:42 CET 2006 - visnov@suse.cz

- adapt BuildRequires
- 2.13.21

-------------------------------------------------------------------
Wed Feb 22 01:20:18 CET 2006 - jsrain@suse.de

- do not offer creating AutoYaST profile in first boot mode
  (#152285)
- 2.13.20

-------------------------------------------------------------------
Sun Feb 19 17:48:17 CET 2006 - jsrain@suse.de

- made inst_proposal more resistent to incorrect data returned from
  client modules (#148271)

-------------------------------------------------------------------
Fri Feb 17 23:58:34 CET 2006 - jsrain@suse.de

- removed dependency on yast2-online-update
- integrated add-on product selection to installation workflow
- 2.13.19

-------------------------------------------------------------------
Fri Feb 17 14:19:46 CET 2006 - mvidner@suse.cz

- inst_release_notes: Let the combo box have a label.
- inst_disks_activate: fixed the textdomain (s390 -> installation)

-------------------------------------------------------------------
Thu Feb 16 23:29:18 CET 2006 - jsrain@suse.de

- several fixes of add-on product installation
- 2.13.18

-------------------------------------------------------------------
Tue Feb 14 23:40:31 CET 2006 - jsrain@suse.de

- added possibility to use standalone-installation proposals when
  installing with base product
- added support for replacing 2nd stage workflow
- added support for disabling individual proposal
- added support for inserting steps to inst_finish for add-on
  products
- added copying merged control files to installed system, merging
  them for 2nd stage workflow
- 2.13.17

-------------------------------------------------------------------
Tue Feb 14 18:32:18 CET 2006 - jdsn@suse.de

- new release notes module (multiple release notes) FATE: 120129
- 2.13.16

-------------------------------------------------------------------
Tue Feb 14 01:22:52 CET 2006 - jsrain@suse.de

- fixed add-on product workflow and proposal merging

-------------------------------------------------------------------
Mon Feb 13 22:33:37 CET 2006 - jsrain@suse.de

- updated patchs on add-on product CD according to spec
- 2.13.15

-------------------------------------------------------------------
Mon Feb 13 10:09:58 CET 2006 - visnov@suse.cz

- save zypp.log from instsys

-------------------------------------------------------------------
Sun Feb 12 20:41:09 CET 2006 - olh@suse.de

- umount /dev and /sys unconditionally in umount_finish.ycp

-------------------------------------------------------------------
Sun Feb 12 19:41:28 CET 2006 - olh@suse.de

- remove obsolete comment from umount_finish.ycp

-------------------------------------------------------------------
Sun Feb 12 18:35:41 CET 2006 - visnov@suse.cz

- revert redirect

-------------------------------------------------------------------
Sun Feb 12 16:45:43 CET 2006 - kkaempf@suse.de

- redirect stderr to /var/log/YaST2/zypp.log when running
  1st or 2nd stage installation. (#149001)

-------------------------------------------------------------------
Thu Feb  9 21:27:28 CET 2006 - jsrain@suse.de

- added add-on product installation in running system

-------------------------------------------------------------------
Thu Feb  9 00:56:18 CET 2006 - jsrain@suse.de

- added control file merging functionality

-------------------------------------------------------------------
Tue Feb  7 17:57:40 CET 2006 - mvidner@suse.cz

- control files: Configure the hostname in the main installation
  workflow also in SuSE Linux (#142758) and SLED (#137340).
- 2.13.13

-------------------------------------------------------------------
Mon Feb  6 10:43:59 CET 2006 - olh@suse.de

- remove the /usr/share/locale/br symlink creation, there is
  no user of /usr/share/locale files inside the inst-sys
- remove the hostname linux, domainname local calls
  the hostname is already set in inst_setup.
  yast can not be restarted with ssh installs

-------------------------------------------------------------------
Tue Jan 31 14:30:07 CET 2006 - fehr@suse.de

- disable proposal with separate /home for SLES

-------------------------------------------------------------------
Mon Jan 30 18:19:31 CET 2006 - ms@suse.de

- fixed PCI bus ID setup (#145938)

-------------------------------------------------------------------
Fri Jan 27 14:37:30 CET 2006 - ms@suse.de

- adding truetype font path to the vnc font path (#139351)

-------------------------------------------------------------------
Thu Jan 26 12:51:17 CET 2006 - fehr@suse.de

- remove loading of dm modules, if needed this is done in libstorage

-------------------------------------------------------------------
Tue Jan 24 13:00:43 CET 2006 - ms@suse.de

- added check for testutf8 binary (#144699)

-------------------------------------------------------------------
Tue Jan 24 08:29:29 CET 2006 - jsrain@suse.cz

- enable iSCSI dialog during installation
- 2.13.12

-------------------------------------------------------------------
Mon Jan 23 13:21:46 CET 2006 - mvidner@suse.cz

- Added networkmanager_proposal to the network proposal.
- 2.13.11

-------------------------------------------------------------------
Mon Jan 23 13:03:09 CET 2006 - ms@suse.de

- added y2start.log message if YaST exits abnormally (#141016)
- fixed repatching of xorg.conf file (#144538)

-------------------------------------------------------------------
Mon Jan 23 09:30:07 CET 2006 - jsrain@suse.cz

- added "enable_clone" option (#144101)

-------------------------------------------------------------------
Mon Jan 16 17:07:17 CET 2006 - mvidner@suse.cz

- Prefer the string product feature network/network_manager (always,
  laptop, never) over boolean network/network_manager_is_default.

-------------------------------------------------------------------
Fri Jan 13 14:12:31 CET 2006 - jsrain@suse.cz

- run the desktop dialog also on SLES (#142771)
- added iscsi installation to the installatino workflow
- 2.13.10

-------------------------------------------------------------------
Wed Jan 11 14:50:18 CET 2006 - jsrain@suse.cz

- call installation clients for DASD/zFCP configuration instead of
  the run-time ones

-------------------------------------------------------------------
Mon Jan  9 16:47:46 CET 2006 - jsrain@suse.cz

- write mouse information on PPC (#116406)
- UI mode set to expert for SLES
- reset storage after (de)activating any disk (#140936)
- 2.13.9

-------------------------------------------------------------------
Fri Jan  6 16:20:23 CET 2006 - ms@suse.de

- fixed HVC_CONSOLE_HINT text (#140386)

-------------------------------------------------------------------
Thu Jan  5 16:49:24 CET 2006 - jsrain@suse.cz

- Removed unneeded stuff from proposals on some architectures for
  SLES (#140999, #140991)
- Added iSCSI to installation workflow (real call still missing)
- moved DASD/zFCP disk activation prior installation mode selection
  (#140936)
- 2.13.8

-------------------------------------------------------------------
Thu Jan  5 14:29:12 CET 2006 - sh@suse.de

- V 2.13.7
- Fixed bugs #79289, #114037: trouble with y2cc at end of installation
  Dropped y2cc at end of installation (OK from aj + gp)

-------------------------------------------------------------------
Thu Jan  5 13:52:48 CET 2006 - mvidner@suse.cz

- control file: for SLES, ask for the host name in the main workflow (F4126)

-------------------------------------------------------------------
Thu Jan  5 13:04:46 CET 2006 - jsuchome@suse.cz

- control file: for NLD, do not enable autologin by default (#140990)

-------------------------------------------------------------------
Tue Jan  3 12:11:15 CET 2006 - ms@suse.de

- don't call initvicons on s390/s390x architectures (#140383)

-------------------------------------------------------------------
Thu Dec 22 12:25:26 CET 2005 - fehr@suse.de

- added try_separate_home to partitioning section of control.xml

-------------------------------------------------------------------
Wed Dec 21 11:30:11 CET 2005 - ms@suse.de

- fixed startup Makefile.am

-------------------------------------------------------------------
Wed Dec 21 10:36:13 CET 2005 - visnov@suse.cz

- merged proofread texts

-------------------------------------------------------------------
Tue Dec 20 13:14:02 CET 2005 - ms@suse.de

- added support for graphical installation on ia64 archs (#140142)

-------------------------------------------------------------------
Mon Dec 19 18:10:00 CET 2005 - sh@suse.de

- Implemented feature #300359: Show Beta notice during installation
  Now showing /info.txt in a popup (with a simple "OK" button)
  over the license agreement
- V 2.13.6

-------------------------------------------------------------------
Fri Dec 16 16:15:24 CET 2005 - jsrain@suse.cz

- do not call obsolete gnome-postinstall script
- added list of modules to offer clone at the end of installation
  to control files
- 2.13.5

-------------------------------------------------------------------
Wed Dec 14 12:07:13 CET 2005 - ms@suse.de

- make service startup more robust (#138433)

-------------------------------------------------------------------
Fri Dec  2 16:19:15 CET 2005 - mvidner@suse.cz

- Added control file variables network_manager_is_default,
  force_static_ip.
- 2.13.4

-------------------------------------------------------------------
Fri Dec  2 09:57:48 CET 2005 - jsrain@suse.cz

- mark missing texts for translation (#136021)

-------------------------------------------------------------------
Wed Nov 30 08:07:25 CET 2005 - lslezak@suse.cz

- removed Xen and UML sections from control files
  (moved to yast2-vm package)
- 2.13.4

-------------------------------------------------------------------
Tue Nov 29 14:19:05 CET 2005 - sh@suse.de

- Implemented feature #110081: License translations
- V 2.13.3

-------------------------------------------------------------------
Mon Nov 28 12:50:08 CET 2005 - jsrain@suse.cz

- adjusted default desktop in control files (#132491)

-------------------------------------------------------------------
Tue Nov 22 12:58:19 CET 2005 - jsrain@suse.cz

- added default desktop to control files

-------------------------------------------------------------------
Fri Nov 11 08:20:27 CET 2005 - jsrain@suse.cz

- write hwcfg-static-printer only if parallel port is present
  (#116406)
- 2.13.2

-------------------------------------------------------------------
Tue Nov  1 13:02:58 CET 2005 - jsrain@suse.cz

- adapted to inst_desktop_new.ycp -> inst_desktop.ycp rename

-------------------------------------------------------------------
Tue Oct 18 12:35:16 CEST 2005 - ms@suse.de

- added update check: update_xf86config to be called in case of
  update. The script will fix the mouse configuration if the device
  /dev/mouse or /dev/psaux is in use (#118755)

-------------------------------------------------------------------
Mon Oct 17 16:28:11 CEST 2005 - ms@suse.de

- added testX binary check

-------------------------------------------------------------------
Thu Oct 13 16:21:53 CEST 2005 - ms@suse.de

- fixed startup scripts because Stefan changed the X11 module
  naming from drv.o to drv.so :-(

-------------------------------------------------------------------
Fri Sep 30 14:22:28 CEST 2005 - jsrain@suse.cz

- remove checking whether to run language selection (language
  module knows better whether it is needed)

-------------------------------------------------------------------
Mon Sep 26 17:48:58 CEST 2005 - jsrain@suse.cz

- do close target before switching from update to bare metal
  installation (#115075)
- do not set default window manager in sysconfig if neither KDE
  nor GNOME are installed (#115412)
- 2.13.0

-------------------------------------------------------------------
Fri Sep  9 14:14:24 CEST 2005 - ms@suse.de

- fixed service startup sequence of HAL and DBUS (#115815)

-------------------------------------------------------------------
Wed Sep  7 16:00:24 CEST 2005 - jsrain@suse.cz

- fixed typo in the cursor scheme name for GNOME (#74309)
- 2.12.28

-------------------------------------------------------------------
Wed Sep  7 09:16:44 CEST 2005 - jsuchome@suse.cz

- 2.12.27

-------------------------------------------------------------------
Tue Sep  6 17:01:51 CEST 2005 - jsrain@suse.cz

- fixed freezing installation while saving configured hardware
 (#115387)

-------------------------------------------------------------------
Tue Sep  6 13:28:06 CEST 2005 - jsrain@suse.cz

- use correct icons for license agreement and installation mode
  dialogs (#105158)
- 2.12.26

-------------------------------------------------------------------
Mon Sep  5 17:30:18 CEST 2005 - ms@suse.de

- fixed braille setup (#115278)

-------------------------------------------------------------------
Mon Sep  5 16:25:44 CEST 2005 - ms@suse.de

- start dbus in Second-Stage/S06-services (#114667)

-------------------------------------------------------------------
Mon Sep  5 12:46:43 CEST 2005 - jsrain@suse.cz

- save all configured hardware at the end of installation (#104676)
- 2.12.25

-------------------------------------------------------------------
Thu Sep  1 13:45:29 CEST 2005 - ms@suse.de

- start hald in Second-Stage/S06-services (#114667)

-------------------------------------------------------------------
Mon Aug 29 09:56:30 CEST 2005 - jsrain@suse.cz

- reset package manager when switched installation mode (#105857)
- 2.12.24

-------------------------------------------------------------------
Fri Aug 26 10:23:24 CEST 2005 - jsrain@suse.cz

- set default cursor theme according to default desktop (#74309)
- 2.12.23

-------------------------------------------------------------------
Wed Aug 24 10:39:48 CEST 2005 - ms@suse.de

- fixed umount_result setting in /etc/install.inf. A space is
  needed between the colon and the value (#112620)

-------------------------------------------------------------------
Tue Aug 23 15:02:53 CEST 2005 - ms@suse.de

- fixed umount call in First-Stage setup -> added F03-umount (#103800)

-------------------------------------------------------------------
Tue Aug 23 12:46:16 CEST 2005 - jsrain@suse.cz

- mark correct tab selected after language is changed (#105995)
- reset target map when switching between installation and upgrade
  (#106627)

-------------------------------------------------------------------
Mon Aug 22 12:18:08 CEST 2005 - jsrain@suse.cz

- fixed title icons for proposal dialogs (#105165)
- 2.12.22

-------------------------------------------------------------------
Fri Aug 19 15:39:31 CEST 2005 - jsrain@suse.cz

- reverted forcing language dialog in NCurses (#102958)
- 2.12.21

-------------------------------------------------------------------
Fri Aug 19 15:33:08 CEST 2005 - ms@suse.de

- fixed mouse probing call, was never called in initial stage (#100665)

-------------------------------------------------------------------
Fri Aug 19 11:32:09 CEST 2005 - arvin@suse.de

- improved initialisation of libstorage callbacks (bug #105562)

-------------------------------------------------------------------
Wed Aug 17 17:37:02 CEST 2005 - ms@suse.de

- added umount_result key to /etc/install.inf containing the exit
  code from trying to umount the inst-sys (#103800)
- 2.12.19

-------------------------------------------------------------------
Wed Aug 17 15:45:40 CEST 2005 - jsrain@suse.cz

- handle correctly if _proposal client returns nil as warning level
  (#105154)

-------------------------------------------------------------------
Wed Aug 17 15:09:44 CEST 2005 - arvin@suse.de

- check if /sbin/splash exists (bug #105159)
- 2.12.18

-------------------------------------------------------------------
Tue Aug 16 08:51:16 CEST 2005 - jsrain@suse.cz

- build relation between old keys and new UDIs (#104676)

-------------------------------------------------------------------
Mon Aug 15 16:49:22 CEST 2005 - jsrain@suse.cz

- merged texts from proofread
- 2.12.17

-------------------------------------------------------------------
Mon Aug 15 14:45:43 CEST 2005 - ms@suse.de

- fixed vncpassword handling (#104377)

-------------------------------------------------------------------
Mon Aug 15 13:02:07 CEST 2005 - jsrain@suse.cz

- make the OK button in other installatino options popup default
  button (#104589)

-------------------------------------------------------------------
Fri Aug 12 14:35:19 CEST 2005 - jsrain@suse.cz

- force language selection in NCurses (#102958)
- 2.12.16

-------------------------------------------------------------------
Fri Aug 12 12:32:42 CEST 2005 - ms@suse.de

- fixed use of graphical installer within SSH session (#53767)

-------------------------------------------------------------------
Fri Aug 12 10:15:26 CEST 2005 - ms@suse.de

- fixed set_splash function to work with SuSE 10.0

-------------------------------------------------------------------
Tue Aug  9 15:22:24 CEST 2005 - ms@suse.de

- fixed shell warning (#100729)

-------------------------------------------------------------------
Mon Aug  8 14:06:10 CEST 2005 - jsrain@suse.cz

- show URL of product vendor in congratulation dialog (#102542)

-------------------------------------------------------------------
Fri Aug  5 13:00:16 CEST 2005 - lslezak@suse.cz

- added virtual machine proposal into contol file
- 2.12.15

-------------------------------------------------------------------
Wed Aug  3 13:01:20 CEST 2005 - jsrain@suse.cz

- fixed behavior in proposal with tabs if one of the submodules
  returned an error (#100203)
- 2.12.14

-------------------------------------------------------------------
Tue Aug  2 15:24:14 CEST 2005 - jsrain@suse.cz

- do not allow going back after 2nd stage installation is
  interrupted by reboot
- restore settings after reboot during 2nd stage installation

-------------------------------------------------------------------
Thu Jul 28 11:31:15 CEST 2005 - jsrain@suse.cz

- updated the installation confirmation popup (#98841)
- changed label of push button to access boot and repair (#98836),
  added help text
- 2.12.13

-------------------------------------------------------------------
Mon Jul 25 14:56:54 CEST 2005 - ms@suse.de

- include functions start_yast_and_reboot() and start_yast_again()
  according to a feature request for Jiri.

-------------------------------------------------------------------
Fri Jul 22 13:09:38 CEST 2005 - jsrain@suse.cz

- fixed dialog captions of proposals

-------------------------------------------------------------------
Thu Jul 21 17:01:57 CEST 2005 - fehr@suse.de

- replace obsolete SCR agent calls by call to Storage::ActivateHld()

-------------------------------------------------------------------
Thu Jul 21 11:54:19 CEST 2005 - ms@suse.de

- fixed YaST2.call::wait_for_x11() to set an initial value
  for server_running (#97381)
- 2.12.12

-------------------------------------------------------------------
Tue Jul 19 17:25:15 CEST 2005 - jsrain@suse.cz

- fixed switch from installation to update and vice versa
- added support for reboot and restart of YaST during 2nd stage
  installation
- updated control file to show 3 installation stages

-------------------------------------------------------------------
Mon Jul 18 13:38:50 CEST 2005 - jsrain@suse.cz

- updated control file
- minor inst_proposal clean-up
- 2.12.11

-------------------------------------------------------------------
Fri Jul 15 15:35:03 CEST 2005 - jsrain@suse.cz

- fixed behavior of several dialogs
- 2.12.10

-------------------------------------------------------------------
Thu Jul 14 18:18:42 CEST 2005 - jsrain@suse.cz

- added installation workflow
- added support for tabs in proposals
- adapted to new partitioner using storage-lib (arvin)
- moved inst_desktop.ycp to yast2-packager
- 2.12.9

-------------------------------------------------------------------
Mon Jul 11 16:21:58 CEST 2005 - jsrain@suse.cz

- removed dependency on vanished Display.ycp to fix build
- 2.12.8

-------------------------------------------------------------------
Mon Jul 11 11:14:18 CEST 2005 - ms@suse.de

- fixed race condition in checking servers exit code (#91342)
- fixed testX and xupdate paths

-------------------------------------------------------------------
Thu Jun  2 16:57:14 CEST 2005 - jsrain@suse.cz

- put focus on the release notes to allow scrolling without pushing
  Tab many times to move the focus (#80215)

-------------------------------------------------------------------
Wed Jun  1 14:12:06 CEST 2005 - mvidner@suse.cz

- Added a scr file for .etc.install_inf_options (#75720).
- 2.12.7

-------------------------------------------------------------------
Tue May 31 11:39:56 CEST 2005 - ms@suse.de

- implement check for driver update mode (#84155)

-------------------------------------------------------------------
Tue May 31 11:04:04 CEST 2005 - ms@suse.de

- applied patch from Olaf to avoid some time consuming calls (#86178)
- allow "vnc=1 usessh=1" as install and debug method (#45127)

-------------------------------------------------------------------
Mon May 30 15:55:55 CEST 2005 - jsrain@suse.cz

- display message when fallen into text mode installation (#53748)

-------------------------------------------------------------------
Mon May 16 10:53:27 CEST 2005 - jsrain@suse.cz

- renamed 'default' variable
- 2.12.6

-------------------------------------------------------------------
Tue May 10 14:05:01 CEST 2005 - jsrain@suse.cz

- copy /etc/X11/xorg.conf instead of XF86Config to the target
  system
- 2.12.5

-------------------------------------------------------------------
Mon May  9 18:27:54 CEST 2005 - ms@suse.de

- removed sed update of BusID (#78950)

-------------------------------------------------------------------
Wed Apr 27 12:56:15 CEST 2005 - jsrain@suse.cz

- modularized inst_finish.ycp
- 2.12.4

-------------------------------------------------------------------
Thu Apr 21 11:14:04 CEST 2005 - ms@suse.de

- fixed X11 config patching code, related to (#66989)

-------------------------------------------------------------------
Mon Apr 18 17:10:55 CEST 2005 - jsrain@suse.cz

- one more fix for new ProductFeatures.ycp interface
- 2.12.3

-------------------------------------------------------------------
Mon Apr 18 15:19:44 CEST 2005 - jsrain@suse.cz

- adapted to new interface of ProductFeatures.ycp
- 2.12.2

-------------------------------------------------------------------
Thu Apr 14 17:19:30 CEST 2005 - visnov@suse.cz

- 2.12.1

-------------------------------------------------------------------
Wed Apr  6 15:39:25 CEST 2005 - ms@suse.de

- inst-sys move XF86Config to xorg.conf (#66989)

-------------------------------------------------------------------
Tue Mar 29 14:23:17 CET 2005 - jsrain@suse.cz

- updated the layout of the source files in the repository
- 2.12.0

-------------------------------------------------------------------
Wed Mar 23 15:04:17 CET 2005 - ms@suse.de

- fixed vnc server arguments (#70896)

-------------------------------------------------------------------
Sat Mar 19 10:15:14 CET 2005 - ms@suse.de

- fixed second stage locale setup for textbased installation (#73631)

-------------------------------------------------------------------
Tue Mar 15 16:59:19 CET 2005 - ms@suse.de

- IMPORTANT: fixed locale setup (#72145)

-------------------------------------------------------------------
Tue Mar 15 09:44:32 CET 2005 - jsrain@suse.cz

- enable netdaemon if GNOME is default desktop (#72018)

-------------------------------------------------------------------
Mon Mar 14 15:23:17 CET 2005 - jsrain@suse.cz

- enable FAM daemon when GNOME is installed

-------------------------------------------------------------------
Mon Mar 14 14:15:34 CET 2005 - ms@suse.de

- fixed missing reboot on SSH installation (#67043)

-------------------------------------------------------------------
Fri Mar 11 16:50:14 CET 2005 - ms@suse.de

- added option --auto-fonts to Y2_QT_ARGS (#72174)

-------------------------------------------------------------------
Fri Mar 11 12:57:37 CET 2005 - ms@suse.de

- fixed setting TERM variable (#71771)

-------------------------------------------------------------------
Mon Mar  7 08:27:03 CET 2005 - jsrain@suse.cz

- initialize &product; macro in inst_suseconfig (#70899)
- set hwcfg file for parallel printer (#64412)

-------------------------------------------------------------------
Thu Mar  3 17:36:56 CET 2005 - ms@suse.de

- fixed LANG setting in F03-language (#66498)

-------------------------------------------------------------------
Thu Mar  3 12:53:00 CET 2005 - ms@suse.de

- fixed startup scripts for pcmcia/usb network installations (#65164)

-------------------------------------------------------------------
Wed Mar  2 10:53:37 CET 2005 - jsrain@suse.cz

- merged texts from proofread

-------------------------------------------------------------------
Wed Mar  2 06:42:11 CET 2005 - nashif@suse.de

- url in last dialog is set to www.novell.com/linux

-------------------------------------------------------------------
Tue Mar  1 12:13:09 CET 2005 - jsrain@suse.cz

- removed obsolete symlink juggling (#66016)

-------------------------------------------------------------------
Thu Feb 24 16:10:03 CET 2005 - ms@suse.de

- added logsize check to FirstStage/F07-logging

-------------------------------------------------------------------
Wed Feb 23 11:35:18 CET 2005 - jsrain@suse.cz

- fixed comments for translators

-------------------------------------------------------------------
Tue Feb 22 18:30:15 CET 2005 - ms@suse.de

- fixed check for X11 configuration in continue mode (#66224)

-------------------------------------------------------------------
Tue Feb 22 13:11:41 CET 2005 - sh@suse.de

- V 2.11.17

-------------------------------------------------------------------
Tue Feb 22 13:05:23 CET 2005 - ms@suse.de

- fixed Y2MAXLOGSIZE setting, which was set to 0 because df within
  inst-sys is not an option for checking the filesystem space

-------------------------------------------------------------------
Mon Feb 21 18:10:26 CET 2005 - sh@suse.de

- Proper log-rotating in inst_finish
- V 2.11.16

-------------------------------------------------------------------
Fri Feb 18 10:55:09 CET 2005 - jsrain@suse.cz

- added "Initializing..." title to installation before something
  else is shown (#51039)

-------------------------------------------------------------------
Thu Feb 17 12:41:33 CET 2005 - ms@suse.de

- fixed inst-sys copy process of XF86Config to take care
  about the new name xorg.conf

-------------------------------------------------------------------
Wed Feb 16 14:53:57 CET 2005 - jsrain@suse.cz

- fix displaying release notes if the localized version is not
  available (#50911)

-------------------------------------------------------------------
Thu Feb 10 13:13:50 CET 2005 - jsrain@suse.cz

- reduced forced minimal size of the release notes popup (#50637)
- fixed the order of proposal creation (and thus firewall
  is enabled again) (#50622)
- 2.11.15

-------------------------------------------------------------------
Wed Feb  9 19:16:22 CET 2005 - nashif@suse.de

- Save files control.xml and info.txt from installation into
  /etc/YaST2.

-------------------------------------------------------------------
Wed Feb  9 15:05:33 CET 2005 - jsrain@suse.cz

- additional kernel parameters in control file Prof moved to
  the new variable (#50369)

-------------------------------------------------------------------
Tue Feb  8 16:14:44 CET 2005 - nashif@suse.de

- Moved ProductControl to yast2 package

-------------------------------------------------------------------
Mon Feb  7 13:46:48 CET 2005 - jsrain@suse.cz

- fixed order of items in the "Change" button in proposals (#50204)
- merged texts from proofread
- added label informing about release notes from media
- fixed translating empty string in the installation steps
- 2.11.12

-------------------------------------------------------------------
Fri Feb  4 13:14:54 CET 2005 - jsrain@suse.cz

- display release notes from installation proposal

-------------------------------------------------------------------
Wed Feb  2 18:21:48 CET 2005 - ms@suse.de

- fixed control center call (#50389)

-------------------------------------------------------------------
Tue Feb  1 17:02:20 CET 2005 - nashif@suse.de

- Fixed left "steps" display problems (#50388)

-------------------------------------------------------------------
Wed Jan 26 16:12:23 CET 2005 - nashif@suse.de

- install inst_default_desktop.ycp (#49838)

-------------------------------------------------------------------
Tue Jan 25 07:21:53 CET 2005 - nashif@suse.de

- Fixed arguments in control file
- Fixed deleting completed steps
- 2.11.10

-------------------------------------------------------------------
Mon Jan 24 16:29:32 CET 2005 - nashif@suse.de

- Moved installation workflow routines out of installation.ycp
- Adapted arguments of installation clients
- Enhanced control file and made it more readable (arguments of clients
  are clearer now)

-------------------------------------------------------------------
Mon Jan 24 11:27:55 CET 2005 - ms@suse.de

- fixed language environment (#49811)

-------------------------------------------------------------------
Thu Jan 13 11:35:45 CET 2005 - jsrain@suse.cz

- changed the "System will boot now..." message at the end of
  isnt_finish.ycp (#41592)
- 2.11.8

-------------------------------------------------------------------
Wed Jan 12 12:44:29 CET 2005 - ms@suse.de

- removed xmset calls to disable/enable the mouse pointer.
- prevent patching X11 configuration in continue mode

-------------------------------------------------------------------
Wed Jan 12 11:39:31 CET 2005 - ms@suse.de

- fixed yast startup in continue mode. The evaluation of the
  variables USE_SSH and VNC was wrong in S08-start and
  S09-cleanup

-------------------------------------------------------------------
Tue Jan 11 16:16:38 CET 2005 - jsrain@suse.cz

- prevent disabling the Next button in the proposal (#46708)

-------------------------------------------------------------------
Wed Jan  5 17:30:11 CET 2005 - jsrain@suse.cz

- removed unneeded imports and variables from installation.ycp
- adapted to changed interface of Kernel.ycp
- 2.11.7

-------------------------------------------------------------------
Tue Jan  4 09:45:17 CET 2005 - jsrain@suse.cz

- on SGI Altix add fetchop and mmtimer to MODULES_LOADED_ON_BOOT
  (was disabled due to problems in Kernel.ycp) (bug #46971)
- disable Back/Accept buttons in inst_finish.ycp (#37025)

-------------------------------------------------------------------
Thu Dec 16 15:13:23 CET 2004 - sh@suse.de

- Applied patch from bug #49275: Enable user to skip proposal
  even if there is a blocker error in it

-------------------------------------------------------------------
Thu Dec 09 10:52:54 CET 2004 - arvin@suse.de

- disable inclusion of fetchop and mmtimer in
  MODULES_LOADED_ON_BOOT on SGI Altix (bug #46971)

-------------------------------------------------------------------
Fri Dec  3 15:05:57 CET 2004 - ms@suse.de

- include some patches from old startup code which has been
  changed while developing the new startup concept. Please note
  all architecture dependant code has to be part of the startup/arch
  directories and must be included in a clean way to the new scripts.
  I will not include any arch changes made in the last weeks because
  this will lead to the same horrible situation we had in the past.
  if there is anything which has to be handled differntly on another
  architecture this must be done separately to be able to maintain
  that code longer than two days

-------------------------------------------------------------------
Wed Dec  1 12:04:13 CET 2004 - sh@suse.de

- Fixed bug #48722: Inconsistent lower/upper case in mode dialog

-------------------------------------------------------------------
Mon Nov 29 12:32:36 CET 2004 - ms@suse.de

- startup scripts ready now. reports can be send using bug: (#46886)

-------------------------------------------------------------------
Thu Nov 11 18:11:38 CET 2004 - arvin@suse.de

- always use Directory::logdir

-------------------------------------------------------------------
Thu Nov 11 17:47:45 CET 2004 - sh@suse.de

- Record macros during installation:
  /var/log/YaST2/macro_inst_initial.ycp for initial stage,
  /var/log/YaST2/macro_inst_cont.ycp  for "continue" mode

-------------------------------------------------------------------
Tue Nov 02 08:45:57 CET 2004 - arvin@suse.de

- allow to select repair/boot in installation mode selection even
  when no update is possible (bug #39874)

-------------------------------------------------------------------
Mon Nov  1 14:32:25 CET 2004 - visnov@suse.cz

- set product name in wizard (#46247)

-------------------------------------------------------------------
Wed Oct 27 11:20:44 CEST 2004 - arvin@suse.de

- on SGI Altix add fetchop and mmtimer to MODULES_LOADED_ON_BOOT
  (bug #46971)

-------------------------------------------------------------------
Tue Oct 26 12:36:26 CEST 2004 - jsrain@suse.cz

- moved parts of Mode.ycp to Installation.ycp
- adapted to Mode.ycp clean-up
- 2.11.2

-------------------------------------------------------------------
Tue Oct 19 10:46:15 CEST 2004 - lslezak@suse.cz

- UML mode: copy /etc/mtab file to host system (#42859)
- version 2.11.1

-------------------------------------------------------------------
Mon Oct 11 15:04:26 CEST 2004 - jsrain@suse.cz

- adapted to functional interface of Arch.ycp

-------------------------------------------------------------------
Mon Oct 11 10:43:25 CEST 2004 - jsrain@suse.cz

- moved default logon/window manager setting to extra client,
  setting it according to the base package selection (#46619)
- 2.11.0

-------------------------------------------------------------------
Thu Sep 30 15:12:09 CEST 2004 - sh@suse.de

- V 2.10.30
- Made final confirmation popup higher to accomodate all text
  without scrolling even in more verbose languages (de, fr)

-------------------------------------------------------------------
Wed Sep 29 14:13:35 CEST 2004 - mls@suse.de

- stop splash animation before starting yast
- go to verbose mode if X didn't start

-------------------------------------------------------------------
Mon Sep 27 15:37:03 CEST 2004 - arvin@suse.de

- don't create top-level "media" convenience links (bug #46152)

-------------------------------------------------------------------
Wed Sep 22 16:48:43 CEST 2004 - sh@suse.de

- Made final installation confirmation dialog wider and higher
  to avoid scrolling even for more verbose languages (de, fr)
- V 2.10.27

-------------------------------------------------------------------
Wed Sep 22 09:30:45 CEST 2004 - visnov@suse.cz

- reinitialize dialog after mode chosen (#45784)

-------------------------------------------------------------------
Tue Sep 21 14:48:15 CEST 2004 - arvin@suse.de

- use suse marble in congratulation screen (bug #45712)

-------------------------------------------------------------------
Mon Sep 20 13:52:35 CEST 2004 - sh@suse.de

- V 2.10.24
- Merged accidentially split translatable messages

-------------------------------------------------------------------
Fri Sep 17 16:12:53 CEST 2004 - sh@suse.de

- V 2.10.23
- Changed final installation confirmation dialog according to
  bug #45279

-------------------------------------------------------------------
Fri Sep 17 12:12:12 CEST 2004 - arvin@suse.de

- moved popup with boot message further to the end (bug #45432)

-------------------------------------------------------------------
Thu Sep 16 17:00:17 CEST 2004 - snwint@suse.de

- use language info from linuxrc to set LANG in YaST.start; this is
  just to run ncurses yast in fbiterm for exotic languages

-------------------------------------------------------------------
Wed Sep 15 15:16:41 CEST 2004 - arvin@suse.de

- fixed back button in internet test dialog (bug #45319)

-------------------------------------------------------------------
Wed Sep 15 14:48:09 CEST 2004 - visnov@suse.cz

- initialize proposal heading before creating dialog (#45340)

-------------------------------------------------------------------
Tue Sep 14 18:22:06 CEST 2004 - sh@suse.de

- V 2.10.20
- Fixed bug #45271: Mixture of en_UK / en_US: "licence" / "license"

-------------------------------------------------------------------
Tue Sep 14 17:05:15 CEST 2004 - mvidner@suse.cz

- Copy the DHCP cache to the right place (#45150).

-------------------------------------------------------------------
Tue Sep 14 12:46:53 CEST 2004 - arvin@suse.de

- fixed help text in main proposal (bug #45093)

-------------------------------------------------------------------
Tue Sep 14 10:53:02 CEST 2004 - jsrain@suse.cz

- added enable_firewall and firewall_ssh_enable to control file
  for PROF
- added related handlinng to ProductControl

-------------------------------------------------------------------
Mon Sep 13 12:57:41 CEST 2004 - jsrain@suse.cz

- set FAM_ONLY_LOCAL and start fam according to default windowmanager
- 2.10.18

-------------------------------------------------------------------
Mon Sep 13 11:28:33 CEST 2004 - arvin@suse.de

- added system info entry to update proposal (bug #45096)

-------------------------------------------------------------------
Fri Sep 10 13:03:30 CEST 2004 - snwint@suse.de

- use vesa driver as fallback, not vga (see #38253, comment #11)

-------------------------------------------------------------------
Thu Sep  9 15:49:46 CEST 2004 - mvidner@suse.cz

- Added a client to test the network and hardware proposals (#44677).
- 2.10.16

-------------------------------------------------------------------
Wed Sep  8 15:47:16 CEST 2004 - visnov@suse.cz

- implemented reordering of proposal items
- implemented support for hyperlinks in proposal summaries

-------------------------------------------------------------------
Tue Sep 07 14:18:56 CEST 2004 - arvin@suse.de

- added proposal step to initialize sources during update before
  mounting filesystems (needed to solve bug #44724)

-------------------------------------------------------------------
Mon Sep  6 13:33:34 CEST 2004 - mvidner@suse.cz

- Copy the DHCP client cache so that we can request the same IP
  (#43974).
- 2.10.14

-------------------------------------------------------------------
Mon Sep  6 09:50:37 CEST 2004 - jsrain@suse.cz

- avoid asking to confirm one license multiple times (#44145)

-------------------------------------------------------------------
Fri Sep 03 14:33:07 CEST 2004 - arvin@suse.de

- call Bootloader::Update instead of Bootloader::Write during
  update (bug #44286)

-------------------------------------------------------------------
Mon Aug 30 17:23:29 CEST 2004 - jsrain@suse.cz

- ask to confirm licenses of packages before installing/updating
  (#44145)
- 2.10.12

-------------------------------------------------------------------
Fri Aug 27 16:59:56 CEST 2004 - mvidner@suse.cz

- When showing the address for a VNC installation, don't rely on
  install.inf, print the current IP (#43974).
- 2.10.11

-------------------------------------------------------------------
Fri Aug 27 15:09:13 CEST 2004 - arvin@suse.de

- merged proof read messages

-------------------------------------------------------------------
Wed Aug 25 11:56:57 CEST 2004 - arvin@suse.de

- avoid tmp file in /tmp (bug #39444)

-------------------------------------------------------------------
Wed Aug 18 09:10:38 CEST 2004 - arvin@suse.de

- updated fvwmrc.yast2 (see bug #43796)

-------------------------------------------------------------------
Tue Aug 17 15:27:40 CEST 2004 - nashif@suse.de

- XFree86 -> xorg-x11 (#43832)

-------------------------------------------------------------------
Fri Aug 13 22:12:31 CEST 2004 - nashif@suse.de

- Fixed update (#43795)

-------------------------------------------------------------------
Wed Aug 11 18:03:11 CEST 2004 - nashif@suse.de

- Copy EULA to installed system for later use in firstboot module

-------------------------------------------------------------------
Wed Aug 11 16:09:43 CEST 2004 - nashif@suse.de

- Added firewall to network proposal (#43718)

-------------------------------------------------------------------
Tue Aug 10 15:21:56 CEST 2004 - nashif@suse.de

- Add default label for proposals

-------------------------------------------------------------------
Tue Aug 10 14:31:34 CEST 2004 - mvidner@suse.cz

- Fixed arguments for proposals (`initial)

-------------------------------------------------------------------
Mon Aug  9 19:37:28 CEST 2004 - nashif@suse.de

- Enable locking of proposals in control file
- Updated DTD for control file

-------------------------------------------------------------------
Thu Jul 29 10:10:04 CEST 2004 - nashif@suse.de

- New variables for ui and language handling added to control file
- Use Linuxrc module for install.inf and yast.inf handling

-------------------------------------------------------------------
Tue Jul 20 11:18:33 CEST 2004 - arvin@suse.de

- use capitalized SUSE in congratulation screen (bug #38853)

-------------------------------------------------------------------
Tue Jun 15 19:16:26 CEST 2004 - sh@suse.de

- Fixed typo in ssh install script (#42058)

-------------------------------------------------------------------
Tue Jun 15 14:11:06 CEST 2004 - sh@suse.de

- Fixed bug #41597: EULA must be scrolled in both dimensions

-------------------------------------------------------------------
Tue Jun 15 12:23:23 CEST 2004 - arvin@suse.de

- added Requires for yast2-update (bug #42013)

-------------------------------------------------------------------
Fri Jun 11 00:58:40 CEST 2004 - nashif@suse.de

- Added variable software_proposal to control file (NLD)

-------------------------------------------------------------------
Thu Jun 10 03:53:14 CEST 2004 - nashif@suse.de

- Added control for NLD

-------------------------------------------------------------------
Tue Jun  8 04:55:22 CEST 2004 - nashif@suse.de

- Also install control file for SLES to avoid lots of possible
  confusion when control file is not found on installation media
  and fallback file is used.
  (#41696)

-------------------------------------------------------------------
Tue Jun  8 04:37:03 CEST 2004 - nashif@suse.de

- Fixed bug #41696: yast uses elevator=anticipatory instead of
  elevator=as

-------------------------------------------------------------------
Sun May 30 00:38:55 CEST 2004 - nashif@suse.de

- Added Services to main control file for translation (#41367)
- 2.9.83

-------------------------------------------------------------------
Thu May 27 14:40:46 CEST 2004 - mvidner@suse.cz

- Added variables to ProductFeatures
  so that yast2-nis-client testsuite passes (~#41038).
- 2.9.82

-------------------------------------------------------------------
Thu May 27 12:21:19 CEST 2004 - arvin@suse.de

- added special console handling for iSeries (bug #39025)

-------------------------------------------------------------------
Wed May 26 11:12:56 CEST 2004 - arvin@suse.de

- set LD_LIBRARY_PATH in 1st stage installation start script
  (bug #40833)

-------------------------------------------------------------------
Tue May 25 14:10:33 CEST 2004 - jsrain@suse.cz

- set the I/O scheduler in ProductFeatures (#41038)
- 2.9.79

-------------------------------------------------------------------
Mon May 24 14:58:50 CEST 2004 - arvin@suse.de

- again ask for TERM variable if it's set to "vt100" (bug #40991)

-------------------------------------------------------------------
Tue May 18 15:32:30 CEST 2004 - arvin@suse.de

- moved fvwmrc.notitle from sax2 here (bug #37480)

-------------------------------------------------------------------
Tue May 11 13:54:26 CEST 2004 - lslezak@suse.cz

- don't ask for TERM variable if it's already set to "xterm"
  or "vt100" from linuxrc (don't ask in UML installation) (#39947)
- version 2.9.76

-------------------------------------------------------------------
Tue May 04 11:13:53 CEST 2004 - arvin@suse.de

- merged proofread messages

-------------------------------------------------------------------
Fri Apr 30 16:30:13 CEST 2004 - arvin@suse.de

- readded vnc remote proposal to SLES workflow (bug #31023)

-------------------------------------------------------------------
Wed Apr 28 15:38:45 CEST 2004 - arvin@suse.de

- quick implementation of execution of update.post2 scripts
  (bug #38677)

-------------------------------------------------------------------
Wed Apr 28 15:26:30 CEST 2004 - lslezak@suse.cz

- set Ctrl+Alt+Del handler in /etc/inittab to halt (instead of
  reboot) in UML system (safe shutdown from host system using
  uml_mconsole)
- version 2.9.73

-------------------------------------------------------------------
Tue Apr 27 18:25:25 CEST 2004 - gs@suse.de

- write Console: entry for p690 hvc console before reading
  /etc/install.inf (bug #39527)

-------------------------------------------------------------------
Tue Apr 27 10:34:06 CEST 2004 - arvin@suse.de

- call Pkg::SetAdditionalLocales after language change from
  proposal (bug #38366)

-------------------------------------------------------------------
Mon Apr 26 12:34:02 CEST 2004 - arvin@suse.de

- activate lvm and md before booting into a installed system
  (bug #39423)

-------------------------------------------------------------------
Thu Apr 22 18:12:43 CEST 2004 - arvin@suse.de

- removed support of starting yast2 installation without keyboard
  (linuxrc always reports a keyboard now) (bug #39235)

-------------------------------------------------------------------
Thu Apr 22 11:08:53 CEST 2004 - arvin@suse.de

- run unicode_{start,stop} only if they are present (bug #35714)

-------------------------------------------------------------------
Wed Apr 21 13:23:17 CEST 2004 - arvin@suse.de

- uses special sles screen for user authentication on sles

-------------------------------------------------------------------
Mon Apr 19 08:44:01 CEST 2004 - lslezak@suse.cz

- UML mode fixes: don't copy mtab to the host (it's not needed),
  find kernel and initrd even when symlinks are missing
  (workaround for bug #39063)
- added help text in UML installation proposal
- version 2.9.64

-------------------------------------------------------------------
Fri Apr 16 17:58:43 CEST 2004 - nashif@suse.de

- store variables needed in run-time in a sysconfig like file
- first try to load saved control file before fallback to packaged one.

-------------------------------------------------------------------
Fri Apr 16 14:57:44 CEST 2004 - arvin@suse.de

- fixed network start for remote x11 installation (bug #38832)

-------------------------------------------------------------------
Fri Apr 16 14:26:09 CEST 2004 - lslezak@suse.cz

- UML mode fixes: don't copy mtab to the host (it's not needed),
  find kernel and initrd even when symlinks are missing
  (workaround for bug #39063)
- added help text in UML installation proposal

-------------------------------------------------------------------
Fri Apr 16 11:08:42 CEST 2004 - arvin@suse.de

- removed keyboard proposal from update proposal for the update
  in the running system (bug #37817)

-------------------------------------------------------------------
Fri Apr 16 10:57:57 CEST 2004 - arvin@suse.de

- don't run on serial console in case of vnc or ssh installation
  (bug #37325)

-------------------------------------------------------------------
Thu Apr 15 18:26:04 CEST 2004 - arvin@suse.de

- add "service" proposal to SLES installation

-------------------------------------------------------------------
Thu Apr 15 12:03:00 CEST 2004 - arvin@suse.de

- log fvwm output for vnc installation (bug #30061)

-------------------------------------------------------------------
Wed Apr 07 12:37:53 CEST 2004 - arvin@suse.de

- avoid tmp file creation in check.boot script (bug #38572)

-------------------------------------------------------------------
Tue Apr 06 19:04:33 CEST 2004 - arvin@suse.de

- use fbiterm for CJK locales if appropriate (bug #37823)

-------------------------------------------------------------------
Tue Apr  6 18:55:20 CEST 2004 - nashif@suse.de

- only_update_selected option added to product feature set
- V 2.9.56

-------------------------------------------------------------------
Tue Apr  6 16:26:14 CEST 2004 - sh@suse.de

- V 2.9.55
- Fixed bug #36908: Use dynamic fonts based on resolution

-------------------------------------------------------------------
Mon Apr  5 14:38:22 CEST 2004 - fehr@suse.de

- load module dm-snapshort at to prevent hangs if LVM contains
  snapshot LVs (#36422)

-------------------------------------------------------------------
Mon Apr 05 11:32:21 CEST 2004 - arvin@suse.de

- show correct warning in second stage installation when xserver
  can't be started (bug #38298)

-------------------------------------------------------------------
Mon Apr 05 11:04:34 CEST 2004 - arvin@suse.de

- adjusted decision of frontend depending on memory size to memory
  requirements of new interpreter (bug #38298)
- fixed memory value in warning popup

-------------------------------------------------------------------
Sat Apr 03 17:44:03 CEST 2004 - arvin@suse.de

- use fbiterm for CJK locales if appropriate (bug #37823)

-------------------------------------------------------------------
Fri Apr 02 15:59:59 CEST 2004 - arvin@suse.de

- finally changed license to GPL for good

-------------------------------------------------------------------
Thu Apr 01 11:34:10 CEST 2004 - arvin@suse.de

- symmetricalized calls to inst_netsetup (bug #37763)

-------------------------------------------------------------------
Thu Apr 01 11:03:37 CEST 2004 - arvin@suse.de

- removed step label for inst_netsetup (bug #37546)

-------------------------------------------------------------------
Wed Mar 31 19:41:34 CEST 2004 - nashif@suse.de

- Added 2 options to control file:
   inform_about_suboptimal_distribution
   use_desktop_scheduler

-------------------------------------------------------------------
Wed Mar 31 17:19:12 CEST 2004 - lslezak@suse.cz

- inst_finish.ycp - copy kernel image, initrd and /etc/mtab to
  the host system in UML installation mode

-------------------------------------------------------------------
Tue Mar 30 11:25:44 CEST 2004 - arvin@suse.de

- disable virtual desktops in fvwm during vnc installation
  (bug #37480)

-------------------------------------------------------------------
Mon Mar 29 14:48:56 CEST 2004 - fehr@suse.de

- call Storage::FinishInstall() at end of installation

-------------------------------------------------------------------
Mon Mar 29 14:46:51 CEST 2004 - sh@suse.de

- Fixed bug #36713 (relies on yast2-core with fix for bug #36711):
  textdomain for wizard steps should come from control.xml

-------------------------------------------------------------------
Mon Mar 29 05:22:12 CEST 2004 - nashif@suse.de

- fixed copying of hook script logs into installed system

-------------------------------------------------------------------
Sun Mar 28 16:05:19 CEST 2004 - nashif@suse.de

- fixed hook scrips, now using WFM::Read(.local...) (#36831 )
- Not executing any scripting after last client
- Detecting mode before installation steps are sets (#37070 )
- logging hook output to /var/log/YaST2 and copying those
file to installed system.

-------------------------------------------------------------------
Thu Mar 25 16:49:04 CET 2004 - sh@suse.de

- Fixed bug #34618: Don't use full-screen if started remotely

-------------------------------------------------------------------
Thu Mar 25 14:50:07 CET 2004 - ms@suse.de

- fixed driver to use on ia64 systems. there is no framebuffer
  available but the vesa driver is working now (#34909)
- fixed possible loop at installation. handle different exit codes
  from testX in scripts/YaST2. The needed changes to testX have
  been made within the sax2 package (#36794)

-------------------------------------------------------------------
Thu Mar 25 12:12:44 CET 2004 - arvin@suse.de

- removed network proposal from update work flow

-------------------------------------------------------------------
Wed Mar 24 16:10:31 CET 2004 - arvin@suse.de

- renamed usbdevfs to usbfs (bug #31869)

-------------------------------------------------------------------
Wed Mar 24 15:07:03 CET 2004 - sh@suse.de

- Fixed bug #36850: Strange texts in y2qt wizard side bar
- V 2.9.42

-------------------------------------------------------------------
Wed Mar 24 11:13:46 CET 2004 - gs@suse.de

- workaround beta3 pre bug: deactivate Hooks::Run
  (causes crash after inst_finish)
- V 2.9.41

-------------------------------------------------------------------
Mon Mar 22 20:32:41 CET 2004 - nashif@suse.de

- Execute features client if variables are set in control file
- V 2.9.40

-------------------------------------------------------------------
Mon Mar 22 15:58:33 CET 2004 - sh@suse.de

- V 2.9.39
- Fixed bug #36292: Wizard steps not translated
- Preliminary fix for bug #36713: Use textdomain from XML file

-------------------------------------------------------------------
Mon Mar 22 11:14:07 CET 2004 - arvin@suse.de

- introduced and handle new variable Installation::scr_destdir
  to be used by Storage (bug #34996)

-------------------------------------------------------------------
Sun Mar 21 19:48:42 CET 2004 - nashif@suse.de

- read/set language/keyboard/timezone
- added client to set product variables before entering proposal

-------------------------------------------------------------------
Fri Mar 19 15:47:08 CET 2004 - arvin@suse.de

- omit skip/don't skip buttons in uml proposal

-------------------------------------------------------------------
Thu Mar 18 16:18:30 CET 2004 - arvin@suse.de

- fixed update work flow setting (bug #36429 and #35007)

-------------------------------------------------------------------
Thu Mar 18 09:59:01 CET 2004 - mvidner@suse.cz

- Fall back to runlevel 3 if we accidentally don't set it
  in the installation proposal. It would be 0 (#35662).

-------------------------------------------------------------------
Wed Mar 17 22:56:12 CET 2004 - nashif@suse.de

- Add runlevel to s390 proposal
- remove x11 from autoinst workflow (handled differently)

-------------------------------------------------------------------
Wed Mar 17 05:46:03 CET 2004 - nashif@suse.de

- update wizard steps at the right spot to enable switching back
  to installation mode

-------------------------------------------------------------------
Tue Mar 16 21:18:06 CET 2004 - kkaempf@suse.de

- run cleanup script for GNOME (#36196)

-------------------------------------------------------------------
Tue Mar 16 16:02:52 CET 2004 - msvec@suse.cz

- added icons to network and hardware proposals

-------------------------------------------------------------------
Tue Mar 16 14:26:03 CET 2004 - fehr@suse.de

- fix typo devmap_mkmod.sh -> devmap_mknod.sh
- 2.9.32

-------------------------------------------------------------------
Tue Mar 16 01:53:54 CET 2004 - nashif@suse.de

- Enabled evms_config in control file

-------------------------------------------------------------------
Tue Mar 16 01:31:55 CET 2004 - nashif@suse.de

- Update steps when switching modes (#35590)

-------------------------------------------------------------------
Mon Mar 15 12:00:07 CET 2004 - arvin@suse.de

- don't ask for terminal type during vnc installation (bug #33534)

-------------------------------------------------------------------
Fri Mar 12 06:45:02 CET 2004 - nashif@suse.de

- Update control file for autoinst
- Enable swittching of steps upon mode change
- Added possibility to disable a workflow step in runtime

-------------------------------------------------------------------
Thu Mar 11 18:50:55 CET 2004 - sh@suse.de

- Fixed bug #34618: Don't use full screen in remote installation

-------------------------------------------------------------------
Wed Mar 10 14:40:11 CET 2004 - arvin@suse.de

- don't warn if only no disk controller can be found (bug #35546)

-------------------------------------------------------------------
Wed Mar 10 09:51:29 CET 2004 - arvin@suse.de

- extended uml installation work flow

-------------------------------------------------------------------
Wed Mar 10 07:08:09 CET 2004 - nashif@suse.de

- Set wizard steps depending on installation mode

-------------------------------------------------------------------
Wed Mar 10 03:04:53 CET 2004 - nashif@suse.de

- removed include dir from spec

-------------------------------------------------------------------
Wed Mar 10 01:07:58 CET 2004 - sh@suse.de

- V 2.9.24
- Migration to new wizard

-------------------------------------------------------------------
Tue Mar  9 13:08:25 CET 2004 - msvec@suse.cz

- replaced X11 version detection code with (simpler) YCP
- package could be noarch currently (reduced NFB a lot)

-------------------------------------------------------------------
Mon Mar 08 11:54:40 CET 2004 - arvin@suse.de

- call more generalized storage function during update

-------------------------------------------------------------------
Fri Mar 05 12:07:50 CET 2004 - arvin@suse.de

- load correct device mapper module and create nodes

-------------------------------------------------------------------
Thu Mar  4 16:40:36 CET 2004 - visnov@suse.cz

- added type info
- 2.9.20

-------------------------------------------------------------------
Wed Mar  3 17:48:49 CET 2004 - nashif@suse.de

- Moved product features to new feature module

-------------------------------------------------------------------
Wed Mar  3 17:43:45 CET 2004 - sh@suse.de

- Applied rw's patch for bug #34531

-------------------------------------------------------------------
Wed Mar 03 15:45:45 CET 2004 - arvin@suse.de

- call storage function to update fstab (bug #34996)

-------------------------------------------------------------------
Tue Mar  2 17:47:11 CET 2004 - sh@suse.de

- Added user-visible workflow step descriptions for new wizard
  layout

-------------------------------------------------------------------
Mon Mar 01 16:53:44 CET 2004 - arvin@suse.de

- work on UML installation

-------------------------------------------------------------------
Fri Feb 27 03:31:46 CET 2004 - nashif@suse.de

- New control file based installation merged

-------------------------------------------------------------------
Fri Feb 20 19:53:00 CET 2004 - arvin@suse.de

- handle abort button in inst_finish (bug #30303)

-------------------------------------------------------------------
Fri Feb 20 11:28:26 CET 2004 - arvin@suse.de

- removed obsolete code from start scripts (bug #31805)

-------------------------------------------------------------------
Mon Feb 16 16:52:00 CET 2004 - mvidner@suse.cz

- set the runlevel according to the proposal
- 2.9.15

-------------------------------------------------------------------
Mon Feb 16 16:01:35 CET 2004 - arvin@suse.de

- added more flexible package handling for products

-------------------------------------------------------------------
Mon Feb 16 13:49:50 CET 2004 - mvidner@suse.cz

- added runlevel_proposal to installation_proposals (#30028)
- 2.9.14

-------------------------------------------------------------------
Mon Feb 16 11:20:01 CET 2004 - arvin@suse.de

- removed obsolete Mode::hardBoot

-------------------------------------------------------------------
Fri Feb 13 15:16:41 CET 2004 - sh@suse.de

- Applied patch from bug #34531: Kernel 2.6 hotplug handling

-------------------------------------------------------------------
Wed Feb 11 16:11:02 CET 2004 - arvin@suse.de

- more control over base selection handling

-------------------------------------------------------------------
Tue Feb 10 17:59:40 CET 2004 - arvin@suse.de

- added type specification in inst_proposal.ycp

-------------------------------------------------------------------
Tue Feb 10 16:02:19 CET 2004 - nashif@suse.de

- remove x11 from workflow for autoyast

-------------------------------------------------------------------
Tue Feb 10 10:32:08 CET 2004 - arvin@suse.de

- fixed building on s390

-------------------------------------------------------------------
Sat Feb  7 09:33:56 CET 2004 - nashif@suse.de

- remove vendor.y2cc file

-------------------------------------------------------------------
Fri Feb 06 16:13:58 CET 2004 - arvin@suse.de

- set default runlevel to 3 or 5 during installation depending
  on the presents of X11 (see bug #32366)

-------------------------------------------------------------------
Fri Feb 06 11:46:47 CET 2004 - arvin@suse.de

- fixed copying of temporary X11 config

-------------------------------------------------------------------
Mon Feb  2 15:49:46 CET 2004 - lslezak@suse.cz

- InitHWinfo module enabled in installation proposal
- version 2.9.4

-------------------------------------------------------------------
Sat Jan 31 21:07:11 CET 2004 - arvin@suse.de

- removed useless 'global'

-------------------------------------------------------------------
Mon Jan 26 17:28:06 CET 2004 - jsrain@suse.de

- removed cfg_susecnfig.scr from file list (was moved to yast2.rpm)
- 2.9.2

-------------------------------------------------------------------
Fri Dec 12 14:23:14 CET 2003 - jsrain@suse.de

- don't check if module is present in initrd before loading it

-------------------------------------------------------------------
Fri Oct 24 15:58:50 CEST 2003 - ms@suse.de

- added stuff from yast2/library/x11 to installation package

-------------------------------------------------------------------
Fri Oct 24 13:09:25 CEST 2003 - arvin@suse.de

- added help text for "Repair Installed System" (bug #30402)

-------------------------------------------------------------------
Fri Oct 17 11:37:46 CEST 2003 - ms@suse.de

- inst_finish: (#32366)
  removed runlevel setup code which is handled within the X11
  module now (XProposal.ycp). The update code for initdefault
  is still present because during update the X11 configuration
  is not started

- inst_x11: (#32366)
  removed dead code which sets the default runlevel to 3 if there
  is no XF86Config file present. This task is done if the X11
  configuration is finished and if there is no X11 configuration
  the default initdefault with aaa_base is set to 3 already

-------------------------------------------------------------------
Wed Sep 24 12:25:08 CEST 2003 - snwint@suse.de

- look for x11 drivers in lib64 dir on x86_64 (#31649)

-------------------------------------------------------------------
Thu Sep 18 11:38:50 CEST 2003 - arvin@suse.de

- shut down temporary network before online test during update
  (bug #31030)

-------------------------------------------------------------------
Thu Sep 18 10:55:43 CEST 2003 - arvin@suse.de

- don't use external pcmcia during firstboot (bug #31252)

-------------------------------------------------------------------
Mon Sep 15 19:26:33 CEST 2003 - msvec@suse.cz

- 2.8.34

-------------------------------------------------------------------
Mon Sep 15 15:15:25 CEST 2003 - gs@suse.de

- YaST2.start: set default value for LANGUAGE

-------------------------------------------------------------------
Mon Sep 15 11:03:04 CEST 2003 - arvin@suse.de

- skip network probing during update (bug #30545)

-------------------------------------------------------------------
Sun Sep 14 15:07:36 CEST 2003 - arvin@suse.de

- reset packagemanager when changing installation mode (bug #27970)

-------------------------------------------------------------------
Sun Sep 14 14:27:12 CEST 2003 - snwint@suse.de

- added test for utf8 serial console to YaST2.{start,firstboot}

-------------------------------------------------------------------
Sat Sep 13 18:39:23 CEST 2003 - nashif@suse.de

- remove inst_startup from autoinst workflow, add it autoinst_init
  (bug #30678)

-------------------------------------------------------------------
Fri Sep 12 17:25:56 CEST 2003 - ms@suse.de

- added milestone texts for X11 config update/inject (#30612)
- fixed lookup path for XFree86 3.x config (#30612)

-------------------------------------------------------------------
Fri Sep 12 14:06:05 CEST 2003 - arvin@suse.de

- fixed permissions of /var/lib/YaST2/install.inf (bug #30630)

-------------------------------------------------------------------
Thu Sep 11 17:32:40 CEST 2003 - kkaempf@suse.de

- use kernel k_smp4G on SMP-systems with
  memory <= 4GB or without PAE support

-------------------------------------------------------------------
Thu Sep 11 11:12:36 CEST 2003 - arvin@suse.de

- check for /proc/splash (bug #30472)

-------------------------------------------------------------------
Wed Sep 10 11:34:10 CEST 2003 - sh@suse.de

- Fixed max log file size calculation:
  Set LANG only in subshell,
  don't rely on /dev in 'df' output - use last line instead

-------------------------------------------------------------------
Tue Sep  9 12:48:47 CEST 2003 - kkaempf@suse.de

- use kernel k_psmp on smp-systems with
  less than 4GB memory or without PAE support

-------------------------------------------------------------------
Tue Sep 09 12:42:20 CEST 2003 - arvin@suse.de

- added kernel option desktop

-------------------------------------------------------------------
Mon Sep  8 18:01:53 CEST 2003 - sh@suse.de

- V 2.8.24
- Fixed bug #29927: Logfile setting too restrictive
  Now checking free space on RAM disk with 'df' and using
  max 10% of that per log file (max 5000)

-------------------------------------------------------------------
Mon Sep  8 11:53:17 CEST 2003 - snwint@suse.de

- advance splash progress bar in YaST2{,.start}
- driver updates are applied in inst_setup (used to be in YaST2.start)
- don't clear screen in YaST2.start

-------------------------------------------------------------------
Thu Sep 04 17:45:53 CEST 2003 - arvin@suse.de

- proof-read messages

-------------------------------------------------------------------
Wed Sep  3 17:27:51 CEST 2003 - gs@suse.de

- installation.ycp: call UI::SetKeyboard in continue mode
  (enable unicode for ncurses in UTF-8 locale)

-------------------------------------------------------------------
Wed Sep  3 10:15:44 CEST 2003 - kkaempf@suse.de

- copy XF86Config from inst-sys to XF86Config.install in
  the system (#29910)

-------------------------------------------------------------------
Tue Sep  2 13:54:53 CEST 2003 - kkaempf@suse.de

- make repair system accessible

-------------------------------------------------------------------
Mon Sep 01 17:42:20 CEST 2003 - arvin@suse.de

- removed obsolete inst_hw_config.ycp and inst_confirm_abort.ycp

-------------------------------------------------------------------
Sun Aug 31 14:56:10 CEST 2003 - arvin@suse.de

- use Popup::ConfirmAbort

-------------------------------------------------------------------
Sat Aug 30 22:27:57 CEST 2003 - arvin@suse.de

- moved reactivation of network to yast2-network (bug #29561)
- moved display of into.txt into separate file

-------------------------------------------------------------------
Thu Aug 28 16:55:51 CEST 2003 - ms@suse.de

- fixed xmigrate call (#29535)

-------------------------------------------------------------------
Thu Aug 28 16:04:41 CEST 2003 - kkaempf@suse.de

- Install default kernel on SMP systems without 'PAE'
  (i.e. Pentium1-SMP)
- Drop check for unsupported Cyrix-CPUs without 'TSC'

-------------------------------------------------------------------
Tue Aug 26 11:49:21 CEST 2003 - arvin@suse.de

- don't gray out next button in proposal in case of blockers
  (bug #29320)

-------------------------------------------------------------------
Fri Aug 22 18:11:20 CEST 2003 - arvin@suse.de

- fixed reading of memory info (bug #29017)

-------------------------------------------------------------------
Fri Aug 22 11:27:23 CEST 2003 - arvin@suse.de

- fixed update workflow

-------------------------------------------------------------------
Thu Aug 21 14:42:12 CEST 2003 - arvin@suse.de

- removed obsolete installation_ui.ycp

-------------------------------------------------------------------
Thu Aug 21 10:04:25 CEST 2003 - kkaempf@suse.de

- copy badlist (if existing) to installed system (#29092)

-------------------------------------------------------------------
Tue Aug 19 08:13:17 CEST 2003 - arvin@suse.de

- better way for mouse probing in text mode (bug #29005)

-------------------------------------------------------------------
Mon Aug 18 11:22:04 CEST 2003 - arvin@suse.de

- don't probe mouse in text mode (bug #29005)

-------------------------------------------------------------------
Fri Aug 15 15:20:38 CEST 2003 - arvin@suse.de

- removed obsolete showlog_defines.ycp

-------------------------------------------------------------------
Tue Aug 12 20:31:12 CEST 2003 - arvin@suse.de

- added remote administration proposal to network proposal

-------------------------------------------------------------------
Tue Aug 12 14:38:03 CEST 2003 - gs@suse.de

- YaST2.start: don't run in UTF-8 mode on a console which is
  connected to a serial port

-------------------------------------------------------------------
Mon Aug 11 15:51:52 CEST 2003 - arvin@suse.de

- use ycp based ncurses menu at end of installation

-------------------------------------------------------------------
Fri Aug 08 10:54:34 CEST 2003 - arvin@suse.de

- variable handling of release notes url

-------------------------------------------------------------------
Wed Aug 06 09:37:19 CEST 2003 - arvin@suse.de

- don't copy kernel config from to /usr/src/linux (bug #28496)

-------------------------------------------------------------------
Fri Aug 01 20:10:11 CEST 2003 - arvin@suse.de

- call inst_netprobe during install
- added desktop files

-------------------------------------------------------------------
Wed Jul 30 11:42:24 CEST 2003 - arvin@suse.de

- don't complain when no storage controllers can be found
  (bug #23686)

-------------------------------------------------------------------
Wed Jul 30 10:23:01 CEST 2003 - arvin@suse.de

- always let YaST run in an UTF-8 environment during installation
  (bug #14751)

-------------------------------------------------------------------
Fri Jul 25 15:13:04 CEST 2003 - arvin@suse.de

- removed handling of XFree86 Version 3 from YaST2.start

-------------------------------------------------------------------
Fri Jul 25 15:12:25 CEST 2003 - gs@suse.de

- YaST2.firstboot: read RC_LANG from /etc/sysconfig/language and
                   export LANG accordingly;
		   call unicode_start/unicode_stop (if required)

-------------------------------------------------------------------
Thu Jul 24 13:39:36 CEST 2003 - gs@suse.de

- YaST2.start: call unicode_start/unicode_stop;
               export YAST_DOES_ACS removed

-------------------------------------------------------------------
Fri Jul 04 13:21:20 CEST 2003 - arvin@suse.de

- convert update workflow into a proposal

-------------------------------------------------------------------
Fri May 23 15:20:32 CEST 2003 - arvin@suse.de

- take kernel command line from install.inf (bug #25745)

-------------------------------------------------------------------
Mon Apr 28 17:25:45 CEST 2003 - arvin@suse.de

- fixes for live eval (bug #26457)

-------------------------------------------------------------------
Wed Apr 23 12:09:20 CEST 2003 - ms@suse.de

- add config migration from 3x to 4x if possible
- ensure XF86Config is available if someone performs an update
  within a XFree86 3.x environment

-------------------------------------------------------------------
Tue Apr 15 17:18:13 CEST 2003 - arvin@suse.de

- removed call of SuSEconfig.3ddiag and switch2mesasoft after
  reboot during installation since they don't exist anymore

-------------------------------------------------------------------
Thu Apr 10 15:49:20 CEST 2003 - ms@suse.de

- fixed conditions of xmset calls (#26214)

-------------------------------------------------------------------
Tue Apr  8 12:51:55 CEST 2003 - jsrain@suse.de

- fixed parsing of kernel parameters containing blank space
  (#26147)

-------------------------------------------------------------------
Tue Apr  1 15:44:12 CEST 2003 - jsrain@suse.de

- added init= kernel parameter to discard list (#25478)

-------------------------------------------------------------------
Tue Mar 18 13:37:15 CET 2003 - kkaempf@suse.de

- drop "insserv apache" again, opens port 80
- 2.7.43

-------------------------------------------------------------------
Mon Mar 17 18:11:40 CET 2003 - kkaempf@suse.de

- "insserv apache" if it's DOC_SERVER (#25436)
- 2.7.42

-------------------------------------------------------------------
Mon Mar 17 16:36:24 CET 2003 - arvin@suse.de

- start fvwm2 for vnc installation (bug #25405)

-------------------------------------------------------------------
Mon Mar 17 15:30:26 CET 2003 - arvin@suse.de

- turn of silent splash mode before displaying messages during
  vnc and ssh installation (bug #25407)

-------------------------------------------------------------------
Mon Mar 17 09:21:22 CET 2003 - kkaempf@suse.de

- start apache as doc_server if suse_help_viewer isn't provided
  by kdebase3-SuSE (25436)
- 2.7.39

-------------------------------------------------------------------
Sat Mar 15 22:54:09 CET 2003 - kkaempf@suse.de

- gdm2 might not be installed yet but earmarked for installation
  (#25410)
- 2.7.38

-------------------------------------------------------------------
Fri Mar 14 17:41:40 CET 2003 - sh@suse.de

- The final and super-great ultimate path for release notes:
  /usr/share/doc/release-notes/RELEASE-NOTES.*.rtf

-------------------------------------------------------------------
Fri Mar 14 17:38:44 CET 2003 - sh@suse.de

- Moved RTF version of release notes from /usr/share/doc to
  /usr/share/doc/release_notes

-------------------------------------------------------------------
Fri Mar 14 17:32:20 CET 2003 - sh@suse.de

- Using file name RELEASE_NOTES.rtf to allow coexistence with
  RELEASE_NOTES.html for Konqueror

-------------------------------------------------------------------
Fri Mar 14 11:14:01 CET 2003 - fehr@suse.de

- remove handling of IDE recorders from inst_finish.ycp
  this is now done much sooner in StorageDevices.ycp (bug #25293)

-------------------------------------------------------------------
Wed Mar 12 15:12:54 CET 2003 - arvin@suse.de

- fixed focus in last installation dialog (bug #25171)

-------------------------------------------------------------------
Wed Mar 12 10:19:51 CET 2003 - ms@suse.de

- fixed broken mouse bug in continue mode (#24914)

-------------------------------------------------------------------
Tue Mar 11 17:16:03 CET 2003 - kkaempf@suse.de

- also set /etc/sysconfig/displaymanager:DISPLAYMANAGER (#25087)

-------------------------------------------------------------------
Mon Mar 10 19:03:34 CET 2003 - kkaempf@suse.de

- check for existance of /usr/src/linux/include/linux before
  copying kernel config.
- 2.7.32

-------------------------------------------------------------------
Mon Mar 10 18:34:58 CET 2003 - mvidner@suse.de

- Added .etc.install_inf_alias to work around an ini-agent
  limitation (#24836).
- 2.7.31

-------------------------------------------------------------------
Mon Mar 10 16:10:27 CET 2003 - arvin@suse.de

- fixed compose characters for certain locales (bug #14751)

-------------------------------------------------------------------
Fri Mar  7 17:21:06 CET 2003 - nashif@suse.de

- Dont read product data from installed system if in config mode
  (#24772 )

-------------------------------------------------------------------
Fri Mar  7 14:04:21 CET 2003 - kkaempf@suse.de

- copy kernel config to /usr/src/linux/... (#24835)

-------------------------------------------------------------------
Thu Mar  6 13:33:40 CET 2003 - fehr@suse.de

- umount fs based on crypto loop files before all other umounts
  (#24751)

-------------------------------------------------------------------
Thu Mar  6 12:58:31 CET 2003 - ms@suse.de

- removed mouse probing code from inst_startup.ycp and put
  that code into installation.ycp. Changed the mouse probing
  code to disconnect the device in front of the probing and
  re-connect it after the probing is done to avoid any
  jumping mouse cursors (#24355)

-------------------------------------------------------------------
Tue Mar 04 21:13:02 CET 2003 - arvin@suse.de

- handle flags from content file in Product module (bug #21561)

-------------------------------------------------------------------
Tue Mar  4 13:07:02 CET 2003 - sh@suse.de

- Fixed bug #24542: Bad license agreement button text

-------------------------------------------------------------------
Mon Mar  3 16:47:07 CET 2003 - sh@suse.de

- Fixed bug #10990: Boot installed system does not unmount

-------------------------------------------------------------------
Mon Mar  3 11:06:28 CET 2003 - fehr@suse.de

- call win resize module not only on i386 but also on x86_64 and ia64

-------------------------------------------------------------------
Thu Feb 27 12:36:16 CET 2003 - arvin@suse.de

- kill (with SIGKILL) shell on tty2 after installation (bug #24404)

-------------------------------------------------------------------
Wed Feb 26 17:17:43 CET 2003 - kkaempf@suse.de

- pass language to packagemanager (#23828)

-------------------------------------------------------------------
Wed Feb 26 12:31:27 CET 2003 - arvin@suse.de

- disable all sources if user aborts installation (bug #24292)

-------------------------------------------------------------------
Tue Feb 25 11:19:26 CET 2003 - arvin@suse.de

- make Hardware Configuration Dialog unconfuseable (bug #24020)

-------------------------------------------------------------------
Mon Feb 24 19:55:43 CET 2003 - kkaempf@suse.de

- add debug hooks (#23787)

-------------------------------------------------------------------
Mon Feb 24 18:25:31 CET 2003 - sh@suse.de

- V 2.7.20
- Fixed bug #24038: Installation language re-selection does not work

-------------------------------------------------------------------
Mon Feb 24 18:00:37 CET 2003 - gs@suse.de

- don't add .UTF-8 to LANG variable (causes problems with ncurses)
  bug #23348

-------------------------------------------------------------------
Mon Feb 24 17:23:55 CET 2003 - mvidner@suse.de

- Added proxy to the network configuration proposal (#24204).

-------------------------------------------------------------------
Fri Feb 21 15:21:41 CET 2003 - arvin@suse.de

- better text for "abort installation" popup (bug #24019)

-------------------------------------------------------------------
Fri Feb 21 12:40:55 CET 2003 - arvin@suse.de

- fixed button labels and help texts (bug #23912)

-------------------------------------------------------------------
Fri Feb 21 12:00:14 CET 2003 - sh@suse.de

- Fixed bug #24027: Root exploit in inst_suseconfig

-------------------------------------------------------------------
Fri Feb 21 11:30:37 CET 2003 - arvin@suse.de

- always do hard reboot (bug #23903)

-------------------------------------------------------------------
Thu Feb 20 15:49:44 CET 2003 - kkaempf@suse.de

- drop /etc/XF86Config (#23965)

-------------------------------------------------------------------
Thu Feb 20 11:39:23 CET 2003 - arvin@suse.de

- use title-style capitalization for menu names (bug #23848)

-------------------------------------------------------------------
Thu Feb 20 09:51:29 CET 2003 - ms@suse.de

- add support for mouse wheel during installation (#21660)

-------------------------------------------------------------------
Wed Feb 19 16:42:22 CET 2003 - arvin@suse.de

- disable all sources if user aborts installation (bug #23776)

-------------------------------------------------------------------
Wed Feb 19 16:07:29 CET 2003 - fehr@suse.de

- fix wrong variable of keyboard module in inst_finish.ycp (#23782)

-------------------------------------------------------------------
Wed Feb 19 08:35:05 CET 2003 - arvin@suse.de

- run SuSEconfig fonts during inst_finish for anti aliased fonts
  (bug #23768)

-------------------------------------------------------------------
Tue Feb 18 20:47:55 CET 2003 - arvin@suse.de

- fixed reading of content file if FLAGS line is missing

-------------------------------------------------------------------
Sat Feb 15 16:26:26 CET 2003 - nashif@suse.de

- call inst_x11 in autoinst mode

-------------------------------------------------------------------
Wed Feb 12 15:23:00 CET 2003 - kkaempf@suse.de

- remove call to mkinfodir (#23588)

-------------------------------------------------------------------
Wed Feb 12 12:03:24 CET 2003 - fehr@suse.de

- Write keytable info to yast.inf again in inst_finish.ycp

-------------------------------------------------------------------
Tue Feb 11 21:39:29 CET 2003 - arvin@suse.de

- handle update flag from content file (bug #21561)

-------------------------------------------------------------------
Mon Feb 10 20:53:53 CET 2003 - arvin@suse.de

- setup complete environment for qt during installation

-------------------------------------------------------------------
Mon Feb 10 18:24:12 CET 2003 - arvin@suse.de

- skip proposal dialog if it's empty (bug #23520)

-------------------------------------------------------------------
Fri Feb  7 16:12:49 CET 2003 - jsuchome@suse.de

- adapted inst_confirm_abort for the use from yast2-repair

-------------------------------------------------------------------
Thu Feb  6 16:16:29 CET 2003 - jsrain@suse.de

- removed missleading help text about starting of network during
  hardware proposal, when network has already been started (#20912)

-------------------------------------------------------------------
Wed Feb 05 17:05:43 CET 2003 - arvin@suse.de

- merged proofread messages

-------------------------------------------------------------------
Mon Feb  3 18:18:08 CET 2003 - sh@suse.de

- V 2.7.7
- Added default function key handling

-------------------------------------------------------------------
Thu Jan 30 16:08:44 CET 2003 - kkaempf@suse.de

- call /usr/bin/mkinfodir in inst_suseconfig
  (replaces SuSEconfig.man_info)

-------------------------------------------------------------------
Wed Jan 29 14:42:42 CET 2003 - arvin@suse.de

- added dialog to ask for preferred method of user authentication

-------------------------------------------------------------------
Tue Jan 28 18:47:16 CET 2003 - arvin@suse.de

- added final congratulations dialog
- added dialog with release notes

-------------------------------------------------------------------
Mon Jan 27 17:47:38 CET 2003 - sh@suse.de

- V 2.7.5
- Use new y2base/qt command line options for better WM cooperation
- Don't start a WM any more in YaST2 start script
  (testX does that now)

-------------------------------------------------------------------
Wed Jan 22 17:11:20 CET 2003 - arvin@suse.de

- use newer interface to modules agent (bug #22995)

-------------------------------------------------------------------
Wed Jan 22 11:36:10 CET 2003 - jsrain@suse.de

- returned accidentally removed call of Bootloader::Write ()
  function (bug #23018)
- 2.7.3

-------------------------------------------------------------------
Fri Dec 20 17:25:00 CET 2002 - arvin@suse.de

- changed label of second button of popup with info.txt (EULA)
  from "Cancel" to "Do Not Accept" (bug #21874)

-------------------------------------------------------------------
Fri Dec 20 17:04:37 CET 2002 - arvin@suse.de

- merged from 8.1 branch:
  - only set hostname during vnc installation if necessary
    (bug #21454)
  - popup with info.txt (EULA) now has a timeout during
    autoinstallation (bug #21413)
  - remove /root/.vnc/passwd after installation (bug #21360)
  - popup with info.txt now has two buttons (accept and cancel)
  - start portmapper if instmode==nfs also on s390 (#21094)

-------------------------------------------------------------------
Thu Dec 12 12:40:22 CET 2002 - jsrain@suse.de

- added handling of modules required to be loaded early after
  mounting root
- not adding ide-scsi to initrd, but scheduling relevant modules
  to be loaded after boot (#19376)

-------------------------------------------------------------------
Wed Dec 11 16:51:45 CET 2002 - lslezak@suse.cz

- .proc.cpuinfo agent rewritten to INI-agent (now supports
  multiple CPU, all keys from /proc/cpuinfo can be read)

-------------------------------------------------------------------
Mon Dec 09 12:49:20 CET 2002 - arvin@suse.de

- add modules ide-cd and cdrom before ide-scsi to INITRD_MODULES
  when an ide cdwriter is found (bug #22343)

-------------------------------------------------------------------
Wed Dec  4 15:29:17 CET 2002 - jsrain@suse.cz

- adapted to new bootloader module interface
- 2.7.1

-------------------------------------------------------------------
Tue Oct 22 16:53:21 CEST 2002 - ms@suse.de

- removed inst_x11 to be part of the installation workflow
- add x11_proposal to:
  hw-config-proposals-home-pc.ycp
  hw-config-proposals-networked-pc.ycp

-------------------------------------------------------------------
Wed Oct 16 14:03:27 CEST 2002 - arvin@suse.de

- correctly handle quotes in /etc/install.inf (bug #20986)

-------------------------------------------------------------------
Wed Oct 16 11:10:07 CEST 2002 - kkaempf@suse.de

- use proper tmpdir for vendor-supplied script when loading
  vendor driver disk (#20967)
- 2.6.87

-------------------------------------------------------------------
Tue Oct 15 16:29:21 CEST 2002 - choeger@suse.de

- renamed product id text from "Open Team Server" to "Openexchange Server",
  because this text is shown into the installation window and the name of
  the cd is associated with this name

-------------------------------------------------------------------
Mon Oct 14 18:21:52 CEST 2002 - sh@suse.de

- V 2.6.85
- Fixed bug #19214: Return to proposal after update

-------------------------------------------------------------------
Mon Oct 14 15:57:34 CEST 2002 - kkaempf@suse.de

- use "UpdateDir" from install.inf when checking vendor
  update media (#19442)
- set /sysconfig/suseconfig/CWD_IN_USER_PATH="no" on non-box
  products (#17464)
- 2.6.84

-------------------------------------------------------------------
Mon Oct 14 15:41:33 CEST 2002 - sh@suse.de

- V 2.6.83
- Fixed bug #19628: Obsolete MediaUI::ChangeMedium() call

-------------------------------------------------------------------
Thu Oct 10 15:26:07 CEST 2002 - arvin@suse.de

- make info text (aka beta warning) scroll-able (bug #20063)

-------------------------------------------------------------------
Wed Oct  9 09:23:53 CEST 2002 - jsrain@suse.cz

- now not enabling 2 gettys on same serial line on p690 (#19788)

-------------------------------------------------------------------
Tue Oct  8 15:37:59 CEST 2002 - kkaempf@suse.de

- disable update for non-box products (#20695)
- 2.6.80

-------------------------------------------------------------------
Mon Oct  7 17:09:46 CEST 2002 - kkaempf@suse.de

- display media.1/info.txt if exists before starting installation
  (#18504)

-------------------------------------------------------------------
Tue Oct  1 17:01:15 CEST 2002 - kkaempf@suse.de

- runlevel 5 only where applicable (#20369)

-------------------------------------------------------------------
Thu Sep 26 18:17:35 CEST 2002 - arvin@suse.de

- remove console kernel option if it's autodectected like
  pseries can do (bug #20177)

-------------------------------------------------------------------
Thu Sep 26 12:56:01 CEST 2002 - choeger@suse.de

- call product specific YaST2 modules before finishing the
  installation

-------------------------------------------------------------------
Tue Sep 24 11:48:17 CEST 2002 - arvin@suse.de

- run depmod after network setup for ssh and vnc installation
  (bug #20040)

-------------------------------------------------------------------
Mon Sep 23 15:31:25 CEST 2002 - arvin@suse.de

- again fix for qt background color (bug #18926)

-------------------------------------------------------------------
Fri Sep 20 17:02:45 CEST 2002 - arvin@suse.de

- in final proposal screen hide button to start control center if
  the control center is not available (bug #19926)

-------------------------------------------------------------------
Fri Sep 20 16:58:14 CEST 2002 - kkaempf@suse.de

- re-init Product module in running system from cached
  product data properly
- 2.6.72

-------------------------------------------------------------------
Fri Sep 20 13:30:40 CEST 2002 - kkaempf@suse.de

- initialize Product module from content data
- 2.6.71

-------------------------------------------------------------------
Fri Sep 20 13:08:08 CEST 2002 - kkaempf@suse.de

- add agent to read "/content" file
- 2.6.69

-------------------------------------------------------------------
Fri Sep 20 11:47:05 CEST 2002 - kkaempf@suse.de

- linuxrc provides 'content' at / now, no need to mount the source.
- 2.6.70

-------------------------------------------------------------------
Fri Sep 20 11:32:26 CEST 2002 - kkaempf@suse.de

- force reboot on s390 after installation
- 2.6.69

-------------------------------------------------------------------
Thu Sep 19 21:17:17 CEST 2002 - kkaempf@suse.de

- umount /var/adm/mount after retrieving content file
- 2.6.68

-------------------------------------------------------------------
Wed Sep 18 17:49:20 CEST 2002 - kkaempf@suse.de

- added product hooks to installation workflow
- 2.6.67

-------------------------------------------------------------------
Wed Sep 18 16:28:57 CEST 2002 - arvin@suse.de

- removed all code regarding zilo (bug #19821)
- fixed qt background color (bug #18926)

-------------------------------------------------------------------
Wed Sep 18 16:00:39 CEST 2002 - arvin@suse.de

- provides/obsoletes the old yast

-------------------------------------------------------------------
Mon Sep 16 12:37:32 CEST 2002 - kkaempf@suse.de

- remove unneeded Save() functions (#19591)

-------------------------------------------------------------------
Thu Sep 12 22:14:45 CEST 2002 - fehr@suse.de

- remove obsolete LVM and MD initialisation in inst_mode.ycp
- 2.6.63

-------------------------------------------------------------------
Thu Sep 12 17:15:52 CEST 2002 - kkaempf@suse.de

- remove control files (#19564)
- 2.6.62

-------------------------------------------------------------------
Thu Sep 12 15:26:35 CEST 2002 - kkaempf@suse.de

- fix vendor path for UnitedLinux (#19442)
- 2.6.61

-------------------------------------------------------------------
Thu Sep 12 14:38:52 CEST 2002 - kkaempf@suse.de

- dont warn about kernel if not in update mode.
- 2.6.60

-------------------------------------------------------------------
Thu Sep 12 13:10:40 CEST 2002 - kkaempf@suse.de

- symlink *.shipped to *.suse on update for LILO compatibility
- 2.6.59

-------------------------------------------------------------------
Wed Sep 11 13:40:41 CEST 2002 - kkaempf@suse.de

- properly unmount sources also on abort and end of update
- move package log to yast2-packager
- handle run-time kernel switch extra
- 2.6.58

-------------------------------------------------------------------
Wed Sep 11 00:42:12 CEST 2002 - kkaempf@suse.de

- remove obsolete package data after update
- release source (CD) and target (rpmdb)
- 2.6.57

-------------------------------------------------------------------
Tue Sep 10 16:15:09 CEST 2002 - arvin@suse.de

- added more provides/obsoletes (bug #19325)

-------------------------------------------------------------------
Tue Sep 10 14:34:13 CEST 2002 - arvin@suse.de

- again fix initial language

-------------------------------------------------------------------
Mon Sep  9 15:46:39 CEST 2002 - kkaempf@suse.de

- fix initial language
- 2.6.54

-------------------------------------------------------------------
Mon Sep 09 15:41:19 CEST 2002 - arvin@suse.de

- run ncurses control center after installation (instead of ycp
  based one) (bug #19246)

-------------------------------------------------------------------
Mon Sep  9 12:48:38 CEST 2002 - kkaempf@suse.de

- drop "noarch"
- 2.6.53

-------------------------------------------------------------------
Mon Sep 09 12:24:03 CEST 2002 - arvin@suse.de

- setup proxy configuration for installation (bug #19189)

-------------------------------------------------------------------
Mon Sep  9 12:20:13 CEST 2002 - kkaempf@suse.de

- remove runme_at_boot at end
- 2.6.51

-------------------------------------------------------------------
Fri Sep  6 12:56:08 CEST 2002 - kkaempf@suse.de

- s390'ers want it different -> k_deflt on smp systems (#18990)
- 2.6.50

-------------------------------------------------------------------
Fri Sep  6 12:48:51 CEST 2002 - kkaempf@suse.de

- properly detect update_mode after restart
- 2.6.49

-------------------------------------------------------------------
Thu Sep  5 20:47:47 CEST 2002 - kkaempf@suse.de

- continue with inst_rpmcopy after update
- 2.6.48

-------------------------------------------------------------------
Thu Sep 05 19:10:43 CEST 2002 - arvin@suse.de

- more old trans-package fun

-------------------------------------------------------------------
Thu Sep 05 15:01:29 CEST 2002 - arvin@suse.de

- always run depmod after installation (bug #18382)
- set HOME=/root during installation (bug #18882)

-------------------------------------------------------------------
Wed Sep  4 16:12:19 CEST 2002 - kkaempf@suse.de

- move update branch to yast2-update (#18876)
- 2.6.45

-------------------------------------------------------------------
Wed Sep 04 12:48:03 CEST 2002 - arvin@suse.de

- fixed provide/obsolete of trans packages (bug #18691)

-------------------------------------------------------------------
Tue Sep  3 22:34:44 CEST 2002 - kkaempf@suse.de

- adapt update workflow to package manager
- 2.6.41

-------------------------------------------------------------------
Mon Sep 02 14:14:15 CEST 2002 - arvin@suse.de

- set default runlevel back to 3 if X11 is not configured
  (bug #18705)

-------------------------------------------------------------------
Mon Sep 02 11:04:17 CEST 2002 - arvin@suse.de

- set HOME=/tmp during installation so qt doesn't pollute root
  filesystem (bug #18663)

-------------------------------------------------------------------
Fri Aug 30 11:18:15 CEST 2002 - arvin@suse.de

- hide output of kill in YaST2.firstboot (bug #18585)
- moved X11Version.ycp to yast2 package

-------------------------------------------------------------------
Thu Aug 29 10:43:43 CEST 2002 - arvin@suse.de

- fixed network start for ssh installation (bug #18506)
- fixed password saving for ssh installation (bug #18507)
- start in textmode for ssh installation (bug #18571)

-------------------------------------------------------------------
Thu Aug 29 10:41:00 CEST 2002 - kkaempf@suse.de

- close source in inst_finish (#18508)

-------------------------------------------------------------------
Wed Aug 28 22:34:37 CEST 2002 - kkaempf@suse.de

- trigger cache copying at end
- 2.6.35

-------------------------------------------------------------------
Tue Aug 27 23:16:31 CEST 2002 - kkaempf@suse.de

- init packagemanager properly
- drop all references to old data (suse/setup/descr/info)

-------------------------------------------------------------------
Tue Aug 27 12:10:15 CEST 2002 - arvin@suse.de

- load firewire support during installation (bug #18379)
- create_interfaces has moved from / to /sbin

-------------------------------------------------------------------
Tue Aug 27 10:43:05 CEST 2002 - arvin@suse.de

- fixes for ssh installation

-------------------------------------------------------------------
Mon Aug 26 12:43:26 CEST 2002 - arvin@suse.de

- don't run x11 configuration if x11 is missing (bug #18208)

-------------------------------------------------------------------
Mon Aug 26 10:18:44 CEST 2002 - kkaempf@suse.de

- ignore even more boot options (#18154)

-------------------------------------------------------------------
Thu Aug 22 20:18:17 CEST 2002 - fehr@suse.de

- call /sbin/vgscan if root filesystem is on LVM before calling
  Boot::Save() (#18180)

-------------------------------------------------------------------
Thu Aug 22 14:43:26 CEST 2002 - arvin@suse.de

- use the same workflow on s390 as on other architectures

-------------------------------------------------------------------
Thu Aug 22 12:31:17 CEST 2002 - kkaempf@suse.de

- drop "ht" flag probing, done in libhd now (#13532).

-------------------------------------------------------------------
Thu Aug 22 10:45:21 CEST 2002 - kkaempf@suse.de

- run "SuSEconfig --module bootsplash" before bootloader
  V 2.6.29

-------------------------------------------------------------------
Thu Aug 22 09:46:46 CEST 2002 - kkaempf@suse.de

- selected packages are also provided after installation
  V 2.6.28

-------------------------------------------------------------------
Thu Aug 22 09:22:28 CEST 2002 - kkaempf@suse.de

- dont use .package agent in inst_finish
  V 2.6.27

-------------------------------------------------------------------
Wed Aug 21 18:01:05 CEST 2002 - kkaempf@suse.de

- fix for build
  V 2.6.26

-------------------------------------------------------------------
Wed Aug 21 16:31:59 CEST 2002 - kkaempf@suse.de

- adaptions to new packager
- V 2.6.25

-------------------------------------------------------------------
Tue Aug 20 19:08:14 CEST 2002 - arvin@suse.de

- use new Mode::x11_setup_needed and Arch::x11_setup_needed

-------------------------------------------------------------------
Tue Aug 20 12:00:23 CEST 2002 - arvin@suse.de

- don't probe for mouse, floppy and usb devices on iseries

-------------------------------------------------------------------
Mon Aug 19 17:58:45 CEST 2002 - olh@suse.de

- implemented starting of ssh in installed system (needed for
  some kinds of remote installation)

-------------------------------------------------------------------
Mon Aug 19 17:53:40 CEST 2002 - arvin@suse.de

- don't probe for mouse, floppy and usb devices on s390

-------------------------------------------------------------------
Mon Aug 19 16:24:31 CEST 2002 - arvin@suse.de

- don't run X11 configuration on S390 (bug #17371)

-------------------------------------------------------------------
Mon Aug 19 09:32:04 CEST 2002 - kkaempf@suse.de

- Moving target by ppc team. One bit more entered to #17739.

-------------------------------------------------------------------
Fri Aug 16 15:21:48 CEST 2002 - kkaempf@suse.de

- drop BOOT_IMAGE=apic evaluation. enableapic is passed
  as normal kernel parameter to k_deflt now.
- add "SuSE" to list of kernel parameters to discard.

-------------------------------------------------------------------
Thu Aug 15 13:53:54 CEST 2002 - kkaempf@suse.de

- linuxrc doesn't reboot on PCMCIA systems any more (#17739)

-------------------------------------------------------------------
Wed Aug 14 17:12:01 CEST 2002 - arvin@suse.de

- added special hardware configuration list for ppc64 and s390
  (bug #17742)

-------------------------------------------------------------------
Wed Aug 14 11:32:07 CEST 2002 - kkaempf@suse.de

- fix NoShell: check (#17714)

-------------------------------------------------------------------
Mon Aug 12 17:01:52 CEST 2002 - kkaempf@suse.de

- fix network parameters passing from /etc/install.inf
- install k_athlon if vendor_id == "AuthenticAMD"  && cpu family >= 6
- drop "acpismp=force" for hyperthreading SMP

-------------------------------------------------------------------
Mon Aug 12 15:48:57 CEST 2002 - kkaempf@suse.de

- read /etc/install.inf:InstMode correctly

-------------------------------------------------------------------
Thu Aug  8 16:23:00 CEST 2002 - kkaempf@suse.de

- honor "/etc/install.inf:NoShell" to suppress extra shell on tty2.

-------------------------------------------------------------------
Wed Aug  7 12:16:33 CEST 2002 - kkaempf@suse.de

- allow for multiple foreign primary partitions (#17458)

-------------------------------------------------------------------
Wed Aug 07 10:47:45 CEST 2002 - arvin@suse.de

- removed access to variable DEFAULT_LANGUAGE in YaST2 start
  script (now only RC_LANG is unsed)

-------------------------------------------------------------------
Tue Aug 06 12:51:33 CEST 2002 - arvin@suse.de

- don't start vnc server twice after reboot during installation
  (bug #17415)

-------------------------------------------------------------------
Mon Aug 05 18:56:15 CEST 2002 - arvin@suse.de

- even more changed for new /etc/install.inf agent

-------------------------------------------------------------------
Mon Aug  5 16:57:21 CEST 2002 - ms@suse.de

- do not call module x11 if serial_console or vnc session
  is active: (#17233)

-------------------------------------------------------------------
Mon Aug  5 15:17:53 CEST 2002 - kkaempf@suse.de

- call "/create_interface <destdir>" on S/390 in order to get network
  setup data to installed system.

-------------------------------------------------------------------
Mon Aug 05 12:10:21 CEST 2002 - arvin@suse.de

- further changed for new /etc/install.inf agent

-------------------------------------------------------------------
Sat Aug 03 15:33:51 CEST 2002 - arvin@suse.de

- removed option -noxim for qt frontend since bug #17161 is now
  solved by changes to yast2-qt

-------------------------------------------------------------------
Fri Aug 02 15:02:54 CEST 2002 - arvin@suse.de

- run qt frontend with option -noxim (bug #17161)
- configure only network card on iSeries

-------------------------------------------------------------------
Fri Aug  2 14:31:49 CEST 2002 - olh@suse.de

- export Y2DEBUG and increase logsize in YaST2.firstboot when
  booted with 'debug'

-------------------------------------------------------------------
Wed Jul 31 16:21:07 CEST 2002 - msvec@suse.cz

- remove MakeCDLinks from inst_finish.ycp (#17309)

-------------------------------------------------------------------
Wed Jul 31 16:21:07 CEST 2002 - msvec@suse.cz

- new agent for /etc/install.inf

-------------------------------------------------------------------
Mon Jul 29 18:15:45 CEST 2002 - arvin@suse.de

- fixed return value in inst_x11.ycp

-------------------------------------------------------------------
Fri Jul 26 13:35:24 CEST 2002 - ms@suse.de

- add subdirectory x11 and include the base modules
  X11Version and inst_x11 to be present at any time

-------------------------------------------------------------------
Tue Jul 23 15:29:46 CEST 2002 - olh@suse.de

- new kernel names and binaries for ppc.

-------------------------------------------------------------------
Tue Jul 23 12:17:48 CEST 2002 - olh@suse.de

- add -httpd /usr/share/vnc/classes to inst_setup_vnc

-------------------------------------------------------------------
Sat Jul 20 11:35:06 CEST 2002 - olh@suse.de

- use WFM::Execute (.local to copy vnc data to target directory

-------------------------------------------------------------------
Fri Jul 19 18:05:51 CEST 2002 - fehr@suse.de

- removed writing of /etc/fstab from inst_finish it is now in
  inst_prepdisk
- version 2.6.5

-------------------------------------------------------------------
Thu Jul 18 13:37:59 CEST 2002 - fehr@suse.de

- moved variable immediate_prepdisk from module Installation to
  module Storage.

-------------------------------------------------------------------
Wed Jul 17 16:29:25 CEST 2002 - arvin@suse.de

- fixed S390 reboot message (bug #17049)

-------------------------------------------------------------------
Tue Jul 16 17:25:31 CEST 2002 - sh@suse.de

- provide/obsolete yast2-trans-inst-proposal and
  yast2-trans-inst-general

-------------------------------------------------------------------
Wed Jul 10 15:51:00 CEST 2002 - arvin@suse.de

- omit keyboard, mouse and bootloader in initial proposal on s390
- fixed location of ycp data files

-------------------------------------------------------------------
Thu Jul 04 16:10:45 CEST 2002 - arvin@suse.de

- moved non binary files to /usr/share/YaST2

-------------------------------------------------------------------
Mon Jun 24 15:24:43 CEST 2002 - kkaempf@suse.de

- New package: split off purely installation related code
  from yast2.rpm<|MERGE_RESOLUTION|>--- conflicted
+++ resolved
@@ -1,15 +1,15 @@
 -------------------------------------------------------------------
-<<<<<<< HEAD
 Wed Apr 25 10:43:58 UTC 2018 - jreidinger@suse.com
 
 - fix regression to show again iscsi configuration for disk-less
   setup  (bsc#1090753)
-=======
+- 4.0.53
+
+-------------------------------------------------------------------
 Wed Apr 25 06:03:53 UTC 2018 - igonzalezsosa@suse.com
 
 - Fix text direction for RTL languages in the installer settings
   screen (bsc#1089846).
->>>>>>> 9d48d214
 - 4.0.52
 
 -------------------------------------------------------------------
