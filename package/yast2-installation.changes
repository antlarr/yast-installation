--- conflicted
+++ resolved
@@ -1,14 +1,14 @@
 -------------------------------------------------------------------
-<<<<<<< HEAD
 Fri Apr 11 08:44:10 UTC 2014 - jsrain@suse.cz
 
 - added missing files to package (bnc#872925)
-=======
+- 3.1.67
+
+-------------------------------------------------------------------
 Thu Apr 10 09:34:30 UTC 2014 - mvidner@suse.com
 
 - Put wizard title on the left instead of on top (bnc#868859)
 - 3.1.66
->>>>>>> 753cd304
 
 -------------------------------------------------------------------
 Thu Apr 10 09:15:56 UTC 2014 - jsrain@suse.cz
