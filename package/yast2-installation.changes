-------------------------------------------------------------------
<<<<<<< HEAD
Wed Jul 13 12:16:58 UTC 2016 - ancor@suse.com

- storage-ng: commented installation-related code relying on the
  old yast2-storage
- Version temporarily bumped to 3.2.x to prioritize this branch
- 3.2.1
=======
Fri Jul 29 07:32:46 UTC 2016 - ancor@suse.com

- If the user has skipped multipath activation, don't ask again
  after installer self-update (bsc#989770)
- 3.1.204

-------------------------------------------------------------------
Fri Jul 22 13:48:12 UTC 2016 - igonzalezsosa@suse.com

- Don't halt the installation if installer updates server
  cannot be reached when using AutoYaST (bsc#988949)
- 3.1.203

-------------------------------------------------------------------
Thu Jul 21 11:52:59 UTC 2016 - jreidinger@suse.com

- simplify and speed up inst_finish client (bnc#986649)
- add test suite for inst_finish client
- 3.1.202

-------------------------------------------------------------------
Mon Jul 18 13:13:05 UTC 2016 - lslezak@suse.cz

- Run extra inst-sys cleanup to free more memory on systems with
  low memory (bsc#974601)
- 3.1.201

-------------------------------------------------------------------
Thu Jul 14 08:10:16 UTC 2016 - lslezak@suse.cz

- Properly adjust the OOM killer (oom_score_adj has a different
  range than the original oom_adj) (bsc#974601)
- 3.1.200
>>>>>>> df916e08

-------------------------------------------------------------------
Tue Jul 12 16:14:28 CEST 2016 - schubi@suse.de

- Added AutoYaST schema file "ssh_import".
  (fate#319624)
- 3.1.199

-------------------------------------------------------------------
Mon Jun 27 13:00:24 UTC 2016 - jreidinger@suse.com

- Make writing of bootloader settings the last step so that other
  installation steps (kdump, cio-ignore) do not have to waste time
  repeating it
  (bnc#986649)
- 3.1.198

-------------------------------------------------------------------
Thu Jun 23 08:17:24 UTC 2016 - lslezak@suse.cz

- Display more information in the error popup when downloading
  the optional installer updates fails (bsc#986091)
- 3.1.197

-------------------------------------------------------------------
Thu Jun 16 13:31:16 UTC 2016 - igonzalezsosa@suse.com

- Avoid restarting YaST when self-update repository exists but
  is empty (bsc#985113)
- 3.1.196

-------------------------------------------------------------------
Wed Jun 15 15:15:15 CEST 2016 - snwint@suse.de

- call set_videomode to adjust video mode (bsc#974821)
- 3.1.195

-------------------------------------------------------------------
Tue Jun 14 14:17:53 UTC 2016 - igonzalezsosa@suse.com

- Fix architecture detection during self-update (bsc#984656)
- 3.1.194

-------------------------------------------------------------------
Thu Jun  2 11:09:33 UTC 2016 - schubi@suse.de

- Adapt AutoYaST to support import of SSH server keys/configuration
  (fate#319624)
- 3.1.193

-------------------------------------------------------------------
Thu Jun  2 10:09:33 UTC 2016 - igonzalezsosa@suse.com

- Drop yast2-installation-devel-doc package (fate#320356)
- 3.1.192

-------------------------------------------------------------------
Wed Jun  1 11:41:27 UTC 2016 - igonzalezsosa@suse.com

- When importing SSH keys/configuration, only regular files
  will be considered (bsc#982522)
- Force YaST2-Firstboot.service to run after
  YaST2-Second-Stage.service (bsc#980365)
- 3.1.191

-------------------------------------------------------------------
Mon May 30 14:35:05 UTC 2016 - lslezak@suse.cz

- Move the debugger invocation code to yast2-ruby-bindings package
  to use the same implementation at run time (FATE#318421)
- 3.1.190

-------------------------------------------------------------------
Thu May 26 13:17:42 UTC 2016 - kanderssen@suse.com

- System Role: centered dialog (ncurses).

-------------------------------------------------------------------
Wed May 25 15:49:41 UTC 2016 - kanderssen@suse.com

- More visual improvements in the SSH keys importing proposal
  summary based on blog entry feedback. (Fate#319624)
- 3.1.189

-------------------------------------------------------------------
Wed May 25 13:07:59 UTC 2016 - lslezak@suse.cz

- Start the Ruby debugger at the beginning of installation
  when Y2DEBUGGER is set (FATE#318421)
- 3.1.188

-------------------------------------------------------------------
Tue May 17 08:17:51 UTC 2016 - ancor@suse.com

- Visual improvement in the SSH keys importing proposal summary

-------------------------------------------------------------------
Mon May 16 16:39:34 UTC 2016 - ancor@suse.com

- The user is now informed about SSH keys to be reused (copied
  from a previous system) during system installation.
- The user can select a different partition (or none) to read the
  keys from and whether to also copy config files.
- SSH import functionality not longer depending from
  "copy_to_system" feature.
- Fate#319624
- 3.1.187

-------------------------------------------------------------------
Mon May 16 08:29:25 UTC 2016 - lslezak@suse.cz

- SSH installation: handle closing the initial installation screen
  by the window manager close button (bsc#979499)
- 3.1.186

-------------------------------------------------------------------
Mon May  9 15:14:22 CEST 2016 - schubi@suse.de

- Do not copy licenses from inst-sys to target system.
  Showing EULA location in the installed system.
  (fate#219341)
- 3.1.185

-------------------------------------------------------------------
Fri May  6 11:09:28 UTC 2016 - jsrain@suse.cz

- get more texts for roles dialog from control file, allow
  a general label (bsc#974625)
- 3.1.184

-------------------------------------------------------------------
Thu May  5 13:39:46 UTC 2016 - ancor@suse.com

- Always read the lists of local users in the previous system to
  have them available during user importing (part of fate#319624)
- 3.1.183

-------------------------------------------------------------------
Wed Apr 20 10:47:12 UTC 2016 - knut.anderssen@suse.com

- Disk Activation step will be skipped in case of installer update
  success (bsc#974409)
- License agreement will be remembered in case of going back after
  a installer update.
- 3.1.182

-------------------------------------------------------------------
Tue Apr 19 09:08:35 UTC 2016 - igonzalezsosa@suse.com

- Fix handling of license acceptance in welcome screen
  (bsc#975774)
- 3.1.181

-------------------------------------------------------------------
Fri Apr 15 12:51:00 UTC 2016 - lslezak@suse.cz

- Run the automatic installer self update also in the AutoYaST
  mode, read the optional custom URL from the profile ("general" ->
  "self_update_url" node) (FATE#319716)
- 3.1.180

-------------------------------------------------------------------
Wed Apr 13 07:14:09 UTC 2016 - mfilka@suse.com

- bsc#956473
  - improved formatting of network interfaces listing
- 3.1.179

-------------------------------------------------------------------
Tue Apr 12 15:09:15 UTC 2016 - jreidinger@suse.com

- do not install perl-Bootloader-YAML on target system as it is no
  longer needed (FATE#317701)
- 3.1.178

-------------------------------------------------------------------
Mon Apr  4 09:48:42 UTC 2016 - igonzalezsosa@suse.com

- Automatic update during installation will use Zypper repositories
  instead of Driver Update Disks (FATE#319716).
- 3.1.177

-------------------------------------------------------------------
Wed Mar 23 16:32:31 UTC 2016 - cwh@suse.com

- Moved proc_modules.scr to yast2.rpm to avoid that yast-sound
  depends on yast-installation (bsc#972310)
- 3.1.176

-------------------------------------------------------------------
Tue Mar 15 07:41:01 UTC 2016 - knut.anderssen@suse.com

- Added automatic update during installation (FATE#319716)
- 3.1.175

-------------------------------------------------------------------
Mon Mar 14 13:09:52 UTC 2016 - mvidner@suse.com

- System Role: align labels (FATE#317481).
- System Role: pop-up if changing the role to a different one.
- 3.1.174

-------------------------------------------------------------------
Mon Mar 14 09:39:50 UTC 2016 - igonzalezsosa@suse.com

- Moved Yast::Transfer::FileFromUrl here from yast2-update
  (FATE#319716).
- 3.1.173

-------------------------------------------------------------------
Fri Mar  4 14:24:49 UTC 2016 - mvidner@suse.com

- Added a System Role step in the installation (FATE#317481).
- 3.1.172

-------------------------------------------------------------------
Mon Feb 29 09:05:16 UTC 2016 - mfilka@suse.com

- bsc#956473
  - network interfaces listing shows all IPv4 / IPv6 addresses per
    device
- 3.1.171

-------------------------------------------------------------------
Fri Feb 26 08:36:55 UTC 2016 - ancor@suse.com

- Ensure plymouth does not interfere with X11 when executing
  yast2-firstboot (bsc#966874)
- 3.1.170

-------------------------------------------------------------------
Sun Feb 21 21:15:02 UTC 2016 - mfilka@suse.com

- bnc#960703
  - network service setup moved into yast2-network package.
- 3.1.169

-------------------------------------------------------------------
Wed Feb 17 16:03:56 UTC 2016 - cwh@suse.com

- Remove autoyast clone button (fate#317970) 
- 3.1.168

-------------------------------------------------------------------
Thu Dec 22 15:53:34 CET 2015 - schubi@suse.de

- Removing network dependencies in the service files in order to
  prevent booting cycles in Tumbleweed. (bnc#954908)
- 3.1.167

-------------------------------------------------------------------
Mon Dec 21 08:08:15 UTC 2015 - jsrain@suse.cz

- fixed function name to check zKVM hypervisor (bsc#956736)
- 3.1.166

-------------------------------------------------------------------
Fri Dec 11 09:17:16 UTC 2015 - jsrain@suse.cz

- don't enforce the disk activation dialog on zKVM (bsc#956736)
- 3.1.165

-------------------------------------------------------------------
Wed Dec  2 13:55:07 UTC 2015 - mvidner@suse.com

- Ensure second stage and YaST-Firstboot don't get killed by
  getty when running over 2nd or 3rd serial console (bsc#935965)
- 3.1.164

-------------------------------------------------------------------
Thu Nov 26 09:09:59 UTC 2015 - jreidinger@suse.com

- Do not crash in proposal client if zfcp proposal reports itself
  as unavailable (bnc#956745)

-------------------------------------------------------------------
Wed Nov 25 13:15:19 UTC 2015 - lslezak@suse.cz

- Save the software selection for using it later in AutoYaST
  when deploying installation images (bsc#956325, bsc#910728)
- 3.1.163

-------------------------------------------------------------------
Fri Nov  6 11:59:26 UTC 2015 - ancor@suse.com

- Ensure second stage and YaST-Firstboot don't get killed by
  getty when running over serial console (bsc#935965)
- 3.1.162

-------------------------------------------------------------------
Fri Oct  9 13:32:36 UTC 2015 - ancor@suse.com

- Language selection screen fixed to immediately apply the keyboard
  layout after changing it automatically (bsc#947969).
- 3.1.161

-------------------------------------------------------------------
Thu Oct  1 15:55:54 UTC 2015 - ancor@suse.com

- Simplified second stage systemd unit to avoid dependencies cycles
  (bnc#947521 and bnc#931643). Logic moved to YaST startup scripts.
- 3.1.160

-------------------------------------------------------------------
Fri Sep  4 07:07:33 UTC 2015 - jsrain@suse.cz

- fix bug preventing to finish proposal in some sutuations
  (bsc#944334)
- 3.1.159

-------------------------------------------------------------------
Thu Sep  3 14:41:07 CEST 2015 - locilka@suse.com

- Fixed setting language / languages in the installation welcome
  screen (bsc#943746, bsc#944035)
- 3.1.158

-------------------------------------------------------------------
Wed Sep  2 09:43:21 UTC 2015 - igonzalezsosa@suse.com

- Move #second_stage_required? method to InstFunctions module
  to be used by AutoYaST (bnc#892091)
- 3.1.157

-------------------------------------------------------------------
Tue Aug 25 10:17:24 CEST 2015 - schubi@suse.de

- fixed cio_ignore testcase
  This testcase is for bnc#941406
- 3.1.156

-------------------------------------------------------------------
Thu Aug 13 13:26:56 CEST 2015 - schubi@suse.de

- AutoYaST S390: handling cio_ignore
  Entry <general><cio_ignore> in order to set it
  (values: true/false). If it is not set cio_ignore is true.
  So it is backward compatible.
  (bnc#941406)
- cio_ignore does not make sense for KVM or z/VM. So checking
  for KVM and z/VM and evtl. disabling cio_ignore (fate#317861).
- 3.1.155

-------------------------------------------------------------------
Tue Aug 11 15:50:49 CEST 2015 - schubi@suse.de

- AutoYaST second stage: YaST2-Second-Stage.service
  Continue installation even if plymouth has returned an error.
  (bnc#940878)
- 3.1.154

-------------------------------------------------------------------
Fri Aug  7 12:53:08 UTC 2015 - igonzalezsosa@suse.com

- Fix release notes loading when network is not working (bsc#940648)
- 3.1.153

-------------------------------------------------------------------
Wed Aug  5 11:45:25 UTC 2015 - jsrain@suse.cz

- store cio_ignore settings before installing bootloader
  (bsc#933177)
- 3.1.152

-------------------------------------------------------------------
Fri Jul 24 13:01:22 UTC 2015 - jsrain@suse.cz

- avoid duplicating release notes for products (bsc#935599)
- 3.1.151

-------------------------------------------------------------------
Tue Jul 21 09:16:03 UTC 2015 - mvidner@suse.com

- Moved client code to lib/installation/clients to enable test
  coverage measurements.
- 3.1.150

-------------------------------------------------------------------
Wed Jul  1 13:50:55 CEST 2015 - shundhammer@suse.de

- Cleanup for snapshots made during installation (bnc#935923)
- 3.1.149 

-------------------------------------------------------------------
Wed Jul  1 10:46:50 CEST 2015 - locilka@suse.com

- Fixed handling user request to change an installation proposal
  (bsc#936448)
- 3.1.148

-------------------------------------------------------------------
Mon Jun 29 13:11:57 UTC 2015 - lslezak@suse.cz

- fixed menu button label in the proposal (bsc#936427)
- 3.1.147

-------------------------------------------------------------------
Mon Jun 29 08:41:17 UTC 2015 - jreidinger@suse.com

- add ability to hide export button (fate#315161)
- 3.1.146

-------------------------------------------------------------------
Wed Jun 17 09:29:09 CEST 2015 - locilka@suse.com

- Implemented triggers for installation proposal (FATE#317488).
  Any *_proposal client can define 'trigger' in 'MakeProposal'
  that defines in which circumstances it should be called again
  after all proposals have been called, e.g., if partitioning or
  software selection changes.
- 3.1.145

-------------------------------------------------------------------
Tue Jun  2 08:41:03 UTC 2015 - jreidinger@suse.com

- fix crash in Upgrade when creating post upgrade snapshot
  (fate#317973)
- 3.1.144

-------------------------------------------------------------------
Thu May 28 12:41:49 UTC 2015 - igonzalezsosa@suse.com

- add a client to create a snapshot after installation/upgrade
  (fate#317973)
- 3.1.143

-------------------------------------------------------------------
Wed May 20 19:29:48 UTC 2015 - lslezak@suse.cz

- set Xvnc server resolution to 96 dpi to fix broken layout in VNC
  installations (defaults to 75 dpi) (bsc#919456)
- 3.1.142

-------------------------------------------------------------------
Fri Apr 24 06:01:14 UTC 2015 - ancor@suse.com

- Fixed an error preventing the VNC connection during second
  installation stage of AutoYaST when using VNC=1 (bnc#923901)
- 3.1.141

-------------------------------------------------------------------
Wed Apr 20 13:11:40 CEST 2015 - schubi@suse.de

- Fixed differnt bugs in proposal overview with multiple tabs.
- Checking if plymouth is available while starting second
  installation stage for AutoYaST.
- 3.1.140

-------------------------------------------------------------------
Thu Apr 16 13:02:23 CEST 2015 - locilka@suse.com

- Always enable systemd startup services for Second Stage and
  Firstboot (bsc#924278)
- 3.1.139

-------------------------------------------------------------------
Thu Apr  2 09:27:55 UTC 2015 - jreidinger@suse.com

- avoid endless loop when confirm update in proposal runner
  (FATE#315161)
- 3.1.138

-------------------------------------------------------------------
Wed Apr  1 18:54:34 UTC 2015 - jreidinger@suse.com

- fix method missing error in proposal_runner (FATE#315161)
- 3.1.137

-------------------------------------------------------------------
Wed Apr  1 11:39:32 UTC 2015 - jreidinger@suse.com

- fix dependencies in proposal_store (FATE#315161)
- 3.1.136

-------------------------------------------------------------------
Fri Mar 27 13:14:22 UTC 2015 - jreidinger@suse.com

- allow proposal runner dialog to use different proposal store
  (FATE#315161)
- 3.1.135

-------------------------------------------------------------------
Tue Feb 17 14:24:19 CET 2015 - aschnell@suse.de

- get list of mounts from /proc/mounts in umount_finish (for
  fate#318392)
- 3.1.134

-------------------------------------------------------------------
Mon Feb 16 12:44:16 UTC 2015 - cwh@suse.com

- Delete or copy install.inf as applicable (bnc#897066)
- 3.1.133

-------------------------------------------------------------------
Wed Feb 11 09:03:38 UTC 2015 - lslezak@suse.cz

- removed redundant initialization label (bnc#878538)
- 3.1.132

-------------------------------------------------------------------
Fri Feb  6 12:56:53 UTC 2015 - ancor@suse.com

- The unit tests are now compatible with RSpec 3 (bnc#916364)
- 3.1.131

-------------------------------------------------------------------
Wed Feb  4 13:15:43 UTC 2015 - lslezak@suse.cz

- support custom display number in "display_ip" boot option
  (bnc#913888)
- 3.1.130

-------------------------------------------------------------------
Tue Feb  3 11:11:49 CET 2015 - schubi@suse.de

- AutoYaST: If the system starts in multi-user mode plymouth will
  be quit while installation in order to ensure that installation
  will be finished on console 1 and the login prompt will be
  shown.
  (bnc#903682,889757,897956)

-------------------------------------------------------------------
Thu Jan 29 17:10:44 UTC 2015 - jsrain@suse.cz

- allow keyboard layout testing in language dialog (bsc#889549)
- 3.1.129

-------------------------------------------------------------------
Tue Jan 27 13:39:57 CET 2015 - jsuchome@suse.cz

- explicitely set language packages for installation during the
  live install (bnc#904103)
- 3.1.128

-------------------------------------------------------------------
Mon Jan 26 16:09:01 UTC 2015 - jreidinger@suse.com

- fix typo causing error in installation ( catched by openQA ) 

-------------------------------------------------------------------
Mon Jan 26 10:21:19 UTC 2015 - jreidinger@suse.com

- Properly install new Proposal* libs to fix installation

-------------------------------------------------------------------
Tue Jan 13 12:27:52 UTC 2015 - jreidinger@suse.com

- Refactored inst_proposal into Installation::ProposalRunner and
  Installation::ProposalStore.
- 3.1.127

-------------------------------------------------------------------
Tue Jan 13 12:27:40 UTC 2015 - jsrain@suse.cz

- fixed progress bar during (live) image installation (bsc#854378)

-------------------------------------------------------------------
Wed Jan  7 14:27:28 UTC 2015 - jreidinger@suse.com

- do not stuck during copy of logs files (bnc#897091)
- 3.1.126

-------------------------------------------------------------------
Thu Dec 18 20:12:47 UTC 2014 - lslezak@suse.cz

- Fix bashisms and shebangs in scripts (by "Ledest")
- 3.1.125

-------------------------------------------------------------------
Wed Dec 10 15:57:59 CET 2014 - aschnell@suse.de

- drop check for Gtk since Gtk UI of YaST is no longer supported
  (bsc#908607)
- 3.1.124

-------------------------------------------------------------------
Thu Dec  4 09:50:16 UTC 2014 - jreidinger@suse.com

- remove X-KDE-Library from desktop file (bnc#899104)

-------------------------------------------------------------------
Wed Nov 26 16:53:17 UTC 2014 - ancor@suse.com

- Added more debug information in order to track bnc#897091
- 3.1.122

-------------------------------------------------------------------
Fri Nov 14 09:51:04 UTC 2014 - ancor@suse.com

- Merging changes from 3.1.116.1 (SLE12 maintenance branch)
- Fixed the "previously used repositories" step to work properly
  when reached using the back button (bnc#889791)
- 3.1.121

-------------------------------------------------------------------
Tue Nov  4 08:32:27 UTC 2014 - jreidinger@suse.com

- Improve dialog asking if system should be cloned (bnc#900028)
- 3.1.120

-------------------------------------------------------------------
Mon Nov  3 16:19:30 CET 2014 - schubi@suse.de

- AutoYaST Second Stage: Fixed a crash in package management when
  running in Qt UI with libproxy1-config-kde4 package installed.
  (bnc#866692)
- 3.1.119

-------------------------------------------------------------------
Fri Oct 31 07:41:09 UTC 2014 - jreidinger@suse.com

- do not write obsolete /etc/syconfig/boot RUN_PARALLEL key
  (bnc#896207)
- 3.1.118

-------------------------------------------------------------------
Thu Oct 30 07:35:52 UTC 2014 - lslezak@suse.cz

- properly setup locale in installation start script to display
  texts and labels correctly in a texmode installation and also
  to translate all buttons in graphical mode (removed "testutf8"
  calls, it has been dropped, always set UTF-8 locale) (bnc#902411)
- 3.1.117

-------------------------------------------------------------------
Wed Sep 17 16:04:11 UTC 2014 - lslezak@suse.cz

- additionaly return file system type in ".run.df" agent result,
  (to use it in the disk usage calculation bnc#896176)
- 3.1.116

-------------------------------------------------------------------
Thu Sep  4 12:21:25 UTC 2014 - mvidner@suse.com

- Use a more flexible rubygem requirement syntax (bnc#895069)
- 3.1.115

-------------------------------------------------------------------
Wed Aug 28 15:31:55 UTC 2014 - ancor@suse.com

- Enabled remote access on systems installed using VNC (bnc#893501)
- 3.1.114

-------------------------------------------------------------------
Thu Aug 28 15:04:59 CEST 2014 - locilka@suse.com

- Setting data for &product; macro (used in helps) as soon as
  the base-product repository is initialized (bnc#886608)
- 3.1.113

-------------------------------------------------------------------
Wed Aug 27 15:39:52 CEST 2014 - locilka@suse.com

- Fixed [Abort] button handling in Disks Activation dialog
  (bnc#893281)
- 3.1.112

-------------------------------------------------------------------
Wed Aug 27 10:33:03 CEST 2014 - schubi@suse.de

- Autoyast: Second stage will not be called at all. This bug has
  been generated due the fix in bnc#886464.
- 3.1.111

-------------------------------------------------------------------
Mon Aug 25 09:15:13 CEST 2014 - schubi@suse.de

- Autoyast
  -- Disabling second installation stage via autoyast
     configuration "second_stage".
  -- Centralized minimal configuration and disabling more
     configuration steps like X11, user, default_desktop,...
  -- bnc#886464 and bnc#892091
- 3.1.110

-------------------------------------------------------------------
Mon Aug 18 12:30:53 UTC 2014 - jreidinger@suse.com

- workaround problem with missing capabilities in image deployment
  (bnc#889489)
- 3.1.109

-------------------------------------------------------------------
Thu Aug  7 11:50:28 CEST 2014 - snwint@suse.de

- use oom_score_adj instead of oom_adj (bnc #890432)
- 3.1.108

-------------------------------------------------------------------
Thu Aug  7 08:20:36 UTC 2014 - jreidinger@suse.com

- update ca certificates after upgrade (bnc#889616)
- 3.1.107

-------------------------------------------------------------------
Mon Jul 28 11:52:43 UTC 2014 - lslezak@suse.cz

- use short product name for the default base product release notes
  (read from the installation medium) (bnc#885247)
- display at least an empty dialog when downloading release notes
  to hide the previous dialog in the installation workflow
  (bnc#889196)
- 3.1.106

-------------------------------------------------------------------
Thu Jul 24 14:42:59 UTC 2014 - lslezak@suse.cz

- do not repeat release notes downloading on network time out
  (bnc#885486)
- 3.1.105

-------------------------------------------------------------------
Thu Jul 24 11:52:43 CEST 2014 - aschnell@suse.de

- do not log sensitive information in y2start.log (bnc#888645)
- 3.1.104

-------------------------------------------------------------------
Tue Jul 22 08:13:41 CEST 2014 - snwint@suse.de

- linuxrc already provides proxy settings in URL form - so use it
- 3.1.103

-------------------------------------------------------------------
Mon Jul 21 12:10:43 CEST 2014 - schubi@suse.de

- taking display-manager.service instead of xdm.service in the
  second boot stage (bnc#886654, 884447)
- Workaround of bug in plymouth --> using deactivate option
  in second boot stage in order to start ncurses yast correctly
  (bnc#886488)
- 3.1.102

-------------------------------------------------------------------
Wed Jul 16 09:15:10 UTC 2014 - jsrain@suse.cz

- retranslate release notes button when going back in workflow
  (bnc#886660)
- 3.1.101

-------------------------------------------------------------------
Tue Jul 15 15:44:41 CEST 2014 - locilka@suse.com

- Asking user for confirmation while aborting the installation in
  disk activation dialog (bnc#886662)
- 3.1.100

-------------------------------------------------------------------
Fri Jul  4 08:48:03 UTC 2014 - jreidinger@suse.com

- Copy multipath blacklist to target system (bnc#885628)
- 3.1.99

-------------------------------------------------------------------
Thu Jul  3 09:14:53 UTC 2014 - jreidinger@suse.com

- remove useless steps from system analysis because it confuses
  users (bnc#885609)
- 3.1.98

-------------------------------------------------------------------
Mon Jun 30 14:34:59 UTC 2014 - jreidinger@suse.cz

- restore: use restore script instead of manual unpacking tarball
  to also remove newly generated content when rollbacking
  (bnc#882039)
- 3.1.97

-------------------------------------------------------------------
Mon Jun 23 16:09:32 CEST 2014 - locilka@suse.com

- Changed /bin/rm path to /usr/bin/rm path (bnc#882453)
- 3.1.96

-------------------------------------------------------------------
Mon Jun 23 13:02:27 UTC 2014 - jreidinger@suse.com

- directly export autoyast profile to target file (bnc#881108)
- 3.1.95

-------------------------------------------------------------------
Thu Jun 19 19:05:10 UTC 2014 - lslezak@suse.cz

- removed random_finish client, haveged service is by default
  enabled, no need for explicit enabling by Yast
  (gh#yast/yast-installation#214)
- 3.1.94

-------------------------------------------------------------------
Wed Jun 18 11:47:26 UTC 2014 - lslezak@suse.cz

- make sure the CIO ignore config file ends with a new line
  (bnc#883198)
- 3.1.93

-------------------------------------------------------------------
Tue Jun 17 12:34:33 UTC 2014 - lslezak@suse.cz

- inst_upgrade_urls.rb: set the future target distribution to not
  ignore the SCC online repositories in libzypp (bnc#881320)
- 3.1.92

-------------------------------------------------------------------
Mon Jun 16 12:33:18 UTC 2014 - jreidinger@suse.com

- write list of active devices for cio_ignore ( partially written
  by Ihno )
- 3.1.91

-------------------------------------------------------------------
Thu Jun 12 15:20:04 UTC 2014 - jreidinger@suse.com

- restore backup if yast failed during installation/upgrade
  (bnc#882039)
- 3.1.90

-------------------------------------------------------------------
Thu Jun 12 08:27:01 UTC 2014 - lslezak@suse.cz

- properly enable the add-on module in the installation workflow
- 3.1.89

-------------------------------------------------------------------
Tue Jun  3 13:53:15 UTC 2014 - lslezak@suse.cz

- inst_upgrade_urls.rb client:
  - remove old repositories (repo files) to avoid loading old
    SLE11 repositories when refreshing a registered service
    (bnc#880971)
  - remove old services to get rid of the old NCC service
  (Note: everything is backed up into /var/adm/backup/upgrade/zypp
  directory)
- 3.1.88

-------------------------------------------------------------------
Thu May 29 08:23:21 UTC 2014 - lslezak@suse.cz

- better error message for accepting the license (bnc#875183)
- 3.1.87

-------------------------------------------------------------------
Wed May 28 11:00:51 CEST 2014 - aschnell@suse.de

- close port 6000 during installation (bnc#879262)
- 3.1.86

-------------------------------------------------------------------
Wed May 21 10:32:51 UTC 2014 - jreidinger@suse.com

- do not call reipl multiple times (patch by Ihno)
- 3.1.85

-------------------------------------------------------------------
Fri May 16 12:19:30 UTC 2014 - jsrain@suse.cz

- reduced time-out for downloading release notes when behind
  firewall (bnc#878265)
- 3.1.84

-------------------------------------------------------------------
Fri May 16 08:37:23 UTC 2014 - mvidner@suse.com

- Fixed "undefined method" if an add-on has empty release notes URL
  (bnc#877705)
- 3.1.83

-------------------------------------------------------------------
Fri May 16 07:11:52 UTC 2014 - jsrain@suse.cz

- adjusted wording when deploying image to disk (bnc#877666)
- 3.1.82

-------------------------------------------------------------------
Wed May 14 11:10:05 UTC 2014 - jreidinger@suse.com

- Use new bootloader API to set kernel parameters (bnc#869608)
- 3.1.81

-------------------------------------------------------------------
Tue May 13 13:51:52 UTC 2014 - jreidinger@suse.com

- Fix haveged path to kill it properly (patch by Ihno) (bnc#876876)
- 3.1.80

-------------------------------------------------------------------
Tue May 13 10:09:55 CEST 2014 - gs@suse.de

- enable services for FCoE by calling fcoe-client finish script
  (bnc#877352)
- 3.1.79

-------------------------------------------------------------------
Fri May  9 10:44:11 UTC 2014 - jreidinger@suse.com

- ensure maximum size of prep partition for ppc64 (bnc#867345)
  ( part of patch made by dinaar@suse.com )
- 3.1.78

-------------------------------------------------------------------
Fri May  9 10:15:34 UTC 2014 - jsrain@suse.cz

- adjusted downloading release notes to work also for extensions
  (bnc#876700)
- 3.1.77

-------------------------------------------------------------------
Wed Apr 30 11:01:12 UTC 2014 - jreidinger@suse.com

- use correct keywords for cio ignore kernel params (bnc#874902)
- move cio_ignore step after bootloader step to have sections 
  generated (bnc#873996)
- 3.1.76

-------------------------------------------------------------------
Fri Apr 25 13:21:52 UTC 2014 - mfilka@suse.com

- bnc#872086
  - always copy network configuration. Even if network is not
    running during installation
- 3.1.75

-------------------------------------------------------------------
Fri Apr 25 08:22:06 UTC 2014 - jsrain@suse.cz

- enhanced handling of release notes from media (contrary to those
  downloaded on-line) (bnc#874996)
- 3.1.74

-------------------------------------------------------------------
Thu Apr 24 16:02:13 CEST 2014 - locilka@suse.com

- Changed inst_system_analysis to read Product information
  (that uses libzypp) after initializing libzypp (bnc#873877)
- 3.1.73

-------------------------------------------------------------------
Wed Apr 23 08:48:13 UTC 2014 - jsrain@suse.cz

- enable top bar with logo during installation (bnc#868722)
- 3.1.72

-------------------------------------------------------------------
Tue Apr 15 16:51:58 CEST 2014 - locilka@suse.com

- Switched from the old to the new network setup client for remote
  repositories (bnc#869640)
- 3.1.71

-------------------------------------------------------------------
Tue Apr 15 07:02:35 UTC 2014 - jreidinger@suse.com

- fix crash from last fix and adapt it to cooperate nice with
  autoinstallation (bnc#873458)
- 3.1.70

-------------------------------------------------------------------
Mon Apr 14 14:38:22 UTC 2014 - jreidinger@suse.com

- return error message if base product not found and continue in
  installation(bnc#873458)
- 3.1.69

-------------------------------------------------------------------
Mon Apr 14 10:11:52 CEST 2014 - locilka@suse.com

- removed loading 'pciehp' Kernel module (added for SLE 11 by FATE
  #311991) - it is now built-in Kernel (bnc#865834)
- 3.1.68

-------------------------------------------------------------------
Fri Apr 11 08:44:10 UTC 2014 - jsrain@suse.cz

- added missing files to package (bnc#872925)
- 3.1.67

-------------------------------------------------------------------
Thu Apr 10 09:34:30 UTC 2014 - mvidner@suse.com

- Put wizard title on the left instead of on top (bnc#868859)
- 3.1.66

-------------------------------------------------------------------
Thu Apr 10 09:15:56 UTC 2014 - jsrain@suse.cz

- added handling of release notes for slide show (bnc#871158)
- 3.1.65

-------------------------------------------------------------------
Wed Apr  9 10:07:02 CEST 2014 - snwint@suse.de

- save a copy of pbl.log
- 3.1.64

-------------------------------------------------------------------
Fri Apr  4 15:33:40 CEST 2014 - snwint@suse.de

- remove LIBGL_ALWAYS_INDIRECT (bnc #869172)
- 3.1.63

-------------------------------------------------------------------
Thu Apr  3 12:15:49 UTC 2014 - jreidinger@suse.com

- do not write network configuration from upgrade to system
  (bnc#871178)
- 3.1.62

-------------------------------------------------------------------
Wed Apr  2 09:25:38 UTC 2014 - jreidinger@suse.com

- remove ssh_service_finish as it is handle in
  firewall_stage1_finish due to split of ssh port open and sshd
  enablement (bnc#865056)
- 3.1.61

-------------------------------------------------------------------
Sun Mar 30 17:15:03 UTC 2014 - mfilka@suse.com

- bnc#869719
  - fixed parameters forcing manual network configuration on user's
    request at disks activation screen
- 3.1.60 

-------------------------------------------------------------------
Mon Mar 24 14:48:36 UTC 2014 - jreidinger@suse.com

- change cio_ignore kernel parameter according to kernel changes
  (bnc#869463)
- 3.1.59

-------------------------------------------------------------------
Mon Mar 24 12:33:47 UTC 2014 - jreidinger@suse.com

- avoid constant redefinition warning(BNC#869202)
- 3.1.58

-------------------------------------------------------------------
Wed Mar 19 12:45:27 UTC 2014 - lslezak@suse.cz

- skip "Installation Options" dialog when online repository option
  should not be displayed (part of bnc#868942)
- 3.1.57

-------------------------------------------------------------------
Fri Mar 14 14:43:06 CET 2014 - snwint@suse.de

- set LIBGL_ALWAYS_INDIRECT in ssh mode (bnc #868175)
- enable yast theme in ssh mode
- 3.1.56

-------------------------------------------------------------------
Fri Mar 14 08:15:01 UTC 2014 - jsrain@suse.cz

- download on-line version of release notes (fate#314695)
- 3.1.55

-------------------------------------------------------------------
Thu Mar 13 09:46:18 UTC 2014 - jreidinger@suse.com

- add kernel parameters for s390 when cio_ignore enabled to never
  blacklist console or ipl devices (fate#315318)
- 3.1.54

-------------------------------------------------------------------
Wed Mar 12 12:00:40 UTC 2014 - mfilka@suse.com

- bnc#858523
  - dropped disabling network configuration code. yast2-network is
    in charge of it now.
- 3.1.53 

-------------------------------------------------------------------
Mon Mar 10 13:01:48 UTC 2014 - jsrain@suse.cz

- don't hide ReleaseNotes button going back fron inst proposal
  (bnc#867389)
- 3.1.52

-------------------------------------------------------------------
Fri Mar  7 16:00:42 UTC 2014 - lslezak@suse.cz

- run scc_finish client if present (FATE#312012)
- 3.1.51

-------------------------------------------------------------------
Thu Mar  6 09:15:24 UTC 2014 - jreidinger@suse.com

- fix malformed string exception if cio ignore is disabled
  (bnc#866995)
- 3.1.50

-------------------------------------------------------------------
Tue Mar  4 09:13:41 UTC 2014 - jreidinger@suse.com

- call proper bash agent otherwise cio ignore feature do not work
  (bnc#866614)
- 3.1.49

-------------------------------------------------------------------
Mon Mar  3 12:57:24 UTC 2014 - jreidinger@suse.com

- do not crash if there is no general section in autoyast profile
  (BNC#866529)
- 3.1.48

-------------------------------------------------------------------
Thu Feb 27 15:08:12 CET 2014 - aschnell@suse.de

- reset proposal after rescanning storage (bnc#865579)
- 3.1.47

-------------------------------------------------------------------
Thu Feb 27 13:55:16 UTC 2014 - jreidinger@suse.com

- revert back complete skip of probing due to disks with activation
  (BNC#865579)
- 3.1.46

-------------------------------------------------------------------
Thu Feb 27 12:54:37 UTC 2014 - jreidinger@suse.com

- Do not rerun system probing as it is already done (BNC#865579)
- 3.1.45

-------------------------------------------------------------------
Wed Feb 26 09:15:50 UTC 2014 - jreidinger@suse.com

- implement cio ignore feature during installation for s390x
  (FATE#315586)
- 3.1.44

-------------------------------------------------------------------
Tue Feb 25 16:11:08 CET 2014 - locilka@suse.com

- Removed an icon from License Agreement dialog (bnc#865575)
- 3.1.43

-------------------------------------------------------------------
Tue Feb 25 14:14:59 CET 2014 - locilka@suse.com

- Adapted ignored_features to handle possibly missing Cmdline entry
  from Linuxrc (bnc#861465)
- 3.1.42

-------------------------------------------------------------------
Tue Feb 25 13:27:34 CET 2014 - locilka@suse.cz

- Removed hard-coded color and RichText formatting from
  installation confirmation dialog (#bnc#865371)
- 3.1.41

-------------------------------------------------------------------
Fri Feb 21 14:54:01 CET 2014 - snwint@suse.de

- Make vnc use real yast theme (bnc #855246) and make vnc screen size configurable.
- 3.1.40

-------------------------------------------------------------------
Fri Feb 21 09:16:18 UTC 2014 - mvidner@suse.com

- ssh installation: fix network start after reboot (bnc#850446)
- 3.1.39

-------------------------------------------------------------------
Wed Feb 19 15:22:00 CET 2014 - locilka@suse.com

- Prevent from re-defining CopyFilesFinishClient class (bnc#864631)
- 3.1.38

-------------------------------------------------------------------
Wed Feb 19 14:51:24 CET 2014 - locilka@suse.com

- Writing bootloader as late as possible, several configs need to
  be written and coppied to the installed system first (bnc#860089)
- 3.1.37

-------------------------------------------------------------------
Tue Feb 18 17:09:08 CET 2014 - locilka@suse.com

- Copying all udev rules from inst-sys to installed system
  (bnc#860089)
- 3.1.36

-------------------------------------------------------------------
Mon Feb 17 13:45:08 UTC 2014 - jreidinger@suse.com

- fix detection if ssh daemon run otherwise ssh installation do not
  reboot after first stage(BNC#864260)
- 3.1.35

-------------------------------------------------------------------
Wed Feb 12 11:44:20 UTC 2014 - jreidinger@suse.com

- fix namespace collision that cause error in installation
- 3.1.34

-------------------------------------------------------------------
Mon Feb 11 15:26:47 UTC 2014 - jreidinger@suse.com

- keep proper installation mode after cloning(BNC#861520)
- 3.1.33

-------------------------------------------------------------------
Tue Feb 11 14:55:36 UTC 2014 - jreidinger@suse.com

- fix dependencies to properly require new ruby bindings
- 3.1.32

-------------------------------------------------------------------
Mon Feb 10 14:31:52 UTC 2014 - jsrain@suse.cz

- removed unused release_notes_popup.rb


- Remove initialisation of Report in autoinst mode from 
  inst_system_analysis. Not needed any more since autoyast Profile 
  is now processed before inst_system_analysis gets called
  (bnc#862829).
- 3.1.31

-------------------------------------------------------------------
Fri Feb  7 09:36:00 UTC 2014 - jreidinger@suse.com

- Implement minimal installation feature (FATE#313149)
- 3.1.30

-------------------------------------------------------------------
Mon Feb  3 14:36:34 UTC 2014 - jreidinger@suse.com

- fix false positive errors in log for easier debugging in future
- 3.1.29

-------------------------------------------------------------------
Fri Jan 31 12:04:52 UTC 2014 - lslezak@suse.cz

- inst_inc_all.rb - added missing import (bnc#860263)
- 3.1.28

-------------------------------------------------------------------
Thu Jan 30 15:43:05 UTC 2014 - jreidinger@suse.com

- Remove write to non-existing /etc/sysconfig/suseconfig
  (FATE#100011)
- 3.1.27

-------------------------------------------------------------------
Thu Jan 30 15:42:52 CET 2014 - aschnell@suse.de

- fixed DASD detection (bnc#860398)
- 3.1.26

-------------------------------------------------------------------
Tue Jan 28 15:37:15 UTC 2014 - jreidinger@suse.com

- Fix exporting configuration in first stage (FATE#308539)
- 3.1.25

-------------------------------------------------------------------
Mon Jan 27 09:56:26 UTC 2014 - mfilka@suse.com

- fate#316768, bnc#854500
  - enable network service according product feature
- 3.1.24

-------------------------------------------------------------------
Fri Jan 24 12:01:29 UTC 2014 - lslezak@suse.cz

- removed inst_scc.rb client (moved to yast2-registration)
- 3.1.23

-------------------------------------------------------------------
Tue Jan 21 14:18:08 UTC 2014 - jreidinger@suse.com

- Remove icons from system analysis according to Ken's comments
  (fate#314695)
- 3.1.22

-------------------------------------------------------------------
Tue Jan 21 12:15:21 UTC 2014 - jreidinger@suse.com

- Remove "Change..." button in non-textual installation
- Add "Export Configuration" button in non-textual installation
  (FATE#308539)
- Add "Export Configuration" menu item in textual installation
  (FATE#308539)
- 3.1.21

-------------------------------------------------------------------
Tue Jan 21 08:48:17 UTC 2014 - jsrain@suse.cz

- adjusted UI according to Ken's comments (fate#314695)
- 3.1.20

-------------------------------------------------------------------
Mon Jan 13 09:58:46 UTC 2014 - jreidinger@suse.com

- add clone proposal and finish client (FATE#308539)
- 3.1.19

-------------------------------------------------------------------
Wed Jan  8 12:46:34 UTC 2014 - jsrain@suse.cz

- added capability to install OEM images (fate#316326)
- added handling Release Notes button (fate#314695)

-------------------------------------------------------------------
Fri Dec 20 09:32:08 UTC 2013 - vmoravec@suse.com

- Add abort and fail hooks for installation
- 3.1.18

-------------------------------------------------------------------
Thu Dec 12 14:50:32 UTC 2013 - lslezak@suse.cz

- control files have been moved to a separate package/git repo
  (https://github.com/yast/yast-installation-control)
- 3.1.17

-------------------------------------------------------------------
Wed Dec 11 09:54:10 UTC 2013 - lslezak@suse.cz

- fixed Makefile.am (added missing inst_scc.rb)
- 3.1.16

-------------------------------------------------------------------
Tue Dec 10 08:46:11 UTC 2013 - vmoravec@suse.com

- Show hook summary only if some hooks failed
- 3.1.15

-------------------------------------------------------------------
Thu Dec  5 15:32:24 UTC 2013 - jreidinger@suse.com

- fix opening zfcp client in disk activation on s390
- 3.1.14

-------------------------------------------------------------------
Thu Dec  5 15:25:18 UTC 2013 - lslezak@suse.cz

- added a new client for SCC registration (first iteration, UI
  only, does not work yet)

-------------------------------------------------------------------
Wed Dec  4 16:11:37 UTC 2013 - jreidinger@suse.com

- fix failure in remote disks activation client
- 3.1.13

-------------------------------------------------------------------
Wed Dec  4 08:30:37 UTC 2013 - lslezak@suse.cz

- removed "trang" dependency (requires complete Java stack, convert
  the file directly in the source repository)
- 3.1.12

-------------------------------------------------------------------
Tue Dec  3 15:11:17 UTC 2013 - jreidinger@suse.com

- remove server base scenario and media check clients from SLE
  installation (FATE#314695)
- add storage proposal dialog to SLE installation (FATE#314695)
- 3.1.11

-------------------------------------------------------------------
Tue Dec  3 13:40:27 UTC 2013 - vmoravec@suse.com

- Show popup window with used hooks before installation finished
- 3.1.10

-------------------------------------------------------------------
Mon Dec  2 12:28:26 UTC 2013 - jreidinger@suse.com

- Add direct link to network communication from remote disks
  activation (FATE#314695, part of NI requirements)
- 3.1.9

-------------------------------------------------------------------
Thu Nov 28 13:01:44 UTC 2013 - vmoravec@suse.com

- Add hooks to main installation client
- 3.1.8

-------------------------------------------------------------------
Wed Nov 20 13:21:57 UTC 2013 - lslezak@suse.cz

- removed support for automatic 2nd stage (the 2nd stage has been
  dropped completely) (FATE#314695)
- 3.1.7

-------------------------------------------------------------------
Tue Nov 19 10:19:13 CET 2013 - locilka@suse.com

- Proposing separate /home partition on SLES and SLES for VMware
  (FATE#316624)

-------------------------------------------------------------------
Mon Nov 18 13:28:32 UTC 2013 - lslezak@suse.cz

- move some steps from removed 2nd stage to the 1st stage
- "inst_mode" client: removed installation/update switch,
  renamed to "inst_installation_options" 
- 3.1.6

-------------------------------------------------------------------
Tue Nov 12 09:24:25 UTC 2013 - lslezak@suse.cz

- control file cleanup:
  * remove the 2nd stage in installation (FATE#314695)
  * removed autoconfiguration support in the 2nd stage (the 2nd
    stage has been removed completely)
  * repair mode removed (not supported) (FATE#308679)

-------------------------------------------------------------------
Mon Nov 11 14:21:37 UTC 2013 - vmoravec@suse.com

- 3.1.5
- replace runlevel entries in control files with default_target
  entries
- replace dependency on yast2-runlevel with yast2-services-manager

-------------------------------------------------------------------
Thu Nov  7 11:45:45 UTC 2013 - mfilka@suse.com

- bnc#849391
  - removed explicit start of second phase of SuSEfirewall2 
    initialization. Not needed when systemd is in use.
- 3.1.4

-------------------------------------------------------------------
Thu Oct 31 11:32:01 UTC 2013 - lslezak@suse.cz

- install "perl-Bootloader-YAML" package
- removed "Use Automatic Configuration" option from the
  installation mode dialog (the 2nd stage has been removed)
- 3.1.3

-------------------------------------------------------------------
Tue Oct 29 13:17:59 UTC 2013 - lslezak@suse.cz

- install only "perl-YAML-LibYAML" and "perl-bootloader" packages
  to the target system
- updated scr_switch_debugger.rb client

-------------------------------------------------------------------
Fri Oct 26 11:39:17 UTC 2013 - jsrain@suse.cz

- show release notes button (fate#314695)

-------------------------------------------------------------------
Fri Oct 25 10:06:07 CEST 2013 - aschnell@suse.de

- removed long obsolete EVMS entries from control file (see
  fate#305007)

-------------------------------------------------------------------
Wed Oct 23 07:27:28 UTC 2013 - lslezak@suse.cz

- removed autorepeat workaround for bnc#346186, not needed anymore,
  xset might not be installed (bnc#846768)
- 3.1.2

-------------------------------------------------------------------
Tue Oct 22 16:46:18 CEST 2013 - locilka@suse.com

- Extended support for ignored_features: They can be also mentioned
  in PTOptions and thus not appended to Kernel command line
  (FATE#314982)

-------------------------------------------------------------------
Tue Oct 15 14:15:31 CEST 2013 - locilka@suse.com

- Added support for ignore[d][_]feature[s] (FATE#314982) allowing
  to skip some unwanted features of the installer
- 3.1.1

-------------------------------------------------------------------
Thu Oct 10 14:48:46 CEST 2013 - locilka@suse.com

- Dropped modem and DSL detection (and configuration) from
  installation proposal (FATE#316263, FATE#316264)

-------------------------------------------------------------------
Fri Sep 27 16:34:11 UTC 2013 - lslezak@suse.cz

- do not use *.spec.in template, use *.spec file with RPM macros
  instead
- 3.1.0

-------------------------------------------------------------------
Fri Sep 27 14:17:54 CEST 2013 - jsuchome@suse.cz

- yast2-mouse was dropped, do not call its components (bnc#841960)
- 3.0.7 

-------------------------------------------------------------------
Thu Sep 26 10:47:32 CEST 2013 - jsuchome@suse.cz

- fix console status after the installation (bnc#750326)
- 3.0.6 

-------------------------------------------------------------------
Tue Sep  3 11:55:45 CEST 2013 - jsuchome@suse.cz

- do not mention xorg-x11 in the control files (bnc#837450) 
- remove obsoleted part of X11 related code
- 3.0.5

-------------------------------------------------------------------
Fri Aug  9 06:36:31 UTC 2013 - mfilka@suse.com

- bnc#798620
    - removed proposed hotfix for the bug. The hotfix could block 
    starting firewall under some circunstances.
    - (re)starting firewall is handled in yast2.rpm since 3.0.2
- 3.0.4 

-------------------------------------------------------------------
Wed Aug  7 12:57:05 CEST 2013 - jsuchome@suse.cz

- use pure ruby solution when sorting proposal items

-------------------------------------------------------------------
Tue Aug  6 11:30:53 CEST 2013 - jsuchome@suse.cz

- use pure ruby solution when sorting destkop items, so major desktop
  (with same order number) won't get resorted
- 3.0.3

-------------------------------------------------------------------
Mon Aug  5 13:16:04 CEST 2013 - jsuchome@suse.cz

- check the product profiles during system analysis and
  copy them to installed system (backport of fate#310730)
- 3.0.2

-------------------------------------------------------------------
Sun Aug  4 11:48:21 UTC 2013 - lslezak@suse.cz

- removed empty agents/Makefile.am and unused testsuite/Makefile.am
- removed obsolete BuildRequires: doxygen perl-XML-Writer sgml-skel
  yast2-testsuite yast2-storage yast2-pkg-bindings yast2-packager

-------------------------------------------------------------------
Fri Aug  2 14:25:07 CEST 2013 - jsuchome@suse.cz

- remove trang from BuildRequires: rng can be created during
  packaging, not needed during build

-------------------------------------------------------------------
Thu Aug  1 11:21:35 CEST 2013 - jsuchome@suse.cz

- correctly write supporturl (port of bnc#520169) 
- limit the number of the searched disks to 8 of each kind to
  shorten time needed for finding SSH keys (port of fate#305873)
- 3.0.1

-------------------------------------------------------------------
Wed Jul 31 08:30:58 UTC 2013 - yast-devel@opensuse.org

- converted from YCP to Ruby by YCP Killer
  (https://github.com/yast/ycp-killer)
- version 3.0.0

-------------------------------------------------------------------
Mon Jul 29 13:43:13 CEST 2013 - fehr@suse.de

- ignore SIGHUP in YaST2.Second-Stage to make autoyast installs
  with serial console succeed again (bnc#825728, bnc#823224)

-------------------------------------------------------------------
Thu Jul 11 12:23:36 CEST 2013 - aschnell@suse.de

- fixed sshd check (bnc#825160)
- 2.24.10

-------------------------------------------------------------------
Thu Jul  4 13:56:19 CEST 2013 - jsuchome@suse.cz

- show release notes of newest product first (bnc#827590)
- 2.24.9

-------------------------------------------------------------------
Tue Jun 25 10:17:46 CEST 2013 - jsuchome@suse.cz

- adapt control.xml to offical Factory one:
  added e17 desktop, enabled online repositories
- 2.24.8

-------------------------------------------------------------------
Fri Jun 21 16:55:50 CEST 2013 - jsuchome@suse.cz

- only show desktops for which their defined patterns are known
  (needed when desktop defined in control file is only available
  via some optional installation source - fate#315061)
- 2.24.7

-------------------------------------------------------------------
Wed Jun 19 11:42:59 CEST 2013 - aschnell@suse.de

- make check for sshd more robust (bnc#825160)
- 2.24.6

-------------------------------------------------------------------
Thu Jun  6 08:29:44 UTC 2013 - mfilka@suse.com

- bnc#774301
    - fixed udev events handling in kernel_finish 
- 2.24.5

-------------------------------------------------------------------
Wed Jun  5 13:02:06 UTC 2013 - lslezak@suse.cz

- use WFM::ClientExists() call instead of checking *.ycp file
  presence (works also with non-YCP clients and checks also e.g.
  /y2update/clients path)

-------------------------------------------------------------------
Mon May 27 15:27:12 CEST 2013 - locilka@suse.com

- Using unique IDs while calling rpmcopy_secondstage to prevent
  from disabling this step in AutoYaST or Upgrade while it should
  be disabled only in Installation (bnc#813072).

-------------------------------------------------------------------
Mon May 13 09:40:15 CEST 2013 - jsuchome@suse.cz

- startup scripts: if RC_LANG is not set, use en_US as default
  (bnc#815265)
- 2.24.4

-------------------------------------------------------------------
Fri May 03 12:18:43 CEST 2013 - aschnell@suse.de

- call unicode_start/stop and initviocons only on consoles
  (bnc#800790)
- fixed check for missing initviocons
- 2.24.3

-------------------------------------------------------------------
Mon Apr 22 14:59:35 CEST 2013 - jsuchome@suse.cz

- show dialog for all available disk controlers (bnc#807026)
- 2.24.2 

-------------------------------------------------------------------
Wed Apr 17 14:50:48 CEST 2013 - jsuchome@suse.cz

- force disk activation when Storage reports no disk was found
  (bnc#810823) 
- 2.24.1

-------------------------------------------------------------------
Fri Mar 29 11:58:02 CET 2013 - jsuchome@suse.cz

- always return boolean from DeployTarImage (bnc#804293)
- make the "Check drivers" error message depend on control.xml
  variable (fate#312875, bnc#805251) 
- 2.24.0

-------------------------------------------------------------------
Wed Mar 13 12:35:54 UTC 2013 - mfilka@suse.com

- NetworkManager is enabled and active after second stage (bnc#808039)
- 2.23.13 

-------------------------------------------------------------------
Mon Mar 04 14:42:03 CET 2013 - aschnell@suse.de

- deactivate RAID before going back to "Disk Activation" during
  installation (bnc#806454)

-------------------------------------------------------------------
Thu Feb 14 17:06:53 CET 2013 - fehr@suse.de

- fix got_kernel_param in misc.sh to not match substrings (so far 
  kernel parameters like systemd.log_level=debug activated Y2DEBUG)
- 2.23.12
 
-------------------------------------------------------------------
Wed Jan 23 16:00:21 CET 2013 - jsuchome@suse.cz

- prevent systemctl hang in 2nd stage (from fcrozat@suse.com,
  bnc#798620)
- 2.23.11

-------------------------------------------------------------------
Sun Jan 20 15:27:33 UTC 2013 - lslezak@suse.cz

- start the add-on module also when "addon" boot parameter is
  present (fate#314318)
- 2.23.10

-------------------------------------------------------------------
Mon Jan 14 13:45:23 UTC 2013 - locilka@suse.com

- Adding repositories that cannot be (re)added as enabled in
  a disabled state (bnc#779396).
- 2.23.9

-------------------------------------------------------------------
Fri Jan 11 10:47:11 CET 2013 - jsuchome@suse.cz

- adapted to changes in Storage.ycp API (bnc#797245)
- 2.23.8

-------------------------------------------------------------------
Mon Jan  7 13:06:32 CET 2013 - jsuchome@suse.cz

- set new keyboard layout right after selecting (bnc#796589)
- added SYSTEMCTL_OPTIONS to Firstboot/Second Stage services
  (bnc#791076)
- 2.23.7

-------------------------------------------------------------------
Fri Dec 21 08:23:47 CET 2012 - jsuchome@suse.cz

- show the info about possibility to download drivers
  from drivers.suse.com (fate#312875) 
- added KVM installation scenario (bnc#795067)
- 2.23.6

-------------------------------------------------------------------
Fri Dec 14 15:16:52 CET 2012 - jsuchome@suse.cz

- disable USB sources after installation (bnc#793709) 
- 2.23.5

-------------------------------------------------------------------
Tue Dec  4 16:54:56 CET 2012 - jsuchome@suse.cz

- allow using local repositories during update (bnc#779397)
- 2.23.4

-------------------------------------------------------------------
Mon Nov  5 08:21:41 CET 2012 - jsuchome@suse.cz

- fixed installation of systemd units (crrodriguez)
- 2.23.3

-------------------------------------------------------------------
Wed Oct 31 08:16:46 CET 2012 - jsuchome@suse.cz

- removed fonts_finish, its only action was to call obsolete
  SuSEconfig script
- removed inst_suseconfig client (fate#100011)
- 2.23.2 

-------------------------------------------------------------------
Fri Oct 26 08:44:43 CEST 2012 - jsuchome@suse.cz

- do not allow to go next without desktop selected (bnc#786507)
- 2.23.1

-------------------------------------------------------------------
Wed Oct 24 11:12:55 CEST 2012 - jsuchome@suse.cz

- removed suseconfig step from installation sequence (fate#100011)
- 2.23.0

-------------------------------------------------------------------
Wed Jul 11 15:56:38 CEST 2012 - jsuchome@suse.cz

- create simpler and non translated aliases for update sources 
  (bnc#768624)
- 2.22.10

-------------------------------------------------------------------
Thu Jun 28 14:36:08 CEST 2012 - jsuchome@suse.cz

- set TERM=linux for 2nd stage services, to keep ncurses nice
  (bnc#768356)
- 2.22.9

-------------------------------------------------------------------
Mon Jun 25 15:43:43 CEST 2012 - jsuchome@suse.cz

- ensure Plymouth is hiddent before 2nd start, to prevent system
  freeze (bnc#768185)
- ensure 2nd stage is started before SuSEfirewall2_init (bnc#733361)
- 2.22.8

-------------------------------------------------------------------
Tue Jun 19 14:49:52 CEST 2012 - aschnell@suse.de

- kill console before reboot (bnc#759627)
  (otherwise systemd will not proceed with system shutdown)

-------------------------------------------------------------------
Wed Jun  6 11:27:02 CEST 2012 - jsuchome@suse.cz

- require yast2-proxy for 2nd stage (bnc#764951)
- show a message if network config has failed (bnc#765129)
- 2.22.7

-------------------------------------------------------------------
Tue Apr 17 16:03:55 CEST 2012 - jsuchome@suse.cz

- enhanced image installation help text (bnc#732914)

-------------------------------------------------------------------
Tue Apr 03 14:56:55 CEST 2012 - aschnell@suse.de

- adapted to move of testX (see bnc#749184)
- 2.22.6

-------------------------------------------------------------------
Wed Mar 14 15:42:19 CET 2012 - aschnell@suse.de

- create link yast.ssh for 2nd stage ssh installation (bnc#745340)
- 2.22.5

-------------------------------------------------------------------
Wed Feb 15 11:46:45 CET 2012 - gs@suse.de

- Improve layout of the release notes dialog (bnc #550610)
- 2.22.4 

-------------------------------------------------------------------
Thu Feb  9 10:53:01 CET 2012 - jsuchome@suse.cz

- adapt the style only for ssh installation, not vnc (bnc#742777)
- 2.22.3 

-------------------------------------------------------------------
Tue Feb  7 17:22:46 CET 2012 - tgoettlicher@suse.de

- Fixed bnc #742777: ssh installation needs to much bandwidth
- 2.22.2

-------------------------------------------------------------------
Fri Jan 13 11:02:40 CET 2012 - jsuchome@suse.cz

- confirmed license
- 2.22.1

-------------------------------------------------------------------
Mon Jan  9 14:29:34 CET 2012 - locilka@suse.cz

- save ecdsa keys as well (bnc#726468) (added where missing)

-------------------------------------------------------------------
Mon Jan  9 13:39:10 CET 2012 - locilka@suse.cz

- Added ntp-client into list of cloned modules in control file
  (bnc #738019).

-------------------------------------------------------------------
Wed Jan  4 15:21:30 CET 2012 - locilka@suse.cz

- Reading the current random/poolsize from /proc to store the exact
  number of bytes (bnc#692799).

-------------------------------------------------------------------
Tue Jan  3 16:21:42 CET 2012 - locilka@suse.cz

- Modified saving state of the current randomness (bnc#692799).

-------------------------------------------------------------------
Thu Dec  8 16:45:15 CET 2011 - locilka@suse.cz

- Fixed saving state of the current randomness (bnc#692799).

-------------------------------------------------------------------
Fri Nov 25 11:35:04 CET 2011 - jsuchome@suse.cz

- ask for Abort confirmation in Update URLs step (bnc#728907)

-------------------------------------------------------------------
Wed Nov 16 13:18:40 CET 2011 - jsuchome@suse.cz

- merged texts from proofreading
- 2.22.0 

-------------------------------------------------------------------
Thu Nov 10 14:27:55 UTC 2011 - fcrozat@suse.com

- Disable routing initscript commands through systemd, prevent
  lockups.

-------------------------------------------------------------------
Thu Nov 03 11:52:08 CET 2011 - aschnell@suse.de

- use same code to display ip addresses during vnc and ssh
  installation (bnc#727802)
- 2.21.28

-------------------------------------------------------------------
Wed Nov  2 17:14:51 CET 2011 - fcrozat@suse.com

- Ensure network is not started by systemd before Firstboot /
  SecondStage (bnc#726823)
- 2.21.27

-------------------------------------------------------------------
Mon Oct 31 09:18:46 CET 2011 - jsuchome@suse.cz

- control files: save ecdsa keys (bnc#726468)
- 2.21.26 

-------------------------------------------------------------------
Wed Oct 19 16:25:41 CEST 2011 - locilka@suse.cz

- Creating /etc/mtab linking to /proc/self/mounts in umount_finish
  (bnc#725166)
- 2.21.25

-------------------------------------------------------------------
Fri Oct 14 11:27:58 CEST 2011 - fcrozat@suse.com

- Fix text mode handled in systemd (bnc#724115)
- 2.21.24

-------------------------------------------------------------------
Tue Oct 11 08:52:43 CEST 2011 - jsuchome@suse.cz

- compress the log file from 1st stage of installation (bnc#716938)
- 2.21.23

-------------------------------------------------------------------
Fri Oct  7 11:38:39 UTC 2011 - fcrozat@suse.com

- Use latest macros for systemd
- Drop workaround for bnc#719221, systemd is fixed now.
- 2.21.22

-------------------------------------------------------------------
Fri Oct  7 11:30:21 UTC 2011 - jsrain@suse.cz

- change the URL for congratulation dialog (bnc#720481)

-------------------------------------------------------------------
Mon Sep 26 10:41:38 CEST 2011 - jsuchome@suse.cz

- control.openSUSE: use lightdm as default DM for Xfce 
- 2.21.21

-------------------------------------------------------------------
Fri Sep 23 15:36:11 CEST 2011 - jsuchome@suse.cz

- updated systemd service files (bnc#719221)
- 2.21.20 

-------------------------------------------------------------------
Fri Sep 23 14:27:36 CEST 2011 - jsuchome@suse.cz

- unmount previously mounted /run (bnc#717321)
- 2.21.19

-------------------------------------------------------------------
Thu Sep 15 12:16:49 UTC 2011 - lslezak@suse.cz

- improved package update check - display only the repositories
  with an update available, display package updates in details
- 2.21.18

-------------------------------------------------------------------
Tue Sep  6 10:05:00 CEST 2011 - jsuchome@suse.cz

- enable system cloning only when autoyast2 is installed
  (bnc#692790)
- 2.21.17

-------------------------------------------------------------------
Wed Aug 31 14:33:50 CEST 2011 - jsuchome@suse.cz

- fix build for older distributions
- 2.21.16 

-------------------------------------------------------------------
Mon Aug 29 12:12:55 CEST 2011 - jsuchome@suse.cz

- added systemd .service files for second stage and firstboot
  (from fcrozat@suse.com, bnc#713760)
- 2.21.15

-------------------------------------------------------------------
Fri Aug 12 13:58:01 CEST 2011 - jsuchome@suse.cz

- expect there might me extra checks for disk controllers with
  s390 (bnc#706911)
- adapted help text and label in installation mode selection
  (bnc#711160)
- 2.21.14 

-------------------------------------------------------------------
Fri Aug  5 12:13:13 UTC 2011 - lslezak@suse.cz

- upgrade_urls.ycp - do not display reading and writing progress,
  it is pretty quick and just causes screen flickering
  (the write progress is displayed only when there is an enabled
  repo to add, refreshing it can take long time) (bnc#692614)
- 2.21.13

-------------------------------------------------------------------
Fri Aug  5 12:32:16 CEST 2011 - tgoettlicher@suse.de

- fixed .desktop file (bnc #681249)

-------------------------------------------------------------------
Thu Aug  4 14:50:33 UTC 2011 - lslezak@suse.cz

- 2.21.12

-------------------------------------------------------------------
Thu Aug  4 14:07:38 CEST 2011 - mvidner@suse.cz

- Copy network interface naming rules early to get them to initrd (bnc#666079).

-------------------------------------------------------------------
Thu Aug  4 11:37:02 UTC 2011 - lslezak@suse.cz

- extraurls: check whether there is an update candidate in the
  added extra repositories - openSUSE DVD does not contain all
  packages, packages from OSS repository which are not on DVD
  medium were not upgraded and were left in the old version even
  after adding new OSS repository with updated version (bnc#693230)

-------------------------------------------------------------------
Wed Aug  3 13:19:50 UTC 2011 - lslezak@suse.cz

- cleanup: removed obsoleted SourceManager::SyncAddedAndDeleted()
  call (zmd sync has been removed)
- 2.21.11

-------------------------------------------------------------------
Wed Aug  3 08:53:14 UTC 2011 - lslezak@suse.cz

- use term "Software manager" instead of "Package manager"
  (bnc#585679)
- 2.21.10

-------------------------------------------------------------------
Tue Aug  2 13:37:03 CEST 2011 - locilka@suse.cz

- Preserving the /dev/urandom state from inst-sys after the
  installation (bnc#692799)
- Automatically enabling haveged service if installed (bnc#692799)
- 2.21.9

-------------------------------------------------------------------
Mon Aug  1 15:38:32 CEST 2011 - locilka@suse.cz

- Added control.SLES-for-VMware into the SVN

-------------------------------------------------------------------
Fri Jul 22 15:00:30 CEST 2011 - locilka@suse.cz

- Removed obsoleted X-KDE-SubstituteUID from deploy_image.desktop
  (bnc#540627)
- 2.21.8

-------------------------------------------------------------------
Tue Jul 12 15:34:38 CEST 2011 - jsuchome@suse.cz

- Show Xen Virtualization Host Server Installation scenario
  only for x86_64 architecture (bnc#702103)
- 2.21.7

-------------------------------------------------------------------
Thu Jun 30 14:09:17 CEST 2011 - jsuchome@suse.cz

- fixed typos (bnc#703119)
- 2.21.6 

-------------------------------------------------------------------
Wed Jun  1 17:24:25 CEST 2011 - locilka@suse.cz

- always loading 'pciehp' kernel module on Dell hardware
  (FATE #311991)
- fixed control file validation
- stricter btrfs_increase_percentage definition in all control
  files (only 'integer' is allowed)

-------------------------------------------------------------------
Wed Jun  1 11:56:08 CEST 2011 - fehr@suse.de

- add btrfs_increase_percentage to to category "partitioning" in
  config.xml files
- 2.21.5 

-------------------------------------------------------------------
Thu May 19 14:22:10 CEST 2011 - jsuchome@suse.cz

- enable YaST restart in the 1st stage (bnc#694299)
- 2.21.4 

-------------------------------------------------------------------
Wed Apr 27 15:08:04 CEST 2011 - jsuchome@suse.cz

- added option to configure FCoE Interfaces when started with
  WithFCoE=1 argument (fate#307445)
- 2.21.3 

-------------------------------------------------------------------
Wed Apr 27 11:19:50 CEST 2011 - jsuchome@suse.cz

- Copy /media.1/build to the installed system (fate#311377)
- 2.21.2 

-------------------------------------------------------------------
Fri Mar 25 10:26:44 CET 2011 - jsuchome@suse.cz

- show the 'before-reboot' message in RichText, so possible command
  can be copy-pasted (bnc#383519)
- 2.21.1

-------------------------------------------------------------------
Thu Mar 24 16:14:02 CET 2011 - jsuchome@suse.cz

- do not start automatic configuration for autoYaST (bnc#679435)
- 2.21.0

-------------------------------------------------------------------
Mon Feb 28 14:52:26 CET 2011 - locilka@suse.cz

- Handling disabled installation steps also in Live Installation
  mode (BNC #675516)
- 2.20.6

-------------------------------------------------------------------
Thu Feb 17 13:49:19 CET 2011 - aschnell@suse.de

- fixed braille support during installation (bnc #672086)
- 2.20.5

-------------------------------------------------------------------
Tue Feb  8 15:10:25 CET 2011 - locilka@suse.cz

- Adapted openSUSE control file to the current naming schema of
  desktops (BNC #667408)

-------------------------------------------------------------------
Thu Jan 20 14:18:41 CET 2011 - jsrain@suse.cz

- fix initialization of AutoUpgrade for 2nd stage
- 2.20.4

-------------------------------------------------------------------
Wed Jan 19 15:38:20 CET 2011 - jsrain@suse.cz

- adaptations for unattended migration (fate#310481)
- don't delete /etc/mtab if it is a symlink (bnc#665437)
- 2.20.3

-------------------------------------------------------------------
Wed Jan 19 12:53:00 CET 2011 - jsrain@suse.cz

- fixed progress during live installation (bnc#665413)
- 2.20.2

-------------------------------------------------------------------
Fri Jan  7 13:43:01 CET 2011 - jsrain@suse.cz

- update XFCE desktop definition

-------------------------------------------------------------------
Thu Jan  6 10:47:00 CET 2011 - locilka@suse.cz

- Using wider space for licence displayed in non-textual interface
  (BNC #607135).
- Fixed DUD deployment (BNC #626337)

-------------------------------------------------------------------
Thu Nov 16 16:13:48 UTC 2010 - jsrain@suse.cz

- fixed behavior of window closing in installation proposal
  (bnc#636980)
- use df for estimating partition size for live installer
  (bnc#555288)
- 2.20.1

-------------------------------------------------------------------
Thu Sep 30 17:33:48 UTC 2010 - lslezak@suse.cz

- don't use spaces in repo alias (bnc#596950)
- inst_addon_update_sources.ycp - removed obsoleted ZMD sync call
- 2.20.0

-------------------------------------------------------------------
Wed Jun  2 13:52:02 CEST 2010 - jsrain@suse.cz

- removed link to repairing the system
- 2.19.20

-------------------------------------------------------------------
Wed May 12 15:33:24 CEST 2010 - ug@suse.de

- fixed the cloning at the end of a manual
  installation (bnc#605132)
- 2.19.7

-------------------------------------------------------------------
Mon Apr 19 12:29:08 CEST 2010 - aschnell@suse.de

- allow btrfs as root fs
- 2.19.6

-------------------------------------------------------------------
Thu Apr 15 17:12:28 CEST 2010 - locilka@suse.cz

- Script copy_files_finish copies files with --dereference to
  prevent from copying symlinks instead of the files content
  (BNC #596938).

-------------------------------------------------------------------
Fri Apr 09 17:09:27 CEST 2010 - aschnell@suse.de

- disable Qt/Gtk frontend if testX is unavailable (bnc #585432)
- 2.19.5

-------------------------------------------------------------------
Tue Apr  6 17:44:25 CEST 2010 - locilka@suse.cz

- Searching for LiveCD license in /usr/share/doc/licenses and /
  directories (BNC #594042).

-------------------------------------------------------------------
Fri Mar 26 11:26:04 CET 2010 - ug@suse.de

- fixed a broken yast2-installation.spec.in
- fixed broken schema validation files for control.xml files
- 2.19.4

-------------------------------------------------------------------
Wed Mar 24 07:42:19 UTC 2010 - lslezak@suse.cz

- inst_suseconfig.ycp - do not reset UI product name
  (&product; macro) (bnc#539906)

-------------------------------------------------------------------
Thu Mar 18 14:55:20 CET 2010 - locilka@suse.cz

- Previously used repositories switched from enabled/disabled mode
  to removed/enabled/disabled mode (BNC #588659).

-------------------------------------------------------------------
Fri Mar 12 13:19:15 CET 2010 - kmachalkova@suse.cz

- Port from SLE11 SP1: process files in _datadir/autoinstall/modules 
  with %suse_update_desktop_file. This passes their strings into
  translation (bnc#549944)

-------------------------------------------------------------------
Fri Mar 12 10:53:55 CET 2010 - locilka@suse.cz

- Unique identification in inst_upgrade_urls switched from URL to
  ALIAS (BNC #587517).
- In case of re-adding CD/DVD media, user is asked to insert
  correct media before adding it (BNC #587517).
- Only upgrade packages if upgrading from SLES 11, otherwise use
  patterns for upgrade (BNC #587544).

-------------------------------------------------------------------
Tue Mar  9 15:35:48 CET 2010 - locilka@suse.cz

- Fixed calling update.post from DUD (BNC #586609).

-------------------------------------------------------------------
Tue Mar  2 14:30:31 CET 2010 - locilka@suse.cz

- CIM service is proposed as disabled by default (BNC #584524).

-------------------------------------------------------------------
Mon Feb 22 17:48:57 CET 2010 - locilka@suse.cz

- Documented YaST RELAX NG schema (FATE #305551).
- Correctly re-added unique_id to RNC - AC steps and proposals
  (BNC #582094).

-------------------------------------------------------------------
Wed Feb 17 11:05:12 CET 2010 - ug@suse.de

- clone checkbox at the end of the installation is always
  enabled now and can install the autoyast2 package if needed
  (bnc#547486)

-------------------------------------------------------------------
Mon Feb 15 15:48:51 CET 2010 - ug@suse.de

- UI for autoinstallation images added to deploy_image_auto

-------------------------------------------------------------------
Tue Feb  9 17:06:15 CET 2010 - locilka@suse.cz

- Steps 'user' and 'auth' enabled again in Live mode (BNC #547931).

-------------------------------------------------------------------
Tue Feb  9 14:49:33 CET 2010 - locilka@suse.cz

- Fixed license agreement check box visibility (BNC #571846).
- 2.19.3

-------------------------------------------------------------------
Tue Feb  2 11:03:04 CET 2010 - locilka@suse.cz

- Added LXDE to openSUSE control file (FATE #307729).

-------------------------------------------------------------------
Mon Feb  1 11:35:15 CET 2010 - locilka@suse.cz

- Fixed 'going back' from services proposal BNC #572734.

-------------------------------------------------------------------
Fri Jan 22 15:56:07 CET 2010 - aschnell@suse.de

- fixed message during ssh installation (bnc #518616)

-------------------------------------------------------------------
Fri Jan 15 17:29:45 CET 2010 - aschnell@suse.de

- updated control.rnc
- 2.19.2

-------------------------------------------------------------------
Thu Jan  7 15:29:13 CET 2010 - jsuchome@suse.cz

- inst_complex_welcome adapted to Language::SwitchToEnglishIfNeeded
  (bnc#479529)
- 2.19.1

-------------------------------------------------------------------
Fri Dec 11 16:48:58 CET 2009 - locilka@suse.cz

- Adapted for new API to ProductLicense (FATE #306295).

-------------------------------------------------------------------
Wed Dec  9 16:44:34 CET 2009 - locilka@suse.cz

- Package kde4-kdm has been renamed to kdm (SLES, SLED control
  files) (bnc #561627).

-------------------------------------------------------------------
Wed Dec  9 14:58:38 CET 2009 - kmachalkova@suse.cz

- Un-check automatic configuration box when user selects update
  (bnc#537625)  

-------------------------------------------------------------------
Wed Dec  9 14:12:21 CET 2009 - locilka@suse.cz

- Enabled CIM by default (SLES and SLED) (FATE #305583)
- Adapted RNC for control files

-------------------------------------------------------------------
Wed Dec  9 12:49:08 CET 2009 - jsrain@suse.cz

- dereference hardlinks when deploying live CD so that it can
  be also deployed on multiple separate partitions (bnc#549158)

-------------------------------------------------------------------
Mon Nov 30 14:38:26 CET 2009 - locilka@suse.cz

- Repositories added by inst_addon_update_sources use
  Pkg::RepositoryAdd that does not need access to network
  (bnc #557723)

-------------------------------------------------------------------
Tue Nov 24 16:13:31 CET 2009 - kmachalkova@suse.cz

Cumulative patch with SLE11 SP1 features:
- In TUI (ncurses), use plain text (.txt) file with release notes, 
  if found (FaTE#306167)
- Set /etc/sysconfig/boot:RUN_PARALLEL according to corresponding
  value in control file (FaTE#307555) 
- 2.19.0

-------------------------------------------------------------------
Thu Nov 19 16:51:55 CET 2009 - locilka@suse.cz

- Added control file configuration option require_registration
  (FATE #305578).

-------------------------------------------------------------------
Wed Nov  4 16:31:17 CET 2009 - mzugec@suse.cz

- lan module in 1st stage (FaTE#303069)
- 2.18.34 

-------------------------------------------------------------------
Fri Oct 23 07:40:56 CEST 2009 - jsuchome@suse.cz

- during update, do not save timezone and console settings
  (bnc#547587)
- 2.18.33 

-------------------------------------------------------------------
Fri Oct 16 14:36:11 CEST 2009 - locilka@suse.cz

- Fixed handling repositories during upgrade (bnc #543468).
- 2.18.32

-------------------------------------------------------------------
Wed Oct  7 15:36:44 CEST 2009 - jsuchome@suse.cz

- set the time after chroot (bnc#538357)
- 2.18.31 

-------------------------------------------------------------------
Wed Oct  7 12:17:52 CEST 2009 - jsuchome@suse.cz

- correctly set the keyboard layout in 2nd stage (bnc#542009)
- 2.18.30

-------------------------------------------------------------------
Thu Oct  1 13:27:16 CEST 2009 - locilka@suse.cz

- Adjusting understandable name for update URLs added during second
  stage of installation (bnc #542792).
- 2.18.29

-------------------------------------------------------------------
Tue Sep 29 16:41:32 CEST 2009 - kmachalkova@suse.cz

- Correct HTML format tags in helptext (bnc#540784)
- Set firewall status according to user's choice also in non-automatic 
  2nd stage (missing call for AdjustDisabledSubProposals) (bnc#534862)
- 2.18.28 

-------------------------------------------------------------------
Thu Sep 24 15:51:15 CEST 2009 - kmachalkova@suse.cz

- Enable SSH service after reboot if this is SSH or VNC installation 
  (new ssh_service_finish client) (bnc#535206)
- 2.18.27 

-------------------------------------------------------------------
Mon Sep 14 15:27:19 CEST 2009 - jsrain@suse.cz

- enhanced display of release notes (fate#306237)
- 2.18.26

-------------------------------------------------------------------
Wed Sep  9 14:33:14 CEST 2009 - jsrain@suse.cz

- better error handling for image installation (bnc#533601)
- 2.18.25

-------------------------------------------------------------------
Fri Sep  4 19:00:27 CEST 2009 - kmachalkova@suse.cz

- Introducing unique IDs to unambiguously identify AC steps and 
  sub-proposals
- Writing disabled AC steps and subproposals at the end of 1st 
  stage, reading them back at the end of 2nd stage
- Filtering out disabled AC steps from AC workflow (FaTE #303859 and 
  bnc#534862)
- Require new yast2 base 
- 2.18.24

-------------------------------------------------------------------
Fri Sep  4 09:07:42 CEST 2009 - locilka@suse.cz

- Dropped unnecessary fallback text from the fallback control file
  (BNC #536288).

-------------------------------------------------------------------
Wed Aug 26 15:33:51 CEST 2009 - locilka@suse.cz

- Do not copy xorg.conf to installed system anymore (bnc #441404).
- 2.18.23

-------------------------------------------------------------------
Fri Aug 21 12:38:42 CEST 2009 - aschnell@suse.de

- do not disable qt/gtk frontends if xorg.conf is missing (bnc
  #533159)
- 2.18.22

-------------------------------------------------------------------
Fri Aug 14 18:26:49 CEST 2009 - kmachalkova@suse.cz

- Simple network (firewall) configuration in 1st stage (FaTE #303859) 

-------------------------------------------------------------------
Mon Aug 10 14:18:11 CEST 2009 - locilka@suse.cz

- added calling bootloader client bootloader_preupdate to control
  file to fix multiple grub entries (bnc #414490, bnc #477778).

-------------------------------------------------------------------
Thu Jul 30 20:26:30 CEST 2009 - jdsn@suse.de

- disable yast2-x11 during installation (bnc#441404) 
- 2.18.21

-------------------------------------------------------------------
Thu Jul 30 15:32:37 CEST 2009 - jsuchome@suse.cz

- adapted to changes in yast2-country: no saving of xorg.conf
  (bnc#441404) 
- 2.18.20

-------------------------------------------------------------------
Wed Jun 24 10:02:20 CEST 2009 - locilka@suse.cz

- Fixed Welcome dialog layout to have more license content visible
  and to align language and keyboard widgets with it.
- Not offering installation images if there are none (bnc #492745).
- 2.18.19

-------------------------------------------------------------------
Mon Jun 22 20:20:18 CEST 2009 - coolo@novell.com

- fix build with automake 1.11
- 2.18.18

-------------------------------------------------------------------
Thu Jun 11 12:57:14 CEST 2009 - jsrain@suse.cz

- adapted for unified progress during live installation
  (bnc#435680)
- 2.18.17

-------------------------------------------------------------------
Mon Jun 08 14:03:30 CEST 2009 - aschnell@suse.de

- use minimalistic xorg.conf during installation (bnc #510015)
- 2.18.16

-------------------------------------------------------------------
Wed May 20 12:45:47 CEST 2009 - aschnell@suse.de

- moved .proc.mounts agent from yast2-installation to yast2 (bnc
  #504429)

-------------------------------------------------------------------
Mon May 18 16:46:03 CEST 2009 - juhliarik@suse.cz

- added kdump support for autoyast installation (FATE#305588) 

-------------------------------------------------------------------
Thu May 14 13:45:08 CEST 2009 - locilka@suse.cz

- Installation/Upgrade newly require some packages essential for
  them to succeed (bnc #469730).

-------------------------------------------------------------------
Mon Apr 27 10:22:24 CEST 2009 - locilka@suse.cz

- Using a new yast-spanner (old yast icon) for Repair.
- 2.18.14

-------------------------------------------------------------------
Mon Apr 20 13:59:31 CEST 2009 - locilka@suse.cz

- Fixed Vendor module to use zypp history file instead of using
  y2logRPM (bnc #456446).
- 2.18.13

-------------------------------------------------------------------
Thu Apr 16 16:58:07 CEST 2009 - locilka@suse.cz

- Added documentation for installation images.

-------------------------------------------------------------------
Fri Apr 10 14:11:46 CEST 2009 - locilka@suse.cz

- KDE 3.x dropped from openSUSE control file (bnc #493547).

-------------------------------------------------------------------
Tue Apr  7 13:02:39 CEST 2009 - ug@suse.de

- changed the error message of missing hard disks during
  autoinstallation. Might confuse s390/iSCSI users. (bnc#476147)

-------------------------------------------------------------------
Mon Mar 30 14:20:57 CEST 2009 - locilka@suse.cz

- Fixing reevaluation of packages to remove, install and/or upgrade
  after images are deployed during first stage (bnc #489448).
- 2.18.12

-------------------------------------------------------------------
Fri Mar 27 18:15:15 CET 2009 - locilka@suse.cz

- Added new globals->ac_redraw_and_ignore control file item
  (openSUSE and SLED) that ignores if AC UI is missing and just
  redraws it. An error is still reported in case of missing Wizard
  widget (bnc #487565).

-------------------------------------------------------------------
Thu Mar 19 14:14:34 CET 2009 - locilka@suse.cz

- Continuing on Repair integration.
- Handling missing FLAGS in the content file.
- 2.18.11

-------------------------------------------------------------------
Wed Mar 18 13:17:58 CET 2009 - locilka@suse.cz

- Location /etc/modprobe.d/blacklist has been renamed to
  /etc/modprobe.d/50-blacklist.conf (bnc #485980).
- Unified inst_mode handling, especially correct handling of
  Automatic Configuration together with switching to Update mode
  (originally reported as bnc #469273).
- Repair workflow unified with the rest of installation.
- 2.18.10

-------------------------------------------------------------------
Mon Mar 16 14:47:46 CET 2009 - locilka@suse.cz

- Fixed help for "License Translations..." button (bnc #481113).

-------------------------------------------------------------------
Tue Mar 10 10:26:02 CET 2009 - locilka@suse.cz

- Obsolete 'tar --preserve' replaced with
  'tar --preserve-permissions --preserve-order' (bnc #483791).
- Added recovery support for AC (dialogs) possibly called by AC
  scripts (bnc #483211).

-------------------------------------------------------------------
Thu Feb 26 16:00:44 CET 2009 - ug@suse.de

- RPMs via driverupdate were not possible

-------------------------------------------------------------------
Tue Feb 24 13:30:15 CET 2009 - locilka@suse.cz

- Added support for .xz images deployment (bnc #476079).
- Added support for `reboot_same_step (bnc #475650).
- 2.18.9

-------------------------------------------------------------------
Mon Feb 23 16:36:56 CET 2009 - locilka@suse.cz

- Offering to configure network if remote repositories are used
  during upgrade (inst_upgrade_urls). Setup can be safely skipped
  and comes from the Online Repositories (bnc #478024).
- 2.18.8

-------------------------------------------------------------------
Fri Feb 20 20:40:09 CET 2009 - locilka@suse.cz

- save network configuration also for IPv6 only (bnc#477917)
- 2.18.7

-------------------------------------------------------------------
Tue Feb 17 16:56:09 CET 2009 - locilka@suse.cz

- Writing additional-control-files index file after removing and
  recreating the directory where it is stored (bnc #475516).
- 2.18.6

-------------------------------------------------------------------
Mon Feb  9 13:21:50 CET 2009 - locilka@suse.cz

- Enabling online update in (SLED) Automatic Configuration
  (bnc #449128).

-------------------------------------------------------------------
Fri Feb  6 10:39:20 CET 2009 - locilka@suse.cz

- InstError has been moved to yast2-2.18.6
- 2.18.5

-------------------------------------------------------------------
Thu Feb  5 18:16:17 CET 2009 - locilka@suse.cz

- InstError extended and documented.

-------------------------------------------------------------------
Mon Feb  2 13:09:08 CET 2009 - locilka@suse.cz

- Erasing all old additional control files in the final step of
  upgrade before rebooting to the second stage (bnc #471454).
- InstError can now save YaST logs on user request.
- 2.18.4

-------------------------------------------------------------------
Wed Jan 28 14:33:09 CET 2009 - locilka@suse.cz

- Added new InstError module for unified reporting of errors
  during installation.
- Better SlideShow support in inst_finish.
- Reporting more errors in inst_finish.
- 2.18.3

-------------------------------------------------------------------
Tue Jan 27 17:13:57 CET 2009 - locilka@suse.cz

- Added test for checking free space when SCR switch fails
  (bnc #460477).

-------------------------------------------------------------------
Mon Jan 26 13:58:00 CET 2009 - locilka@suse.cz

- Disabling [Back] buttons in the very first interactive dialogs
  in second stage, SLES and SLED control files (bnc #468677).

-------------------------------------------------------------------
Thu Jan 22 12:50:38 CET 2009 - locilka@suse.cz

- Dropping mode_proposal client - not in use anymore.
- 2.18.2

-------------------------------------------------------------------
Wed Jan 21 13:09:33 CET 2009 - locilka@suse.cz

- Removing dependency on yast2-runlevel (duplicate code in runlevel
  proposal).
- Removing dependency on yast2-mouse by moving the mouse-related
  scripts to yast2-mouse-2.18.0.
- Removing dependency on yast2-bootloader.
- inst_finish script newly uses the SlideShow module.

-------------------------------------------------------------------
Tue Jan 20 13:37:03 CET 2009 - locilka@suse.cz

- Possibility to move the base installation window has been
  disabled (bnc #466827)
- 2.18.1

-------------------------------------------------------------------
Tue Jan 13 12:15:42 CET 2009 - locilka@suse.cz

- Adapted the inst_proposal to better reflect the current situation
  'analyzing...' vs. 'adapting the proposal...' (bnc #463567).

-------------------------------------------------------------------
Fri Dec 19 13:07:49 CET 2008 - locilka@suse.cz

- Pattern WBEM added into two server scenarios (bnc #458332).

-------------------------------------------------------------------
Thu Dec 18 18:04:47 CET 2008 - locilka@suse.cz

- Updated control file documentation (bnc #438678).

-------------------------------------------------------------------
Wed Dec 17 14:42:22 CET 2008 - locilka@suse.cz

- Added yet another xset call (bnc #455771 comment #40)

-------------------------------------------------------------------
Tue Dec 16 17:13:38 CET 2008 - aschnell@suse.de

- adapted to storage API changes
- 2.18.0

-------------------------------------------------------------------
Tue Dec 16 12:29:27 CET 2008 - locilka@suse.cz

- Removed SLED control file labels that should be hidden
  (bnc #459080).
- Using a better help text for inst_new_desktop (bnc #432912).

-------------------------------------------------------------------
Mon Dec 15 14:32:27 CET 2008 - locilka@suse.cz

- Removed all (inst_)do_rezise calls from all control files on
  aschnell's request.

-------------------------------------------------------------------
Fri Dec 12 16:36:28 CET 2008 - aschnell@suse.de

- require initviocons (bnc #173426)
- 2.17.47

-------------------------------------------------------------------
Tue Dec  9 16:40:35 CET 2008 - locilka@suse.cz

- Updated control.rnc
- 2.17.46

-------------------------------------------------------------------
Mon Dec  8 13:16:33 CET 2008 - locilka@suse.cz

- Updated control.rnc
- Added two more control-file examples.
- Checking all control files during build.
- Adjusted control-file examples (all bnc #438678).
- Checking the process exit status returned after deploying an
  image (bnc #456337).
- 2.17.45

-------------------------------------------------------------------
Fri Dec  5 10:38:41 CET 2008 - locilka@suse.cz

- New control.rnc/rng for control file validation (bnc #455994).
- Added build-time control file validation.
- 2.17.44

-------------------------------------------------------------------
Wed Dec  3 18:33:59 CET 2008 - locilka@suse.cz

- inst_extrasources moved before inst_ask_online_update to register
  the online update repository before checking for patches
  (bnc #450229).

-------------------------------------------------------------------
Mon Dec  1 16:59:14 CET 2008 - locilka@suse.cz

- Fixed proposing the online update depending on the fact whether
  network is running (bnc #450229).
- 2.17.43

-------------------------------------------------------------------
Fri Nov 28 15:05:02 CET 2008 - locilka@suse.cz

- Updated labels of Installation Scenarios for SLES (bnc #428202).

-------------------------------------------------------------------
Fri Nov 28 12:16:03 CET 2008 - locilka@suse.cz

- Fixed behavior of inst_new_desktop when user switched to another
  language later (bnc #449818).
- 2.17.42

-------------------------------------------------------------------
Thu Nov 27 16:49:11 CET 2008 - locilka@suse.cz

- Using yast-live-install-finish icon when finishing LiveCD
  installation/inst_finish (bnc #438154).
- Fixed ImageInstallation SlideShow - download progress is shown
  only when downloading the images, not the other helper files
  (bnc #449792).
- Adjusting ImageInstallation-related SlideShow only if
  ImageInstallation is in use (bnc #439104).

-------------------------------------------------------------------
Thu Nov 27 15:05:11 CET 2008 - ug@suse.de

- the real fix for bnc#442691
  deploy_image_auto doesn't use the boolean variable 
  image_installation
- 2.17.41

-------------------------------------------------------------------
Tue Nov 25 14:42:31 CET 2008 - locilka@suse.cz

- Handling new feature of licenses ProductLicense::AcceptanceNeeded
  (bnc #448598).
- 2.17.40

-------------------------------------------------------------------
Mon Nov 24 12:51:48 CET 2008 - locilka@suse.cz

- Completely initializing the target and sources before checking
  for available patches and offering online update (bnc #447080).
- 2.17.39

-------------------------------------------------------------------
Thu Nov 20 18:21:32 CET 2008 - locilka@suse.cz

- Pkg::SourceStartManager in inst_ask_online_update to replace
  obsolete Pkg::PkgEstablish (bnc #447080).
- Reading all supported desktops to define the order of desktops
  in desktop_finish (bnc #446640).
- Added shadow desktops to SLES and SLED desktop files to have
  a fallback if user selects some other desktop than the default
  one (bnc #446640).
- 2.17.38

-------------------------------------------------------------------
Wed Nov 19 16:01:53 CET 2008 - locilka@suse.cz

- Added pciutils to Requires, lspci was called but not required
  (bnc #446533).
- 2.17.37

-------------------------------------------------------------------
Wed Nov 19 13:23:10 CET 2008 - locilka@suse.cz

- Added inst_fallback_controlfile client reporting about using
  a fallback control file.
- Calling inst_fallback_controlfile in the fallback control file
  (both bnc #440982).
- 2.17.36

-------------------------------------------------------------------
Fri Nov 14 12:17:47 CET 2008 - aschnell@suse.de

- don't start iscsid in second stage start scripts (bnc #444976)
- 2.17.35

-------------------------------------------------------------------
Thu Nov 13 17:36:53 CET 2008 - locilka@suse.cz

- Flushing the cache before calling a set_polkit_default_privs that
  uses the written data (bnc #440182).
- 2.17.34

-------------------------------------------------------------------
Thu Nov 13 11:21:11 CET 2008 - locilka@suse.cz

- Handling errors while deploying images, installation will abort
  (bnc #444209).
- 2.17.33

-------------------------------------------------------------------
Thu Nov 13 10:21:13 CET 2008 - ug@suse.de

- checkboxes in the congratulations dialog did not work anymore
  (bnc#444214)

-------------------------------------------------------------------
Tue Nov 11 13:58:17 CET 2008 - ug@suse.de

- fix for image deployment during autoinstallation

-------------------------------------------------------------------
Tue Nov 11 12:20:00 CET 2008 - juhliarik@suse.cz

- changed order of yast modules in Expert tab for installation
  (bnc #441434) 

-------------------------------------------------------------------
Tue Nov 11 10:53:25 CET 2008 - jsrain@suse.cz

- fixed switching to a tab with an error in the proposal
  (bnc #441434)
- 2.17.32

-------------------------------------------------------------------
Tue Nov 11 10:48:03 CET 2008 - aschnell@suse.de

- use accelerated xserver during installation for certain Intel
  cards (bnc #442413)
- 2.17.31

-------------------------------------------------------------------
Fri Nov  7 16:32:28 CET 2008 - locilka@suse.cz

- Fixed deploy_image_auto to handle AutoYaST settings correctly
  (bnc #442691).
- Removing the congrats dialog content before cloning, storing
  the sources, finishing (bnc #441452).
- Using Pkg::SourceProvideDigestedFile function when deploying
  images and in release_notes_popup (bnc #409927).
- 2.17.30

-------------------------------------------------------------------
Thu Nov  6 16:35:10 CET 2008 - locilka@suse.cz

- Fixed progress (SlideShow) information about images being
  deployed (bnc #442286).
- Changing inst_deploy_images to use PackagesUI for opening a
  package selector while debugging mode is turned on (bnc #435479).

-------------------------------------------------------------------
Thu Nov  6 16:19:59 CET 2008 - jsuchome@suse.cz

- S09-cleanup: check for additional services requiring restart
  (bnc#395402)

-------------------------------------------------------------------
Wed Nov  5 17:25:01 CET 2008 - locilka@suse.cz

- Calling set_polkit_default_privs without checking for it using
  FileUtils, checking by 'test -x' instead (bnc #440182).
- 2.17.29

-------------------------------------------------------------------
Wed Nov  5 13:09:04 CET 2008 - locilka@suse.cz

- Added yast2-storage >= 2.17.47 because of the previous fix
  implementation.
- 2.17.28

-------------------------------------------------------------------
Tue Nov 04 13:14:10 CET 2008 - aschnell@suse.de

- improved warning about partitioning (fate #302857)
- 2.17.27

-------------------------------------------------------------------
Mon Nov  3 18:34:30 CET 2008 - locilka@suse.cz

- Writing 'SecondStageRequired' 0/1 to /etc/install.inf even while
  rebooting during second stage (bnc #432005).
- 2.17.26

-------------------------------------------------------------------
Mon Nov 03 14:28:14 CET 2008 - aschnell@suse.de

- better reboot message during ssh installation (bnc #439572 and
  bnc #432005)
- 2.17.25

-------------------------------------------------------------------
Fri Oct 31 16:28:23 CET 2008 - locilka@suse.cz

- Fixed checking whether running the second stage is required.
- Added writing 'SecondStageRequired' 0/1 to /etc/install.inf
  (both bnc #439572)
- 2.17.24

-------------------------------------------------------------------
Thu Oct 30 14:42:15 CET 2008 - locilka@suse.cz

- Saving sources at the end of inst_extrasources if some were
  added (bnc #440184).
- 2.17.23

-------------------------------------------------------------------
Mon Oct 27 10:18:47 CET 2008 - locilka@suse.cz

- Added lnussel's patch to run set_polkit_default_privs at
  desktop_finish script (bnc #438698).
- Bigger license window (bnc #438100).
- Calling inst_prepareprogress also during Upgrade, all control
  files changed (bnc #438848).
- Disabling users and auth in LiveCD second stage (bnc #435965).
- Removing label for user_non_interactive (bnc #401319).
- Desktop 'startkde4' replaced with 'startkde' (bnc #438212).
- Added 'kdump' to 'clone_modules' (SLES) (bnc #436365).
- 2.17.22

-------------------------------------------------------------------
Tue Oct 21 16:46:00 CEST 2008 - locilka@suse.cz

- Added handling for globals->debug_deploying (bnc #436842).

-------------------------------------------------------------------
Mon Oct 20 12:56:32 CEST 2008 - locilka@suse.cz

- Fixed a typo (bnc #436471).

-------------------------------------------------------------------
Fri Oct 17 10:51:05 CEST 2008 - locilka@suse.cz

- Adapted SLES and SLED control files to write default desktop
  settings (bnc #436094).
- Added software->display_support_status flag to SLES/SLED
  (bnc #435479).

-------------------------------------------------------------------
Tue Oct 14 14:15:11 CEST 2008 - locilka@suse.cz

- Changed YaST icons while probing the system (bnc #404809).
- Enhanced scr_switch_debugger - Sending USR1 signal to the new SCR
  (bnc #433057).
- 2.17.21

-------------------------------------------------------------------
Mon Oct 13 13:29:04 CEST 2008 - locilka@suse.cz

- Enabled going_back in Add-Ons during installation (bnc #434735).

-------------------------------------------------------------------
Mon Oct 13 13:10:58 CEST 2008 - mzugec@suse.de

- configure supportconfig in installation (fate#305180)
- 2.17.20

-------------------------------------------------------------------
Mon Oct 13 09:45:23 CEST 2008 - locilka@suse.cz

- Fixed install/update confirmation dialog (bnc #433249).
- Fixed text in openSUSE control file (bnc #432911).
- Fixed typo (bnc #433794).

-------------------------------------------------------------------
Fri Oct 10 14:49:58 CEST 2008 - locilka@suse.cz

- Enhanced scr_switch_debugger (bnc #433057).
- Enabling key-repeating if not running in XEN (bnc #433338).

-------------------------------------------------------------------
Thu Oct  9 21:00:01 CEST 2008 - locilka@suse.cz

- Loading the Target while initializing libzypp in
  inst_upgrade_urls (bnc #429080).
- Running a simple SCR Test after chrooting to the installed system
  in scr_switch_finish, full-test is called in case of simple test
  failure (bnc #433057).
- Added more checking around 'searching for files' (bnc #427879).

-------------------------------------------------------------------
Wed Oct 08 12:51:01 CEST 2008 - aschnell@suse.de

- removed cp of proc/mounts to /etc/mtab (bnc #425464)
- 2.17.19

-------------------------------------------------------------------
Mon Oct  6 15:30:53 CEST 2008 - locilka@suse.cz

- Do not display any system type for SLES/SLED in installation
  overview (bnc #431336).
- Clients inst_new_desktop and inst_scenarios converted to use
  PackagesProposal API instead of using Pkg calls directly (bnc
  #432572)
- Dropping obsolete inst_software_selection client instead of
  convwerting it - not in use anymore (bnc #432572).
- Always change initial proposal [Next] button to [Install],
  resp. [Update] (bnc #431567).
- Removing desktop definitions and default_desktop from SLED
  control file, the required patterns are selected by PATTERNS
  in content file already (bnc #431902).
- Adding lnussel's patch for desktop_finish to write
  POLKIT_DEFAULT_PRIVS if defined in globals->polkit_default_privs
  (bnc #431158).
- Adding polkit_default_privs="restrictive" for SLES (bnc #431158).
- 2.17.18

-------------------------------------------------------------------
Fri Oct  3 16:31:10 CEST 2008 - locilka@suse.cz

- Enabling some steps in second stage even if Automatic
  Configuration is in use.
- Feature added into openSUSE and SLED control files
  (both bnc #428190).

-------------------------------------------------------------------
Thu Oct  2 22:00:46 CEST 2008 - mzugec@suse.de

- changed Release Notes into Support group (bnc#430005)

-------------------------------------------------------------------
Thu Oct  2 19:13:07 CEST 2008 - locilka@suse.cz

- Adjusted presentation_order for SLES and SLED installation
  proposals - software has to be proposed as almost the last one
  (bnc #431580).

-------------------------------------------------------------------
Thu Oct  2 14:00:49 CEST 2008 - locilka@suse.cz

- Added 'default_ntp_setup' into control files (SLES/D: false,
  openSUSE: true) (bnc #431259).

-------------------------------------------------------------------
Thu Oct  2 11:39:48 CEST 2008 - locilka@suse.cz

- Using two default desktops, one for inst_scenarios, another
  one (default) while inst_scenarios not used (bnc #431251,
  bnc #431503).
- Switching scenario_virtual_machine and
  scenario_virtualization_host in SLES control file (bnc #431251).
- 2.17.17

-------------------------------------------------------------------
Wed Oct  1 16:03:32 CEST 2008 - mzugec@suse.de

- use rpcbind instead of portmap for nfs installation (bnc#423026)
- 2.17.16

-------------------------------------------------------------------
Wed Oct  1 15:41:12 CEST 2008 - jsuchome@suse.cz

- if nn_NO language is selected, use nb_NO in YaST (bnc#426124)

-------------------------------------------------------------------
Wed Oct  1 13:42:18 CEST 2008 - locilka@suse.cz

- Changing pattern "Documentation" to "documentation" (bnc #431218)

-------------------------------------------------------------------
Tue Sep 30 13:20:09 CEST 2008 - locilka@suse.cz

- Replacing "networkmanager" proposal call with "general"
  (bnc #430704).

-------------------------------------------------------------------
Mon Sep 29 15:11:33 CEST 2008 - locilka@suse.cz

- Server scenarios work for i386, x86_64 archs only (bnc #430612).

-------------------------------------------------------------------
Mon Sep 29 14:56:45 CEST 2008 - kukuk@suse.de

- Replaced Minimal+Xen with Dom0.
- Removed xen_server from virtualization machine (bnc #429061).
- Added "XEN" suffix to Virtualization Host.

-------------------------------------------------------------------
Mon Sep 29 13:38:13 CEST 2008 - locilka@suse.cz

- Adding inst_lilo_convert to the update workflow (bnc #430579).

-------------------------------------------------------------------
Fri Sep 26 12:27:55 CEST 2008 - locilka@suse.cz

- Optimizing server_selections dialog layout (bnc #429977).
- Better text for installation initialization (bnc #428103).
- Better protection from removing the initial repository
  (bnc #429920).
- 2.17.15

-------------------------------------------------------------------
Thu Sep 25 14:33:36 CEST 2008 - juhliarik@suse.cz

- added calling kdump_finish to inst_finish.ycp (bnc #427732)

-------------------------------------------------------------------
Tue Sep 23 16:17:27 CEST 2008 - locilka@suse.cz

- Buggy SCR Agent run.get.suseconfig.modules replaced with
  .target.dir (bnc #429146).
- Added functionality to recover from failed read of previously
  used repositories in inst_upgrade_urls (bnc #429059).
- 2.17.14

-------------------------------------------------------------------
Mon Sep 22 16:14:54 CEST 2008 - locilka@suse.cz

- Fixed checking whether directory is mounted already (bnc #428368)

-------------------------------------------------------------------
Mon Sep 22 13:59:50 CEST 2008 - locilka@suse.cz

- KDE 3.5 moved to 'Others', removed KDE 3.5 description text.
- GNOME 2.22 changed to 2.24.
- Fixed Installation Mode dialog to show icons again (bnc #427344).
- 2.17.13

-------------------------------------------------------------------
Mon Sep 22 10:45:44 CEST 2008 - locilka@suse.cz

- Changing /sbin/udevtrigger & /sbin/udevsettle to /sbin/udevadm
  trigger & settle (bnc #427705).
- 2.17.12

-------------------------------------------------------------------
Thu Sep 18 10:35:32 CEST 2008 - locilka@suse.cz

- Definition of supported desktops added into SLES and SLED control
  files, added also default_desktop definition (bnc #427061).
- Added control file documentation for supported_desktops section.

-------------------------------------------------------------------
Fri Sep 12 15:01:46 CEST 2008 - locilka@suse.cz

- Disabling inst_suse_register in openSUSE control file
  (FATE #303458).

-------------------------------------------------------------------
Fri Sep 12 10:32:11 CEST 2008 - locilka@suse.cz

- Do not remove installation repository with the same URL as URL
  just being removed by inst_upgrade_urls (bnc #400823).
- 2.17.11

-------------------------------------------------------------------
Thu Sep 11 14:52:25 CEST 2008 - ug@suse.de

- deploy_image.desktop added (Fate #301321)
- deploy_image.rnc added

-------------------------------------------------------------------
Thu Sep 11 13:40:10 CEST 2008 - locilka@suse.cz

- Calling new client reipl_finish from yast2_inf_finish on s390
  (FATE #304960).

-------------------------------------------------------------------
Wed Sep 10 17:15:22 CEST 2008 - locilka@suse.cz

- Fixing control files to call 'inst_proposal' instead of
  'proposal' (bnc #425198).

-------------------------------------------------------------------
Wed Sep 10 15:53:44 CEST 2008 - locilka@suse.cz

- Desktop selection dialog definitions have been moved to control
  file (bnc #424678).
- 2.17.10

-------------------------------------------------------------------
Tue Sep  9 16:02:03 CEST 2008 - locilka@suse.cz

- Replacing usage of barexml with anyxml SCR  agent (bnc #424263).

-------------------------------------------------------------------
Mon Sep  8 17:49:11 CEST 2008 - locilka@suse.cz

- merged texts from proofread

-------------------------------------------------------------------
Mon Sep  8 15:57:09 CEST 2008 - locilka@suse.cz

- Added new AutoYaST client deploy_images_auto to support
  installation from images also in AutoYaST (FATE #301321).
- 2.17.9

-------------------------------------------------------------------
Fri Sep  5 12:45:00 CEST 2008 - locilka@suse.cz

- Some inst_finish steps are called in live installer only.
- Client vm_finish called only if yast2-vm is installed.
- Using WFM::ClientExists (new in yast2-core-2.17.10).
- Adjusted RPM dependencies.
- 2.17.8

-------------------------------------------------------------------
Thu Sep  4 15:02:01 CEST 2008 - sschober@suse.de

- cloning section in control.xml changed.

-------------------------------------------------------------------
Wed Sep 03 14:49:19 CEST 2008 - aschnell@suse.de

- adapted size values in control files to stricter parser in
  storage

-------------------------------------------------------------------
Tue Sep  2 15:20:09 CEST 2008 - locilka@suse.cz

- Using new <execute/> tag in control file to explicitly define
  a client to be called instead of guessing it from <name/> tag
  (openSUSE, SLED control files) (bnc #401319).
- Updated control files to call inst_prepareprogress to
  "Provide consistent progress during installation" (FATE #303860).
- All 'inst_proposal' calls changed to use the new 'execute'
  feature to have unique 'name's (needed for merging add-on control
  files).
- Adjusted RPM dependencies (FATE #303860).
- 2.17.7

-------------------------------------------------------------------
Tue Sep  2 11:10:01 CEST 2008 - visnov@suse.cz

- Use unified progressbar during installation (FATE #303860)

-------------------------------------------------------------------
Thu Aug 28 15:19:57 CEST 2008 - locilka@suse.cz

- Using new ButtonBox widget.
- Adjusted RPM dependencies.

-------------------------------------------------------------------
Thu Aug 21 13:01:40 CEST 2008 - jsuchome@suse.cz

- check for command line mode in inst_suseconfig (bnc#419132)

-------------------------------------------------------------------
Tue Aug 19 15:45:07 CEST 2008 - jsrain@suse.cz

- properly detect firstboot and do not destroy xorg.conf
  (bnc#354738)
- 2.17.6

-------------------------------------------------------------------
Fri Aug 15 10:41:24 CEST 2008 - locilka@suse.cz

- Added new globals->write_hostname_to_hosts control file option
  to configure the default for 127.0.0.2 issue (FATE #303875).
- 2.17.5

-------------------------------------------------------------------
Thu Aug 14 14:28:33 CEST 2008 - locilka@suse.cz

- Added documentation for add_on_products and its new format
  add_on_products.xml (FATE #303675).
- Fixed SCR Switch Debugger to show "Report Error" only once.

-------------------------------------------------------------------
Wed Aug 13 18:23:57 CEST 2008 - locilka@suse.cz

- Dropped some obsolete documentation.
- Started installation-features documentation (FATE #303675).
- Fixed building documentation for proposal-API.

-------------------------------------------------------------------
Tue Aug 12 10:28:24 CEST 2008 - locilka@suse.cz

- Added documentation and example for list of files to be copied
  from the previous installation.
- 2.17.4

-------------------------------------------------------------------
Mon Aug 11 17:35:47 CEST 2008 - locilka@suse.cz

- List of files to be copied from the previous installation moved
  to control file, added new API to define own list (module
  SystemFilesCopy) (FATE #305019).
- Adapted control files.

-------------------------------------------------------------------
Mon Aug 11 10:06:02 CEST 2008 - locilka@suse.cz

- Fixed WFM::Execute to use .local instead of .target in
  copy_files_finish script.

-------------------------------------------------------------------
Thu Aug  7 16:40:32 CEST 2008 - locilka@suse.cz

- Added new client inst_scenarios to offer main scenarios of the
  newly installed system.
- Configuration for inst_scenarios is defined in control file (Only
  SLES so far), client added into SLES workflow.
- Extended control file documentation (All FATE #304373).
- 2.17.3

-------------------------------------------------------------------
Wed Aug  6 13:54:07 CEST 2008 - locilka@suse.cz

- New control file entry globals->enable_kdump (default value)
  (FATE #303893).
- Adjusted control file documentation.

-------------------------------------------------------------------
Tue Aug  5 11:48:44 CEST 2008 - locilka@suse.cz

- Calling reiplauto client in SLES control file before reboot
  (FATE #304940).
- Running SCR Switch Debugger unconditionally if switching to
  installed system fails (bnc #411832).

-------------------------------------------------------------------
Mon Aug 04 16:22:55 CEST 2008 - aschnell@suse.de

- improved text during ssh installation (bnc #411079)

-------------------------------------------------------------------
Mon Aug  4 10:39:41 CEST 2008 - locilka@suse.cz

- Added kdump proposal to SLES control file (FATE #303893).

-------------------------------------------------------------------
Thu Jul 24 13:21:14 CEST 2008 - locilka@suse.cz

- Using button label "License Translations..." in complex welcome
  dialog (bnc #400616).
- SLES and SLED control files adapted to features added in 11.0.
- Added Automatic Configuration support into SLED (FATE #303396).

-------------------------------------------------------------------
Tue Jul 15 16:59:38 CEST 2008 - aschnell@suse.de

- fixed vnc connect message during installation (bnc #395834)
- 2.17.2

-------------------------------------------------------------------
Tue Jul 15 09:54:48 CEST 2008 - locilka@suse.cz

- Not only DPMS->off, but also screen-saver->off (FATE #304395).
- Added new control file feature globals->rle_offer_rulevel_4
  plus control file documentation (FATE #303798).

-------------------------------------------------------------------
Mon Jul 14 15:15:15 CEST 2008 - locilka@suse.cz

- Base-product license directory moved to control file
  (base_product_license_directory) (FATE #304865).
- Copying licenses to the system in copy_files_finish.
- Reading the license directory in inst_license.
- Icons for AC steps defined in control file.
- Adjusting DPMS 'off' when installation starts, DPMS 'on' when
  finishes (FATE #304395).
- Icons for inst_finish.
- 2.17.1

-------------------------------------------------------------------
Fri Jul 11 11:11:11 CEST 2008 - locilka@suse.cz

- Added documentation for AC Setup and for texts in control file.

-------------------------------------------------------------------
Thu Jul 10 17:48:59 CEST 2008 - locilka@suse.cz

- Settings for Automatic Configuration moved to control file
  because of code reuse for different AC in first boot
  (FATE #303939).

-------------------------------------------------------------------
Thu Jul 10 13:31:00 CEST 2008 - locilka@suse.cz

- Only directories in release-notes directory are considered to be
  real release notes (bnc #407922).
- 2.17.0

-------------------------------------------------------------------
Wed Jul  9 17:09:15 CEST 2008 - mvidner@suse.cz

- Fixed building in a prefix (/etc).

-------------------------------------------------------------------
Wed Jul  9 15:12:53 CEST 2008 - locilka@suse.cz

- Initializing the 'use_automatic_configuration' in first-stage
  installation worker (bnc #404122).
- Adjusted dependency on autoyast2-installation bacause of new
  function AutoinstConfig::getProposalList().

-------------------------------------------------------------------
Thu Jun 26 16:43:32 CEST 2008 - locilka@suse.cz

- Fixed help text for deploying images (bnc #391086).
- Fixed 'Do not panic!' text (bnc #388251).

-------------------------------------------------------------------
Wed Jun 25 16:44:33 CEST 2008 - ug@suse.de

- proposal selection possible via autoyast profile (fate#302946)

-------------------------------------------------------------------
Tue Jun 17 14:23:04 CEST 2008 - lslezak@suse.cz

- use Pkg::SourceSaveAll() instead of Pkg::SourceFinishAll()
  (bnc#395738)

-------------------------------------------------------------------
Fri Jun 13 15:37:24 CEST 2008 - locilka@suse.cz

- Removing Pkg//Source and Target finish from inst_inc_all that
  had been saving sources also in case of aborting the installation
  and moving it to inst_congratulate and umount_finish
  (bnc #398315).
- Freeing internal variables in ImageInstallation module after
  images are deployed (bnc #395030).

-------------------------------------------------------------------
Thu Jun 12 16:33:24 CEST 2008 - locilka@suse.cz

- Special mounts (such as /proc) are never remounted read-only
  in umount_finish anymore (bnc #395034)
- Added progress for adding / removing repositories in
  inst_upgrade_urls client (bnc #399223)

-------------------------------------------------------------------
Wed Jun  4 11:57:07 CEST 2008 - locilka@suse.cz

- Copying /license.tar.gz to /etc/YaST2/license/ (bnc #396444).
- Initial mouse probing has been disabled (bnc #395426).

-------------------------------------------------------------------
Tue Jun  3 13:44:56 CEST 2008 - locilka@suse.cz

- Umounting temporary directory in inst_pre_install (if already
  mounted) before new mount is called.
- Always use --numeric-owner (always use numbers for user/group
  names) when deploying images (bnc #396689).

-------------------------------------------------------------------
Mon Jun  2 12:33:57 CEST 2008 - locilka@suse.cz

- Return `next when going back to the automatic configuration
  dialog instead of returning `auto that would finish YaST and
  never start it again (bnc #395098).
- 2.16.49

-------------------------------------------------------------------
Wed May 28 16:23:22 CEST 2008 - ug@suse.de

- timeout in case of hardware probing problems
  when autoyast is in use (especially for harddisk Reports)
  bnc#395099
- 2.16.48

-------------------------------------------------------------------
Mon May 19 09:29:15 CEST 2008 - locilka@suse.cz

- Creating SuSEConfig hook file at installation_settings_finish
  in case of update. The file has to be created to force the
  SuSEConfig run on first boot (bnc #390930).
- Workaround for as-big-dialog-as-possible in License Agreement
  dialog (bnc #385257).
- Adding FACTORY repositories with priority 120, update source with
  priority 20 (bnc #392039).
- 2.16.47

-------------------------------------------------------------------
Fri May 16 16:40:22 CEST 2008 - jsrain@suse.cz

- added categories Settings and System into desktop file
  (bnc #382778)

-------------------------------------------------------------------
Thu May 15 13:13:13 CEST 2008 - locilka@suse.cz

- Changed dialog content for starting the installation
  (bnc #390614).
- Fixed sorting of repositories offered during upgrade to sort by
  repository name (bnc #390612).
- 2.16.46

-------------------------------------------------------------------
Thu May 15 10:32:09 CEST 2008 - jsuchome@suse.cz

- sort keyboard list according to translated items (bnc #390610)

-------------------------------------------------------------------
Wed May 14 15:22:50 CEST 2008 - kmachalkova@suse.cz

- inst_hostname client added to automatic configuration scripts -
  needed to generate random hostname and 127.0.0.2 line in
  /etc/hosts (bnc #383336)

-------------------------------------------------------------------
Wed May 14 14:29:21 CEST 2008 - jsrain@suse.cz

- use process agent instead of background agent when installing
  live image (bnc #384960)
- 2.16.45

-------------------------------------------------------------------
Mon May 12 15:10:50 CEST 2008 - locilka@suse.cz

- Added help to "Image Deployment" (bnc #388665).

-------------------------------------------------------------------
Tue May  6 17:37:22 CEST 2008 - locilka@suse.cz

- When reusing the old repositories during upgrade, copying also
  'autorefresh' and 'alias' (bnc #387261).
- Added software->dropped_packages into the control file to replace
  'delete old packages' (bnc #300540).
- 2.16.44

-------------------------------------------------------------------
Mon May  5 13:26:27 CEST 2008 - locilka@suse.cz

- Typofix (bnc #386606).

-------------------------------------------------------------------
Fri May  2 22:27:21 CEST 2008 - mzugec@suse.cz

- Don't stop network (by killing dhcpcd) at the end of 1.st stage
  (bnc #386588)

-------------------------------------------------------------------
Wed Apr 30 12:07:45 CEST 2008 - locilka@suse.cz

- Adding name and alias tags to extrasources (irc #yast/today).
- 2.16.43

-------------------------------------------------------------------
Wed Apr 30 10:24:19 CEST 2008 - locilka@suse.cz

- Making automatic installation more robust (bnc #384972).
- 2.16.42

-------------------------------------------------------------------
Tue Apr 29 12:59:49 CEST 2008 - locilka@suse.cz

- Disabling Progress when calling inst_finish scripts.

-------------------------------------------------------------------
Mon Apr 28 11:42:21 CEST 2008 - locilka@suse.cz

- Handling KDE3 vs KDE4 in default logon and window managers
  (bnc #381821).
- Optional and extra URLs moved to control file as well as default
  update repository (bnc #381360).
- Added possibility to abort installation during image deployment
  (bnc #382326).
- Progress for inst_proposal.
- 2.16.41

-------------------------------------------------------------------
Fri Apr 25 18:15:09 CEST 2008 - locilka@suse.cz

- New desktop selection dialog (bnc #379157).
- 2.16.40

-------------------------------------------------------------------
Thu Apr 24 14:54:53 CEST 2008 - locilka@suse.cz

- New  better shiny unified progress for image deployment.
- Showing also the just-handled image name (bnc #381188).
- 2.16.39

-------------------------------------------------------------------
Wed Apr 23 15:10:24 CEST 2008 - locilka@suse.cz

- Enabling inst_suseconfig in Automatic configuration (bnc #381751)
- Fixed run_df agent to ignore read errors on rootfs (bnc #382733)

-------------------------------------------------------------------
Tue Apr 22 18:46:51 CEST 2008 - locilka@suse.cz

- Adjusting automatic configuration UI to use two progress bars
  instead of one.

-------------------------------------------------------------------
Tue Apr 22 12:26:52 CEST 2008 - locilka@suse.cz

- Fixed filtering-out already registered repos (bnc #379051).
- Client inst_prepare_image moved to installation proposal make
  disabling 'installation from images' easy (bnc #381234).
- 2.16.38

-------------------------------------------------------------------
Mon Apr 21 15:28:24 CEST 2008 - locilka@suse.cz

- Calling 'xset r off' & 'xset m 1' (bnc #376945).
- Better help for Automatic configuration (bnc #381904).

-------------------------------------------------------------------
Mon Apr 21 14:48:58 CEST 2008 - locilka@suse.cz

- Using new DefaultDesktop::SelectedDesktops for writing the
  display manager configuration.

-------------------------------------------------------------------
Fri Apr 18 16:17:54 CEST 2008 - locilka@suse.cz

- Calling 'xset -r off' at the beginning of installation (both
  first and second stage) in X on XEN (bnc #376945).

-------------------------------------------------------------------
Fri Apr 18 16:01:13 CEST 2008 - juhliarik@suse.cz

- Added text for using kexec (yast_inf_finish.ycp)

-------------------------------------------------------------------
Thu Apr 17 17:15:02 CEST 2008 - locilka@suse.cz

- Added more debugging messages into ImageInstallation module.

-------------------------------------------------------------------
Thu Apr 17 14:01:46 CEST 2008 - locilka@suse.cz

- Added image-downloading progress (reusing existent progress bar).
- 2.16.37

-------------------------------------------------------------------
Wed Apr 16 14:20:06 CEST 2008 - locilka@suse.cz

- Running runlevel proposal after software proposal (bnc #380141).
- Using new possibility to disable and then reenable package
  callbacks (system_analysis, deploy_images).

-------------------------------------------------------------------
Tue Apr 15 11:45:18 CEST 2008 - locilka@suse.cz

- ImageInstallation tries to find details-<arch>.xml, then
  details.xml to provide useful progress while deploying images.
- 2.16.36

-------------------------------------------------------------------
Tue Apr 15 10:22:04 CEST 2008 - mvidner@suse.cz

- Enable printing the last few debugging log messages in the crash
  handler, even if Y2DEBUG is not set (fate#302166).
- 2.16.35

-------------------------------------------------------------------
Mon Apr 14 16:44:09 CEST 2008 - locilka@suse.cz

- Fixed typo in inst_network_check (bnc #379491).
- Fixed help for inst_mode (bnc #374360).

-------------------------------------------------------------------
Mon Apr 14 13:54:42 CEST 2008 - locilka@suse.cz

- Modifying SystemFilesCopy::CopyFilesToSystem to newly accept
  a parameter which defines where to extract cached files
  (fate #302980).
- Caching system files in the System Analysis dialog.
- Some better texts (bnc #377959).
- Better text for Software Selection dialog (bnc #379157).
- 2.16.34

-------------------------------------------------------------------
Fri Apr 11 18:21:53 CEST 2008 - locilka@suse.cz

- Changing Accept buttons to Install, Update and OK (FATE #120373).

-------------------------------------------------------------------
Fri Apr 11 17:55:32 CEST 2008 - locilka@suse.cz

- Added another per-image progress into the Installation images
  deployment (it requires details.xml).
- 2.16.33

-------------------------------------------------------------------
Fri Apr 11 15:33:17 CEST 2008 - juhliarik@suse.cz

- Added loading kernel via kexec (fate #303395)

-------------------------------------------------------------------
Thu Apr 10 12:02:07 CEST 2008 - locilka@suse.cz

- Filtering installation imagesets using the default architecture.
- Installation from images sets the download area (SourceManager).
- Removing image after it is deployed.
- Preparing image installation dialog for two progress-bars.
- 2.16.32

-------------------------------------------------------------------
Wed Apr  9 16:39:36 CEST 2008 - jsrain@suse.cz

- handle compressed logs properly at the end of first stage
  installation (fate #300637)
- 2.16.31

-------------------------------------------------------------------
Tue Apr  8 19:40:58 CEST 2008 - locilka@suse.cz

- Adjusted control file to sort installation overview via
  presentation_order and propose it via the real appearance.
- Fixed selecting the right imageset - the rule is currently that
  all patterns in imageset must be selected for installation
  (bnc #378032).

-------------------------------------------------------------------
Mon Apr  7 15:20:14 CEST 2008 - locilka@suse.cz

- Added new control file entry kexec_reboot that defines whether
  kexec should be used instead of reboot at the end of the first
  stage installation (FATE #303395).

-------------------------------------------------------------------
Fri Apr  4 17:02:23 CEST 2008 - locilka@suse.cz

- Improved user-feedback during automatic configuration.
- 2.16.30

-------------------------------------------------------------------
Fri Apr  4 14:06:22 CEST 2008 - jsrain@suse.cz

- added restart handling for live installation

-------------------------------------------------------------------
Wed Apr  3 16:40:16 CEST 2008 - locilka@suse.cz

- Removed Winkeys support during installation (bnc 376248).
- Fixed the decision-making process which images fits the best.
- Added new control file entries to adjust the Community
  Repositories and Add-Ons during installation.
- Cosmetic changes when initializing the wizard steps according to
  control file.
- Fixed untarring bzip2 or gzip-based images.
- Changed instalation from images to count the best image-set
  from patterns (list of patterns in image-set) in images.xml.
- 2.16.29

-------------------------------------------------------------------
Tue Apr  1 13:12:00 CEST 2008 - locilka@suse.cz

- Automatic configuration can be newly defined by control file. Two
  new variables have been added enable_autoconfiguration and
  autoconfiguration_default.
- New functionality to select the best-matching image for image
  installation if more than one fit.
- 2.16.28

-------------------------------------------------------------------
Tue Apr  1 12:36:52 CEST 2008 - jsrain@suse.cz

- added live installation workflow to default control file
- updated inst_finish clients handling for live installation

-------------------------------------------------------------------
Tue Apr  1 10:15:34 CEST 2008 - jsrain@suse.cz

- merged texts from proofread

-------------------------------------------------------------------
Mon Mar 31 16:42:40 CEST 2008 - locilka@suse.cz

- There are currently two possible patterns/desktops that can use
  kdm: kde4-kdm and kdebase3-kdm (bnc #372506).

-------------------------------------------------------------------
Fri Mar 28 13:33:31 CET 2008 - locilka@suse.cz

- Automatic configuration has been moved from the end of the first
  stage to the second stage. It's non-interactive (FATE #303396).
- Fixed installation from images (FATE #303554).
- ImageInstallation can newly handle .lzma images.
- 2.16.27

-------------------------------------------------------------------
Thu Mar 27 13:37:02 CET 2008 - locilka@suse.cz

- Fixed ZMD service handling, the correct name is novell-zmd
  (bnc #356655).

-------------------------------------------------------------------
Wed Mar 26 11:21:18 CET 2008 - locilka@suse.cz

- Added new entry to control file root_password_as_first_user to
  make it configurable (bnc #359115 comment #14).
- Control file modified to call installation-from-images clients.

-------------------------------------------------------------------
Tue Mar 25 13:12:39 CET 2008 - locilka@suse.cz

- Using Image-Installation clients (done by jsrain).
- Store/Restore resolvable-state functions added into
  ImageInstallation module.

-------------------------------------------------------------------
Fri Mar 21 10:48:20 CET 2008 - locilka@suse.cz

- Dropping keep_installed_patches support from control file as it
  is currently handled by libzypp itself (bnc #349533).

-------------------------------------------------------------------
Thu Mar 20 10:27:09 CET 2008 - locilka@suse.cz

- Added system_settings_finish call to the inst_finish
  (bnc #340733).

-------------------------------------------------------------------
Wed Mar 19 17:27:30 CET 2008 - locilka@suse.cz

- Agent anyxml has been renamed to barexml as it can't really read
  all possible XML files (bnc #366867)

-------------------------------------------------------------------
Wed Mar 19 13:53:05 CET 2008 - locilka@suse.cz

- When checking whether to run the second stage, considering also
  autoinstallation, not only installation (bnc #372322).
- 2.16.26

-------------------------------------------------------------------
Tue Mar 18 18:19:00 CET 2008 - locilka@suse.cz

- Fixed writing disabled modules and proposals during the
  inst_finish run (bnc #364066).
- Calling pre_umount_finish also in AutoYaST (bnc #372322).
- 2.16.25

-------------------------------------------------------------------
Mon Mar 17 12:43:32 CET 2008 - jsrain@suse.cz

- added 'StartupNotify=true' to the desktop file (bnc #304964)

-------------------------------------------------------------------
Mon Mar 17 11:04:38 CET 2008 - locilka@suse.cz

- Automatic configuration is now disabled for mode update.
- The whole second stage in now disabled for mode update.
- Added help text for "Use Automatic Configuration" check-box.
- 2.16.24

-------------------------------------------------------------------
Fri Mar 14 15:02:27 CET 2008 - locilka@suse.cz

- Added possibility to run automatic configuration instead of the
  whole second stage installation (fate #303396).
- Adjusted RPM dependencies.
- Creating and removing the file runme_at_boot is currently handled
  by YaST (YCP) installation scripts.
- Added new client inst_rpmcopy_secondstage that calls inst_rpmcopy
  because of DisabledModules disabling both first and second stage
  occurency of that script.
- Changed control file to call the new script in second stage.
- 2.16.23

-------------------------------------------------------------------
Mon Mar 10 11:25:57 CET 2008 - locilka@suse.cz

- Disabling the window menu in IceWM preferences to make the
  inst-sys 600 kB smaller (*.mo files). Thanks to mmarek.

-------------------------------------------------------------------
Fri Mar  7 11:35:29 CET 2008 - jsuchome@suse.cz

- control.openSUSE.xml: country_simple is for keyboard and language,
  not for timezone
- added 1st stage step for root password dialog (fate#302980)
- 2.16.22

-------------------------------------------------------------------
Thu Mar 06 10:57:42 CET 2008 - aschnell@suse.de

- call rcnetwork with option onboot during start of second stage
  (bnc #363423)
- 2.16.21

-------------------------------------------------------------------
Wed Mar  5 18:52:30 CET 2008 - locilka@suse.cz

- Remember (first stage) and restore (second stage) DisabledModules
  (bnc #364066).
- 2.16.20

-------------------------------------------------------------------
Wed Mar  5 16:30:22 CET 2008 - locilka@suse.cz

- Using client country_simple instead of timezone and language in
  the installation overview (FATE #302980).
- Using new users client in that overview too (FATE #302980).
- Do not remove already registered installation repositories during
  upgrade if they match the old repositories on system
  (bnc #360109).

-------------------------------------------------------------------
Mon Mar  3 21:12:25 CET 2008 - coolo@suse.de

- trying to change defaults for running gdb (arvin's patch)

-------------------------------------------------------------------
Mon Mar  3 15:17:23 CET 2008 - locilka@suse.cz

- Requiring the latest Language::Set functionality by RPM deps.

-------------------------------------------------------------------
Tue Feb 26 12:39:37 CET 2008 - jsuchome@suse.cz

- functionality of integrate_translation_extension.ycp moved into
  Language::Set, inst_complex_welcome adapted (F#302955)

-------------------------------------------------------------------
Fri Feb 22 11:27:13 CET 2008 - locilka@suse.cz

- "iscsi-client" added into modules to clone (bnc #363229 c#1).
- Removing focus from release notes content to make the default
  button focussed instead (bnc #363976).

-------------------------------------------------------------------
Thu Feb 21 06:26:22 CET 2008 - coolo@suse.de

- don't repeat the header

-------------------------------------------------------------------
Wed Feb 20 10:35:04 CET 2008 - locilka@suse.cz

- Showing release notes in tabs only if more than one product is
  installed (bnc #359137).
- Added better text for the complex welcome dialog (bnc #359528).
- Adjusted RPM dependencies (new Language API, see below).
- 2.16.19

-------------------------------------------------------------------
Wed Feb 20 10:24:26 CET 2008 - jsuchome@suse.cz

- inst_complex_welcome: save keyboard settings (bnc #360559),
  use the API from Language.ycp for generating items

-------------------------------------------------------------------
Fri Feb 15 14:28:45 CET 2008 - jsrain@suse.cz

- updated image-based installatoin not to use any hardcoded
  image names

-------------------------------------------------------------------
Thu Feb 14 11:20:04 CET 2008 - locilka@suse.cz

- Function FileSystemCopy from live-installer has been moved
  to ImageInstallation module (installation).
- Adjusted RPM dependencies (Installation module in yast2).

-------------------------------------------------------------------
Wed Feb 13 14:18:16 CET 2008 - jsrain@suse.cz

- added handling of update initiated from running system

-------------------------------------------------------------------
Tue Feb 12 10:26:15 CET 2008 - locilka@suse.cz

- Added new update_wizard_steps YCP client for easy updating or
  redrawing installation wizard steps from other modules.

-------------------------------------------------------------------
Mon Feb 11 18:28:00 CET 2008 - locilka@suse.cz

- Installation clients 'auth', 'user', and 'root' have been
  disabled by default. First-stage users will enable them only
  if needed.

-------------------------------------------------------------------
Fri Feb 08 13:06:19 CET 2008 - aschnell@suse.de

- during installation allow yast to be started from gdb with
  Y2GDB=1 on kernel command line (fate #302346)

-------------------------------------------------------------------
Fri Feb  8 10:37:02 CET 2008 - locilka@suse.cz

- Umount(s) used with -l and -f params.

-------------------------------------------------------------------
Thu Feb  7 14:19:11 CET 2008 - locilka@suse.cz

- Functionality that integrates the just-selected language
  translation has been moved to integrate_translation_extension
  client to make it available for other modules.
- New label for "Show in Fullscreen" button to better match what
  it really does (bnc #359527).
- Module InstExtensionImage moved to yast2.
- Added new disintegrate_all_extensions client that is called at
  the end of the initial installation to umount and remove all
  integrated inst-sys extensions.
- 2.16.18

-------------------------------------------------------------------
Wed Feb  6 13:23:35 CET 2008 - locilka@suse.cz

- Better /lbin/wget handling in InstExtensionImage.
- Speed-up inst_complex_welcome optimalizations (e.g., skipping
  downloading extension already by Linuxrc)

-------------------------------------------------------------------
Tue Feb  5 16:04:15 CET 2008 - locilka@suse.cz

- Squashfs image needs to be mounted using '-o loop'.
- Displaying busy cursor when downloading the extension.
- 2.16.17

-------------------------------------------------------------------
Mon Feb  4 19:04:29 CET 2008 - locilka@suse.cz

- Modular inst-sys used for localizations (FATE #302955).
- Tabs have been removed from installation proposal.
- 2.16.16

-------------------------------------------------------------------
Fri Feb  1 16:08:26 CET 2008 - locilka@suse.cz

- Added new InstExtensionImage module for integration of modular
  inst-sys images on-the-fly (FATE #302955).

-------------------------------------------------------------------
Thu Jan 31 19:05:49 CET 2008 - aschnell@suse.de

- reflect init-script rename from suse-blinux to sbl
- 2.16.15

-------------------------------------------------------------------
Thu Jan 31 15:02:56 CET 2008 - jsuchome@suse.cz

- call users_finish.ycp from inst_finish.ycp (FATE #302980)

-------------------------------------------------------------------
Thu Jan 31 12:58:42 CET 2008 - locilka@suse.cz

- Fixed inst_restore_settings client: NetworkDevices are now
  NetworkInterfaces.
- 2.16.14

-------------------------------------------------------------------
Thu Jan 31 11:14:46 CET 2008 - locilka@suse.cz

- Added docu. for *_finish scripts (needed for FATE #302980).
- Welcome dialog can newly show the license according to the just
  selected language and also show other lozalizations if needed.
- 2.16.13

-------------------------------------------------------------------
Wed Jan 30 15:22:29 CET 2008 - aschnell@suse.de

- Use icewm instead of fvwm during installation (bnc #357240)
- 2.16.12

-------------------------------------------------------------------
Wed Jan 30 14:15:50 CET 2008 - fehr@suse.de

- Add installation step for disk partitioning between time zone
  and software selection
- put user config after disk partitioning

-------------------------------------------------------------------
Wed Jan 30 09:51:42 CET 2008 - locilka@suse.cz

- Added -noreset option to the VNC startup script (bnc #351338).
- Added inst_user_first.ycp call to the control file right before
  the installation proposal.
- Fixed visibility of ZMD Turnoff checkbox (bnc #356655).

-------------------------------------------------------------------
Tue Jan 29 17:34:03 CET 2008 - locilka@suse.cz

- New desktop selection dialog without system task combo-boxes.
  System selection with icons (bnc #356926).
- More UI checking in dialogs.
- Unified DefaultDesktop module and software/desktop selection
  dialog in installation.

-------------------------------------------------------------------
Mon Jan 28 13:00:19 CET 2008 - aschnell@suse.de

- support Qt and Gtk frontend in startup scripts
- hack for key-autorepeat during installation (bnc #346186)
- 2.16.11

-------------------------------------------------------------------
Fri Jan 25 13:35:13 CET 2008 - locilka@suse.cz

- Reduced Wizard redrawing in the installation workflow.

-------------------------------------------------------------------
Thu Jan 24 15:21:39 CET 2008 - aschnell@suse.de

- start service brld before suse-blinux (bug #354769)
- 2.16.10

-------------------------------------------------------------------
Mon Jan 21 11:05:16 CET 2008 - kmachalkova@suse.cz

- Re-enabled thread support for ncurses UI in YaST2.call
  (bug #164999, FaTE #301899)

-------------------------------------------------------------------
Mon Jan 21 10:53:50 CET 2008 - locilka@suse.cz

- Release Notes UI facelifting.
- Splitting Welcome script dialog single-loop into functions.

-------------------------------------------------------------------
Wed Jan 16 15:49:59 CET 2008 - locilka@suse.cz

- Calling SetPackageLocale and SetTextLocale in the initial
  installation dialog (selecting language) (#354133).

-------------------------------------------------------------------
Mon Jan 14 13:39:00 CET 2008 - locilka@suse.cz

- Added new Language/Keyboard/License dialog (FATE #302957).
- Updated control files.
- 2.16.9

-------------------------------------------------------------------
Thu Jan 10 14:08:17 CET 2008 - locilka@suse.cz

- Extended system type and software selection dialog. Added base
  pattern (selected desktop) description, helps, default status
  for secondary selections, ...
- Added possibility to control visibility of Online Repositories
  via the installation control file (hidden by default).
- Added more control-file documentation.

-------------------------------------------------------------------
Tue Dec 18 16:54:39 CET 2007 - locilka@suse.cz

- Added new desktop and software selection dialog.
- 2.16.8

-------------------------------------------------------------------
Mon Dec 17 11:08:42 CET 2007 - locilka@suse.cz

- Hidden Mouse-probing busy popup.
- New YCP module InstData stores the installation data that should
  be shared among the installation clients.
- Installation repository initialization moved to the unified
  progress when probing the system.
- System analysis has been split into two scripts: inst_mode and
  inst_system_analysis to make the maintenance easier (also in
  control file).
- 2.16.7

-------------------------------------------------------------------
Thu Dec 13 14:25:30 CET 2007 - locilka@suse.cz

- Added a possibility to stop and disable the ZMD service in the
  last (congratulate) dialog of installation (FATE #302495).
- Adjusted the SLES control file: module arguments
  'show_zmd_turnoff_checkbox' and 'zmd_turnoff_default_state'.

-------------------------------------------------------------------
Mon Dec 10 12:13:14 CET 2007 - locilka@suse.cz

- Removed dependency on yast2-country, added dependency on
  yast2-country-data.

-------------------------------------------------------------------
Wed Dec  5 11:13:05 CET 2007 - mzugec@suse.cz

- description says network cards are wireless (#346133)

-------------------------------------------------------------------
Mon Dec  3 16:49:46 CET 2007 - locilka@suse.cz

- Installation Mode dialog adapted to new bright and better mod_UI.
- Using informative icon in some inst_network_check script.
- 2.16.6

-------------------------------------------------------------------
Mon Dec  3 14:34:38 CET 2007 - locilka@suse.cz

- Installation Mode dialog adapted to new mod-UI and to new
  Image-Dimming support in UI.

-------------------------------------------------------------------
Thu Nov 29 16:27:59 CET 2007 - locilka@suse.cz

- Using Progress::NewProgressIcons to show icons during the network
  setup in first stage and during system probing.

-------------------------------------------------------------------
Tue Nov 27 19:14:15 CET 2007 - sh@suse.de

- Use string ID "contents" rather than YCPSymbol `contents
  for Wizard ReplacePoint
- 2.16.5

-------------------------------------------------------------------
Fri Nov 23 13:36:54 CET 2007 - locilka@suse.cz

- Using translations for inst_finish steps (#343783).
- 2.16.4

-------------------------------------------------------------------
Tue Nov 20 11:08:23 CET 2007 - locilka@suse.cz

- Shutting down all dhcpcd clients when reconfiguring network in
  the first stage and when finishing the installation (#308577).
- 'Copy 70-persistent-cd.rules' functionality has been moved here
  from yast2-network (#328126).

-------------------------------------------------------------------
Mon Nov 19 15:35:10 CET 2007 - locilka@suse.cz

- Fixed busy texts for restarting YaST vs. finishing the instal.
- Unified used terminology (repositories) (FATE #302970).

-------------------------------------------------------------------
Tue Nov 13 13:54:13 CET 2007 - locilka@suse.cz

- Script copy_files_finish.ycp cleaned up.

-------------------------------------------------------------------
Fri Nov  9 13:30:34 CET 2007 - locilka@suse.cz

- Boot Installed System option has been removed (#327505).
- Installation Mode dialog has been redesigned using
  self-descriptive icons for all options.
- Return value from inst_repair is evaluated, error is reported in
  case of failure.
- 2.16.3

-------------------------------------------------------------------
Fri Nov  2 16:31:06 CET 2007 - locilka@suse.cz

- Adjusted RPM dependencies (Internet module has been moved from
  yast2-network to yast2).

-------------------------------------------------------------------
Tue Oct 30 17:26:51 CET 2007 - locilka@suse.cz

- Modules Hotplug and HwStatus moved to yast2.rpm to remove
  dependency of storage on installation.
- 2.16.2

-------------------------------------------------------------------
Wed Oct 24 16:32:41 CEST 2007 - locilka@suse.cz

- Changes in StorageDevice module API (#335582).
- 2.16.1

-------------------------------------------------------------------
Mon Oct 15 16:00:06 CEST 2007 - locilka@suse.cz

- Abort the installation instead of halting the system in case of
  declining the license when installing from LiveCD (#330730).

-------------------------------------------------------------------
Thu Oct 11 15:00:03 CEST 2007 - jsrain@suse.cz

- show release notes properly in live installation (#332862)

-------------------------------------------------------------------
Wed Oct  3 17:50:11 CEST 2007 - locilka@suse.cz

- Added "Network Type" information to the First Stage Network Setup
- 2.16.0

-------------------------------------------------------------------
Wed Oct  3 09:53:55 CEST 2007 - mvidner@suse.cz

- Do not try to package COPYRIGHT.english, it is gone from
  devtools (#299144).

-------------------------------------------------------------------
Tue Oct  2 16:04:55 CEST 2007 - ug@suse.de

- typo fixed (#328172)

-------------------------------------------------------------------
Mon Sep 24 16:43:11 CEST 2007 - locilka@suse.cz

- Changed default delete_old_packages back to 'true' after finding
  and fixing all remaining issues with 'false' (changed by coolo)
- Added new option 'online_repos_preselected' into the control file
  to make default status of Online Repositories easily configurable
  (#327791).
- Initializing the default behavior of Online Repositories in
  inst_features according to the control file (#327791).
- 2.15.54

-------------------------------------------------------------------
Fri Sep 21 16:35:18 CEST 2007 - locilka@suse.cz

- Start dhcpcd using WFM instead of SCR (#326342).
- 2.15.53

-------------------------------------------------------------------
Fri Sep 21 09:53:37 CEST 2007 - locilka@suse.cz

- When normal umount at the end of the installation fails, try
  at least: sync, remount read-only, umount --force.
- Report all services running in the installation directory
  (both #326478).
- 2.15.52

-------------------------------------------------------------------
Thu Sep 20 12:23:01 CEST 2007 - locilka@suse.cz

- Changed inst_upgrade_urls to add sources not enabled during the
  upgrade in a disabled state instead of ignoring them (#326342).
- 2.15.51

-------------------------------------------------------------------
Tue Sep 18 19:50:52 CEST 2007 - locilka@suse.cz

- Fixed tar syntax: --ignore-failed-read param. position (#326055).
- 2.15.50

-------------------------------------------------------------------
Thu Sep 13 16:18:30 CEST 2007 - locilka@suse.cz

- Fixed inst_upgrade_urls to re-register sources with their
  repository names taken from the upgraded system (#310209).
- 2.15.49

-------------------------------------------------------------------
Tue Sep 11 20:03:02 CEST 2007 - aschnell@suse.de

- don't swapoff after 1st stage installation (bug #308121)
- 2.15.48

-------------------------------------------------------------------
Tue Sep 11 11:07:20 CEST 2007 - locilka@suse.cz

- Calling ntp-client_finish instead of ntp_client_finish in the
  inst_finish script (#309430).

-------------------------------------------------------------------
Wed Sep  5 14:48:33 CEST 2007 - locilka@suse.cz

- Reinitializing variable for skipping add-on-related clients with
  its default value in inst_system_analysis (#305554).
- 2.15.47

-------------------------------------------------------------------
Wed Sep  5 13:24:32 CEST 2007 - jsrain@suse.cz

- removed inst_fam.ycp (also from control files) (#307378)

-------------------------------------------------------------------
Mon Sep  3 12:45:41 CEST 2007 - locilka@suse.cz

- Creating symlinks to .curlrc and .wgetrc files from the root.
- Adjusting RPM dependencies (yast2-core, new builtin 'setenv').
- Adjusting ENV variables with proxy settings (all three #305163).
- Writing also proxy setting into Install.inf (#298001#c5).
- 2.15.46

-------------------------------------------------------------------
Fri Aug 31 16:26:07 CEST 2007 - locilka@suse.cz

- Calling ntp_client_finish client at the end of the installation
  (#299238#c9).
- 2.15.45

-------------------------------------------------------------------
Fri Aug 24 09:25:53 CEST 2007 - locilka@suse.cz

- Changing forgotten "catalogs" to "initializing..." (#302384).
- 2.15.44

-------------------------------------------------------------------
Tue Aug 21 16:10:16 CEST 2007 - locilka@suse.cz

- Fixed evaluating of "enabled" tag in map of repositories in
  inst_upgrade_urls (#300901).
- Added ssh_host_dsa_key ssh_host_dsa_key.pub ssh_host_rsa_key
  ssh_host_rsa_key.pub to be optionally copied as well as the SSH1
  keys (#298798).
- Allowing to abort the "System Probing" dialog (#298049).
- 2.15.43

-------------------------------------------------------------------
Wed Aug 15 17:30:06 CEST 2007 - mzugec@suse.cz

- mark string for translation (#300268)

-------------------------------------------------------------------
Fri Aug 10 11:19:36 CEST 2007 - locilka@suse.cz

- Using "Online Repositories" for Internet/Web-based/Additional/...
  repositories downloaded from web during the first stage
  installation (#296407).
- 2.15.42

-------------------------------------------------------------------
Wed Aug  8 12:35:28 CEST 2007 - jsrain@suse.cz

- show reboot message within live installation without timeout
  (#297691)
- 2.15.41

-------------------------------------------------------------------
Mon Aug  6 08:58:02 CEST 2007 - locilka@suse.cz

- Renamed product/default repositories check-box to "Add Internet
  Repositories Before Installation" (#297580).
- Added help for that check-box (#296810).
- First stage network setup dialog - changes in dialog alignment
  (#295043).
- Initialize mouse after installation steps are displayed (#296406)
- 2.15.40

-------------------------------------------------------------------
Thu Aug  2 08:53:56 CEST 2007 - jsrain@suse.cz

- do not show "Clone" check box in live installation
- 2.15.39

-------------------------------------------------------------------
Wed Aug  1 11:00:15 CEST 2007 - locilka@suse.cz

- Changing remote repositories link to http://download.opensuse.org
  (#297628)

-------------------------------------------------------------------
Wed Aug  1 10:33:45 CEST 2007 - mvidner@suse.cz

- Removed Provides/Obsoletes for ancient yast package names,
  with the devel-doc subpackage they broke yast2-schema build.
- 2.15.38

-------------------------------------------------------------------
Tue Jul 31 11:29:53 CEST 2007 - lslezak@suse.cz

- inst_extrasources - register the extra repositories in content
  file automatically without asking user (#290040), do not download
  metadata from the extra sources (offline registration) (#290040,
  #288640)

-------------------------------------------------------------------
Mon Jul 30 12:38:31 CEST 2007 - locilka@suse.cz

- Added inst_upgrade_urls client which offers URLs used on the
  system to be used during the upgrade as well (FATE #301785).
- Calling the client from control file.
- Adjusted RPM dependencies (.anyxml SCR agent).
- 2.15.37

-------------------------------------------------------------------
Sun Jul 29 22:39:31 CEST 2007 - locilka@suse.cz

- Fixed curl parameters for network test in first stage (#295484).

-------------------------------------------------------------------
Thu Jul 26 17:51:29 CEST 2007 - mzugec@suse.cz

- set variables VNC and USE_SSH in S07-medium (#294485)
- 2.15.36

-------------------------------------------------------------------
Wed Jul 25 12:48:50 CEST 2007 - mvidner@suse.cz

- startup scripts: Call initviocons only if it exists (#173426).
- 2.15.35

-------------------------------------------------------------------
Wed Jul 25 10:58:29 CEST 2007 - locilka@suse.cz

- Renamed yast2-installation-doc to yast2-installation-devel-doc
  (FATE #302461).
- Removed ping-based internet test from the First-stage network
  setup test.
- Sped up internet test by adding timeouts and by downloading only
  the page header.
- Added help texts to the network setup dialogs.

-------------------------------------------------------------------
Tue Jul 24 13:20:36 CEST 2007 - locilka@suse.cz

- Control file: Unified wizard step names with dialogs, removed
  Clean Up step part of the Online Update is now Registration
  (#293095).
- Call inst_network_check (and setup) only in Add-On products
  and/or Additional Product Sources were requested to be used
  (#293808).

-------------------------------------------------------------------
Tue Jul 24 10:48:02 CEST 2007 - locilka@suse.cz

- Splitting auto-generated documentation into separate package
  yast2-installation-doc (FATE #302461).
- 2.15.34

-------------------------------------------------------------------
Thu Jul 19 16:36:19 CEST 2007 - locilka@suse.cz

- If network setup in the first-stage installation is cancelled,
  return to the previous dialog (network check).
- Several minor updates of the network setup workflow (#292379).
- 2.15.33

-------------------------------------------------------------------
Wed Jul 18 10:54:26 CEST 2007 - locilka@suse.cz

- New progress and help messages when initializing the second
  stage (#292617).
- More debugging in switch_scr_finish.

-------------------------------------------------------------------
Thu Jul 12 12:59:32 CEST 2007 - locilka@suse.cz

- Client inst_productsources.ycp moved to yast2-packager.
- Changed link to list of servers in control file.
- Adjusted RPM dependencies.
- Installation sources are now Repositories.
- 2.15.32

-------------------------------------------------------------------
Wed Jul 11 09:09:58 CEST 2007 - locilka@suse.cz

- Changed default delete_old_packages to 'false'.

-------------------------------------------------------------------
Wed Jul  4 16:16:37 CEST 2007 - locilka@suse.cz

- Fixed workflow when user selects to Boot the installed system and
  then cancels that decision.
- 2.15.31

-------------------------------------------------------------------
Mon Jul  2 15:38:27 CEST 2007 - locilka@suse.cz

- Applied patch from sassmann@novell.com for PS3 support with
  576x384 resolution (#273147).

-------------------------------------------------------------------
Fri Jun 29 11:50:47 CEST 2007 - locilka@suse.cz

- Extended "Suggested Installation Sources" to support two levels
  of linking. First link contains list of links to be downloaded
  in order to get lists of suggested repositories.

-------------------------------------------------------------------
Thu Jun 28 21:34:19 CEST 2007 - jsrain@suse.cz

- updated for live CD installation

-------------------------------------------------------------------
Thu Jun 21 17:38:09 CEST 2007 - adrian@suse.de

- fix changelog entry order

-------------------------------------------------------------------
Thu Jun 21 10:34:10 CEST 2007 - locilka@suse.cz

- Added handling for "Suggested Installation Sources" during the
  first stage installation, initial evrsion (FATE #300898).
- Enhanced SCR-Switch installation-debugger.
- Added case-insensitive filter into the "Suggested Installation
  Sources" dialog.

-------------------------------------------------------------------
Wed Jun 20 13:12:10 CEST 2007 - locilka@suse.cz

- Fixed inst_license to really halt the system when license is
  declined (#282958).
- Fixed writing proxy settings during First-Stage Installation,
  Network Setup. Wrong Proxy::Import keys were used).
- Pre-selecting first connected network card in Network Card dialog
  in First-Stage Installation, Network Setup to avoid confusions.
- Fixed canceled Network Setup not to abort the entire
  installation.

-------------------------------------------------------------------
Fri Jun 15 14:34:01 CEST 2007 - locilka@suse.cz

- Fixing inst_addon_update_sources to initialize the target
  and sources before using Pkg:: builtins (#270899#c29).

-------------------------------------------------------------------
Thu Jun 14 11:28:26 CEST 2007 - locilka@suse.cz

- Enhanced network-test in the fist stage installation, three
  different servers are tested with 'ping' instead of only one.
- Current network settings are logged in case of failed network
  test (both #283841).
- Enhanced network-test in the fist stage installation, three
  different web-servers are tested with curl instead of only one.

-------------------------------------------------------------------
Wed Jun 13 15:44:05 CEST 2007 - locilka@suse.cz

- Implemented new feature that saves the content defined in control
  file from the installation system to the just installed system.
  Function, that does it, is SaveInstSysContent in SystemFilesCopy
  module (FATE #301937).
- Added new entry into the control file that defines what and where
  to save it, initially /root/ -> /root/inst-sys/.
- Adjusted control-file documentation.
- Fixed inst_restore_settings to start SuSEfirewall2_setup if it is
  enabled in the system init scripts to prevent from having
  half-started firewall after YOU kernel-update (#282871).

-------------------------------------------------------------------
Mon Jun 11 18:30:48 CEST 2007 - locilka@suse.cz

- Added lost fix from Andreas Schwab for startup scripts. The patch
  fixes evaluation of bash expressions.
- 2.15.30

-------------------------------------------------------------------
Mon Jun 11 17:55:23 CEST 2007 - locilka@suse.cz

- Adjusted SCR for install.inf to provide read/write access.
- Writing install.inf for save_network script at the end of
  the initial stage.
- Changed internal data structure for NetworkSetup in the initial
  stage.
- Added Internet test to the end of the NetworkSetup in the initial
  stage.
- 2.15.29

-------------------------------------------------------------------
Fri Jun  8 17:52:57 CEST 2007 - locilka@suse.cz

- Added initial implementation of possibility to setup network
  in the first stage installation. New YCP clients have beed added:
  inst_network_check and inst_network_setup. Scripts are called
  from inst_system_analysis before sources are initialized
  (FATE #301967).

-------------------------------------------------------------------
Thu Jun  7 15:08:08 CEST 2007 - locilka@suse.cz

- A new label "Writing YaST Configuration..." used in case of
  restarting system or installation.

-------------------------------------------------------------------
Fri Jun  1 12:41:10 CEST 2007 - mzugec@suse.cz

- use shared isNetworkRunning() function in network_finish
- 2.15.28

-------------------------------------------------------------------
Wed May 30 11:33:52 CEST 2007 - mzugec@suse.cz

- fixed spec requirements

-------------------------------------------------------------------
Mon May 28 16:02:38 CEST 2007 - mzugec@suse.cz

- removed netsetup item from control files

-------------------------------------------------------------------
Mon May 28 13:33:08 CEST 2007 - mzugec@suse.cz

- removed inst_netsetup item from control files

-------------------------------------------------------------------
Sun May 27 14:49:37 CEST 2007 - mzugec@suse.de

- installation network changes:
http://lists.opensuse.org/yast-devel/2007-05/msg00025.html
- 2.15.27

-------------------------------------------------------------------
Tue May 22 10:51:57 CEST 2007 - ug@suse.de

- reactivate hardware detection during autoinstall
- 2.15.26

-------------------------------------------------------------------
Mon May 21 10:40:20 CEST 2007 - locilka@suse.cz

- Fixed release-notes desktop file.
- 2.15.25

-------------------------------------------------------------------
Thu May 17 22:18:29 CEST 2007 - locilka@suse.cz

- Progress dialog for initializing installation sources.
- 2.15.24

-------------------------------------------------------------------
Tue May 15 14:14:13 CEST 2007 - locilka@suse.cz

- Changed control file in partitioning/evms_config section from
  'true' to 'false' (#274702).

-------------------------------------------------------------------
Fri May 11 16:30:06 CEST 2007 - locilka@suse.cz

- Removing directories '/var/lib/zypp/cache' and '/var/lib/zypp/db'
  if they exist at the beginning of the installation (#267763).
- 2.15.23

-------------------------------------------------------------------
Thu May 10 17:16:49 CEST 2007 - locilka@suse.cz

- Merged hardware probing (inst_startup) and system probing
  (inst_system_analysis) into one script to have only one progress
  dialog instead of two (#271291).
- openSUSE control file clean-up: The default value for enable_next
  and enable_back is 'yes'. Only few steps do not allow to go back
  (#270893).
- 2.15.22

-------------------------------------------------------------------
Wed May  9 10:25:37 CEST 2007 - locilka@suse.cz

- Safe qouting of bash command in desktop_finish.
- CommandLine for inst_release_notes (#269914).

-------------------------------------------------------------------
Mon May  7 13:43:54 CEST 2007 - ms@suse.de

- don't clobber existing /root/.vnc/passwd file (#271734)

-------------------------------------------------------------------
Wed Apr 18 09:13:10 CEST 2007 - locilka@suse.cz

- Root password dialog has been moved to be the first dialog of the
  second stage installation workflow (FATE #301924).
- "Root Password" step is now called "root Password" (#249706).
- Created new 'Check Installation' entry to the 'Configuration'
  part of the workflow. This section contains setting up network
  if needed, initializing target if needed, and installing
  remaining software (needed by FATE #301924).
- Added new client inst_initialization that creates initialization
  progress UI instead of blank screen.
- 2.15.20

-------------------------------------------------------------------
Tue Apr 17 11:11:37 CEST 2007 - locilka@suse.cz

- Fixed Add-On template to use generic 'control' textdomain
- 2.15.19

-------------------------------------------------------------------
Fri Apr 13 09:45:10 CEST 2007 - locilka@suse.cz

- Replacing networkmanager_proposal with general_proposal (network)
  that includes also IPv6 settings (#263337, #260261).

-------------------------------------------------------------------
Thu Apr 12 11:57:03 CEST 2007 - locilka@suse.cz

- Initialize the target and sources before adding extra sources.
  They needn't be initialized after YaST is restarted during the
  online update (#263289).

-------------------------------------------------------------------
Wed Apr 11 10:21:24 CEST 2007 - locilka@suse.cz

- Release Notes dialog is using a [Close] button if not running in
  installation (#262440).

-------------------------------------------------------------------
Fri Apr  6 16:48:58 CEST 2007 - locilka@suse.cz

- In case of reboot during installation, network services status
  is stored to a reboot_network_settings file and their status
  is restored again when starting the installation after reboot.
  Restoring the status uses Progress library for user feedback
  (#258742).
- Adjusted RPM dependencies.
- 2.15.18

-------------------------------------------------------------------
Thu Apr  5 13:34:48 CEST 2007 - locilka@suse.cz

- Using function PackagesUI::ConfirmLicenses() instead of
  maintaining own code with almost the same functionality (#256627)
- Adjusted RPM dependencies
- Unified inst_startup UI to use the Progress library instead of
  sequence of busy pop-ups.
- Unified inst_system_analysis UI to use the Progress library
  instead of empty dialog.
- 2.15.17

-------------------------------------------------------------------
Wed Apr  4 10:35:55 CEST 2007 - locilka@suse.cz

- Removed IPv6 proposal from installation control file. IPv6
  proposal has been merged into Network Mode proposal (#260261).

-------------------------------------------------------------------
Wed Mar 28 16:17:37 CEST 2007 - locilka@suse.cz

- Adjusted to use WorkflowManager instead AddOnProduct module
  in some cases to make Pattern-based installation and
  configuration workflow (FATE #129).
- Adjusted RPM dependencies and BuildRequires.
- 2.15.16

-------------------------------------------------------------------
Tue Mar 27 14:22:46 CEST 2007 - ms@suse.de

- fixed X11 preparation by checking /etc/reconfig_system (#252763)

-------------------------------------------------------------------
Wed Mar 21 16:47:14 CET 2007 - locilka@suse.cz

- Handling CloneSystem functionality when the client for cloning is
  not installed (checkbox is disabled).

-------------------------------------------------------------------
Mon Mar 19 13:09:57 CET 2007 - locilka@suse.cz

- Creating an empty /etc/sysconfig/displaymanager in desktop_finish
  if the sysconfing doesn't exist (minimal installation).
- Handling missing .proc.parport.devices agent (RPM recommends
  yast2-printer for that).

-------------------------------------------------------------------
Tue Mar 13 13:43:42 CET 2007 - locilka@suse.cz

- Reboot in case of the declined license during the initial
  installation (#252132).

-------------------------------------------------------------------
Mon Mar 12 08:44:19 CET 2007 - locilka@suse.cz

- Modules 'Product' and 'Installation' (installation settings) were
  moved from 'yast2-installation' to 'yast2' to minimize
  cross-package dependencies.
- Adjusted package dependencies.
- 2.15.15

-------------------------------------------------------------------
Fri Mar  9 10:05:20 CET 2007 - locilka@suse.cz

- Module InstShowInfo has been moved from yast2-installation to
  yast2-packager because this module is used by Add-Ons and
  installation sources only.
- Adjusted RPM Requires (yast2-packager >= 2.15.22).
- 2.15.14

-------------------------------------------------------------------
Thu Mar  8 16:59:35 CET 2007 - locilka@suse.cz

- Module GetInstArgs moved from yast2-installation to yast2, many
  clients required yast2-installation only because of this module.

-------------------------------------------------------------------
Thu Mar  8 14:45:39 CET 2007 - locilka@suse.cz

- Tag 'PATTERNS' in product content file is depracated by
  'REQUIRES' and/or 'RECOMMENDS' tag (#252122).

-------------------------------------------------------------------
Tue Mar  6 16:44:49 CET 2007 - kmachalkova@suse.cz

- Do not export LINES and COLUMNS variables, so that terminal
  resize event is handled correctly (#184179)

-------------------------------------------------------------------
Tue Mar  6 16:44:48 CET 2007 - locilka@suse.cz

- AddOnProduct and ProductLicense finally moved to yast2-packager
  from yast2-installation to avoid build cycles.
- 2.15.13

-------------------------------------------------------------------
Mon Mar  5 17:14:58 CET 2007 - locilka@suse.cz

- Moving AddOnProduct module back to yast2-installation because
  this module is needed in the second-stage installation.
- AddOnProduct-related testsuites moved back to yast2-installation.
- 2.15.12

-------------------------------------------------------------------
Mon Mar  5 12:58:21 CET 2007 - locilka@suse.cz

- Adding new installation client mouse_finish which is called
  before SCR is switched. This removes the dependency of
  yast2-installation on yast2-mouse.
- 2.15.11

-------------------------------------------------------------------
Fri Mar  2 15:27:14 CET 2007 - locilka@suse.cz

- Providing feedback (busy message) in inst_restore_settings.
  Starting network by calling 'network start' with timeout.
- Adding yast2-bootloader into required packages because it is
  needed after the SCR is switched into the installed system just
  before reboot (#249679).
- Added more logging into inst_system_analysis (booting installed
  system).
- 2.15.10

-------------------------------------------------------------------
Wed Feb 28 14:11:16 CET 2007 - jsrain@suse.cz

- added more logging to umount_finish (#247594)

-------------------------------------------------------------------
Mon Feb 26 16:03:42 CET 2007 - jsrain@suse.cz

- updated popup in case of license is not accepted (#162499)

-------------------------------------------------------------------
Thu Feb 22 13:52:12 CET 2007 - locilka@suse.cz

- Splitting installation_worker (main installation script) into
  inst_worker_initial and inst_worker_continue.
- Testsuites related to Add-Ons moved to yast2-add-on package.
- 2.15.9

-------------------------------------------------------------------
Wed Feb 21 17:24:30 CET 2007 - locilka@suse.cz

- Added documentation for silently_downgrade_packages and
  keep_installed_patches control file entries (plus their reverse
  lists) (FATE #301990, Bugzilla #238488).

-------------------------------------------------------------------
Mon Feb 19 16:00:23 CET 2007 - locilka@suse.cz

- More concrete fix of bug #160301: Displaying information about
  how to continue the second stage installation if SSH is the only
  installation method. This informational pop-up has disabled
  time-out (#245742).
- Moving parts of installation_worker script to includes based on
  in which installation stage they are used.

-------------------------------------------------------------------
Fri Feb 16 16:18:28 CET 2007 - locilka@suse.cz

- Add-Ons moved to a new package yast2-add-on-2.15.0 (#238673)

-------------------------------------------------------------------
Thu Feb 15 12:21:46 CET 2007 - locilka@suse.cz

- New entries silently_downgrade_packages, plus reverse list, and
  keep_installed_patches, plus reverse list, were added into SLES
  and SLED control files (FATE #301990, Bugzilla #238488).

-------------------------------------------------------------------
Mon Feb 12 13:40:41 CET 2007 - locilka@suse.cz

- Making release_notes modular.
- Rewriting RPM dependencies (#238679).
- Moving parts of installation_worker client into functions.
- Moving Mouse-init functions into inst_init_mouse client.
- Moving Storage-related functions (autoinstall) into
  inst_check_autoinst_mode client.
- Moving vendor client and desktop file to the yast2-update to
  minimize yast2-installation dependencies.
- Remove obsolete /proc/bus/usb mounting (#244950).

-------------------------------------------------------------------
Wed Feb  7 11:01:02 CET 2007 - locilka@suse.cz

- Correct Installation::destdir quoting in .local or .target bash
  commands.
- 2.15.8

-------------------------------------------------------------------
Tue Feb  6 16:29:55 CET 2007 - locilka@suse.cz

- Hide &product; in inst_suseconfig call to remove dependency on
  Product.ycp and not to be so ugly (#241553).

-------------------------------------------------------------------
Mon Feb  5 11:31:52 CET 2007 - locilka@suse.cz

- Store Add-Ons at the end of first stage installation and restore
  them before AutoYaST cloning at the end of the second stage
  installation (bugzilla #187558).
- Set license content before it is displayed for the first time,
  select license language before it is displayed (#220847).
- 2.15.7

-------------------------------------------------------------------
Fri Feb  2 15:25:04 CET 2007 - locilka@suse.cz

- Removing dependency on yast2-slp package.
- Moving all SLP-related functionality to yast2-packager-2.15.7.
- Handling not installed yast2-slp package in Add-Ons (#238680).

-------------------------------------------------------------------
Thu Feb  1 12:41:36 CET 2007 - locilka@suse.cz

- When an Add-On product is added and removed later, correctly
  remove also cached control file of that Add-On (#238307).
- 2.15.6

-------------------------------------------------------------------
Wed Jan 31 09:34:11 CET 2007 - locilka@suse.cz

- Rereading all SCR Agents in case of installation workflow changed
  by Add-On product (#239055).
- Calling PackageLock::Check before Pkg calls (#238556).

-------------------------------------------------------------------
Sun Jan 28 22:27:48 CET 2007 - locilka@suse.cz

- Removed tv and bluetooth hardware proposals from SLES control
  file. There are no such modules in that product (#238759).

-------------------------------------------------------------------
Mon Jan 22 13:46:20 CET 2007 - locilka@suse.cz

- Correct handling of CD/DVD Add-Ons in installation (#237264).
- Fixed switching between Installation Settings tabs in case of
  error in proposal. Every time, only the more-detailed tab is
  selected (#237291).
- Appropriate buttons for Add-Ons dialog for both dialog in
  installation workflow and installation proposal (#237297).
- 2.15.5

-------------------------------------------------------------------
Fri Jan 19 16:25:44 CET 2007 - locilka@suse.cz

- Fixed cancelling of entering a new Add-On (#236315).
- Added zFCP and DASD to installation/update proposal on S/390
  (jsrain) (#160399)
- 2.15.4

-------------------------------------------------------------------
Wed Jan 17 10:50:02 CET 2007 - locilka@suse.cz

- Changed control file documentation for Flexible Partitioning
  (bugzilla #229651 comment #15).
- Changed option <clone_module> "lan" to "networking" (#235457).

-------------------------------------------------------------------
Fri Jan 12 19:05:56 CET 2007 - ms@suse.de

- fixed TERM type setup in case of ssh based installations.
  if the installation is ssh based, TERM is not allowed to
  be overwritten by the value of install.inf. The TERM value
  of install.inf points to the console and not to the remote
  terminal type (#234032)

-------------------------------------------------------------------
Fri Jan 12 17:41:05 CET 2007 - locilka@suse.cz

- control file variable for monthly suse_register run (F#301822)
  (change made by jdsn)

-------------------------------------------------------------------
Thu Jan 11 10:59:40 CET 2007 - locilka@suse.cz

- Changed SLD and SLE control files to reflect demands described in
  bugzilla bug #233156:
  * Old packages are removed by default, only for upgrading from
    SLD 10 or SLE 10, packages are not removed by default.
  * New packages are selected for installation by default, only for
    upgrading from SLD 10 or SLE 10, packages are only updated.
  * Upgrading to new SLE 10 from is only supported from SLES9 and
    SLE 10, upgrading from another product will display warning.

-------------------------------------------------------------------
Sat Jan  6 19:32:23 CET 2007 - ms@suse.de

- fixed usage of fbiterm (#225229)

-------------------------------------------------------------------
Thu Jan  4 14:27:12 CET 2007 - locilka@suse.cz

- Added documentation for new features in control file:
  * boolean delete_old_packages and list of products for which this
    rule is inverted.
  * boolean only_update_selected and list of products for which
    this rule is inverted.
  * list of products supported for upgrade
  (All described in FATE #301844)

-------------------------------------------------------------------
Tue Jan  2 13:07:24 CET 2007 - locilka@suse.cz

- Allowing to add the very same product that has been already
  installed or selected for installation in case the url is
  different than any of the current urls. There can be more sources
  for the product because product urls can be removed and added
  also by inst_source module (#227605).
- Consistent spelling of "Add-On" and "add-on" (#229934).
- 2.15.3

-------------------------------------------------------------------
Tue Dec 12 10:57:21 CET 2006 - locilka@suse.cz

- Consistent spelling of 'AutoYaST' (#221275).

-------------------------------------------------------------------
Mon Dec 11 16:11:21 CET 2006 - locilka@suse.cz

- Handling new flag REGISTERPRODUCT from add-on product content
  file. This flag demands running the registration client after
  an add-on product is installed (on a running system) and demands
  running the registration client even if it is disabled in
  the base-product's control file (during installation)
  (FATE #301312).
- 2.15.2

-------------------------------------------------------------------
Thu Dec  7 18:28:21 CET 2006 - locilka@suse.cz

- Release Notes dialog in the second stage installation now offers
  to select a different language for release notes than the default
  one (#224875).

-------------------------------------------------------------------
Thu Dec  7 10:46:00 CET 2006 - locilka@suse.cz

- Reworked adding and removing Add-Ons during the first stage
  installation. If some Add-Ons are added or removed, the entire
  workflow is created from scratch (#221377).
- Using a separate temporary directory for Add-On licenses not to
  be confused by the previous Add-On.
- Fixed Second Stage Installation script to handle rebooting
  after kernel-patch correctly (#224251).
- Fixed Add-On handling when cancelling adding an Add-On product,
  before that return value from the previous adding was evaluated.
- Fixing some texts (#223880)
- 2.15.1

-------------------------------------------------------------------
Mon Dec  4 16:27:21 CET 2006 - locilka@suse.cz

- Adding support for own help texts for particular submodules in
  installation proposal (FATE #301151). Use key "help" in
  "MakeProposal"'s function result.
- Adding root_password_ca_check item into the globals of control
  file set to true for SLES and false otherwise (FATE #300438).
- A better fix for disabling [Back] button in License Agreement
  dialog when the previous (Language) dialog has been skipped
  (223258).
- 2.15.0

-------------------------------------------------------------------
Mon Dec  4 08:34:02 CET 2006 - lslezak@suse.cz

- "en_EN" -> "en_GB" in list of the preferred languages for EULA

-------------------------------------------------------------------
Thu Nov 23 11:10:14 CET 2006 - locilka@suse.cz

- Disabling [Back] button in License Agreement dialog when the
  previous (Language) dialog has been skipped (223258).
- 2.14.15

-------------------------------------------------------------------
Wed Nov 22 18:51:10 CET 2006 - ms@suse.de

- added hostname/IP information to Xvnc setup (#223266)
- fixed call of initvicons, deactivate s390 exception (#192052)
- 2.14.14

-------------------------------------------------------------------
Tue Nov 21 14:42:50 CET 2006 - locilka@suse.cz

- Reporting the failed or aborted installation only when it has
  been really aborted or when it really failed. YaST or system
  restarts on purpose (online update) are now handled correctly -
  there is no question whether user wants to continue with
  the installation (#222896).
- 2.14.13

-------------------------------------------------------------------
Mon Nov 20 15:25:11 CET 2006 - locilka@suse.cz

- Wider list of extra-sources 56->76 characters (#221984).
- Adding modules listed in Linuxrc entry brokenmodules into the
  /etc/modprobe.d/blacklist file (#221815).
- 2.14.12

-------------------------------------------------------------------
Mon Nov 20 11:49:53 CET 2006 - ms@suse.de

- fixed framebuffer color depth setup (#221139)
- 2.14.11

-------------------------------------------------------------------
Mon Nov 20 08:55:16 CET 2006 - locilka@suse.cz

- Show update-confirmation dialog in Mode::update() only (#221571).
- Pressing [Abort] button in the Add-On dialog during installation
  now opens-up a correct pop-up dialog with correct text (#218677).

-------------------------------------------------------------------
Wed Nov 15 15:30:03 CET 2006 - ms@suse.de

- fixed i810 based installation (#220403)
- 2.14.10

-------------------------------------------------------------------
Wed Nov 15 14:38:21 CET 2006 - locilka@suse.cz

- Defining the minimal size for release_notes pop-up to have the
  minimal size 76x22 or 3/4x2/3 in text mode and 100x30 in graphic
  mode (#221222).

-------------------------------------------------------------------
Wed Nov 15 11:40:48 CET 2006 - locilka@suse.cz

- Restoring the [ Next ] button in the inst_congratlate client when
  the [ Back ] button is pressed (#221190).

-------------------------------------------------------------------
Tue Nov 14 13:20:24 CET 2006 - locilka@suse.cz

- Changes in openSUSE control file (#219878):
  * limit_try_home: 5 GB -> 7 GB
  * root_base_size: 3 GB -> 5 GB

-------------------------------------------------------------------
Thu Nov  9 15:21:14 CET 2006 - locilka@suse.cz

- Always run the fonts_finish's Write() function. Skip running
  "SuSEconfig --module fonts" if script SuSEconfig.fonts does not
  exist (#216079).
- 2.14.9

-------------------------------------------------------------------
Thu Nov  9 10:22:00 CET 2006 - locilka@suse.cz

- Added confirmation dialog into the update workflow on the running
  system before the update really proceeds (#219097).
- confirmInstallation function moved from inst_doit to misc to make
  confirmation dialog possible (#219097).
- Set Product Name only when any Product Name found (#218720).
- 2.14.8

-------------------------------------------------------------------
Fri Nov  3 14:39:53 CET 2006 - locilka@suse.cz

- Preselecting already installed languages in the Language Add-On
  script (FATE #301239) (#217052).
- 2.14.7

-------------------------------------------------------------------
Fri Nov  3 10:17:37 CET 2006 - locilka@suse.cz

- Changed text of question asking whether the second stage
  installation should start again (FATE #300422) in case of
  previous failure or user-abort (#215697).

-------------------------------------------------------------------
Wed Nov  1 17:43:41 CET 2006 - locilka@suse.cz

- "Installation->Other->Boot Installed System->Cancel" now doesn't
  abort the installation but returns to the Installation Mode
  dialog (#216887).
- Correct handling of pressing Cancel or Abort buttons in pop-up
  windows in Add-On installation (#216910).

-------------------------------------------------------------------
Mon Oct 30 15:10:07 CET 2006 - lslezak@suse.cz

- updated inst_extrasources client to not download files from the
  installation sources (#213031)
- requires yast2-pkg-bindings >= 2.13.101
- 2.14.6

-------------------------------------------------------------------
Mon Oct 30 12:59:31 CET 2006 - locilka@suse.cz

- Moving ProductFeatures::Save() from inst_kickoff client to
  save_config_finish - client that is called after the SCR is
  switched to the running system (#209119).
- Calling Storage::RemoveDmMapsTo (device) in after the disks are
  probed in inst_system_analysis (#208222).
- Fixed including packager.

-------------------------------------------------------------------
Thu Oct 26 14:51:12 CEST 2006 - locilka@suse.cz

- Enabling back button in the License Agreement dialog (#215236).
- Adding add-on.rnc for AutoYaST profile validation (#215248).
- Providing an easier switch to disable IPv6 by a new ipv6 client
  in the network proposal (FATE #300604) (mzugec).
- 2.14.5

-------------------------------------------------------------------
Wed Oct 25 16:28:14 CEST 2006 - locilka@suse.cz

- Adding more debugging messages in order to fix random crashing
  of the second stage installation (#214886).

-------------------------------------------------------------------
Tue Oct 24 13:57:57 CEST 2006 - locilka@suse.cz

- Renamed control file control.PROF.xml to control.openSUSE.xml

-------------------------------------------------------------------
Tue Oct 24 10:58:18 CEST 2006 - ms@suse.de

- fixed nic detection (#213870)

-------------------------------------------------------------------
Mon Oct 23 16:04:30 CEST 2006 - locilka@suse.cz

- Added special installation client for Language Add-Ons
  inst_language_add-on and it's XML workflow
  add-on-template_installation.xml for calling this client after
  the Add-On Product is added by the add-on client (FATE #301239).
- Adding add-on client to list of clients that are enabled for
  AutoYaST cloning (bugzilla #198927).
- Added summary of the Release Notes client for the Control Center
  (bugzilla #213878).
- 2.14.4

-------------------------------------------------------------------
Wed Oct 18 16:13:12 CEST 2006 - locilka@suse.cz

- Added a life-belt into the second stage installation. It can be
  restarted under these circumstances:

  1.) User aborts the installation
  2.) Installation process is killed during the installation
  3.) Computer is restarted during the installation (reset)

  The very next time the system is restarted. YaST starts and
  informs user that the previous installation was aborted/failed.
  Then users are asked whether they want to rerun the second stage
  installation (FATE #300422).

- Fixed setting own Y2MAXLOGSIZE up in order to save memory
  requirements during the first stage installation.
- 2.14.3

-------------------------------------------------------------------
Mon Oct 16 13:18:43 CEST 2006 - locilka@suse.cz

- Timeout license in AutoYaST after 2 seconds (#206706).
  This solution doesn't break ncurses.
- 2.14.2

-------------------------------------------------------------------
Mon Oct 16 12:24:10 CEST 2006 - fehr@suse.de

- added new configurable values for LVM/EVMS based proposals
  (feature 300169)
- change evms_config to true

-------------------------------------------------------------------
Mon Oct 16 11:12:51 CEST 2006 - ms@suse.de

- disable oom-killing for X-Server process (#211860)

-------------------------------------------------------------------
Thu Oct 12 16:28:07 CEST 2006 - locilka@suse.cz

- Handle Installation::destdir in *.bash properly (#211576).
- 2.14.1

-------------------------------------------------------------------
Mon Oct  9 16:52:14 CEST 2006 - locilka@suse.cz

- Merged SLES10 SP1 branch to openSUSE 10.2.
- 2.14.0

-------------------------------------------------------------------
Mon Oct  9 09:33:31 CEST 2006 - locilka@suse.cz

- Remove old eula.txt and then copy new one if exists (#208908).
- Using the fullscreen mode again, background images temporarily
  removed from the RPM build (#208307).
- The default "Other Option" is Repair, not Boot (#208841).
- Removed some unneeded imports from inst_clients.
- 2.13.159

-------------------------------------------------------------------
Mon Oct  2 16:44:25 CEST 2006 - locilka@suse.cz

- Merged proofread texts
- 2.13.158

-------------------------------------------------------------------
Mon Oct  2 11:06:29 CEST 2006 - lslezak@suse.cz

- inst_extrasources.ycp - fixed name of the text domain
- 2.13.157

-------------------------------------------------------------------
Wed Sep 27 15:22:15 CEST 2006 - lslezak@suse.cz

- new inst_extrasources.ycp client - add extra installation sources
  during installation (in 2nd stage, after online update)
  (fate #100168, #300910)
- 2.13.156

-------------------------------------------------------------------
Wed Sep 27 09:58:53 CEST 2006 - locilka@suse.cz

- YCP modules that originated at yast2-packager were moved back.
- Usage of dgettext replaced with standard gettext strings.
- Removed yast2-slp and yast2-firewall from build-requirements.
- 2.13.155

-------------------------------------------------------------------
Mon Sep 25 17:45:54 CEST 2006 - locilka@suse.cz

- New icon for Hardware Proposal.
- Root Password dialog moved before Hostname and Domain Name
  (#208032).

-------------------------------------------------------------------
Mon Sep 25 13:21:35 CEST 2006 - locilka@suse.cz

- A bit rewritten code for language selected for second stage of
  update (FATE #300572). Mode::Set is now called before Mode::Get.
- New installation images from jimmac (#203510).
- Timeout and accept the license dialog when installing using
  AutoYaST. By defualt, it's 8 seconds (#206706).
- New busy message when finishing the installation (closing
  sources, etc.).
- 2.13.154

-------------------------------------------------------------------
Mon Sep 25 10:59:16 CEST 2006 - jsrain@suse.cz

- check properly for existing files in /proc (#205408)

-------------------------------------------------------------------
Fri Sep 22 16:01:25 CEST 2006 - jsuchome@suse.cz

- Remember the selected language for update and use it also in the
  second stage (FATE #300572).
- 2.13.153

-------------------------------------------------------------------
Fri Sep 22 14:14:44 CEST 2006 - lslezak@suse.cz

- x11_finish.ycp - removed workaround for #201121

-------------------------------------------------------------------
Fri Sep 22 09:35:36 CEST 2006 - locilka@suse.cz

- Fixed starting Installation in window: Exception for PPC, 832x624
  still runs in fullscreen. Fixed using a fallback image when
  the current resolution is not supported (#207321).
- Fixed counting offset for installation in window. Exceptions are
  now handled correctly (#207310).
- Changed fallback background image - a pure black suits better.
- Visual speeding-up initializing the installation - adding
  a wrapper installation.ycp around installation_worker.ycp client
  to provide UI ASAP.

-------------------------------------------------------------------
Thu Sep 21 16:36:42 CEST 2006 - ms@suse.de

- added patch from Olaf Hering to remove the DefaultColorDepth
  for special fb devices which are not VESA VGA (#207338)

-------------------------------------------------------------------
Tue Sep 19 17:14:28 CEST 2006 - locilka@suse.cz

- Removed Installation background 1600x800 px.
- Added installation background 1280x800 px.

-------------------------------------------------------------------
Mon Sep 18 09:53:18 CEST 2006 - locilka@suse.cz

- Icon for release notes (inst_release_notes).
- List of available SLP sources based on Product Name (SLP label),
  also with filter when more than 15 sources are listed
  (FATE #300619).
- Added background images for installation (thanks to jimmac)
  [1024x768, 1280x1024, 1400x1050, 1600x800, 1600x1200] (Bugzilla
  #203510).
- Replacing "Product %1" with "%1" for list of selected Add-On
  products - the column is already called "Product".
- 2.13.152

-------------------------------------------------------------------
Thu Sep 14 14:45:54 CEST 2006 - locilka@suse.cz

- Finally! Corrected path for importing user-related data to the
  just installed system (FATE #120103, comments #17, #18).

-------------------------------------------------------------------
Thu Sep 14 00:46:19 CEST 2006 - ro@suse.de

- added yast2-core-devel to BuildRequires

-------------------------------------------------------------------
Wed Sep 13 09:27:51 CEST 2006 - locilka@suse.cz

- Calling languages.ycp client has been changed to a function call
  Language::GetLanguagesMap (#204791).
- Added new Requirement: yast2-country >= 2.13.35
- Calling copy_systemfiles_finish from inst_finish (FATE #300421).
- New icon for Finishing Basic Installation dialog.
- Calling new pre_umount_finish client before umount_finish,
  umount_finish closes SCR (#205389).
- Correctly quote files that are added into the temporary archive
  (FATE #300421).
- Removing the leading slashes from filenames when archiving them.
- Reporting error (into log) if save_hw_status_finish.ycp goes
  wrong (partly fixed #205408).
- 2.13.151

-------------------------------------------------------------------
Tue Sep 12 18:40:34 CEST 2006 - locilka@suse.cz

- Found a better place for calling 'inst_pre_install' client, by
  now it is really called...
- Enhanced logging.
- Disabling the License Language combo-box in case of less than
  two languages in it (#203543).

-------------------------------------------------------------------
Tue Sep 12 17:07:19 CEST 2006 - locilka@suse.cz

- Fixed displaying license: Language name should always be either
  shown or the license is disabled as invalid; If there are both
  license.en.txt and license.txt, one of them is hidden because
  they have the very same content; An installation language is also
  pre-selected as a language for a license (if such exists).
- Fixed initializing the known languages via WFM::call("languages")
  (#204791).
- Another icon for Installation Mode dialog, it was the same as for
  Initialization and Analyzing the Computer dialogs.
- 2.13.150

-------------------------------------------------------------------
Mon Sep 11 09:59:15 CEST 2006 - locilka@suse.cz

- Added 'inst_pre_install' and 'copy_systemfiles_finish' clients,
  and module 'SystemFilesCopy' as a solution for FATE requests
  #300421 and #120103, which means that SSH keys are, by now,
  copied from another already installed system (if such exists).
  If there are more installed systems, the best ones are selected
  considering the newest access-time.
- More verbose dialog when initializing the installation (+icon).

-------------------------------------------------------------------
Thu Sep  7 15:13:54 CEST 2006 - locilka@suse.cz

- Added dialog content and help into the initial dialog of add-on
  client. Progress will be even better.
- Temporarily disabled buttons that don't work there.
- Added more "busy messages" into the add-on dialogs.
- Added new functionality for filtering services in SLP services
  table. Allowed characters are "a-zA-Z0-9 .*-".

-------------------------------------------------------------------
Wed Sep  6 17:41:07 CEST 2006 - mvidner@suse.cz

- To allow adding unsigned sources, temporarily "rug set-pref
  security-level none" when syncing in inst_source (#190403).
- 2.13.149

-------------------------------------------------------------------
Wed Sep  6 12:47:51 CEST 2006 - locilka@suse.cz

- No such headline "Mode" in the Installation Settings dialog.
  Help fixed (#203811).
- Added help into the Add-On Product Installation dialog.
- Add and Delete buttons in the same dialog were moved to the left
  side according the YaST style guide.
- Disabling Delete button in case of no Products listed
  (all filed as bug #203809).
- Used a correct (another) icon in License Agreement dialog
  (#203808).

-------------------------------------------------------------------
Mon Sep  4 15:59:47 CEST 2006 - locilka@suse.cz

- Running Installation in Wizard Window (#203510).
- Needed binaries in inst-sys: xquery and fvwm-root.
- Initially, a plain colored image is used as a background.
- 2.13.148

-------------------------------------------------------------------
Mon Sep  4 15:49:40 CEST 2006 - ms@suse.de

- fixed -fp setup of Xvnc (#203531)

-------------------------------------------------------------------
Fri Sep  1 08:48:50 CEST 2006 - locilka@suse.cz

- Fixed Installation Mode dialog to redraw itself only when needed.

-------------------------------------------------------------------
Wed Aug 23 16:59:03 CEST 2006 - locilka@suse.cz

- Added a new debugger tool scr_switch_debugger.ycp that is called
  when switching to the installed system in switch_scr_finish.ycp
  fails (#201058).
- Additionally, YaST logs from installed system are stored under
  the /var/log/YaST2/InstalledSystemLogs/ directory.
- 2.13.147

-------------------------------------------------------------------
Wed Aug 23 16:44:18 CEST 2006 - jsrain@suse.cz

- use version specific Xvnc parameters
- 2.13.146

-------------------------------------------------------------------
Wed Aug 23 13:05:35 CEST 2006 - jsrain@suse.cz

- temporary fix to copy /etc/X11/xorg.conf to the system during
  installation (#201121)
- 2.13.145

-------------------------------------------------------------------
Tue Aug 22 19:26:28 CEST 2006 - mvidner@suse.cz

- test_proposal and test_inst_client: also call
  Mode::SetMode ("installation");

-------------------------------------------------------------------
Tue Aug 22 14:27:53 CEST 2006 - locilka@suse.cz

- New Installation Mode dialog (#156529)
- 2.13.144

-------------------------------------------------------------------
Tue Aug 22 13:41:54 CEST 2006 - jsrain@suse.cz

- weaken dependency on suseRegister (#183656)

-------------------------------------------------------------------
Fri Aug 18 09:49:41 CEST 2006 - jsrain@suse.cz

- fixed building documentation
- 2.13.143

-------------------------------------------------------------------
Thu Aug 10 11:18:24 CEST 2006 - jsrain@suse.cz

- fixed congratulation text for openSUSE (#198252)
- 2.13.142

-------------------------------------------------------------------
Wed Aug  9 15:30:57 CEST 2006 - jsrain@suse.cz

- read info about products from package manager without parsing all
  metadata and reading RPM database (#66046)
- added unzip to Requires (#195911)

-------------------------------------------------------------------
Tue Aug  8 09:54:38 CEST 2006 - jsrain@suse.cz

- fixed 'Requires'
- 2.13.141

-------------------------------------------------------------------
Fri Aug  4 16:33:11 CEST 2006 - jsrain@suse.cz

- updated for X.Org 7
- 2.13.140

-------------------------------------------------------------------
Fri Aug  4 09:21:28 CEST 2006 - jsrain@suse.cz

- moved SLP source scanning to SourceManager.ycp

-------------------------------------------------------------------
Wed Aug  2 14:10:41 CEST 2006 - mvidner@suse.cz

- Added a configure-time check for fvwm directory

-------------------------------------------------------------------
Fri Jul 28 09:42:00 CEST 2006 - jsrain@suse.cz

- offer to eject the CD drive when asking for add-on CD (#181992)

-------------------------------------------------------------------
Thu Jul 27 14:18:01 CEST 2006 - jsrain@suse.cz

- added support for merging multiple proposal items as one proposal
  item (eg. to group langage and keyboard)
- 2.13.139

-------------------------------------------------------------------
Wed Jul 26 09:18:36 CEST 2006 - jsrain@suse.cz

- get version from installed product proper way (#157924)

-------------------------------------------------------------------
Tue Jul 25 14:32:18 CEST 2006 - jsrain@suse.cz

- beep before rebooting the machine during installation (#144614)

-------------------------------------------------------------------
Mon Jul 24 13:56:22 CEST 2006 - jsrain@suse.cz

- fixed error reporting when creating a source (#159695)
- abort installation if package manager initialization fails
  (#167674)
- report proper message if no catalog found via SLP and firewall
  is running (#156444)

-------------------------------------------------------------------
Tue Jul 18 16:57:08 CEST 2006 - jsrain@suse.cz

- fixed displaying catalog selection dialog if multiple catalogs
  found on add-on media (#192761)

-------------------------------------------------------------------
Tue Jul 18 16:14:17 CEST 2006 - jsrain@suse.cz

- fixed vendor URL in congratulate dialog (#187358)
- 2.13.138

-------------------------------------------------------------------
Mon Jul 17 10:12:58 CEST 2006 - jsrain@suse.cz

- check if there are any patches available before offering online
  update (jsuchome)
- merged inst_default_desktop.ycp to desktop_finish.ycp

-------------------------------------------------------------------
Sun Jul 16 08:54:55 CEST 2006 - olh@suse.de

- introduce a Linuxrc::display_ip and use it instead of Arch::s390
- 2.13.137

-------------------------------------------------------------------
Fri Jul 14 15:16:00 CEST 2006 - jsrain@suse.cz

- adapted to changes in yast2-packager
- use only one implementation of product license handling (#191523)
- 2.13.136

-------------------------------------------------------------------
Fri Jul 14 14:51:37 CEST 2006 - olh@suse.de

- move /tmp/vncserver.log to /var/log/YaST2/vncserver.log

-------------------------------------------------------------------
Mon Jul 10 10:47:57 CEST 2006 - jsrain@suse.cz

- correctly import add-on product control file even if no
  additional YaST modules are present on the media (#185768)
- 2.13.135

-------------------------------------------------------------------
Mon Jul 10 09:23:29 CEST 2006 - mvidner@suse.cz

- When running Novell Customer Center Configuration the second time,
  do not add duplicate update sources for graphic card drivers
  (#188572).
- 2.13.134

-------------------------------------------------------------------
Fri Jun 30 11:42:11 CEST 2006 - ug@suse.de

- during autoinstall, timeout early warning popups

-------------------------------------------------------------------
Tue Jun 27 14:02:45 CEST 2006 - mvidner@suse.cz

- Don't show the URL passwords in registration success popup (#186978).
- Include the password in URLs passed to ZMD (#186842).
- Don't log the URL passwords.
- 2.13.133

-------------------------------------------------------------------
Mon Jun 26 08:54:43 CEST 2006 - jsrain@suse.cz

- preselect patterns according to selected desktop (#183944)

-------------------------------------------------------------------
Wed Jun 21 11:03:58 CEST 2006 - jsrain@suse.cz

- display the source URL dialog if adding add-on product update
  source fails in order to allow to enter password (#186804)

-------------------------------------------------------------------
Tue Jun 20 14:50:48 CEST 2006 - mvidner@suse.cz

- When registration succeeds, display only the actually added sources
(#180820#c26).

-------------------------------------------------------------------
Tue Jun 20 14:35:15 CEST 2006 - jsrain@suse.cz

- translate the congratulate string (#186567)

-------------------------------------------------------------------
Mon Jun 19 14:05:21 CEST 2006 - jsrain@suse.cz

- report an error when failed to register the update source for
  an add-on product (#185846)
- 2.13.132

-------------------------------------------------------------------
Mon Jun 19 12:54:36 CEST 2006 - jsrain@suse.cz

- ask about accepting license of add-on product added via the
  /add_on_product file (#186148)
- 2.13.131

-------------------------------------------------------------------
Thu Jun 15 18:47:05 CEST 2006 - mvidner@suse.cz

- Do not complain if ZMD cannot be stopped (#166900).
- When syncing the _original_ installation sources to ZMD,
  temporarily turn off signature checking because the user has
  already decided to trust the sources (#182747).
- SourceManager: factored out the rug pathname.
- 2.13.130

-------------------------------------------------------------------
Thu Jun 15 12:45:27 CEST 2006 - jsrain@suse.cz

- set installation server as host name (not IP address) if it is
  defined as host name during installation (#178933)
- 2.13.129

-------------------------------------------------------------------
Thu Jun 15 10:20:39 CEST 2006 - visnov@suse.cz

- fix the please-wait string

-------------------------------------------------------------------
Wed Jun 14 15:07:04 CEST 2006 - jdsn@suse.de

- added a please-wait string in registration (already translated)
- 2.13.128

-------------------------------------------------------------------
Mon Jun 12 16:07:52 CEST 2006 - mvidner@suse.cz

- Fillup /etc/sysconfig/security:CHECK_SIGNATURES and initialize it
  based on an install time kernel parameter.
- 2.13.127

-------------------------------------------------------------------
Mon Jun 12 13:22:08 CEST 2006 - jdsn@suse.de

- run pango module creation as root (#165891)
- fixed SLE desktop file of suse_register for autoyast (mc, ug)
- 2.13.126

-------------------------------------------------------------------
Fri Jun  9 11:02:57 CEST 2006 - locilka@suse.cz

- Identify the downloaded release notes by the product name during
  the internet test. Changes were made in the module Product
  (#180581).
- 2.13.125

-------------------------------------------------------------------
Thu Jun  8 11:49:04 CEST 2006 - jdsn@suse.de

- create pango modules for registration browser (#165891)
- sync zypp update sources in autoyast mode as well (#181183)
- 2.13.124

-------------------------------------------------------------------
Wed Jun  7 16:15:36 CEST 2006 - jsrain@suse.cz

- avoid adding update source of an add-on product twice during
  installation (#182434)
- 2.13.123

-------------------------------------------------------------------
Tue Jun  6 18:56:57 CEST 2006 - mvidner@suse.cz

- Moved SourceManager + deps from yast2-packager to yast2-installation
  to avoid circular BuildRequires.
- 2.13.122

-------------------------------------------------------------------
Tue Jun  6 18:32:04 CEST 2006 - mvidner@suse.cz

- Call suse_register with --nozypp meaning that we will tell rug
  ourselves which zypp/yum sources it should add. This enables
  rejecting broken or untrusted sources (#180820).
- Moved the major part of Register::add_update_sources to
  SourceManager::AddUpdateSources.
- 2.13.121

-------------------------------------------------------------------
Tue Jun  6 09:53:16 CEST 2006 - jsrain@suse.cz

- sync add-on product source to ZMD (#181743)
- 2.13.120

-------------------------------------------------------------------
Thu Jun  1 17:57:23 CEST 2006 - mvidner@suse.cz

- Do log Report::{Message,Warning,Error} messages by default (#180862).
- 2.13.119

-------------------------------------------------------------------
Thu Jun  1 14:55:44 CEST 2006 - jsrain@suse.cz

- honor UPDATEURLS if installing add-on product in running system
  (#180417)
- 2.13.118

-------------------------------------------------------------------
Wed May 31 12:58:33 CEST 2006 - jsrain@suse.cz

- avoid calling Pkg::SourceStartCache during 1st stage of the
  installation (#178007)
- 2.13.117

-------------------------------------------------------------------
Tue May 30 18:02:54 CEST 2006 - jdsn@suse.de

- set correct title of installation step Customer Center (#179921)
- 2.13.116

-------------------------------------------------------------------
Fri May 26 14:27:56 CEST 2006 - jsrain@suse.cz

- fixed behavior if SLP source detection fails (#179036)
- 2.13.115

-------------------------------------------------------------------
Thu May 25 08:46:56 CEST 2006 - jsrain@suse.cz

- added possibility to specify add-on product URL as command-line
  parameter of add-on.ycp (to run add-on product workflow via
  autorun.sh)
- 2.13.114

-------------------------------------------------------------------
Wed May 24 12:52:21 CEST 2006 - jsrain@suse.cz

- properly integrate YCP code for add-on product installation in
  running system (if YCP code present) (#178311)
- 2.13.113

-------------------------------------------------------------------
Tue May 23 18:58:20 CEST 2006 - jdsn@suse.de

- gray out checkboxes in inst_suse_register when skipping (#178042)
- 2.13.112

-------------------------------------------------------------------
Tue May 23 15:07:42 CEST 2006 - jsrain@suse.cz

- added different desktop files for SLE and BOX/openSUSE
- 2.13.111

-------------------------------------------------------------------
Tue May 23 13:20:03 CEST 2006 - jdsn@suse.de

- fixed layouting in inst_ask_online_update (#177559)

-------------------------------------------------------------------
Fri May 19 17:57:10 CEST 2006 - jdsn@suse.de

- let inst_suse_register ask to install mozilla-xulrunner if
  missing (#175166)
- prevent non-root user to run inst_suse_register (#170736)
- 2.13.110

-------------------------------------------------------------------
Fri May 19 15:36:36 CEST 2006 - jsrain@suse.cz

- more verbose logging of storing hardware status (#170188)
- 2.13.109

-------------------------------------------------------------------
Thu May 18 17:07:13 CEST 2006 - hare@suse.de

- start iscsid if root is on iSCSI (#176804)

-------------------------------------------------------------------
Wed May 17 13:08:52 CEST 2006 - jsrain@suse.cz

- set DISPLAYMANAGER_SHUTDOWN according to control file (#169639)
- 2.13.108

-------------------------------------------------------------------
Tue May 16 13:29:38 CEST 2006 - jsrain@suse.cz

- marked missed text for translation (#175930)
- 2.13.107

-------------------------------------------------------------------
Mon May 15 12:59:58 CEST 2006 - jsrain@suse.cz

- handle additional data for installation restart (#167561)

-------------------------------------------------------------------
Fri May 12 14:11:18 CEST 2006 - jsrain@suse.cz

- initialize callbacks before adding an add-on product, properly
  handle installation sources of add-on products (both if preparing
  AutoYaST configuration (#172837)
- 2.13.106

-------------------------------------------------------------------
Thu May 11 13:50:29 CEST 2006 - jsrain@suse.cz

- do not disable automatic modprobe before adding add-on products
  (#172149)
- 2.13.105

-------------------------------------------------------------------
Thu May 11 12:02:13 CEST 2006 - ms@suse.de

- fixed message text (#172766)

-------------------------------------------------------------------
Thu May 11 09:55:08 CEST 2006 - ms@suse.de

- prevent ssh message from being displayed if vnc+ssh has
  been specified as installation method (#173486)

-------------------------------------------------------------------
Wed May 10 13:40:16 CEST 2006 - jdsn@suse.de

- removed search bar from registration browser (#169092)
- 2.13.104

-------------------------------------------------------------------
Tue May  9 19:35:47 CEST 2006 - jdsl@suse.de

- switched to Enterprise wording for inst_suse_register (#173970)
- 2.13.103

-------------------------------------------------------------------
Tue May  9 19:30:47 CEST 2006 - mvidner@suse.cz

- Save the update sources if registration is done later after the
  installation (#172665).
- When adding upate sources, do not add duplicates (check by the alias
  passed by suse_register on SLE), delete the duplicate beforehand
  (#168740#c3).
- 2.13.102

-------------------------------------------------------------------
Tue May  9 11:32:20 CEST 2006 - mvidner@suse.cz

- Start the network also when doing a remote X11 installation (#165458,
  hare).
- 2.13.101

-------------------------------------------------------------------
Mon May  8 17:32:59 CEST 2006 - jdsl@suse.de

- added hard require from y2-installation to suseRegister (hmuelle)
- added new w3m-jail for registration (#167225)
- fixed passing of url to browser(s) for registration (#167225)
- switched to Enterprise strings for inst_suse_register (shorn)
- 2.13.100

-------------------------------------------------------------------
Thu May  4 14:31:29 CEST 2006 - jsrain@suse.cz

- added congratulate text to the control file (#170881)
- 2.13.99

-------------------------------------------------------------------
Thu May  4 13:10:48 CEST 2006 - jsrain@suse.cz

- disable timeout in popup before installation reboot in case
  of SSH installation (#160301)

-------------------------------------------------------------------
Thu May  4 11:21:32 CEST 2006 - locilka@suse.cz

- include proofread message texts

-------------------------------------------------------------------
Wed May  3 10:26:29 CEST 2006 - locilka@suse.cz

- Busy cursor when "Contacting server" in suse_register (#171061).
- 2.13.97

-------------------------------------------------------------------
Tue May  2 15:25:35 CEST 2006 - locilka@suse.cz

- Display KDE-related help in the Congratulations dialog only
  in case of KDE as the default windowmanager (#170880).
- 2.13.96

-------------------------------------------------------------------
Fri Apr 28 14:10:50 CEST 2006 - locilka@suse.cz

- Proper checking for available network when adding an Add-On
  product. Network-related options are disabled in case of missing
  network both in installation and running system (#170147).
- 2.13.95

-------------------------------------------------------------------
Fri Apr 28 11:32:03 CEST 2006 - jsuchome@suse.cz

- initialize package callbacks for add on product workflow (#170317)
- 2.13.94

-------------------------------------------------------------------
Thu Apr 27 16:50:50 CEST 2006 - mvidner@suse.cz

- Tell libzypp-zmd-backend not to write sources to zypp db,
  we are going to do it ourselves (#170113).
- 2.13.93

-------------------------------------------------------------------
Thu Apr 27 16:03:39 CEST 2006 - jsrain@suse.de

- handle missing SHORTLABEL in content file (#170129)
- 2.13.92

-------------------------------------------------------------------
Thu Apr 27 14:57:23 CEST 2006 - fehr@suse.de

- set limit for separate /home to 14G for SLED (#169232)

-------------------------------------------------------------------
Thu Apr 27 11:16:56 CEST 2006 - ms@suse.de

- removed update_xf86config call, checking for /dev/psaux was
  broken and is no longer needed because the default mouse device
  is /dev/input/mice since many versions now (#168816)

-------------------------------------------------------------------
Thu Apr 27 10:52:08 CEST 2006 - mvidner@suse.cz

- When asking for update URLs, go trough products, not patterns (#169836).
- 2.13.91

-------------------------------------------------------------------
Thu Apr 27 08:34:33 CEST 2006 - locilka@suse.cz

- Making "SLP Catalog" selection bigger (maximum ncurses size)
  (#168718)
- 2.13.90

-------------------------------------------------------------------
Tue Apr 25 22:58:52 CEST 2006 - jsrain@suse.de

- fixed service proposal in SLES control file (#159771)

-------------------------------------------------------------------
Tue Apr 25 16:19:11 CEST 2006 - locilka@suse.cz

- Return `next instead of `ok in case of SLP Add-On Source (#165989)
- 2.13.89

-------------------------------------------------------------------
Mon Apr 24 16:22:14 CEST 2006 - jsrain@suse.de

- GDM is default if both KDE and GNOME installed (#155095)
- 2.13.88

-------------------------------------------------------------------
Mon Apr 24 13:30:50 CEST 2006 - sh@suse.de

- V 2.13.87
- Removed "Disagree with all" button (bug #163001)

-------------------------------------------------------------------
Mon Apr 24 12:35:52 CEST 2006 - ug@suse.de

- 2.13.86

-------------------------------------------------------------------
Mon Apr 24 11:52:47 CEST 2006 - ug@suse.de

- X-SuSE-YaST-AutoInstRequires=lan
  added to desktop file of suse register.
  Otherwise the registration fails.

-------------------------------------------------------------------
Mon Apr 24 09:37:57 CEST 2006 - lnussel@suse.de

- run rcSuSEfirewall2 reload when installing via vnc or ssh (#153467)
- 2.13.85

-------------------------------------------------------------------
Fri Apr 21 23:26:26 CEST 2006 - jsrain@suse.de

- determine base product accordign to flag (#160585)
- 2.13.84

-------------------------------------------------------------------
Fri Apr 21 17:26:15 CEST 2006 - jdsn@suse.de

- added proxy support for registration browser (#165891)
- 2.13.83

-------------------------------------------------------------------
Thu Apr 20 22:22:59 CEST 2006 - jsrain@suse.de

- handle installation restart with repeating last step (#167561)
- 2.13.82

-------------------------------------------------------------------
Thu Apr 20 18:51:55 CEST 2006 - jdsn@suse.de

- proxy support for registration process (#165891)
- disable w3m registration by control variable (aj)
- 2.13.81

-------------------------------------------------------------------
Thu Apr 20 16:09:23 CEST 2006 - mvidner@suse.cz

- When cloning, save installation sources beforehand (#165860).
- 2.13.80

-------------------------------------------------------------------
Wed Apr 19 19:55:47 CEST 2006 - jsrain@suse.de

- restore buttons after calling DASD or zFCP module (#160399)
- 2.13.79

-------------------------------------------------------------------
Wed Apr 19 15:04:03 CEST 2006 - locilka@suse.cz

- Added more debugging messages to the inst_proposal (#162831)
- 2.13.78

-------------------------------------------------------------------
Tue Apr 18 22:58:41 CEST 2006 - jsrain@suse.de

- display proper popup when aborting add-on product installation
  (#159689)

-------------------------------------------------------------------
Tue Apr 18 22:22:02 CEST 2006 - jdsn@suse.de

- in inst_suse_register:
- busy/waiting popups (#163366, #164794)
- text changes (#165509)
- autodisable checkbox "Registration Code" (# 165841)
- error handling in case no browser is available
- cleanup
- 2.13.77

-------------------------------------------------------------------
Tue Apr 18 21:44:45 CEST 2006 - jsrain@suse.de

- do not initialize catalogs before booting installed system (#162899)
- 2.13.76

-------------------------------------------------------------------
Tue Apr 18 18:08:18 CEST 2006 - mvidner@suse.cz

- Do not try to add empty URL as an update source (#165860#c12).

-------------------------------------------------------------------
Tue Apr 18 17:02:05 CEST 2006 - mvidner@suse.cz

- Fixed a typo in the previous change.
- 2.13.75

-------------------------------------------------------------------
Tue Apr 18 14:06:21 CEST 2006 - locilka@suse.cz

- Add-On SLP source was allways returning `back also in case
  of `ok (`next) (#165989)
- 2.13.74

-------------------------------------------------------------------
Tue Apr 18 10:12:19 CEST 2006 - mvidner@suse.cz

- Skip popup and unnecessary work if there are no online update
  sources for add-ons (#167233).
- 2.13.73

-------------------------------------------------------------------
Fri Apr 14 22:25:11 CEST 2006 - jsrain@suse.de

- prevent from changing installation mode and system for update once
  it is selected (#165832)
- added add-on products to installation/update proposal for SLES/SLED
- 2.13.72

-------------------------------------------------------------------
Fri Apr 14 13:19:52 CEST 2006 - lslezak@suse.cz

- call vm_finish client at the end of installation - disable
  some services in Xen domU (#161720, #161721, #161756)
- 2.13.71

-------------------------------------------------------------------
Thu Apr 13 18:17:52 CEST 2006 - jdsn@suse.de

- changed control files according to (#165509)

-------------------------------------------------------------------
Thu Apr 13 10:35:42 CEST 2006 - mvidner@suse.cz

- Do not display errors if language specific release notes are missing
  on the installation source (#165767).
- 2.13.70

-------------------------------------------------------------------
Wed Apr 12 16:24:48 CEST 2006 - jdsn@suse.de

- added missing autoyast entries in suse_register.desktop
- 2.13.69

-------------------------------------------------------------------
Wed Apr 12 12:57:53 CEST 2006 - jsuchome@suse.cz

- control files updated for manual online update run (#165503)
- 2.13.68

-------------------------------------------------------------------
Wed Apr 12 11:39:08 CEST 2006 - ms@suse.de

- fixed displaying ftp password in plaintext in y2start.log (#164824)

-------------------------------------------------------------------
Wed Apr 12 11:05:34 CEST 2006 - mvidner@suse.cz

- Do not mangle the URL obtained from suse_register (#165499).
- 2.13.67

-------------------------------------------------------------------
Wed Apr 12 09:15:48 CEST 2006 - locilka@suse.cz

- fixed Product.ycp - relnotes_url might be defined as an empty
  string (#165314).
- 2.13.66

-------------------------------------------------------------------
Tue Apr 11 22:19:03 CEST 2006 - jsrain@suse.de

- fixed boot if root is on LVM (initialize udev symlinks) (#163073)
- 2.13.65

-------------------------------------------------------------------
Tue Apr 11 16:01:40 CEST 2006 - jdsn@suse.de

- in inst_suse_register:
  - resized popups (hmuelle)
  - new info pupop showing new update server (aj)
  - removed cancel button (#164801, shorn)
- 2.13.64

-------------------------------------------------------------------
Tue Apr 11 11:28:23 CEST 2006 - fehr@suse.de

- flag for evms in control.SLES.xml needs to be true

-------------------------------------------------------------------
Mon Apr 10 17:08:10 CEST 2006 - mvidner@suse.cz

- Add installation sources for online update (#163192).
- 2.13.63

-------------------------------------------------------------------
Fri Apr  7 23:01:33 CEST 2006 - jsrain@suse.de

- provide Product::short_name (#163702)
- 2.13.62

-------------------------------------------------------------------
Fri Apr  7 15:14:01 CEST 2006 - jdsn@suse.de

- fixed evaluation of control file variables (#162988)
- 2.13.61

-------------------------------------------------------------------
Fri Apr  7 09:39:20 CEST 2006 - jsuchome@suse.cz

- 2.13.60

-------------------------------------------------------------------
Thu Apr  6 17:10:07 CEST 2006 - ms@suse.de

- allow huge memory allocations (#151515)

-------------------------------------------------------------------
Thu Apr  6 15:19:13 CEST 2006 - jsuchome@suse.cz

- Product.ycp: read SHORTLABEL value from content file (#163702)

-------------------------------------------------------------------
Wed Apr  5 18:13:11 CEST 2006 - mvidner@suse.cz

- Call SourceManager::SyncYaSTInstSourceWithZMD () in
  inst_rpmcopy(continue) because inst_suse_register does not run
  without a network connection (#156030#c30).

-------------------------------------------------------------------
Wed Apr  5 17:05:27 CEST 2006 - jsrain@suse.de

- do not rewrite log from SCR running in chroot during installation
- fix checking for duplicate sources (#159662)
- 2.13.59

-------------------------------------------------------------------
Tue Apr  4 18:11:34 CEST 2006 - jdsn@suse.de

- fixed w3m registration again (#162462)
- changed Requires to Recommends for suseRegister (hmuelle, aj)
- 2.13.58

-------------------------------------------------------------------
Mon Apr  3 18:27:15 CEST 2006 - jdsn@suse.de

- fixed w3m in ncuses registration (#162462)
- changes in suse_register to test new server side business logic
- 2.13.57

-------------------------------------------------------------------
Mon Apr  3 14:33:44 CEST 2006 - locilka@suse.cz

- Using yast-addon icon in the .desktop file and also in the source
  code (#154930).
- 2.13.56

-------------------------------------------------------------------
Mon Apr  3 14:32:08 CEST 2006 - ug@suse.de

- by default, enable clone box on SLD

-------------------------------------------------------------------
Mon Apr  3 14:22:22 CEST 2006 - ug@suse.de

- uncheck clone checkbox if cloning is greyed out (#162457)

-------------------------------------------------------------------
Fri Mar 31 17:32:03 CEST 2006 - mvidner@suse.cz

- Tell ZMD to get the inst source (#156030)
- No unlocking after all (#160319)
  - Don't reset zypp
  - Reenable Back
  - Fetch update source from suse_resigster and add it
- 2.13.55

-------------------------------------------------------------------
Thu Mar 30 13:42:35 CEST 2006 - mvidner@suse.cz

- Reset zypp and release its lock before suse_register (#160319).
  Therefore disabled the Back button.
- Don't run add-on.ycp if another process has the zypp lock (#160319).
- 2.13.53

-------------------------------------------------------------------
Thu Mar 30 12:31:49 CEST 2006 - jdsn@suse.de

- included new desktop file in Makefile (162112)

-------------------------------------------------------------------
Wed Mar 29 17:57:35 CEST 2006 - jsrain@suse.de

- prevent from installing one product multiple times (#159662)
- 2.13.54

-------------------------------------------------------------------
Wed Mar 29 16:43:02 CEST 2006 - locilka@suse.cz

- Fixed adding SLP-based Add-On product (#161270)
- SLP-based Add-On product handling moved to separate function
- Add-On MediaSelect dialog creation moved to separate function
- Changed icon for License
- 2.13.52

-------------------------------------------------------------------
Tue Mar 29 16:06:23 CEST 2006 - jdsn@suse.de

- late feature "force registration" for suse_register (aj, shorn)

-------------------------------------------------------------------
Tue Mar 28 21:29:07 CEST 2006 - jdsn@suse.de

- added 'rm -f /var/lib/zypp/zmd_updated_the_sources'
  flag file to be deleted if suse_register runs during installation
  file checked by online update - deletion requested by mvidner
- 2.13.51

-------------------------------------------------------------------
Tue Mar 28 20:53:13 CEST 2006 - jdsn@suse.de

- added autoyast part of suse_register
- icon for product registration (#160293)
- fixes for inst_suse_register
- 2.13.50

-------------------------------------------------------------------
Mon Mar 27 23:47:38 CEST 2006 - jsrain@suse.de

- removed desktop selection from NLD workflow (#160650)

-------------------------------------------------------------------
Fri Mar 24 15:15:30 CET 2006 - locilka@suse.cz

- Filling up list of release_notes urls for all installed products
  in the Product.ycp. Needed for internet_test (#160563).
- 2.13.49

-------------------------------------------------------------------
Fri Mar 24 11:00:06 CET 2006 - ms@suse.de

- added initvicons call in second stage S05-config (#160299)

-------------------------------------------------------------------
Thu Mar 23 18:34:18 CET 2006 - jdsn@suse.de

- fixed security issue: suse-ncc dummy user got his own group

-------------------------------------------------------------------
Thu Mar 23 18:33:25 CET 2006 - jdsn@suse.de

- added controlfile configured default settings for suse_register
- 2.13.47

-------------------------------------------------------------------
Thu Mar 23 16:23:37 CET 2006 - locilka@suse.cz

- Display license immediately after the Add-On product is scanned
  and added. Handle user interaction.
- 2.13.46

-------------------------------------------------------------------
Thu Mar 23 14:16:46 CET 2006 - jdsn@suse.de

- final texts for suse_register
- nonroot - warning for suse_register
- 2.13.45

-------------------------------------------------------------------
Thu Mar 23 13:19:03 CET 2006 - locilka@suse.cz

- Displaying license of the Add-On product if exists. Trying the
  localized version first. Waiting for user interaction if needed.
- Displaying info.txt if exists (#160017)
- Adjusting testsuites
- 2.13.44

-------------------------------------------------------------------
Mon Mar 22 19:04:55 CET 2006 - jdsn@suse.de

- fixed missing module in makefile
- 2.13.43

-------------------------------------------------------------------
Wed Mar 22 19:03:57 CET 2006 - locilka@suse.cz

- Added fallback for adding add-on products without file
  installation.xml. In this case, the product is added as a normal
  installation source and sw_single is called.
- 2.13.42

-------------------------------------------------------------------
Mon Mar 22 18:45:17 CET 2006 - jdsn@suse.de

- fixed ssh bug in suse_register
- suse_register reads and writes configuration to sysconfig
- final texts in suse_register
- 2.13.41

-------------------------------------------------------------------
Wed Mar 22 13:43:12 CET 2006 - mvidner@suse.cz

- Fixed release notes download (by Product::FindBaseProducts), #159490.

-------------------------------------------------------------------
Wed Mar 22 11:40:18 CET 2006 - jdsn@suse.de

- changed help text in suse_register
- patch to make the ComboBox appear longer in release_notes

-------------------------------------------------------------------
Tue Mar 21 16:33:32 CET 2006 - locilka@suse.cz

- adding "Local Directory" option for Add-On Products when no
  network is available (#159779).
- avoid from adding "Unknown" Add-On Product when Cancel button
  pressed in the Add New Add-On popup (#159784).

-------------------------------------------------------------------
Tue Mar 21 08:57:51 CET 2006 - jsuchome@suse.cz

- returned dependency on yast2-online-update

-------------------------------------------------------------------
Tue Mar 21 07:57:37 CET 2006 - visnov@suse.cz

- try to get add-on product control files only optionally (#159116)
- 2.13.40

-------------------------------------------------------------------
Mon Mar 20 10:08:13 CET 2006 - locilka@suse.cz

- disabled skipping the 'Installation Mode' dialog when no other
  installed Linux found. Just disabling 'Update' and 'Other'
  options in that case (#157695).
- removed calling uml_finish, client doesn't has been dropped.

-------------------------------------------------------------------
Fri Mar 17 22:50:06 CET 2006 - jsrain@suse.de

- added AytoYaST support for add-on products
- 2.13.39

-------------------------------------------------------------------
Fri Mar 17 09:30:02 CET 2006 - locilka@suse.cz

- fixed .desktop file for Add-On Products, now it starts add-on
  instead of sw_single when launched from YaST Control Center
  (#158869).

-------------------------------------------------------------------
Thu Mar 16 23:24:11 CET 2006 - jsrain@suse.de

- added zFCP and DASD modules to list of modules to be cloned after
  SLES installation (#153378)
- 2.13.38

-------------------------------------------------------------------
Thu Mar 16 23:10:06 CET 2006 - jsrain@suse.de

- fixed product handling (&product; macro) (#151050)
- allow multiple installation sources (#151755)

-------------------------------------------------------------------
Thu Mar 16 15:51:42 CET 2006 - jdsn@suse.de

- fixed blocker bug (#158628), suse_register call in all products

-------------------------------------------------------------------
Thu Mar 16 14:56:36 CET 2006 - fehr@suse.de

- increase maximal size of root fs to 20 Gig (#158608)
- 2.13.37

-------------------------------------------------------------------
Wed Mar 15 18:21:54 CET 2006 - jsrain@suse.de

- do not overwrite language settings during update (#156562)
- do not offer network sources for Add-On products if no network is
  configured (#156467)
- 2.13.36

-------------------------------------------------------------------
Tue Mar 14 18:16:32 CET 2006 - jdsn@suse.de

- corrected titles in control file
- 2.13.35

-------------------------------------------------------------------
Tue Mar 14 18:11:53 CET 2006 - jdsn@suse.de

- 2.13.34

-------------------------------------------------------------------
Tue Mar 14 18:09:58 CET 2006 - jdsn@suse.de

- new browser for registration
- new texts for registration module

-------------------------------------------------------------------
Mon Mar 13 16:26:00 CET 2006 - jsrain@suse.de

- report an error if creating catalog for add-on product fails
  (#157566)
- 2.13.33

-------------------------------------------------------------------
Fri Mar 10 19:02:04 CET 2006 - jsrain@suse.de

- disable add-on products if inst-sys is mounted from CD
- 2.13.32

-------------------------------------------------------------------
Fri Mar 10 18:33:55 CET 2006 - jdsn@suse.de

- fixed security bug (#157008)
- added link to browser for Novell privacy statement

-------------------------------------------------------------------
Fri Mar 10 17:55:11 CET 2006 - mvidner@suse.cz

- Start ncurses UI in non-threaded mode to enable spawning of
  interactive processes (like w3m for suseRegister, #150799).
- 2.13.31

-------------------------------------------------------------------
Fri Mar 10 12:17:56 CET 2006 - ms@suse.de

- forcing using xim for Qt Input (#156962)

-------------------------------------------------------------------
Thu Mar  9 17:36:39 CET 2006 - mvidner@suse.cz

- Control files: added network/startmode, being ifplugd for SL and
  SLED, auto for SLES (#156388).
- 2.13.30

-------------------------------------------------------------------
Thu Mar  9 17:35:30 CET 2006 - jsrain@suse.de

- fixed asking for add-on product CD (#156469)

-------------------------------------------------------------------
Thu Mar  9 12:01:07 CET 2006 - ms@suse.de

- include proofread message texts

-------------------------------------------------------------------
Wed Mar  8 17:00:41 CET 2006 - jdsn@suse.de

- fixed launch of yastbrowser (during installation)
- 2.13.29

-------------------------------------------------------------------
Wed Mar  8 15:25:57 CET 2006 - ms@suse.de

- fixed createStageList() function to be more restrictive on checking
  for stage files. Adapt startup documentation according to this
  change (#144783)

-------------------------------------------------------------------
Wed Mar  8 14:25:02 CET 2006 - lrupp@suse.de

- added suseRegister to Requires

-------------------------------------------------------------------
Tue Mar  7 22:27:45 CET 2006 - jdsn@suse.de

- added functionality to skip suse register and/or online update
- 2.13.28

-------------------------------------------------------------------
Tue Mar  7 20:07:43 CET 2006 - jsrain@suse.de

- added yastbrowser

-------------------------------------------------------------------
Tue Mar  7 00:26:26 CET 2006 - jsrain@suse.de

- fixed back button behavior in installation mode dialog (#155044)

-------------------------------------------------------------------
Mon Mar  6 10:47:31 CET 2006 - visnov@suse.cz

- enable media callbacks in the add-on product handling

-------------------------------------------------------------------
Fri Mar  3 23:30:36 CET 2006 - jsrain@suse.de

- added .desktop file for add-on product installation (#154930)
- properly initialize source for add-on product (#154980)
- 2.13.27

-------------------------------------------------------------------
Fri Mar  3 10:43:12 CET 2006 - visnov@suse.cz

- reset package manager before installing patches

-------------------------------------------------------------------
Wed Mar  1 23:19:47 CET 2006 - jsrain@suse.de

- release all medias before registering add-on product CD or DVD
  (#154348)
- check whether files are on the add-on product media before using
  them (#154314)
- 2.13.26

-------------------------------------------------------------------
Mon Feb 27 18:32:05 CET 2006 - jsrain@suse.de

- fixed setting default desktop according to destop dialog (#152709)
- 2.13.25

-------------------------------------------------------------------
Fri Feb 24 19:40:37 CET 2006 - jsrain@suse.de

- select base product before runing add-on products dialog
- 2.13.24

-------------------------------------------------------------------
Fri Feb 24 16:57:03 CET 2006 - ms@suse.de

- added qt plugin check to check_network function (#149025)

-------------------------------------------------------------------
Thu Feb 23 16:15:50 CET 2006 - jsrain@suse.de

- changed the name of the add-on product control file (#152770)
- 2.13.23

-------------------------------------------------------------------
Wed Feb 22 23:05:28 CET 2006 - jsrain@suse.de

- using correct icon (#151630)
- 2.13.22

-------------------------------------------------------------------
Wed Feb 22 12:45:54 CET 2006 - ms@suse.de

- added console startup message when y2base is called (#148165)

-------------------------------------------------------------------
Wed Feb 22 10:28:42 CET 2006 - visnov@suse.cz

- adapt BuildRequires
- 2.13.21

-------------------------------------------------------------------
Wed Feb 22 01:20:18 CET 2006 - jsrain@suse.de

- do not offer creating AutoYaST profile in first boot mode
  (#152285)
- 2.13.20

-------------------------------------------------------------------
Sun Feb 19 17:48:17 CET 2006 - jsrain@suse.de

- made inst_proposal more resistent to incorrect data returned from
  client modules (#148271)

-------------------------------------------------------------------
Fri Feb 17 23:58:34 CET 2006 - jsrain@suse.de

- removed dependency on yast2-online-update
- integrated add-on product selection to installation workflow
- 2.13.19

-------------------------------------------------------------------
Fri Feb 17 14:19:46 CET 2006 - mvidner@suse.cz

- inst_release_notes: Let the combo box have a label.
- inst_disks_activate: fixed the textdomain (s390 -> installation)

-------------------------------------------------------------------
Thu Feb 16 23:29:18 CET 2006 - jsrain@suse.de

- several fixes of add-on product installation
- 2.13.18

-------------------------------------------------------------------
Tue Feb 14 23:40:31 CET 2006 - jsrain@suse.de

- added possibility to use standalone-installation proposals when
  installing with base product
- added support for replacing 2nd stage workflow
- added support for disabling individual proposal
- added support for inserting steps to inst_finish for add-on
  products
- added copying merged control files to installed system, merging
  them for 2nd stage workflow
- 2.13.17

-------------------------------------------------------------------
Tue Feb 14 18:32:18 CET 2006 - jdsn@suse.de

- new release notes module (multiple release notes) FATE: 120129
- 2.13.16

-------------------------------------------------------------------
Tue Feb 14 01:22:52 CET 2006 - jsrain@suse.de

- fixed add-on product workflow and proposal merging

-------------------------------------------------------------------
Mon Feb 13 22:33:37 CET 2006 - jsrain@suse.de

- updated patchs on add-on product CD according to spec
- 2.13.15

-------------------------------------------------------------------
Mon Feb 13 10:09:58 CET 2006 - visnov@suse.cz

- save zypp.log from instsys

-------------------------------------------------------------------
Sun Feb 12 20:41:09 CET 2006 - olh@suse.de

- umount /dev and /sys unconditionally in umount_finish.ycp

-------------------------------------------------------------------
Sun Feb 12 19:41:28 CET 2006 - olh@suse.de

- remove obsolete comment from umount_finish.ycp

-------------------------------------------------------------------
Sun Feb 12 18:35:41 CET 2006 - visnov@suse.cz

- revert redirect

-------------------------------------------------------------------
Sun Feb 12 16:45:43 CET 2006 - kkaempf@suse.de

- redirect stderr to /var/log/YaST2/zypp.log when running
  1st or 2nd stage installation. (#149001)

-------------------------------------------------------------------
Thu Feb  9 21:27:28 CET 2006 - jsrain@suse.de

- added add-on product installation in running system

-------------------------------------------------------------------
Thu Feb  9 00:56:18 CET 2006 - jsrain@suse.de

- added control file merging functionality

-------------------------------------------------------------------
Tue Feb  7 17:57:40 CET 2006 - mvidner@suse.cz

- control files: Configure the hostname in the main installation
  workflow also in SuSE Linux (#142758) and SLED (#137340).
- 2.13.13

-------------------------------------------------------------------
Mon Feb  6 10:43:59 CET 2006 - olh@suse.de

- remove the /usr/share/locale/br symlink creation, there is
  no user of /usr/share/locale files inside the inst-sys
- remove the hostname linux, domainname local calls
  the hostname is already set in inst_setup.
  yast can not be restarted with ssh installs

-------------------------------------------------------------------
Tue Jan 31 14:30:07 CET 2006 - fehr@suse.de

- disable proposal with separate /home for SLES

-------------------------------------------------------------------
Mon Jan 30 18:19:31 CET 2006 - ms@suse.de

- fixed PCI bus ID setup (#145938)

-------------------------------------------------------------------
Fri Jan 27 14:37:30 CET 2006 - ms@suse.de

- adding truetype font path to the vnc font path (#139351)

-------------------------------------------------------------------
Thu Jan 26 12:51:17 CET 2006 - fehr@suse.de

- remove loading of dm modules, if needed this is done in libstorage

-------------------------------------------------------------------
Tue Jan 24 13:00:43 CET 2006 - ms@suse.de

- added check for testutf8 binary (#144699)

-------------------------------------------------------------------
Tue Jan 24 08:29:29 CET 2006 - jsrain@suse.cz

- enable iSCSI dialog during installation
- 2.13.12

-------------------------------------------------------------------
Mon Jan 23 13:21:46 CET 2006 - mvidner@suse.cz

- Added networkmanager_proposal to the network proposal.
- 2.13.11

-------------------------------------------------------------------
Mon Jan 23 13:03:09 CET 2006 - ms@suse.de

- added y2start.log message if YaST exits abnormally (#141016)
- fixed repatching of xorg.conf file (#144538)

-------------------------------------------------------------------
Mon Jan 23 09:30:07 CET 2006 - jsrain@suse.cz

- added "enable_clone" option (#144101)

-------------------------------------------------------------------
Mon Jan 16 17:07:17 CET 2006 - mvidner@suse.cz

- Prefer the string product feature network/network_manager (always,
  laptop, never) over boolean network/network_manager_is_default.

-------------------------------------------------------------------
Fri Jan 13 14:12:31 CET 2006 - jsrain@suse.cz

- run the desktop dialog also on SLES (#142771)
- added iscsi installation to the installatino workflow
- 2.13.10

-------------------------------------------------------------------
Wed Jan 11 14:50:18 CET 2006 - jsrain@suse.cz

- call installation clients for DASD/zFCP configuration instead of
  the run-time ones

-------------------------------------------------------------------
Mon Jan  9 16:47:46 CET 2006 - jsrain@suse.cz

- write mouse information on PPC (#116406)
- UI mode set to expert for SLES
- reset storage after (de)activating any disk (#140936)
- 2.13.9

-------------------------------------------------------------------
Fri Jan  6 16:20:23 CET 2006 - ms@suse.de

- fixed HVC_CONSOLE_HINT text (#140386)

-------------------------------------------------------------------
Thu Jan  5 16:49:24 CET 2006 - jsrain@suse.cz

- Removed unneeded stuff from proposals on some architectures for
  SLES (#140999, #140991)
- Added iSCSI to installation workflow (real call still missing)
- moved DASD/zFCP disk activation prior installation mode selection
  (#140936)
- 2.13.8

-------------------------------------------------------------------
Thu Jan  5 14:29:12 CET 2006 - sh@suse.de

- V 2.13.7
- Fixed bugs #79289, #114037: trouble with y2cc at end of installation
  Dropped y2cc at end of installation (OK from aj + gp)

-------------------------------------------------------------------
Thu Jan  5 13:52:48 CET 2006 - mvidner@suse.cz

- control file: for SLES, ask for the host name in the main workflow (F4126)

-------------------------------------------------------------------
Thu Jan  5 13:04:46 CET 2006 - jsuchome@suse.cz

- control file: for NLD, do not enable autologin by default (#140990)

-------------------------------------------------------------------
Tue Jan  3 12:11:15 CET 2006 - ms@suse.de

- don't call initvicons on s390/s390x architectures (#140383)

-------------------------------------------------------------------
Thu Dec 22 12:25:26 CET 2005 - fehr@suse.de

- added try_separate_home to partitioning section of control.xml

-------------------------------------------------------------------
Wed Dec 21 11:30:11 CET 2005 - ms@suse.de

- fixed startup Makefile.am

-------------------------------------------------------------------
Wed Dec 21 10:36:13 CET 2005 - visnov@suse.cz

- merged proofread texts

-------------------------------------------------------------------
Tue Dec 20 13:14:02 CET 2005 - ms@suse.de

- added support for graphical installation on ia64 archs (#140142)

-------------------------------------------------------------------
Mon Dec 19 18:10:00 CET 2005 - sh@suse.de

- Implemented feature #300359: Show Beta notice during installation
  Now showing /info.txt in a popup (with a simple "OK" button)
  over the license agreement
- V 2.13.6

-------------------------------------------------------------------
Fri Dec 16 16:15:24 CET 2005 - jsrain@suse.cz

- do not call obsolete gnome-postinstall script
- added list of modules to offer clone at the end of installation
  to control files
- 2.13.5

-------------------------------------------------------------------
Wed Dec 14 12:07:13 CET 2005 - ms@suse.de

- make service startup more robust (#138433)

-------------------------------------------------------------------
Fri Dec  2 16:19:15 CET 2005 - mvidner@suse.cz

- Added control file variables network_manager_is_default,
  force_static_ip.
- 2.13.4

-------------------------------------------------------------------
Fri Dec  2 09:57:48 CET 2005 - jsrain@suse.cz

- mark missing texts for translation (#136021)

-------------------------------------------------------------------
Wed Nov 30 08:07:25 CET 2005 - lslezak@suse.cz

- removed Xen and UML sections from control files
  (moved to yast2-vm package)
- 2.13.4

-------------------------------------------------------------------
Tue Nov 29 14:19:05 CET 2005 - sh@suse.de

- Implemented feature #110081: License translations
- V 2.13.3

-------------------------------------------------------------------
Mon Nov 28 12:50:08 CET 2005 - jsrain@suse.cz

- adjusted default desktop in control files (#132491)

-------------------------------------------------------------------
Tue Nov 22 12:58:19 CET 2005 - jsrain@suse.cz

- added default desktop to control files

-------------------------------------------------------------------
Fri Nov 11 08:20:27 CET 2005 - jsrain@suse.cz

- write hwcfg-static-printer only if parallel port is present
  (#116406)
- 2.13.2

-------------------------------------------------------------------
Tue Nov  1 13:02:58 CET 2005 - jsrain@suse.cz

- adapted to inst_desktop_new.ycp -> inst_desktop.ycp rename

-------------------------------------------------------------------
Tue Oct 18 12:35:16 CEST 2005 - ms@suse.de

- added update check: update_xf86config to be called in case of
  update. The script will fix the mouse configuration if the device
  /dev/mouse or /dev/psaux is in use (#118755)

-------------------------------------------------------------------
Mon Oct 17 16:28:11 CEST 2005 - ms@suse.de

- added testX binary check

-------------------------------------------------------------------
Thu Oct 13 16:21:53 CEST 2005 - ms@suse.de

- fixed startup scripts because Stefan changed the X11 module
  naming from drv.o to drv.so :-(

-------------------------------------------------------------------
Fri Sep 30 14:22:28 CEST 2005 - jsrain@suse.cz

- remove checking whether to run language selection (language
  module knows better whether it is needed)

-------------------------------------------------------------------
Mon Sep 26 17:48:58 CEST 2005 - jsrain@suse.cz

- do close target before switching from update to bare metal
  installation (#115075)
- do not set default window manager in sysconfig if neither KDE
  nor GNOME are installed (#115412)
- 2.13.0

-------------------------------------------------------------------
Fri Sep  9 14:14:24 CEST 2005 - ms@suse.de

- fixed service startup sequence of HAL and DBUS (#115815)

-------------------------------------------------------------------
Wed Sep  7 16:00:24 CEST 2005 - jsrain@suse.cz

- fixed typo in the cursor scheme name for GNOME (#74309)
- 2.12.28

-------------------------------------------------------------------
Wed Sep  7 09:16:44 CEST 2005 - jsuchome@suse.cz

- 2.12.27

-------------------------------------------------------------------
Tue Sep  6 17:01:51 CEST 2005 - jsrain@suse.cz

- fixed freezing installation while saving configured hardware
 (#115387)

-------------------------------------------------------------------
Tue Sep  6 13:28:06 CEST 2005 - jsrain@suse.cz

- use correct icons for license agreement and installation mode
  dialogs (#105158)
- 2.12.26

-------------------------------------------------------------------
Mon Sep  5 17:30:18 CEST 2005 - ms@suse.de

- fixed braille setup (#115278)

-------------------------------------------------------------------
Mon Sep  5 16:25:44 CEST 2005 - ms@suse.de

- start dbus in Second-Stage/S06-services (#114667)

-------------------------------------------------------------------
Mon Sep  5 12:46:43 CEST 2005 - jsrain@suse.cz

- save all configured hardware at the end of installation (#104676)
- 2.12.25

-------------------------------------------------------------------
Thu Sep  1 13:45:29 CEST 2005 - ms@suse.de

- start hald in Second-Stage/S06-services (#114667)

-------------------------------------------------------------------
Mon Aug 29 09:56:30 CEST 2005 - jsrain@suse.cz

- reset package manager when switched installation mode (#105857)
- 2.12.24

-------------------------------------------------------------------
Fri Aug 26 10:23:24 CEST 2005 - jsrain@suse.cz

- set default cursor theme according to default desktop (#74309)
- 2.12.23

-------------------------------------------------------------------
Wed Aug 24 10:39:48 CEST 2005 - ms@suse.de

- fixed umount_result setting in /etc/install.inf. A space is
  needed between the colon and the value (#112620)

-------------------------------------------------------------------
Tue Aug 23 15:02:53 CEST 2005 - ms@suse.de

- fixed umount call in First-Stage setup -> added F03-umount (#103800)

-------------------------------------------------------------------
Tue Aug 23 12:46:16 CEST 2005 - jsrain@suse.cz

- mark correct tab selected after language is changed (#105995)
- reset target map when switching between installation and upgrade
  (#106627)

-------------------------------------------------------------------
Mon Aug 22 12:18:08 CEST 2005 - jsrain@suse.cz

- fixed title icons for proposal dialogs (#105165)
- 2.12.22

-------------------------------------------------------------------
Fri Aug 19 15:39:31 CEST 2005 - jsrain@suse.cz

- reverted forcing language dialog in NCurses (#102958)
- 2.12.21

-------------------------------------------------------------------
Fri Aug 19 15:33:08 CEST 2005 - ms@suse.de

- fixed mouse probing call, was never called in initial stage (#100665)

-------------------------------------------------------------------
Fri Aug 19 11:32:09 CEST 2005 - arvin@suse.de

- improved initialisation of libstorage callbacks (bug #105562)

-------------------------------------------------------------------
Wed Aug 17 17:37:02 CEST 2005 - ms@suse.de

- added umount_result key to /etc/install.inf containing the exit
  code from trying to umount the inst-sys (#103800)
- 2.12.19

-------------------------------------------------------------------
Wed Aug 17 15:45:40 CEST 2005 - jsrain@suse.cz

- handle correctly if _proposal client returns nil as warning level
  (#105154)

-------------------------------------------------------------------
Wed Aug 17 15:09:44 CEST 2005 - arvin@suse.de

- check if /sbin/splash exists (bug #105159)
- 2.12.18

-------------------------------------------------------------------
Tue Aug 16 08:51:16 CEST 2005 - jsrain@suse.cz

- build relation between old keys and new UDIs (#104676)

-------------------------------------------------------------------
Mon Aug 15 16:49:22 CEST 2005 - jsrain@suse.cz

- merged texts from proofread
- 2.12.17

-------------------------------------------------------------------
Mon Aug 15 14:45:43 CEST 2005 - ms@suse.de

- fixed vncpassword handling (#104377)

-------------------------------------------------------------------
Mon Aug 15 13:02:07 CEST 2005 - jsrain@suse.cz

- make the OK button in other installatino options popup default
  button (#104589)

-------------------------------------------------------------------
Fri Aug 12 14:35:19 CEST 2005 - jsrain@suse.cz

- force language selection in NCurses (#102958)
- 2.12.16

-------------------------------------------------------------------
Fri Aug 12 12:32:42 CEST 2005 - ms@suse.de

- fixed use of graphical installer within SSH session (#53767)

-------------------------------------------------------------------
Fri Aug 12 10:15:26 CEST 2005 - ms@suse.de

- fixed set_splash function to work with SuSE 10.0

-------------------------------------------------------------------
Tue Aug  9 15:22:24 CEST 2005 - ms@suse.de

- fixed shell warning (#100729)

-------------------------------------------------------------------
Mon Aug  8 14:06:10 CEST 2005 - jsrain@suse.cz

- show URL of product vendor in congratulation dialog (#102542)

-------------------------------------------------------------------
Fri Aug  5 13:00:16 CEST 2005 - lslezak@suse.cz

- added virtual machine proposal into contol file
- 2.12.15

-------------------------------------------------------------------
Wed Aug  3 13:01:20 CEST 2005 - jsrain@suse.cz

- fixed behavior in proposal with tabs if one of the submodules
  returned an error (#100203)
- 2.12.14

-------------------------------------------------------------------
Tue Aug  2 15:24:14 CEST 2005 - jsrain@suse.cz

- do not allow going back after 2nd stage installation is
  interrupted by reboot
- restore settings after reboot during 2nd stage installation

-------------------------------------------------------------------
Thu Jul 28 11:31:15 CEST 2005 - jsrain@suse.cz

- updated the installation confirmation popup (#98841)
- changed label of push button to access boot and repair (#98836),
  added help text
- 2.12.13

-------------------------------------------------------------------
Mon Jul 25 14:56:54 CEST 2005 - ms@suse.de

- include functions start_yast_and_reboot() and start_yast_again()
  according to a feature request for Jiri.

-------------------------------------------------------------------
Fri Jul 22 13:09:38 CEST 2005 - jsrain@suse.cz

- fixed dialog captions of proposals

-------------------------------------------------------------------
Thu Jul 21 17:01:57 CEST 2005 - fehr@suse.de

- replace obsolete SCR agent calls by call to Storage::ActivateHld()

-------------------------------------------------------------------
Thu Jul 21 11:54:19 CEST 2005 - ms@suse.de

- fixed YaST2.call::wait_for_x11() to set an initial value
  for server_running (#97381)
- 2.12.12

-------------------------------------------------------------------
Tue Jul 19 17:25:15 CEST 2005 - jsrain@suse.cz

- fixed switch from installation to update and vice versa
- added support for reboot and restart of YaST during 2nd stage
  installation
- updated control file to show 3 installation stages

-------------------------------------------------------------------
Mon Jul 18 13:38:50 CEST 2005 - jsrain@suse.cz

- updated control file
- minor inst_proposal clean-up
- 2.12.11

-------------------------------------------------------------------
Fri Jul 15 15:35:03 CEST 2005 - jsrain@suse.cz

- fixed behavior of several dialogs
- 2.12.10

-------------------------------------------------------------------
Thu Jul 14 18:18:42 CEST 2005 - jsrain@suse.cz

- added installation workflow
- added support for tabs in proposals
- adapted to new partitioner using storage-lib (arvin)
- moved inst_desktop.ycp to yast2-packager
- 2.12.9

-------------------------------------------------------------------
Mon Jul 11 16:21:58 CEST 2005 - jsrain@suse.cz

- removed dependency on vanished Display.ycp to fix build
- 2.12.8

-------------------------------------------------------------------
Mon Jul 11 11:14:18 CEST 2005 - ms@suse.de

- fixed race condition in checking servers exit code (#91342)
- fixed testX and xupdate paths

-------------------------------------------------------------------
Thu Jun  2 16:57:14 CEST 2005 - jsrain@suse.cz

- put focus on the release notes to allow scrolling without pushing
  Tab many times to move the focus (#80215)

-------------------------------------------------------------------
Wed Jun  1 14:12:06 CEST 2005 - mvidner@suse.cz

- Added a scr file for .etc.install_inf_options (#75720).
- 2.12.7

-------------------------------------------------------------------
Tue May 31 11:39:56 CEST 2005 - ms@suse.de

- implement check for driver update mode (#84155)

-------------------------------------------------------------------
Tue May 31 11:04:04 CEST 2005 - ms@suse.de

- applied patch from Olaf to avoid some time consuming calls (#86178)
- allow "vnc=1 usessh=1" as install and debug method (#45127)

-------------------------------------------------------------------
Mon May 30 15:55:55 CEST 2005 - jsrain@suse.cz

- display message when fallen into text mode installation (#53748)

-------------------------------------------------------------------
Mon May 16 10:53:27 CEST 2005 - jsrain@suse.cz

- renamed 'default' variable
- 2.12.6

-------------------------------------------------------------------
Tue May 10 14:05:01 CEST 2005 - jsrain@suse.cz

- copy /etc/X11/xorg.conf instead of XF86Config to the target
  system
- 2.12.5

-------------------------------------------------------------------
Mon May  9 18:27:54 CEST 2005 - ms@suse.de

- removed sed update of BusID (#78950)

-------------------------------------------------------------------
Wed Apr 27 12:56:15 CEST 2005 - jsrain@suse.cz

- modularized inst_finish.ycp
- 2.12.4

-------------------------------------------------------------------
Thu Apr 21 11:14:04 CEST 2005 - ms@suse.de

- fixed X11 config patching code, related to (#66989)

-------------------------------------------------------------------
Mon Apr 18 17:10:55 CEST 2005 - jsrain@suse.cz

- one more fix for new ProductFeatures.ycp interface
- 2.12.3

-------------------------------------------------------------------
Mon Apr 18 15:19:44 CEST 2005 - jsrain@suse.cz

- adapted to new interface of ProductFeatures.ycp
- 2.12.2

-------------------------------------------------------------------
Thu Apr 14 17:19:30 CEST 2005 - visnov@suse.cz

- 2.12.1

-------------------------------------------------------------------
Wed Apr  6 15:39:25 CEST 2005 - ms@suse.de

- inst-sys move XF86Config to xorg.conf (#66989)

-------------------------------------------------------------------
Tue Mar 29 14:23:17 CET 2005 - jsrain@suse.cz

- updated the layout of the source files in the repository
- 2.12.0

-------------------------------------------------------------------
Wed Mar 23 15:04:17 CET 2005 - ms@suse.de

- fixed vnc server arguments (#70896)

-------------------------------------------------------------------
Sat Mar 19 10:15:14 CET 2005 - ms@suse.de

- fixed second stage locale setup for textbased installation (#73631)

-------------------------------------------------------------------
Tue Mar 15 16:59:19 CET 2005 - ms@suse.de

- IMPORTANT: fixed locale setup (#72145)

-------------------------------------------------------------------
Tue Mar 15 09:44:32 CET 2005 - jsrain@suse.cz

- enable netdaemon if GNOME is default desktop (#72018)

-------------------------------------------------------------------
Mon Mar 14 15:23:17 CET 2005 - jsrain@suse.cz

- enable FAM daemon when GNOME is installed

-------------------------------------------------------------------
Mon Mar 14 14:15:34 CET 2005 - ms@suse.de

- fixed missing reboot on SSH installation (#67043)

-------------------------------------------------------------------
Fri Mar 11 16:50:14 CET 2005 - ms@suse.de

- added option --auto-fonts to Y2_QT_ARGS (#72174)

-------------------------------------------------------------------
Fri Mar 11 12:57:37 CET 2005 - ms@suse.de

- fixed setting TERM variable (#71771)

-------------------------------------------------------------------
Mon Mar  7 08:27:03 CET 2005 - jsrain@suse.cz

- initialize &product; macro in inst_suseconfig (#70899)
- set hwcfg file for parallel printer (#64412)

-------------------------------------------------------------------
Thu Mar  3 17:36:56 CET 2005 - ms@suse.de

- fixed LANG setting in F03-language (#66498)

-------------------------------------------------------------------
Thu Mar  3 12:53:00 CET 2005 - ms@suse.de

- fixed startup scripts for pcmcia/usb network installations (#65164)

-------------------------------------------------------------------
Wed Mar  2 10:53:37 CET 2005 - jsrain@suse.cz

- merged texts from proofread

-------------------------------------------------------------------
Wed Mar  2 06:42:11 CET 2005 - nashif@suse.de

- url in last dialog is set to www.novell.com/linux

-------------------------------------------------------------------
Tue Mar  1 12:13:09 CET 2005 - jsrain@suse.cz

- removed obsolete symlink juggling (#66016)

-------------------------------------------------------------------
Thu Feb 24 16:10:03 CET 2005 - ms@suse.de

- added logsize check to FirstStage/F07-logging

-------------------------------------------------------------------
Wed Feb 23 11:35:18 CET 2005 - jsrain@suse.cz

- fixed comments for translators

-------------------------------------------------------------------
Tue Feb 22 18:30:15 CET 2005 - ms@suse.de

- fixed check for X11 configuration in continue mode (#66224)

-------------------------------------------------------------------
Tue Feb 22 13:11:41 CET 2005 - sh@suse.de

- V 2.11.17

-------------------------------------------------------------------
Tue Feb 22 13:05:23 CET 2005 - ms@suse.de

- fixed Y2MAXLOGSIZE setting, which was set to 0 because df within
  inst-sys is not an option for checking the filesystem space

-------------------------------------------------------------------
Mon Feb 21 18:10:26 CET 2005 - sh@suse.de

- Proper log-rotating in inst_finish
- V 2.11.16

-------------------------------------------------------------------
Fri Feb 18 10:55:09 CET 2005 - jsrain@suse.cz

- added "Initializing..." title to installation before something
  else is shown (#51039)

-------------------------------------------------------------------
Thu Feb 17 12:41:33 CET 2005 - ms@suse.de

- fixed inst-sys copy process of XF86Config to take care
  about the new name xorg.conf

-------------------------------------------------------------------
Wed Feb 16 14:53:57 CET 2005 - jsrain@suse.cz

- fix displaying release notes if the localized version is not
  available (#50911)

-------------------------------------------------------------------
Thu Feb 10 13:13:50 CET 2005 - jsrain@suse.cz

- reduced forced minimal size of the release notes popup (#50637)
- fixed the order of proposal creation (and thus firewall
  is enabled again) (#50622)
- 2.11.15

-------------------------------------------------------------------
Wed Feb  9 19:16:22 CET 2005 - nashif@suse.de

- Save files control.xml and info.txt from installation into
  /etc/YaST2.

-------------------------------------------------------------------
Wed Feb  9 15:05:33 CET 2005 - jsrain@suse.cz

- additional kernel parameters in control file Prof moved to
  the new variable (#50369)

-------------------------------------------------------------------
Tue Feb  8 16:14:44 CET 2005 - nashif@suse.de

- Moved ProductControl to yast2 package

-------------------------------------------------------------------
Mon Feb  7 13:46:48 CET 2005 - jsrain@suse.cz

- fixed order of items in the "Change" button in proposals (#50204)
- merged texts from proofread
- added label informing about release notes from media
- fixed translating empty string in the installation steps
- 2.11.12

-------------------------------------------------------------------
Fri Feb  4 13:14:54 CET 2005 - jsrain@suse.cz

- display release notes from installation proposal

-------------------------------------------------------------------
Wed Feb  2 18:21:48 CET 2005 - ms@suse.de

- fixed control center call (#50389)

-------------------------------------------------------------------
Tue Feb  1 17:02:20 CET 2005 - nashif@suse.de

- Fixed left "steps" display problems (#50388)

-------------------------------------------------------------------
Wed Jan 26 16:12:23 CET 2005 - nashif@suse.de

- install inst_default_desktop.ycp (#49838)

-------------------------------------------------------------------
Tue Jan 25 07:21:53 CET 2005 - nashif@suse.de

- Fixed arguments in control file
- Fixed deleting completed steps
- 2.11.10

-------------------------------------------------------------------
Mon Jan 24 16:29:32 CET 2005 - nashif@suse.de

- Moved installation workflow routines out of installation.ycp
- Adapted arguments of installation clients
- Enhanced control file and made it more readable (arguments of clients
  are clearer now)

-------------------------------------------------------------------
Mon Jan 24 11:27:55 CET 2005 - ms@suse.de

- fixed language environment (#49811)

-------------------------------------------------------------------
Thu Jan 13 11:35:45 CET 2005 - jsrain@suse.cz

- changed the "System will boot now..." message at the end of
  isnt_finish.ycp (#41592)
- 2.11.8

-------------------------------------------------------------------
Wed Jan 12 12:44:29 CET 2005 - ms@suse.de

- removed xmset calls to disable/enable the mouse pointer.
- prevent patching X11 configuration in continue mode

-------------------------------------------------------------------
Wed Jan 12 11:39:31 CET 2005 - ms@suse.de

- fixed yast startup in continue mode. The evaluation of the
  variables USE_SSH and VNC was wrong in S08-start and
  S09-cleanup

-------------------------------------------------------------------
Tue Jan 11 16:16:38 CET 2005 - jsrain@suse.cz

- prevent disabling the Next button in the proposal (#46708)

-------------------------------------------------------------------
Wed Jan  5 17:30:11 CET 2005 - jsrain@suse.cz

- removed unneeded imports and variables from installation.ycp
- adapted to changed interface of Kernel.ycp
- 2.11.7

-------------------------------------------------------------------
Tue Jan  4 09:45:17 CET 2005 - jsrain@suse.cz

- on SGI Altix add fetchop and mmtimer to MODULES_LOADED_ON_BOOT
  (was disabled due to problems in Kernel.ycp) (bug #46971)
- disable Back/Accept buttons in inst_finish.ycp (#37025)

-------------------------------------------------------------------
Thu Dec 16 15:13:23 CET 2004 - sh@suse.de

- Applied patch from bug #49275: Enable user to skip proposal
  even if there is a blocker error in it

-------------------------------------------------------------------
Thu Dec 09 10:52:54 CET 2004 - arvin@suse.de

- disable inclusion of fetchop and mmtimer in
  MODULES_LOADED_ON_BOOT on SGI Altix (bug #46971)

-------------------------------------------------------------------
Fri Dec  3 15:05:57 CET 2004 - ms@suse.de

- include some patches from old startup code which has been
  changed while developing the new startup concept. Please note
  all architecture dependant code has to be part of the startup/arch
  directories and must be included in a clean way to the new scripts.
  I will not include any arch changes made in the last weeks because
  this will lead to the same horrible situation we had in the past.
  if there is anything which has to be handled differntly on another
  architecture this must be done separately to be able to maintain
  that code longer than two days

-------------------------------------------------------------------
Wed Dec  1 12:04:13 CET 2004 - sh@suse.de

- Fixed bug #48722: Inconsistent lower/upper case in mode dialog

-------------------------------------------------------------------
Mon Nov 29 12:32:36 CET 2004 - ms@suse.de

- startup scripts ready now. reports can be send using bug: (#46886)

-------------------------------------------------------------------
Thu Nov 11 18:11:38 CET 2004 - arvin@suse.de

- always use Directory::logdir

-------------------------------------------------------------------
Thu Nov 11 17:47:45 CET 2004 - sh@suse.de

- Record macros during installation:
  /var/log/YaST2/macro_inst_initial.ycp for initial stage,
  /var/log/YaST2/macro_inst_cont.ycp  for "continue" mode

-------------------------------------------------------------------
Tue Nov 02 08:45:57 CET 2004 - arvin@suse.de

- allow to select repair/boot in installation mode selection even
  when no update is possible (bug #39874)

-------------------------------------------------------------------
Mon Nov  1 14:32:25 CET 2004 - visnov@suse.cz

- set product name in wizard (#46247)

-------------------------------------------------------------------
Wed Oct 27 11:20:44 CEST 2004 - arvin@suse.de

- on SGI Altix add fetchop and mmtimer to MODULES_LOADED_ON_BOOT
  (bug #46971)

-------------------------------------------------------------------
Tue Oct 26 12:36:26 CEST 2004 - jsrain@suse.cz

- moved parts of Mode.ycp to Installation.ycp
- adapted to Mode.ycp clean-up
- 2.11.2

-------------------------------------------------------------------
Tue Oct 19 10:46:15 CEST 2004 - lslezak@suse.cz

- UML mode: copy /etc/mtab file to host system (#42859)
- version 2.11.1

-------------------------------------------------------------------
Mon Oct 11 15:04:26 CEST 2004 - jsrain@suse.cz

- adapted to functional interface of Arch.ycp

-------------------------------------------------------------------
Mon Oct 11 10:43:25 CEST 2004 - jsrain@suse.cz

- moved default logon/window manager setting to extra client,
  setting it according to the base package selection (#46619)
- 2.11.0

-------------------------------------------------------------------
Thu Sep 30 15:12:09 CEST 2004 - sh@suse.de

- V 2.10.30
- Made final confirmation popup higher to accomodate all text
  without scrolling even in more verbose languages (de, fr)

-------------------------------------------------------------------
Wed Sep 29 14:13:35 CEST 2004 - mls@suse.de

- stop splash animation before starting yast
- go to verbose mode if X didn't start

-------------------------------------------------------------------
Mon Sep 27 15:37:03 CEST 2004 - arvin@suse.de

- don't create top-level "media" convenience links (bug #46152)

-------------------------------------------------------------------
Wed Sep 22 16:48:43 CEST 2004 - sh@suse.de

- Made final installation confirmation dialog wider and higher
  to avoid scrolling even for more verbose languages (de, fr)
- V 2.10.27

-------------------------------------------------------------------
Wed Sep 22 09:30:45 CEST 2004 - visnov@suse.cz

- reinitialize dialog after mode chosen (#45784)

-------------------------------------------------------------------
Tue Sep 21 14:48:15 CEST 2004 - arvin@suse.de

- use suse marble in congratulation screen (bug #45712)

-------------------------------------------------------------------
Mon Sep 20 13:52:35 CEST 2004 - sh@suse.de

- V 2.10.24
- Merged accidentially split translatable messages

-------------------------------------------------------------------
Fri Sep 17 16:12:53 CEST 2004 - sh@suse.de

- V 2.10.23
- Changed final installation confirmation dialog according to
  bug #45279

-------------------------------------------------------------------
Fri Sep 17 12:12:12 CEST 2004 - arvin@suse.de

- moved popup with boot message further to the end (bug #45432)

-------------------------------------------------------------------
Thu Sep 16 17:00:17 CEST 2004 - snwint@suse.de

- use language info from linuxrc to set LANG in YaST.start; this is
  just to run ncurses yast in fbiterm for exotic languages

-------------------------------------------------------------------
Wed Sep 15 15:16:41 CEST 2004 - arvin@suse.de

- fixed back button in internet test dialog (bug #45319)

-------------------------------------------------------------------
Wed Sep 15 14:48:09 CEST 2004 - visnov@suse.cz

- initialize proposal heading before creating dialog (#45340)

-------------------------------------------------------------------
Tue Sep 14 18:22:06 CEST 2004 - sh@suse.de

- V 2.10.20
- Fixed bug #45271: Mixture of en_UK / en_US: "licence" / "license"

-------------------------------------------------------------------
Tue Sep 14 17:05:15 CEST 2004 - mvidner@suse.cz

- Copy the DHCP cache to the right place (#45150).

-------------------------------------------------------------------
Tue Sep 14 12:46:53 CEST 2004 - arvin@suse.de

- fixed help text in main proposal (bug #45093)

-------------------------------------------------------------------
Tue Sep 14 10:53:02 CEST 2004 - jsrain@suse.cz

- added enable_firewall and firewall_ssh_enable to control file
  for PROF
- added related handlinng to ProductControl

-------------------------------------------------------------------
Mon Sep 13 12:57:41 CEST 2004 - jsrain@suse.cz

- set FAM_ONLY_LOCAL and start fam according to default windowmanager
- 2.10.18

-------------------------------------------------------------------
Mon Sep 13 11:28:33 CEST 2004 - arvin@suse.de

- added system info entry to update proposal (bug #45096)

-------------------------------------------------------------------
Fri Sep 10 13:03:30 CEST 2004 - snwint@suse.de

- use vesa driver as fallback, not vga (see #38253, comment #11)

-------------------------------------------------------------------
Thu Sep  9 15:49:46 CEST 2004 - mvidner@suse.cz

- Added a client to test the network and hardware proposals (#44677).
- 2.10.16

-------------------------------------------------------------------
Wed Sep  8 15:47:16 CEST 2004 - visnov@suse.cz

- implemented reordering of proposal items
- implemented support for hyperlinks in proposal summaries

-------------------------------------------------------------------
Tue Sep 07 14:18:56 CEST 2004 - arvin@suse.de

- added proposal step to initialize sources during update before
  mounting filesystems (needed to solve bug #44724)

-------------------------------------------------------------------
Mon Sep  6 13:33:34 CEST 2004 - mvidner@suse.cz

- Copy the DHCP client cache so that we can request the same IP
  (#43974).
- 2.10.14

-------------------------------------------------------------------
Mon Sep  6 09:50:37 CEST 2004 - jsrain@suse.cz

- avoid asking to confirm one license multiple times (#44145)

-------------------------------------------------------------------
Fri Sep 03 14:33:07 CEST 2004 - arvin@suse.de

- call Bootloader::Update instead of Bootloader::Write during
  update (bug #44286)

-------------------------------------------------------------------
Mon Aug 30 17:23:29 CEST 2004 - jsrain@suse.cz

- ask to confirm licenses of packages before installing/updating
  (#44145)
- 2.10.12

-------------------------------------------------------------------
Fri Aug 27 16:59:56 CEST 2004 - mvidner@suse.cz

- When showing the address for a VNC installation, don't rely on
  install.inf, print the current IP (#43974).
- 2.10.11

-------------------------------------------------------------------
Fri Aug 27 15:09:13 CEST 2004 - arvin@suse.de

- merged proof read messages

-------------------------------------------------------------------
Wed Aug 25 11:56:57 CEST 2004 - arvin@suse.de

- avoid tmp file in /tmp (bug #39444)

-------------------------------------------------------------------
Wed Aug 18 09:10:38 CEST 2004 - arvin@suse.de

- updated fvwmrc.yast2 (see bug #43796)

-------------------------------------------------------------------
Tue Aug 17 15:27:40 CEST 2004 - nashif@suse.de

- XFree86 -> xorg-x11 (#43832)

-------------------------------------------------------------------
Fri Aug 13 22:12:31 CEST 2004 - nashif@suse.de

- Fixed update (#43795)

-------------------------------------------------------------------
Wed Aug 11 18:03:11 CEST 2004 - nashif@suse.de

- Copy EULA to installed system for later use in firstboot module

-------------------------------------------------------------------
Wed Aug 11 16:09:43 CEST 2004 - nashif@suse.de

- Added firewall to network proposal (#43718)

-------------------------------------------------------------------
Tue Aug 10 15:21:56 CEST 2004 - nashif@suse.de

- Add default label for proposals

-------------------------------------------------------------------
Tue Aug 10 14:31:34 CEST 2004 - mvidner@suse.cz

- Fixed arguments for proposals (`initial)

-------------------------------------------------------------------
Mon Aug  9 19:37:28 CEST 2004 - nashif@suse.de

- Enable locking of proposals in control file
- Updated DTD for control file

-------------------------------------------------------------------
Thu Jul 29 10:10:04 CEST 2004 - nashif@suse.de

- New variables for ui and language handling added to control file
- Use Linuxrc module for install.inf and yast.inf handling

-------------------------------------------------------------------
Tue Jul 20 11:18:33 CEST 2004 - arvin@suse.de

- use capitalized SUSE in congratulation screen (bug #38853)

-------------------------------------------------------------------
Tue Jun 15 19:16:26 CEST 2004 - sh@suse.de

- Fixed typo in ssh install script (#42058)

-------------------------------------------------------------------
Tue Jun 15 14:11:06 CEST 2004 - sh@suse.de

- Fixed bug #41597: EULA must be scrolled in both dimensions

-------------------------------------------------------------------
Tue Jun 15 12:23:23 CEST 2004 - arvin@suse.de

- added Requires for yast2-update (bug #42013)

-------------------------------------------------------------------
Fri Jun 11 00:58:40 CEST 2004 - nashif@suse.de

- Added variable software_proposal to control file (NLD)

-------------------------------------------------------------------
Thu Jun 10 03:53:14 CEST 2004 - nashif@suse.de

- Added control for NLD

-------------------------------------------------------------------
Tue Jun  8 04:55:22 CEST 2004 - nashif@suse.de

- Also install control file for SLES to avoid lots of possible
  confusion when control file is not found on installation media
  and fallback file is used.
  (#41696)

-------------------------------------------------------------------
Tue Jun  8 04:37:03 CEST 2004 - nashif@suse.de

- Fixed bug #41696: yast uses elevator=anticipatory instead of
  elevator=as

-------------------------------------------------------------------
Sun May 30 00:38:55 CEST 2004 - nashif@suse.de

- Added Services to main control file for translation (#41367)
- 2.9.83

-------------------------------------------------------------------
Thu May 27 14:40:46 CEST 2004 - mvidner@suse.cz

- Added variables to ProductFeatures
  so that yast2-nis-client testsuite passes (~#41038).
- 2.9.82

-------------------------------------------------------------------
Thu May 27 12:21:19 CEST 2004 - arvin@suse.de

- added special console handling for iSeries (bug #39025)

-------------------------------------------------------------------
Wed May 26 11:12:56 CEST 2004 - arvin@suse.de

- set LD_LIBRARY_PATH in 1st stage installation start script
  (bug #40833)

-------------------------------------------------------------------
Tue May 25 14:10:33 CEST 2004 - jsrain@suse.cz

- set the I/O scheduler in ProductFeatures (#41038)
- 2.9.79

-------------------------------------------------------------------
Mon May 24 14:58:50 CEST 2004 - arvin@suse.de

- again ask for TERM variable if it's set to "vt100" (bug #40991)

-------------------------------------------------------------------
Tue May 18 15:32:30 CEST 2004 - arvin@suse.de

- moved fvwmrc.notitle from sax2 here (bug #37480)

-------------------------------------------------------------------
Tue May 11 13:54:26 CEST 2004 - lslezak@suse.cz

- don't ask for TERM variable if it's already set to "xterm"
  or "vt100" from linuxrc (don't ask in UML installation) (#39947)
- version 2.9.76

-------------------------------------------------------------------
Tue May 04 11:13:53 CEST 2004 - arvin@suse.de

- merged proofread messages

-------------------------------------------------------------------
Fri Apr 30 16:30:13 CEST 2004 - arvin@suse.de

- readded vnc remote proposal to SLES workflow (bug #31023)

-------------------------------------------------------------------
Wed Apr 28 15:38:45 CEST 2004 - arvin@suse.de

- quick implementation of execution of update.post2 scripts
  (bug #38677)

-------------------------------------------------------------------
Wed Apr 28 15:26:30 CEST 2004 - lslezak@suse.cz

- set Ctrl+Alt+Del handler in /etc/inittab to halt (instead of
  reboot) in UML system (safe shutdown from host system using
  uml_mconsole)
- version 2.9.73

-------------------------------------------------------------------
Tue Apr 27 18:25:25 CEST 2004 - gs@suse.de

- write Console: entry for p690 hvc console before reading
  /etc/install.inf (bug #39527)

-------------------------------------------------------------------
Tue Apr 27 10:34:06 CEST 2004 - arvin@suse.de

- call Pkg::SetAdditionalLocales after language change from
  proposal (bug #38366)

-------------------------------------------------------------------
Mon Apr 26 12:34:02 CEST 2004 - arvin@suse.de

- activate lvm and md before booting into a installed system
  (bug #39423)

-------------------------------------------------------------------
Thu Apr 22 18:12:43 CEST 2004 - arvin@suse.de

- removed support of starting yast2 installation without keyboard
  (linuxrc always reports a keyboard now) (bug #39235)

-------------------------------------------------------------------
Thu Apr 22 11:08:53 CEST 2004 - arvin@suse.de

- run unicode_{start,stop} only if they are present (bug #35714)

-------------------------------------------------------------------
Wed Apr 21 13:23:17 CEST 2004 - arvin@suse.de

- uses special sles screen for user authentication on sles

-------------------------------------------------------------------
Mon Apr 19 08:44:01 CEST 2004 - lslezak@suse.cz

- UML mode fixes: don't copy mtab to the host (it's not needed),
  find kernel and initrd even when symlinks are missing
  (workaround for bug #39063)
- added help text in UML installation proposal
- version 2.9.64

-------------------------------------------------------------------
Fri Apr 16 17:58:43 CEST 2004 - nashif@suse.de

- store variables needed in run-time in a sysconfig like file
- first try to load saved control file before fallback to packaged one.

-------------------------------------------------------------------
Fri Apr 16 14:57:44 CEST 2004 - arvin@suse.de

- fixed network start for remote x11 installation (bug #38832)

-------------------------------------------------------------------
Fri Apr 16 14:26:09 CEST 2004 - lslezak@suse.cz

- UML mode fixes: don't copy mtab to the host (it's not needed),
  find kernel and initrd even when symlinks are missing
  (workaround for bug #39063)
- added help text in UML installation proposal

-------------------------------------------------------------------
Fri Apr 16 11:08:42 CEST 2004 - arvin@suse.de

- removed keyboard proposal from update proposal for the update
  in the running system (bug #37817)

-------------------------------------------------------------------
Fri Apr 16 10:57:57 CEST 2004 - arvin@suse.de

- don't run on serial console in case of vnc or ssh installation
  (bug #37325)

-------------------------------------------------------------------
Thu Apr 15 18:26:04 CEST 2004 - arvin@suse.de

- add "service" proposal to SLES installation

-------------------------------------------------------------------
Thu Apr 15 12:03:00 CEST 2004 - arvin@suse.de

- log fvwm output for vnc installation (bug #30061)

-------------------------------------------------------------------
Wed Apr 07 12:37:53 CEST 2004 - arvin@suse.de

- avoid tmp file creation in check.boot script (bug #38572)

-------------------------------------------------------------------
Tue Apr 06 19:04:33 CEST 2004 - arvin@suse.de

- use fbiterm for CJK locales if appropriate (bug #37823)

-------------------------------------------------------------------
Tue Apr  6 18:55:20 CEST 2004 - nashif@suse.de

- only_update_selected option added to product feature set
- V 2.9.56

-------------------------------------------------------------------
Tue Apr  6 16:26:14 CEST 2004 - sh@suse.de

- V 2.9.55
- Fixed bug #36908: Use dynamic fonts based on resolution

-------------------------------------------------------------------
Mon Apr  5 14:38:22 CEST 2004 - fehr@suse.de

- load module dm-snapshort at to prevent hangs if LVM contains
  snapshot LVs (#36422)

-------------------------------------------------------------------
Mon Apr 05 11:32:21 CEST 2004 - arvin@suse.de

- show correct warning in second stage installation when xserver
  can't be started (bug #38298)

-------------------------------------------------------------------
Mon Apr 05 11:04:34 CEST 2004 - arvin@suse.de

- adjusted decision of frontend depending on memory size to memory
  requirements of new interpreter (bug #38298)
- fixed memory value in warning popup

-------------------------------------------------------------------
Sat Apr 03 17:44:03 CEST 2004 - arvin@suse.de

- use fbiterm for CJK locales if appropriate (bug #37823)

-------------------------------------------------------------------
Fri Apr 02 15:59:59 CEST 2004 - arvin@suse.de

- finally changed license to GPL for good

-------------------------------------------------------------------
Thu Apr 01 11:34:10 CEST 2004 - arvin@suse.de

- symmetricalized calls to inst_netsetup (bug #37763)

-------------------------------------------------------------------
Thu Apr 01 11:03:37 CEST 2004 - arvin@suse.de

- removed step label for inst_netsetup (bug #37546)

-------------------------------------------------------------------
Wed Mar 31 19:41:34 CEST 2004 - nashif@suse.de

- Added 2 options to control file:
   inform_about_suboptimal_distribution
   use_desktop_scheduler

-------------------------------------------------------------------
Wed Mar 31 17:19:12 CEST 2004 - lslezak@suse.cz

- inst_finish.ycp - copy kernel image, initrd and /etc/mtab to
  the host system in UML installation mode

-------------------------------------------------------------------
Tue Mar 30 11:25:44 CEST 2004 - arvin@suse.de

- disable virtual desktops in fvwm during vnc installation
  (bug #37480)

-------------------------------------------------------------------
Mon Mar 29 14:48:56 CEST 2004 - fehr@suse.de

- call Storage::FinishInstall() at end of installation

-------------------------------------------------------------------
Mon Mar 29 14:46:51 CEST 2004 - sh@suse.de

- Fixed bug #36713 (relies on yast2-core with fix for bug #36711):
  textdomain for wizard steps should come from control.xml

-------------------------------------------------------------------
Mon Mar 29 05:22:12 CEST 2004 - nashif@suse.de

- fixed copying of hook script logs into installed system

-------------------------------------------------------------------
Sun Mar 28 16:05:19 CEST 2004 - nashif@suse.de

- fixed hook scrips, now using WFM::Read(.local...) (#36831 )
- Not executing any scripting after last client
- Detecting mode before installation steps are sets (#37070 )
- logging hook output to /var/log/YaST2 and copying those
file to installed system.

-------------------------------------------------------------------
Thu Mar 25 16:49:04 CET 2004 - sh@suse.de

- Fixed bug #34618: Don't use full-screen if started remotely

-------------------------------------------------------------------
Thu Mar 25 14:50:07 CET 2004 - ms@suse.de

- fixed driver to use on ia64 systems. there is no framebuffer
  available but the vesa driver is working now (#34909)
- fixed possible loop at installation. handle different exit codes
  from testX in scripts/YaST2. The needed changes to testX have
  been made within the sax2 package (#36794)

-------------------------------------------------------------------
Thu Mar 25 12:12:44 CET 2004 - arvin@suse.de

- removed network proposal from update work flow

-------------------------------------------------------------------
Wed Mar 24 16:10:31 CET 2004 - arvin@suse.de

- renamed usbdevfs to usbfs (bug #31869)

-------------------------------------------------------------------
Wed Mar 24 15:07:03 CET 2004 - sh@suse.de

- Fixed bug #36850: Strange texts in y2qt wizard side bar
- V 2.9.42

-------------------------------------------------------------------
Wed Mar 24 11:13:46 CET 2004 - gs@suse.de

- workaround beta3 pre bug: deactivate Hooks::Run
  (causes crash after inst_finish)
- V 2.9.41

-------------------------------------------------------------------
Mon Mar 22 20:32:41 CET 2004 - nashif@suse.de

- Execute features client if variables are set in control file
- V 2.9.40

-------------------------------------------------------------------
Mon Mar 22 15:58:33 CET 2004 - sh@suse.de

- V 2.9.39
- Fixed bug #36292: Wizard steps not translated
- Preliminary fix for bug #36713: Use textdomain from XML file

-------------------------------------------------------------------
Mon Mar 22 11:14:07 CET 2004 - arvin@suse.de

- introduced and handle new variable Installation::scr_destdir
  to be used by Storage (bug #34996)

-------------------------------------------------------------------
Sun Mar 21 19:48:42 CET 2004 - nashif@suse.de

- read/set language/keyboard/timezone
- added client to set product variables before entering proposal

-------------------------------------------------------------------
Fri Mar 19 15:47:08 CET 2004 - arvin@suse.de

- omit skip/don't skip buttons in uml proposal

-------------------------------------------------------------------
Thu Mar 18 16:18:30 CET 2004 - arvin@suse.de

- fixed update work flow setting (bug #36429 and #35007)

-------------------------------------------------------------------
Thu Mar 18 09:59:01 CET 2004 - mvidner@suse.cz

- Fall back to runlevel 3 if we accidentally don't set it
  in the installation proposal. It would be 0 (#35662).

-------------------------------------------------------------------
Wed Mar 17 22:56:12 CET 2004 - nashif@suse.de

- Add runlevel to s390 proposal
- remove x11 from autoinst workflow (handled differently)

-------------------------------------------------------------------
Wed Mar 17 05:46:03 CET 2004 - nashif@suse.de

- update wizard steps at the right spot to enable switching back
  to installation mode

-------------------------------------------------------------------
Tue Mar 16 21:18:06 CET 2004 - kkaempf@suse.de

- run cleanup script for GNOME (#36196)

-------------------------------------------------------------------
Tue Mar 16 16:02:52 CET 2004 - msvec@suse.cz

- added icons to network and hardware proposals

-------------------------------------------------------------------
Tue Mar 16 14:26:03 CET 2004 - fehr@suse.de

- fix typo devmap_mkmod.sh -> devmap_mknod.sh
- 2.9.32

-------------------------------------------------------------------
Tue Mar 16 01:53:54 CET 2004 - nashif@suse.de

- Enabled evms_config in control file

-------------------------------------------------------------------
Tue Mar 16 01:31:55 CET 2004 - nashif@suse.de

- Update steps when switching modes (#35590)

-------------------------------------------------------------------
Mon Mar 15 12:00:07 CET 2004 - arvin@suse.de

- don't ask for terminal type during vnc installation (bug #33534)

-------------------------------------------------------------------
Fri Mar 12 06:45:02 CET 2004 - nashif@suse.de

- Update control file for autoinst
- Enable swittching of steps upon mode change
- Added possibility to disable a workflow step in runtime

-------------------------------------------------------------------
Thu Mar 11 18:50:55 CET 2004 - sh@suse.de

- Fixed bug #34618: Don't use full screen in remote installation

-------------------------------------------------------------------
Wed Mar 10 14:40:11 CET 2004 - arvin@suse.de

- don't warn if only no disk controller can be found (bug #35546)

-------------------------------------------------------------------
Wed Mar 10 09:51:29 CET 2004 - arvin@suse.de

- extended uml installation work flow

-------------------------------------------------------------------
Wed Mar 10 07:08:09 CET 2004 - nashif@suse.de

- Set wizard steps depending on installation mode

-------------------------------------------------------------------
Wed Mar 10 03:04:53 CET 2004 - nashif@suse.de

- removed include dir from spec

-------------------------------------------------------------------
Wed Mar 10 01:07:58 CET 2004 - sh@suse.de

- V 2.9.24
- Migration to new wizard

-------------------------------------------------------------------
Tue Mar  9 13:08:25 CET 2004 - msvec@suse.cz

- replaced X11 version detection code with (simpler) YCP
- package could be noarch currently (reduced NFB a lot)

-------------------------------------------------------------------
Mon Mar 08 11:54:40 CET 2004 - arvin@suse.de

- call more generalized storage function during update

-------------------------------------------------------------------
Fri Mar 05 12:07:50 CET 2004 - arvin@suse.de

- load correct device mapper module and create nodes

-------------------------------------------------------------------
Thu Mar  4 16:40:36 CET 2004 - visnov@suse.cz

- added type info
- 2.9.20

-------------------------------------------------------------------
Wed Mar  3 17:48:49 CET 2004 - nashif@suse.de

- Moved product features to new feature module

-------------------------------------------------------------------
Wed Mar  3 17:43:45 CET 2004 - sh@suse.de

- Applied rw's patch for bug #34531

-------------------------------------------------------------------
Wed Mar 03 15:45:45 CET 2004 - arvin@suse.de

- call storage function to update fstab (bug #34996)

-------------------------------------------------------------------
Tue Mar  2 17:47:11 CET 2004 - sh@suse.de

- Added user-visible workflow step descriptions for new wizard
  layout

-------------------------------------------------------------------
Mon Mar 01 16:53:44 CET 2004 - arvin@suse.de

- work on UML installation

-------------------------------------------------------------------
Fri Feb 27 03:31:46 CET 2004 - nashif@suse.de

- New control file based installation merged

-------------------------------------------------------------------
Fri Feb 20 19:53:00 CET 2004 - arvin@suse.de

- handle abort button in inst_finish (bug #30303)

-------------------------------------------------------------------
Fri Feb 20 11:28:26 CET 2004 - arvin@suse.de

- removed obsolete code from start scripts (bug #31805)

-------------------------------------------------------------------
Mon Feb 16 16:52:00 CET 2004 - mvidner@suse.cz

- set the runlevel according to the proposal
- 2.9.15

-------------------------------------------------------------------
Mon Feb 16 16:01:35 CET 2004 - arvin@suse.de

- added more flexible package handling for products

-------------------------------------------------------------------
Mon Feb 16 13:49:50 CET 2004 - mvidner@suse.cz

- added runlevel_proposal to installation_proposals (#30028)
- 2.9.14

-------------------------------------------------------------------
Mon Feb 16 11:20:01 CET 2004 - arvin@suse.de

- removed obsolete Mode::hardBoot

-------------------------------------------------------------------
Fri Feb 13 15:16:41 CET 2004 - sh@suse.de

- Applied patch from bug #34531: Kernel 2.6 hotplug handling

-------------------------------------------------------------------
Wed Feb 11 16:11:02 CET 2004 - arvin@suse.de

- more control over base selection handling

-------------------------------------------------------------------
Tue Feb 10 17:59:40 CET 2004 - arvin@suse.de

- added type specification in inst_proposal.ycp

-------------------------------------------------------------------
Tue Feb 10 16:02:19 CET 2004 - nashif@suse.de

- remove x11 from workflow for autoyast

-------------------------------------------------------------------
Tue Feb 10 10:32:08 CET 2004 - arvin@suse.de

- fixed building on s390

-------------------------------------------------------------------
Sat Feb  7 09:33:56 CET 2004 - nashif@suse.de

- remove vendor.y2cc file

-------------------------------------------------------------------
Fri Feb 06 16:13:58 CET 2004 - arvin@suse.de

- set default runlevel to 3 or 5 during installation depending
  on the presents of X11 (see bug #32366)

-------------------------------------------------------------------
Fri Feb 06 11:46:47 CET 2004 - arvin@suse.de

- fixed copying of temporary X11 config

-------------------------------------------------------------------
Mon Feb  2 15:49:46 CET 2004 - lslezak@suse.cz

- InitHWinfo module enabled in installation proposal
- version 2.9.4

-------------------------------------------------------------------
Sat Jan 31 21:07:11 CET 2004 - arvin@suse.de

- removed useless 'global'

-------------------------------------------------------------------
Mon Jan 26 17:28:06 CET 2004 - jsrain@suse.de

- removed cfg_susecnfig.scr from file list (was moved to yast2.rpm)
- 2.9.2

-------------------------------------------------------------------
Fri Dec 12 14:23:14 CET 2003 - jsrain@suse.de

- don't check if module is present in initrd before loading it

-------------------------------------------------------------------
Fri Oct 24 15:58:50 CEST 2003 - ms@suse.de

- added stuff from yast2/library/x11 to installation package

-------------------------------------------------------------------
Fri Oct 24 13:09:25 CEST 2003 - arvin@suse.de

- added help text for "Repair Installed System" (bug #30402)

-------------------------------------------------------------------
Fri Oct 17 11:37:46 CEST 2003 - ms@suse.de

- inst_finish: (#32366)
  removed runlevel setup code which is handled within the X11
  module now (XProposal.ycp). The update code for initdefault
  is still present because during update the X11 configuration
  is not started

- inst_x11: (#32366)
  removed dead code which sets the default runlevel to 3 if there
  is no XF86Config file present. This task is done if the X11
  configuration is finished and if there is no X11 configuration
  the default initdefault with aaa_base is set to 3 already

-------------------------------------------------------------------
Wed Sep 24 12:25:08 CEST 2003 - snwint@suse.de

- look for x11 drivers in lib64 dir on x86_64 (#31649)

-------------------------------------------------------------------
Thu Sep 18 11:38:50 CEST 2003 - arvin@suse.de

- shut down temporary network before online test during update
  (bug #31030)

-------------------------------------------------------------------
Thu Sep 18 10:55:43 CEST 2003 - arvin@suse.de

- don't use external pcmcia during firstboot (bug #31252)

-------------------------------------------------------------------
Mon Sep 15 19:26:33 CEST 2003 - msvec@suse.cz

- 2.8.34

-------------------------------------------------------------------
Mon Sep 15 15:15:25 CEST 2003 - gs@suse.de

- YaST2.start: set default value for LANGUAGE

-------------------------------------------------------------------
Mon Sep 15 11:03:04 CEST 2003 - arvin@suse.de

- skip network probing during update (bug #30545)

-------------------------------------------------------------------
Sun Sep 14 15:07:36 CEST 2003 - arvin@suse.de

- reset packagemanager when changing installation mode (bug #27970)

-------------------------------------------------------------------
Sun Sep 14 14:27:12 CEST 2003 - snwint@suse.de

- added test for utf8 serial console to YaST2.{start,firstboot}

-------------------------------------------------------------------
Sat Sep 13 18:39:23 CEST 2003 - nashif@suse.de

- remove inst_startup from autoinst workflow, add it autoinst_init
  (bug #30678)

-------------------------------------------------------------------
Fri Sep 12 17:25:56 CEST 2003 - ms@suse.de

- added milestone texts for X11 config update/inject (#30612)
- fixed lookup path for XFree86 3.x config (#30612)

-------------------------------------------------------------------
Fri Sep 12 14:06:05 CEST 2003 - arvin@suse.de

- fixed permissions of /var/lib/YaST2/install.inf (bug #30630)

-------------------------------------------------------------------
Thu Sep 11 17:32:40 CEST 2003 - kkaempf@suse.de

- use kernel k_smp4G on SMP-systems with
  memory <= 4GB or without PAE support

-------------------------------------------------------------------
Thu Sep 11 11:12:36 CEST 2003 - arvin@suse.de

- check for /proc/splash (bug #30472)

-------------------------------------------------------------------
Wed Sep 10 11:34:10 CEST 2003 - sh@suse.de

- Fixed max log file size calculation:
  Set LANG only in subshell,
  don't rely on /dev in 'df' output - use last line instead

-------------------------------------------------------------------
Tue Sep  9 12:48:47 CEST 2003 - kkaempf@suse.de

- use kernel k_psmp on smp-systems with
  less than 4GB memory or without PAE support

-------------------------------------------------------------------
Tue Sep 09 12:42:20 CEST 2003 - arvin@suse.de

- added kernel option desktop

-------------------------------------------------------------------
Mon Sep  8 18:01:53 CEST 2003 - sh@suse.de

- V 2.8.24
- Fixed bug #29927: Logfile setting too restrictive
  Now checking free space on RAM disk with 'df' and using
  max 10% of that per log file (max 5000)

-------------------------------------------------------------------
Mon Sep  8 11:53:17 CEST 2003 - snwint@suse.de

- advance splash progress bar in YaST2{,.start}
- driver updates are applied in inst_setup (used to be in YaST2.start)
- don't clear screen in YaST2.start

-------------------------------------------------------------------
Thu Sep 04 17:45:53 CEST 2003 - arvin@suse.de

- proof-read messages

-------------------------------------------------------------------
Wed Sep  3 17:27:51 CEST 2003 - gs@suse.de

- installation.ycp: call UI::SetKeyboard in continue mode
  (enable unicode for ncurses in UTF-8 locale)

-------------------------------------------------------------------
Wed Sep  3 10:15:44 CEST 2003 - kkaempf@suse.de

- copy XF86Config from inst-sys to XF86Config.install in
  the system (#29910)

-------------------------------------------------------------------
Tue Sep  2 13:54:53 CEST 2003 - kkaempf@suse.de

- make repair system accessible

-------------------------------------------------------------------
Mon Sep 01 17:42:20 CEST 2003 - arvin@suse.de

- removed obsolete inst_hw_config.ycp and inst_confirm_abort.ycp

-------------------------------------------------------------------
Sun Aug 31 14:56:10 CEST 2003 - arvin@suse.de

- use Popup::ConfirmAbort

-------------------------------------------------------------------
Sat Aug 30 22:27:57 CEST 2003 - arvin@suse.de

- moved reactivation of network to yast2-network (bug #29561)
- moved display of into.txt into separate file

-------------------------------------------------------------------
Thu Aug 28 16:55:51 CEST 2003 - ms@suse.de

- fixed xmigrate call (#29535)

-------------------------------------------------------------------
Thu Aug 28 16:04:41 CEST 2003 - kkaempf@suse.de

- Install default kernel on SMP systems without 'PAE'
  (i.e. Pentium1-SMP)
- Drop check for unsupported Cyrix-CPUs without 'TSC'

-------------------------------------------------------------------
Tue Aug 26 11:49:21 CEST 2003 - arvin@suse.de

- don't gray out next button in proposal in case of blockers
  (bug #29320)

-------------------------------------------------------------------
Fri Aug 22 18:11:20 CEST 2003 - arvin@suse.de

- fixed reading of memory info (bug #29017)

-------------------------------------------------------------------
Fri Aug 22 11:27:23 CEST 2003 - arvin@suse.de

- fixed update workflow

-------------------------------------------------------------------
Thu Aug 21 14:42:12 CEST 2003 - arvin@suse.de

- removed obsolete installation_ui.ycp

-------------------------------------------------------------------
Thu Aug 21 10:04:25 CEST 2003 - kkaempf@suse.de

- copy badlist (if existing) to installed system (#29092)

-------------------------------------------------------------------
Tue Aug 19 08:13:17 CEST 2003 - arvin@suse.de

- better way for mouse probing in text mode (bug #29005)

-------------------------------------------------------------------
Mon Aug 18 11:22:04 CEST 2003 - arvin@suse.de

- don't probe mouse in text mode (bug #29005)

-------------------------------------------------------------------
Fri Aug 15 15:20:38 CEST 2003 - arvin@suse.de

- removed obsolete showlog_defines.ycp

-------------------------------------------------------------------
Tue Aug 12 20:31:12 CEST 2003 - arvin@suse.de

- added remote administration proposal to network proposal

-------------------------------------------------------------------
Tue Aug 12 14:38:03 CEST 2003 - gs@suse.de

- YaST2.start: don't run in UTF-8 mode on a console which is
  connected to a serial port

-------------------------------------------------------------------
Mon Aug 11 15:51:52 CEST 2003 - arvin@suse.de

- use ycp based ncurses menu at end of installation

-------------------------------------------------------------------
Fri Aug 08 10:54:34 CEST 2003 - arvin@suse.de

- variable handling of release notes url

-------------------------------------------------------------------
Wed Aug 06 09:37:19 CEST 2003 - arvin@suse.de

- don't copy kernel config from to /usr/src/linux (bug #28496)

-------------------------------------------------------------------
Fri Aug 01 20:10:11 CEST 2003 - arvin@suse.de

- call inst_netprobe during install
- added desktop files

-------------------------------------------------------------------
Wed Jul 30 11:42:24 CEST 2003 - arvin@suse.de

- don't complain when no storage controllers can be found
  (bug #23686)

-------------------------------------------------------------------
Wed Jul 30 10:23:01 CEST 2003 - arvin@suse.de

- always let YaST run in an UTF-8 environment during installation
  (bug #14751)

-------------------------------------------------------------------
Fri Jul 25 15:13:04 CEST 2003 - arvin@suse.de

- removed handling of XFree86 Version 3 from YaST2.start

-------------------------------------------------------------------
Fri Jul 25 15:12:25 CEST 2003 - gs@suse.de

- YaST2.firstboot: read RC_LANG from /etc/sysconfig/language and
                   export LANG accordingly;
		   call unicode_start/unicode_stop (if required)

-------------------------------------------------------------------
Thu Jul 24 13:39:36 CEST 2003 - gs@suse.de

- YaST2.start: call unicode_start/unicode_stop;
               export YAST_DOES_ACS removed

-------------------------------------------------------------------
Fri Jul 04 13:21:20 CEST 2003 - arvin@suse.de

- convert update workflow into a proposal

-------------------------------------------------------------------
Fri May 23 15:20:32 CEST 2003 - arvin@suse.de

- take kernel command line from install.inf (bug #25745)

-------------------------------------------------------------------
Mon Apr 28 17:25:45 CEST 2003 - arvin@suse.de

- fixes for live eval (bug #26457)

-------------------------------------------------------------------
Wed Apr 23 12:09:20 CEST 2003 - ms@suse.de

- add config migration from 3x to 4x if possible
- ensure XF86Config is available if someone performs an update
  within a XFree86 3.x environment

-------------------------------------------------------------------
Tue Apr 15 17:18:13 CEST 2003 - arvin@suse.de

- removed call of SuSEconfig.3ddiag and switch2mesasoft after
  reboot during installation since they don't exist anymore

-------------------------------------------------------------------
Thu Apr 10 15:49:20 CEST 2003 - ms@suse.de

- fixed conditions of xmset calls (#26214)

-------------------------------------------------------------------
Tue Apr  8 12:51:55 CEST 2003 - jsrain@suse.de

- fixed parsing of kernel parameters containing blank space
  (#26147)

-------------------------------------------------------------------
Tue Apr  1 15:44:12 CEST 2003 - jsrain@suse.de

- added init= kernel parameter to discard list (#25478)

-------------------------------------------------------------------
Tue Mar 18 13:37:15 CET 2003 - kkaempf@suse.de

- drop "insserv apache" again, opens port 80
- 2.7.43

-------------------------------------------------------------------
Mon Mar 17 18:11:40 CET 2003 - kkaempf@suse.de

- "insserv apache" if it's DOC_SERVER (#25436)
- 2.7.42

-------------------------------------------------------------------
Mon Mar 17 16:36:24 CET 2003 - arvin@suse.de

- start fvwm2 for vnc installation (bug #25405)

-------------------------------------------------------------------
Mon Mar 17 15:30:26 CET 2003 - arvin@suse.de

- turn of silent splash mode before displaying messages during
  vnc and ssh installation (bug #25407)

-------------------------------------------------------------------
Mon Mar 17 09:21:22 CET 2003 - kkaempf@suse.de

- start apache as doc_server if suse_help_viewer isn't provided
  by kdebase3-SuSE (25436)
- 2.7.39

-------------------------------------------------------------------
Sat Mar 15 22:54:09 CET 2003 - kkaempf@suse.de

- gdm2 might not be installed yet but earmarked for installation
  (#25410)
- 2.7.38

-------------------------------------------------------------------
Fri Mar 14 17:41:40 CET 2003 - sh@suse.de

- The final and super-great ultimate path for release notes:
  /usr/share/doc/release-notes/RELEASE-NOTES.*.rtf

-------------------------------------------------------------------
Fri Mar 14 17:38:44 CET 2003 - sh@suse.de

- Moved RTF version of release notes from /usr/share/doc to
  /usr/share/doc/release_notes

-------------------------------------------------------------------
Fri Mar 14 17:32:20 CET 2003 - sh@suse.de

- Using file name RELEASE_NOTES.rtf to allow coexistence with
  RELEASE_NOTES.html for Konqueror

-------------------------------------------------------------------
Fri Mar 14 11:14:01 CET 2003 - fehr@suse.de

- remove handling of IDE recorders from inst_finish.ycp
  this is now done much sooner in StorageDevices.ycp (bug #25293)

-------------------------------------------------------------------
Wed Mar 12 15:12:54 CET 2003 - arvin@suse.de

- fixed focus in last installation dialog (bug #25171)

-------------------------------------------------------------------
Wed Mar 12 10:19:51 CET 2003 - ms@suse.de

- fixed broken mouse bug in continue mode (#24914)

-------------------------------------------------------------------
Tue Mar 11 17:16:03 CET 2003 - kkaempf@suse.de

- also set /etc/sysconfig/displaymanager:DISPLAYMANAGER (#25087)

-------------------------------------------------------------------
Mon Mar 10 19:03:34 CET 2003 - kkaempf@suse.de

- check for existance of /usr/src/linux/include/linux before
  copying kernel config.
- 2.7.32

-------------------------------------------------------------------
Mon Mar 10 18:34:58 CET 2003 - mvidner@suse.de

- Added .etc.install_inf_alias to work around an ini-agent
  limitation (#24836).
- 2.7.31

-------------------------------------------------------------------
Mon Mar 10 16:10:27 CET 2003 - arvin@suse.de

- fixed compose characters for certain locales (bug #14751)

-------------------------------------------------------------------
Fri Mar  7 17:21:06 CET 2003 - nashif@suse.de

- Dont read product data from installed system if in config mode
  (#24772 )

-------------------------------------------------------------------
Fri Mar  7 14:04:21 CET 2003 - kkaempf@suse.de

- copy kernel config to /usr/src/linux/... (#24835)

-------------------------------------------------------------------
Thu Mar  6 13:33:40 CET 2003 - fehr@suse.de

- umount fs based on crypto loop files before all other umounts
  (#24751)

-------------------------------------------------------------------
Thu Mar  6 12:58:31 CET 2003 - ms@suse.de

- removed mouse probing code from inst_startup.ycp and put
  that code into installation.ycp. Changed the mouse probing
  code to disconnect the device in front of the probing and
  re-connect it after the probing is done to avoid any
  jumping mouse cursors (#24355)

-------------------------------------------------------------------
Tue Mar 04 21:13:02 CET 2003 - arvin@suse.de

- handle flags from content file in Product module (bug #21561)

-------------------------------------------------------------------
Tue Mar  4 13:07:02 CET 2003 - sh@suse.de

- Fixed bug #24542: Bad license agreement button text

-------------------------------------------------------------------
Mon Mar  3 16:47:07 CET 2003 - sh@suse.de

- Fixed bug #10990: Boot installed system does not unmount

-------------------------------------------------------------------
Mon Mar  3 11:06:28 CET 2003 - fehr@suse.de

- call win resize module not only on i386 but also on x86_64 and ia64

-------------------------------------------------------------------
Thu Feb 27 12:36:16 CET 2003 - arvin@suse.de

- kill (with SIGKILL) shell on tty2 after installation (bug #24404)

-------------------------------------------------------------------
Wed Feb 26 17:17:43 CET 2003 - kkaempf@suse.de

- pass language to packagemanager (#23828)

-------------------------------------------------------------------
Wed Feb 26 12:31:27 CET 2003 - arvin@suse.de

- disable all sources if user aborts installation (bug #24292)

-------------------------------------------------------------------
Tue Feb 25 11:19:26 CET 2003 - arvin@suse.de

- make Hardware Configuration Dialog unconfuseable (bug #24020)

-------------------------------------------------------------------
Mon Feb 24 19:55:43 CET 2003 - kkaempf@suse.de

- add debug hooks (#23787)

-------------------------------------------------------------------
Mon Feb 24 18:25:31 CET 2003 - sh@suse.de

- V 2.7.20
- Fixed bug #24038: Installation language re-selection does not work

-------------------------------------------------------------------
Mon Feb 24 18:00:37 CET 2003 - gs@suse.de

- don't add .UTF-8 to LANG variable (causes problems with ncurses)
  bug #23348

-------------------------------------------------------------------
Mon Feb 24 17:23:55 CET 2003 - mvidner@suse.de

- Added proxy to the network configuration proposal (#24204).

-------------------------------------------------------------------
Fri Feb 21 15:21:41 CET 2003 - arvin@suse.de

- better text for "abort installation" popup (bug #24019)

-------------------------------------------------------------------
Fri Feb 21 12:40:55 CET 2003 - arvin@suse.de

- fixed button labels and help texts (bug #23912)

-------------------------------------------------------------------
Fri Feb 21 12:00:14 CET 2003 - sh@suse.de

- Fixed bug #24027: Root exploit in inst_suseconfig

-------------------------------------------------------------------
Fri Feb 21 11:30:37 CET 2003 - arvin@suse.de

- always do hard reboot (bug #23903)

-------------------------------------------------------------------
Thu Feb 20 15:49:44 CET 2003 - kkaempf@suse.de

- drop /etc/XF86Config (#23965)

-------------------------------------------------------------------
Thu Feb 20 11:39:23 CET 2003 - arvin@suse.de

- use title-style capitalization for menu names (bug #23848)

-------------------------------------------------------------------
Thu Feb 20 09:51:29 CET 2003 - ms@suse.de

- add support for mouse wheel during installation (#21660)

-------------------------------------------------------------------
Wed Feb 19 16:42:22 CET 2003 - arvin@suse.de

- disable all sources if user aborts installation (bug #23776)

-------------------------------------------------------------------
Wed Feb 19 16:07:29 CET 2003 - fehr@suse.de

- fix wrong variable of keyboard module in inst_finish.ycp (#23782)

-------------------------------------------------------------------
Wed Feb 19 08:35:05 CET 2003 - arvin@suse.de

- run SuSEconfig fonts during inst_finish for anti aliased fonts
  (bug #23768)

-------------------------------------------------------------------
Tue Feb 18 20:47:55 CET 2003 - arvin@suse.de

- fixed reading of content file if FLAGS line is missing

-------------------------------------------------------------------
Sat Feb 15 16:26:26 CET 2003 - nashif@suse.de

- call inst_x11 in autoinst mode

-------------------------------------------------------------------
Wed Feb 12 15:23:00 CET 2003 - kkaempf@suse.de

- remove call to mkinfodir (#23588)

-------------------------------------------------------------------
Wed Feb 12 12:03:24 CET 2003 - fehr@suse.de

- Write keytable info to yast.inf again in inst_finish.ycp

-------------------------------------------------------------------
Tue Feb 11 21:39:29 CET 2003 - arvin@suse.de

- handle update flag from content file (bug #21561)

-------------------------------------------------------------------
Mon Feb 10 20:53:53 CET 2003 - arvin@suse.de

- setup complete environment for qt during installation

-------------------------------------------------------------------
Mon Feb 10 18:24:12 CET 2003 - arvin@suse.de

- skip proposal dialog if it's empty (bug #23520)

-------------------------------------------------------------------
Fri Feb  7 16:12:49 CET 2003 - jsuchome@suse.de

- adapted inst_confirm_abort for the use from yast2-repair

-------------------------------------------------------------------
Thu Feb  6 16:16:29 CET 2003 - jsrain@suse.de

- removed missleading help text about starting of network during
  hardware proposal, when network has already been started (#20912)

-------------------------------------------------------------------
Wed Feb 05 17:05:43 CET 2003 - arvin@suse.de

- merged proofread messages

-------------------------------------------------------------------
Mon Feb  3 18:18:08 CET 2003 - sh@suse.de

- V 2.7.7
- Added default function key handling

-------------------------------------------------------------------
Thu Jan 30 16:08:44 CET 2003 - kkaempf@suse.de

- call /usr/bin/mkinfodir in inst_suseconfig
  (replaces SuSEconfig.man_info)

-------------------------------------------------------------------
Wed Jan 29 14:42:42 CET 2003 - arvin@suse.de

- added dialog to ask for preferred method of user authentication

-------------------------------------------------------------------
Tue Jan 28 18:47:16 CET 2003 - arvin@suse.de

- added final congratulations dialog
- added dialog with release notes

-------------------------------------------------------------------
Mon Jan 27 17:47:38 CET 2003 - sh@suse.de

- V 2.7.5
- Use new y2base/qt command line options for better WM cooperation
- Don't start a WM any more in YaST2 start script
  (testX does that now)

-------------------------------------------------------------------
Wed Jan 22 17:11:20 CET 2003 - arvin@suse.de

- use newer interface to modules agent (bug #22995)

-------------------------------------------------------------------
Wed Jan 22 11:36:10 CET 2003 - jsrain@suse.de

- returned accidentally removed call of Bootloader::Write ()
  function (bug #23018)
- 2.7.3

-------------------------------------------------------------------
Fri Dec 20 17:25:00 CET 2002 - arvin@suse.de

- changed label of second button of popup with info.txt (EULA)
  from "Cancel" to "Do Not Accept" (bug #21874)

-------------------------------------------------------------------
Fri Dec 20 17:04:37 CET 2002 - arvin@suse.de

- merged from 8.1 branch:
  - only set hostname during vnc installation if necessary
    (bug #21454)
  - popup with info.txt (EULA) now has a timeout during
    autoinstallation (bug #21413)
  - remove /root/.vnc/passwd after installation (bug #21360)
  - popup with info.txt now has two buttons (accept and cancel)
  - start portmapper if instmode==nfs also on s390 (#21094)

-------------------------------------------------------------------
Thu Dec 12 12:40:22 CET 2002 - jsrain@suse.de

- added handling of modules required to be loaded early after
  mounting root
- not adding ide-scsi to initrd, but scheduling relevant modules
  to be loaded after boot (#19376)

-------------------------------------------------------------------
Wed Dec 11 16:51:45 CET 2002 - lslezak@suse.cz

- .proc.cpuinfo agent rewritten to INI-agent (now supports
  multiple CPU, all keys from /proc/cpuinfo can be read)

-------------------------------------------------------------------
Mon Dec 09 12:49:20 CET 2002 - arvin@suse.de

- add modules ide-cd and cdrom before ide-scsi to INITRD_MODULES
  when an ide cdwriter is found (bug #22343)

-------------------------------------------------------------------
Wed Dec  4 15:29:17 CET 2002 - jsrain@suse.cz

- adapted to new bootloader module interface
- 2.7.1

-------------------------------------------------------------------
Tue Oct 22 16:53:21 CEST 2002 - ms@suse.de

- removed inst_x11 to be part of the installation workflow
- add x11_proposal to:
  hw-config-proposals-home-pc.ycp
  hw-config-proposals-networked-pc.ycp

-------------------------------------------------------------------
Wed Oct 16 14:03:27 CEST 2002 - arvin@suse.de

- correctly handle quotes in /etc/install.inf (bug #20986)

-------------------------------------------------------------------
Wed Oct 16 11:10:07 CEST 2002 - kkaempf@suse.de

- use proper tmpdir for vendor-supplied script when loading
  vendor driver disk (#20967)
- 2.6.87

-------------------------------------------------------------------
Tue Oct 15 16:29:21 CEST 2002 - choeger@suse.de

- renamed product id text from "Open Team Server" to "Openexchange Server",
  because this text is shown into the installation window and the name of
  the cd is associated with this name

-------------------------------------------------------------------
Mon Oct 14 18:21:52 CEST 2002 - sh@suse.de

- V 2.6.85
- Fixed bug #19214: Return to proposal after update

-------------------------------------------------------------------
Mon Oct 14 15:57:34 CEST 2002 - kkaempf@suse.de

- use "UpdateDir" from install.inf when checking vendor
  update media (#19442)
- set /sysconfig/suseconfig/CWD_IN_USER_PATH="no" on non-box
  products (#17464)
- 2.6.84

-------------------------------------------------------------------
Mon Oct 14 15:41:33 CEST 2002 - sh@suse.de

- V 2.6.83
- Fixed bug #19628: Obsolete MediaUI::ChangeMedium() call

-------------------------------------------------------------------
Thu Oct 10 15:26:07 CEST 2002 - arvin@suse.de

- make info text (aka beta warning) scroll-able (bug #20063)

-------------------------------------------------------------------
Wed Oct  9 09:23:53 CEST 2002 - jsrain@suse.cz

- now not enabling 2 gettys on same serial line on p690 (#19788)

-------------------------------------------------------------------
Tue Oct  8 15:37:59 CEST 2002 - kkaempf@suse.de

- disable update for non-box products (#20695)
- 2.6.80

-------------------------------------------------------------------
Mon Oct  7 17:09:46 CEST 2002 - kkaempf@suse.de

- display media.1/info.txt if exists before starting installation
  (#18504)

-------------------------------------------------------------------
Tue Oct  1 17:01:15 CEST 2002 - kkaempf@suse.de

- runlevel 5 only where applicable (#20369)

-------------------------------------------------------------------
Thu Sep 26 18:17:35 CEST 2002 - arvin@suse.de

- remove console kernel option if it's autodectected like
  pseries can do (bug #20177)

-------------------------------------------------------------------
Thu Sep 26 12:56:01 CEST 2002 - choeger@suse.de

- call product specific YaST2 modules before finishing the
  installation

-------------------------------------------------------------------
Tue Sep 24 11:48:17 CEST 2002 - arvin@suse.de

- run depmod after network setup for ssh and vnc installation
  (bug #20040)

-------------------------------------------------------------------
Mon Sep 23 15:31:25 CEST 2002 - arvin@suse.de

- again fix for qt background color (bug #18926)

-------------------------------------------------------------------
Fri Sep 20 17:02:45 CEST 2002 - arvin@suse.de

- in final proposal screen hide button to start control center if
  the control center is not available (bug #19926)

-------------------------------------------------------------------
Fri Sep 20 16:58:14 CEST 2002 - kkaempf@suse.de

- re-init Product module in running system from cached
  product data properly
- 2.6.72

-------------------------------------------------------------------
Fri Sep 20 13:30:40 CEST 2002 - kkaempf@suse.de

- initialize Product module from content data
- 2.6.71

-------------------------------------------------------------------
Fri Sep 20 13:08:08 CEST 2002 - kkaempf@suse.de

- add agent to read "/content" file
- 2.6.69

-------------------------------------------------------------------
Fri Sep 20 11:47:05 CEST 2002 - kkaempf@suse.de

- linuxrc provides 'content' at / now, no need to mount the source.
- 2.6.70

-------------------------------------------------------------------
Fri Sep 20 11:32:26 CEST 2002 - kkaempf@suse.de

- force reboot on s390 after installation
- 2.6.69

-------------------------------------------------------------------
Thu Sep 19 21:17:17 CEST 2002 - kkaempf@suse.de

- umount /var/adm/mount after retrieving content file
- 2.6.68

-------------------------------------------------------------------
Wed Sep 18 17:49:20 CEST 2002 - kkaempf@suse.de

- added product hooks to installation workflow
- 2.6.67

-------------------------------------------------------------------
Wed Sep 18 16:28:57 CEST 2002 - arvin@suse.de

- removed all code regarding zilo (bug #19821)
- fixed qt background color (bug #18926)

-------------------------------------------------------------------
Wed Sep 18 16:00:39 CEST 2002 - arvin@suse.de

- provides/obsoletes the old yast

-------------------------------------------------------------------
Mon Sep 16 12:37:32 CEST 2002 - kkaempf@suse.de

- remove unneeded Save() functions (#19591)

-------------------------------------------------------------------
Thu Sep 12 22:14:45 CEST 2002 - fehr@suse.de

- remove obsolete LVM and MD initialisation in inst_mode.ycp
- 2.6.63

-------------------------------------------------------------------
Thu Sep 12 17:15:52 CEST 2002 - kkaempf@suse.de

- remove control files (#19564)
- 2.6.62

-------------------------------------------------------------------
Thu Sep 12 15:26:35 CEST 2002 - kkaempf@suse.de

- fix vendor path for UnitedLinux (#19442)
- 2.6.61

-------------------------------------------------------------------
Thu Sep 12 14:38:52 CEST 2002 - kkaempf@suse.de

- dont warn about kernel if not in update mode.
- 2.6.60

-------------------------------------------------------------------
Thu Sep 12 13:10:40 CEST 2002 - kkaempf@suse.de

- symlink *.shipped to *.suse on update for LILO compatibility
- 2.6.59

-------------------------------------------------------------------
Wed Sep 11 13:40:41 CEST 2002 - kkaempf@suse.de

- properly unmount sources also on abort and end of update
- move package log to yast2-packager
- handle run-time kernel switch extra
- 2.6.58

-------------------------------------------------------------------
Wed Sep 11 00:42:12 CEST 2002 - kkaempf@suse.de

- remove obsolete package data after update
- release source (CD) and target (rpmdb)
- 2.6.57

-------------------------------------------------------------------
Tue Sep 10 16:15:09 CEST 2002 - arvin@suse.de

- added more provides/obsoletes (bug #19325)

-------------------------------------------------------------------
Tue Sep 10 14:34:13 CEST 2002 - arvin@suse.de

- again fix initial language

-------------------------------------------------------------------
Mon Sep  9 15:46:39 CEST 2002 - kkaempf@suse.de

- fix initial language
- 2.6.54

-------------------------------------------------------------------
Mon Sep 09 15:41:19 CEST 2002 - arvin@suse.de

- run ncurses control center after installation (instead of ycp
  based one) (bug #19246)

-------------------------------------------------------------------
Mon Sep  9 12:48:38 CEST 2002 - kkaempf@suse.de

- drop "noarch"
- 2.6.53

-------------------------------------------------------------------
Mon Sep 09 12:24:03 CEST 2002 - arvin@suse.de

- setup proxy configuration for installation (bug #19189)

-------------------------------------------------------------------
Mon Sep  9 12:20:13 CEST 2002 - kkaempf@suse.de

- remove runme_at_boot at end
- 2.6.51

-------------------------------------------------------------------
Fri Sep  6 12:56:08 CEST 2002 - kkaempf@suse.de

- s390'ers want it different -> k_deflt on smp systems (#18990)
- 2.6.50

-------------------------------------------------------------------
Fri Sep  6 12:48:51 CEST 2002 - kkaempf@suse.de

- properly detect update_mode after restart
- 2.6.49

-------------------------------------------------------------------
Thu Sep  5 20:47:47 CEST 2002 - kkaempf@suse.de

- continue with inst_rpmcopy after update
- 2.6.48

-------------------------------------------------------------------
Thu Sep 05 19:10:43 CEST 2002 - arvin@suse.de

- more old trans-package fun

-------------------------------------------------------------------
Thu Sep 05 15:01:29 CEST 2002 - arvin@suse.de

- always run depmod after installation (bug #18382)
- set HOME=/root during installation (bug #18882)

-------------------------------------------------------------------
Wed Sep  4 16:12:19 CEST 2002 - kkaempf@suse.de

- move update branch to yast2-update (#18876)
- 2.6.45

-------------------------------------------------------------------
Wed Sep 04 12:48:03 CEST 2002 - arvin@suse.de

- fixed provide/obsolete of trans packages (bug #18691)

-------------------------------------------------------------------
Tue Sep  3 22:34:44 CEST 2002 - kkaempf@suse.de

- adapt update workflow to package manager
- 2.6.41

-------------------------------------------------------------------
Mon Sep 02 14:14:15 CEST 2002 - arvin@suse.de

- set default runlevel back to 3 if X11 is not configured
  (bug #18705)

-------------------------------------------------------------------
Mon Sep 02 11:04:17 CEST 2002 - arvin@suse.de

- set HOME=/tmp during installation so qt doesn't pollute root
  filesystem (bug #18663)

-------------------------------------------------------------------
Fri Aug 30 11:18:15 CEST 2002 - arvin@suse.de

- hide output of kill in YaST2.firstboot (bug #18585)
- moved X11Version.ycp to yast2 package

-------------------------------------------------------------------
Thu Aug 29 10:43:43 CEST 2002 - arvin@suse.de

- fixed network start for ssh installation (bug #18506)
- fixed password saving for ssh installation (bug #18507)
- start in textmode for ssh installation (bug #18571)

-------------------------------------------------------------------
Thu Aug 29 10:41:00 CEST 2002 - kkaempf@suse.de

- close source in inst_finish (#18508)

-------------------------------------------------------------------
Wed Aug 28 22:34:37 CEST 2002 - kkaempf@suse.de

- trigger cache copying at end
- 2.6.35

-------------------------------------------------------------------
Tue Aug 27 23:16:31 CEST 2002 - kkaempf@suse.de

- init packagemanager properly
- drop all references to old data (suse/setup/descr/info)

-------------------------------------------------------------------
Tue Aug 27 12:10:15 CEST 2002 - arvin@suse.de

- load firewire support during installation (bug #18379)
- create_interfaces has moved from / to /sbin

-------------------------------------------------------------------
Tue Aug 27 10:43:05 CEST 2002 - arvin@suse.de

- fixes for ssh installation

-------------------------------------------------------------------
Mon Aug 26 12:43:26 CEST 2002 - arvin@suse.de

- don't run x11 configuration if x11 is missing (bug #18208)

-------------------------------------------------------------------
Mon Aug 26 10:18:44 CEST 2002 - kkaempf@suse.de

- ignore even more boot options (#18154)

-------------------------------------------------------------------
Thu Aug 22 20:18:17 CEST 2002 - fehr@suse.de

- call /sbin/vgscan if root filesystem is on LVM before calling
  Boot::Save() (#18180)

-------------------------------------------------------------------
Thu Aug 22 14:43:26 CEST 2002 - arvin@suse.de

- use the same workflow on s390 as on other architectures

-------------------------------------------------------------------
Thu Aug 22 12:31:17 CEST 2002 - kkaempf@suse.de

- drop "ht" flag probing, done in libhd now (#13532).

-------------------------------------------------------------------
Thu Aug 22 10:45:21 CEST 2002 - kkaempf@suse.de

- run "SuSEconfig --module bootsplash" before bootloader
  V 2.6.29

-------------------------------------------------------------------
Thu Aug 22 09:46:46 CEST 2002 - kkaempf@suse.de

- selected packages are also provided after installation
  V 2.6.28

-------------------------------------------------------------------
Thu Aug 22 09:22:28 CEST 2002 - kkaempf@suse.de

- dont use .package agent in inst_finish
  V 2.6.27

-------------------------------------------------------------------
Wed Aug 21 18:01:05 CEST 2002 - kkaempf@suse.de

- fix for build
  V 2.6.26

-------------------------------------------------------------------
Wed Aug 21 16:31:59 CEST 2002 - kkaempf@suse.de

- adaptions to new packager
- V 2.6.25

-------------------------------------------------------------------
Tue Aug 20 19:08:14 CEST 2002 - arvin@suse.de

- use new Mode::x11_setup_needed and Arch::x11_setup_needed

-------------------------------------------------------------------
Tue Aug 20 12:00:23 CEST 2002 - arvin@suse.de

- don't probe for mouse, floppy and usb devices on iseries

-------------------------------------------------------------------
Mon Aug 19 17:58:45 CEST 2002 - olh@suse.de

- implemented starting of ssh in installed system (needed for
  some kinds of remote installation)

-------------------------------------------------------------------
Mon Aug 19 17:53:40 CEST 2002 - arvin@suse.de

- don't probe for mouse, floppy and usb devices on s390

-------------------------------------------------------------------
Mon Aug 19 16:24:31 CEST 2002 - arvin@suse.de

- don't run X11 configuration on S390 (bug #17371)

-------------------------------------------------------------------
Mon Aug 19 09:32:04 CEST 2002 - kkaempf@suse.de

- Moving target by ppc team. One bit more entered to #17739.

-------------------------------------------------------------------
Fri Aug 16 15:21:48 CEST 2002 - kkaempf@suse.de

- drop BOOT_IMAGE=apic evaluation. enableapic is passed
  as normal kernel parameter to k_deflt now.
- add "SuSE" to list of kernel parameters to discard.

-------------------------------------------------------------------
Thu Aug 15 13:53:54 CEST 2002 - kkaempf@suse.de

- linuxrc doesn't reboot on PCMCIA systems any more (#17739)

-------------------------------------------------------------------
Wed Aug 14 17:12:01 CEST 2002 - arvin@suse.de

- added special hardware configuration list for ppc64 and s390
  (bug #17742)

-------------------------------------------------------------------
Wed Aug 14 11:32:07 CEST 2002 - kkaempf@suse.de

- fix NoShell: check (#17714)

-------------------------------------------------------------------
Mon Aug 12 17:01:52 CEST 2002 - kkaempf@suse.de

- fix network parameters passing from /etc/install.inf
- install k_athlon if vendor_id == "AuthenticAMD"  && cpu family >= 6
- drop "acpismp=force" for hyperthreading SMP

-------------------------------------------------------------------
Mon Aug 12 15:48:57 CEST 2002 - kkaempf@suse.de

- read /etc/install.inf:InstMode correctly

-------------------------------------------------------------------
Thu Aug  8 16:23:00 CEST 2002 - kkaempf@suse.de

- honor "/etc/install.inf:NoShell" to suppress extra shell on tty2.

-------------------------------------------------------------------
Wed Aug  7 12:16:33 CEST 2002 - kkaempf@suse.de

- allow for multiple foreign primary partitions (#17458)

-------------------------------------------------------------------
Wed Aug 07 10:47:45 CEST 2002 - arvin@suse.de

- removed access to variable DEFAULT_LANGUAGE in YaST2 start
  script (now only RC_LANG is unsed)

-------------------------------------------------------------------
Tue Aug 06 12:51:33 CEST 2002 - arvin@suse.de

- don't start vnc server twice after reboot during installation
  (bug #17415)

-------------------------------------------------------------------
Mon Aug 05 18:56:15 CEST 2002 - arvin@suse.de

- even more changed for new /etc/install.inf agent

-------------------------------------------------------------------
Mon Aug  5 16:57:21 CEST 2002 - ms@suse.de

- do not call module x11 if serial_console or vnc session
  is active: (#17233)

-------------------------------------------------------------------
Mon Aug  5 15:17:53 CEST 2002 - kkaempf@suse.de

- call "/create_interface <destdir>" on S/390 in order to get network
  setup data to installed system.

-------------------------------------------------------------------
Mon Aug 05 12:10:21 CEST 2002 - arvin@suse.de

- further changed for new /etc/install.inf agent

-------------------------------------------------------------------
Sat Aug 03 15:33:51 CEST 2002 - arvin@suse.de

- removed option -noxim for qt frontend since bug #17161 is now
  solved by changes to yast2-qt

-------------------------------------------------------------------
Fri Aug 02 15:02:54 CEST 2002 - arvin@suse.de

- run qt frontend with option -noxim (bug #17161)
- configure only network card on iSeries

-------------------------------------------------------------------
Fri Aug  2 14:31:49 CEST 2002 - olh@suse.de

- export Y2DEBUG and increase logsize in YaST2.firstboot when
  booted with 'debug'

-------------------------------------------------------------------
Wed Jul 31 16:21:07 CEST 2002 - msvec@suse.cz

- remove MakeCDLinks from inst_finish.ycp (#17309)

-------------------------------------------------------------------
Wed Jul 31 16:21:07 CEST 2002 - msvec@suse.cz

- new agent for /etc/install.inf

-------------------------------------------------------------------
Mon Jul 29 18:15:45 CEST 2002 - arvin@suse.de

- fixed return value in inst_x11.ycp

-------------------------------------------------------------------
Fri Jul 26 13:35:24 CEST 2002 - ms@suse.de

- add subdirectory x11 and include the base modules
  X11Version and inst_x11 to be present at any time

-------------------------------------------------------------------
Tue Jul 23 15:29:46 CEST 2002 - olh@suse.de

- new kernel names and binaries for ppc.

-------------------------------------------------------------------
Tue Jul 23 12:17:48 CEST 2002 - olh@suse.de

- add -httpd /usr/share/vnc/classes to inst_setup_vnc

-------------------------------------------------------------------
Sat Jul 20 11:35:06 CEST 2002 - olh@suse.de

- use WFM::Execute (.local to copy vnc data to target directory

-------------------------------------------------------------------
Fri Jul 19 18:05:51 CEST 2002 - fehr@suse.de

- removed writing of /etc/fstab from inst_finish it is now in
  inst_prepdisk
- version 2.6.5

-------------------------------------------------------------------
Thu Jul 18 13:37:59 CEST 2002 - fehr@suse.de

- moved variable immediate_prepdisk from module Installation to
  module Storage.

-------------------------------------------------------------------
Wed Jul 17 16:29:25 CEST 2002 - arvin@suse.de

- fixed S390 reboot message (bug #17049)

-------------------------------------------------------------------
Tue Jul 16 17:25:31 CEST 2002 - sh@suse.de

- provide/obsolete yast2-trans-inst-proposal and
  yast2-trans-inst-general

-------------------------------------------------------------------
Wed Jul 10 15:51:00 CEST 2002 - arvin@suse.de

- omit keyboard, mouse and bootloader in initial proposal on s390
- fixed location of ycp data files

-------------------------------------------------------------------
Thu Jul 04 16:10:45 CEST 2002 - arvin@suse.de

- moved non binary files to /usr/share/YaST2

-------------------------------------------------------------------
Mon Jun 24 15:24:43 CEST 2002 - kkaempf@suse.de

- New package: split off purely installation related code
  from yast2.rpm<|MERGE_RESOLUTION|>--- conflicted
+++ resolved
@@ -1,46 +1,40 @@
 -------------------------------------------------------------------
-<<<<<<< HEAD
+Fri Jul 29 07:32:46 UTC 2016 - ancor@suse.com
+
+- If the user has skipped multipath activation, don't ask again
+  after installer self-update (bsc#989770)
+
+-------------------------------------------------------------------
+Fri Jul 22 13:48:12 UTC 2016 - igonzalezsosa@suse.com
+
+- Don't halt the installation if installer updates server
+  cannot be reached when using AutoYaST (bsc#988949)
+
+-------------------------------------------------------------------
+Thu Jul 21 11:52:59 UTC 2016 - jreidinger@suse.com
+
+- simplify and speed up inst_finish client (bnc#986649)
+- add test suite for inst_finish client
+
+-------------------------------------------------------------------
+Mon Jul 18 13:13:05 UTC 2016 - lslezak@suse.cz
+
+- Run extra inst-sys cleanup to free more memory on systems with
+  low memory (bsc#974601)
+
+-------------------------------------------------------------------
+Thu Jul 14 08:10:16 UTC 2016 - lslezak@suse.cz
+
+- Properly adjust the OOM killer (oom_score_adj has a different
+  range than the original oom_adj) (bsc#974601)
+
+-------------------------------------------------------------------
 Wed Jul 13 12:16:58 UTC 2016 - ancor@suse.com
 
 - storage-ng: commented installation-related code relying on the
   old yast2-storage
 - Version temporarily bumped to 3.2.x to prioritize this branch
 - 3.2.1
-=======
-Fri Jul 29 07:32:46 UTC 2016 - ancor@suse.com
-
-- If the user has skipped multipath activation, don't ask again
-  after installer self-update (bsc#989770)
-- 3.1.204
-
--------------------------------------------------------------------
-Fri Jul 22 13:48:12 UTC 2016 - igonzalezsosa@suse.com
-
-- Don't halt the installation if installer updates server
-  cannot be reached when using AutoYaST (bsc#988949)
-- 3.1.203
-
--------------------------------------------------------------------
-Thu Jul 21 11:52:59 UTC 2016 - jreidinger@suse.com
-
-- simplify and speed up inst_finish client (bnc#986649)
-- add test suite for inst_finish client
-- 3.1.202
-
--------------------------------------------------------------------
-Mon Jul 18 13:13:05 UTC 2016 - lslezak@suse.cz
-
-- Run extra inst-sys cleanup to free more memory on systems with
-  low memory (bsc#974601)
-- 3.1.201
-
--------------------------------------------------------------------
-Thu Jul 14 08:10:16 UTC 2016 - lslezak@suse.cz
-
-- Properly adjust the OOM killer (oom_score_adj has a different
-  range than the original oom_adj) (bsc#974601)
-- 3.1.200
->>>>>>> df916e08
 
 -------------------------------------------------------------------
 Tue Jul 12 16:14:28 CEST 2016 - schubi@suse.de
