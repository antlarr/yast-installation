--- conflicted
+++ resolved
@@ -17,11 +17,7 @@
 
 
 Name:           yast2-installation
-<<<<<<< HEAD
-Version:        3.2.9
-=======
-Version:        3.1.217.1.1
->>>>>>> 1bec0722
+Version:        3.2.10
 Release:        0
 
 BuildRoot:      %{_tmppath}/%{name}-%{version}-build
