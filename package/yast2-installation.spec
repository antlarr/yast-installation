#
# spec file for package yast2-installation
#
# Copyright (c) 2021 SUSE LLC
#
# All modifications and additions to the file contributed by third parties
# remain the property of their copyright owners, unless otherwise agreed
# upon. The license for this file, and modifications and additions to the
# file, is the same license as for the pristine package itself (unless the
# license for the pristine package is not an Open Source License, in which
# case the license is the MIT License). An "Open Source License" is a
# license that conforms to the Open Source Definition (Version 1.9)
# published by the Open Source Initiative.

# Please submit bugfixes or comments via https://bugs.opensuse.org/
#


Name:           yast2-installation
<<<<<<< HEAD
Version:        4.4.10
=======
Version:        4.3.39
>>>>>>> cb5fac0d
Release:        0
Summary:        YaST2 - Installation Parts
License:        GPL-2.0-only
Group:          System/YaST
URL:            https://github.com/yast/yast-installation
Source0:        %{name}-%{version}.tar.bz2
Source1:        YaST2-Second-Stage.service
Source2:        YaST2-Firstboot.service

BuildRequires:  update-desktop-files
# Yast2::FsSnapshotStore::IOError
BuildRequires:  yast2 >= 4.3.53
# CIOIgnore
BuildRequires:  yast2-bootloader
# storage-ng based version
BuildRequires:  yast2-country >= 3.3.1
BuildRequires:  yast2-devtools >= 3.1.10
# For firewall widgets
BuildRequires:  yast2-firewall
# Y2Network::ProposalSettings #modify_defaults and #apply_defaults (forwarding configurable)
BuildRequires:  yast2-network >= 4.4.12
# Y2Packager::InstallationData
BuildRequires:  yast2-packager >= 4.4.2
# for AbortException and handle direct abort
BuildRequires:  yast2-ruby-bindings >= 4.0.6
# For selinux classes
BuildRequires:  yast2-security
# using /usr/bin/udevadm
BuildRequires:  yast2-storage-ng >= 4.2.71
# new root password cwm widget
BuildRequires:  yast2-users >= 3.2.8
# needed for xml agent reading about products
BuildRequires:  yast2-xml
BuildRequires:  rubygem(%{rb_default_ruby_abi}:rspec)
BuildRequires:  rubygem(%{rb_default_ruby_abi}:yast-rake)
# Augeas lenses
Requires:       augeas-lenses
Requires:       coreutils
Requires:       gzip
# use in startup scripts
Requires:       initviocons
# Needed call /sbin/ip in vnc.sh/network.sh
Requires:       iproute2
# for the first/second stage of installation
# currently not used
# bugzilla #208307
#Requires:      /usr/bin/jpegtopnm
#Requires:      /usr/bin/pnmtopng
# BNC 446533, /sbin/lspci called but not installed
Requires:       pciutils
# tar-gzip some system files and untar-ungzip them after the installation (FATE #300421, #120103)
Requires:       tar
# Installation::InstallationInfo
Requires:       yast2 >= 4.4.4
# CIOIgnore
Requires:       yast2-bootloader
Requires:       yast2-country >= 3.3.1
# Language::GetLanguageItems and other API
# Language::Set (handles downloading the translation extensions)
Requires:       yast2-country-data >= 2.16.11
# Y2Network::ProposalSettings #modify_defaults and #apply_defaults (forwarding configurable)
Requires:       yast2-network >= 4.4.12
# Y2Packager::InstallationData
Requires:       yast2-packager >= 4.4.2
# Pkg::ProvidePackage
Requires:       yast2-pkg-bindings >= 3.1.33
# Proxy settings for 2nd stage (bnc#764951)
Requires:       yast2-proxy
# for AbortException and handle direct abort
Requires:       yast2-ruby-bindings >= 4.0.6
# Systemd default target and services. This version supports
# writing settings in the first installation stage.
Requires:       yast2-services-manager >= 3.2.1
# Only in inst-sys
Requires:       yast2-storage-ng >= 4.0.175
Requires:       yast2-users >= 3.2.8
PreReq:         %fillup_prereq
Recommends:     yast2-add-on
Recommends:     yast2-firewall
Recommends:     yast2-online-update
Supplements:    autoyast(deploy_image:ssh_import)
# new autoinst_files_finish call
Conflicts:      autoyast2 < 4.3.26
# SingleItemSelector not enforcing an initial selection
Conflicts:      libyui < 3.8.2
# InstError
Conflicts:      yast2 < 2.18.6
# storage-ng based version
Conflicts:      yast2-bootloader < 3.3.1
# Added new function WFM::ClientExists
Conflicts:      yast2-core < 2.17.10
# Mouse-related scripts moved to yast2-mouse
Conflicts:      yast2-mouse < 2.18.0
# Pkg::SourceProvideSignedFile Pkg::SourceProvideDigestedFile
# pkg-bindings are not directly required
Conflicts:      yast2-pkg-bindings < 2.17.25
# Registration#get_updates_list does not handle exceptions
Conflicts:      yast2-registration < 3.2.3
# moved security_finish client
Conflicts:      yast2-security < 4.3.11
# Top bar with logo
Conflicts:      yast2-ycp-ui-bindings < 3.1.7
Obsoletes:      yast2-installation-devel-doc
BuildArch:      noarch
%if 0%{?suse_version} >= 1210
%{systemd_requires}
%endif

%description
System installation code as present on installation media.

%prep
%setup -q

%check
%yast_check

%build

%install
%yast_install
%yast_metainfo

for f in `find %{buildroot}%{_datadir}/autoinstall/modules -name "*.desktop"`; do
    %suse_update_desktop_file $f
done

mkdir -p %{buildroot}%{yast_vardir}/hooks/installation
mkdir -p %{buildroot}%{yast_ystartupdir}/startup/hooks/preFirstCall
mkdir -p %{buildroot}%{yast_ystartupdir}/startup/hooks/preSecondCall
mkdir -p %{buildroot}%{yast_ystartupdir}/startup/hooks/postFirstCall
mkdir -p %{buildroot}%{yast_ystartupdir}/startup/hooks/postSecondCall
mkdir -p %{buildroot}%{yast_ystartupdir}/startup/hooks/preFirstStage
mkdir -p %{buildroot}%{yast_ystartupdir}/startup/hooks/preSecondStage
mkdir -p %{buildroot}%{yast_ystartupdir}/startup/hooks/postFirstStage
mkdir -p %{buildroot}%{yast_ystartupdir}/startup/hooks/postSecondStage

mkdir -p %{buildroot}%{_unitdir}
install -m 644 %{SOURCE1} %{buildroot}%{_unitdir}
install -m 644 %{SOURCE2} %{buildroot}%{_unitdir}


%post
%{fillup_only -ns security checksig}

%service_add_post YaST2-Second-Stage.service YaST2-Firstboot.service

# bsc#924278 Always enable these services by default, they are already listed
# in systemd-presets-branding package, but that works for new installations
# only, it does not work for upgrades from SLE 11 where scripts had different
# name and were not handled by systemd.
# When we upgrade/update from systemd-based system, scripts are always enabled
# by the service_add_post macro.
systemctl enable YaST2-Second-Stage.service
systemctl enable YaST2-Firstboot.service

%pre
%service_add_pre YaST2-Second-Stage.service YaST2-Firstboot.service

%preun
%service_del_preun YaST2-Second-Stage.service YaST2-Firstboot.service

%postun
%service_del_postun YaST2-Second-Stage.service YaST2-Firstboot.service

%files
# systemd service files
%{_unitdir}/YaST2-Firstboot.service
%{_unitdir}/YaST2-Second-Stage.service
%{_bindir}/memsample
%{_bindir}/memsample-archive-to-csv
%{_bindir}/memsample-csv-plot
# yupdate script
%{_bindir}/yupdate
%{yast_clientdir}
%{yast_moduledir}
%{yast_desktopdir}
%{yast_metainfodir}
%{_datadir}/autoinstall/
%{yast_schemadir}
%{yast_yncludedir}
%{yast_libdir}
# agents
%{yast_scrconfdir}
# fillup
%{_fillupdir}/sysconfig.security-checksig
# programs and scripts
%{yast_ystartupdir}/startup
# installation hooks
%{yast_vardir}
%doc %{yast_docdir}
%license COPYING
%{yast_icondir}

%changelog<|MERGE_RESOLUTION|>--- conflicted
+++ resolved
@@ -17,11 +17,7 @@
 
 
 Name:           yast2-installation
-<<<<<<< HEAD
-Version:        4.4.10
-=======
-Version:        4.3.39
->>>>>>> cb5fac0d
+Version:        4.4.11
 Release:        0
 Summary:        YaST2 - Installation Parts
 License:        GPL-2.0-only
