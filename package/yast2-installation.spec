#
# spec file for package yast2-installation
#
# Copyright (c) 2015 SUSE LINUX GmbH, Nuernberg, Germany.
#
# All modifications and additions to the file contributed by third parties
# remain the property of their copyright owners, unless otherwise agreed
# upon. The license for this file, and modifications and additions to the
# file, is the same license as for the pristine package itself (unless the
# license for the pristine package is not an Open Source License, in which
# case the license is the MIT License). An "Open Source License" is a
# license that conforms to the Open Source Definition (Version 1.9)
# published by the Open Source Initiative.

# Please submit bugfixes or comments via https://bugs.opensuse.org/
#

Name:           yast2-installation
<<<<<<< HEAD
Version:        4.3.19
=======
Version:        4.2.47
>>>>>>> db236230
Release:        0
Group:          System/YaST
License:        GPL-2.0-only
Summary:        YaST2 - Installation Parts
Url:            https://github.com/yast/yast-installation

Source0:        %{name}-%{version}.tar.bz2
Source1:        YaST2-Second-Stage.service
Source2:        YaST2-Firstboot.service

BuildRequires:  update-desktop-files
BuildRequires:  yast2-devtools >= 3.1.10
# for AbortException and handle direct abort
BuildRequires:  yast2-ruby-bindings >= 4.0.6
# needed for xml agent reading about products
BuildRequires:  yast2-xml
BuildRequires:  rubygem(%{rb_default_ruby_abi}:rspec)
BuildRequires:  rubygem(%{rb_default_ruby_abi}:yast-rake)
# Yast::OSRelease.ReleaseVersionHumanReadable
BuildRequires:  yast2 >= 4.2.56
# Y2Packager::MediumType
BuildRequires:  yast2-packager >= 4.2.27
# CIOIgnore
BuildRequires:  yast2-bootloader
# using /usr/bin/udevadm
BuildRequires:  yast2-storage-ng >= 4.2.71
# Y2Network::NtpServer
BuildRequires:  yast2-network >= 4.2.55
# new root password cwm widget
BuildRequires:  yast2-users >= 3.2.8
# storage-ng based version
BuildRequires:  yast2-country >= 3.3.1
BuildRequires:  yast2-bootloader

PreReq:         %fillup_prereq
Requires:       yast2-users >= 3.2.8
Requires:       yast2-country >= 3.3.1
# tar-gzip some system files and untar-ungzip them after the installation (FATE #300421, #120103)
Requires:       tar
Requires:       gzip
Requires:       coreutils
# Augeas lenses
Requires:       augeas-lenses
# Only in inst-sys
Requires:       yast2-storage-ng >= 4.0.175
# Language::GetLanguageItems and other API
# Language::Set (handles downloading the translation extensions)
Requires:       yast2-country-data >= 2.16.11
# Pkg::ProvidePackage
Requires:       yast2-pkg-bindings >= 3.1.33
# Y2Packager::MediumType
Requires:       yast2-packager >= 4.2.22
# CIOIgnore
Requires:       yast2-bootloader
# use in startup scripts
Requires:       initviocons
# Proxy settings for 2nd stage (bnc#764951)
Requires:       yast2-proxy
# Systemd default target and services. This version supports
# writing settings in the first installation stage.
Requires:       yast2-services-manager >= 3.2.1
# UI::Wizards::Layout
Requires:       yast2 >= 4.3.16
# Y2Network::NtpServer
Requires:       yast2-network >= 4.2.55
# for AbortException and handle direct abort
Requires:       yast2-ruby-bindings >= 4.0.6
# for the first/second stage of installation
# currently not used
# bugzilla #208307
#Requires:      /usr/bin/jpegtopnm
#Requires:      /usr/bin/pnmtopng
# BNC 446533, /sbin/lspci called but not installed
Requires:       pciutils
# Needed call /sbin/ip in vnc.sh/network.sh
Requires:       iproute2
%if 0%{?suse_version} >= 1210
%{systemd_requires}
%endif


# SingleItemSelector not enforcing an initial selection
Conflicts:      libyui < 3.8.2
# Pkg::SourceProvideSignedFile Pkg::SourceProvideDigestedFile
# pkg-bindings are not directly required
Conflicts:      yast2-pkg-bindings < 2.17.25
# InstError
Conflicts:      yast2 < 2.18.6
# storage-ng based version
Conflicts:      yast2-bootloader < 3.3.1
# Added new function WFM::ClientExists
Conflicts:      yast2-core < 2.17.10
# Top bar with logo
Conflicts:      yast2-ycp-ui-bindings < 3.1.7
# Registration#get_updates_list does not handle exceptions
Conflicts:      yast2-registration < 3.2.3
# Mouse-related scripts moved to yast2-mouse
Conflicts:      yast2-mouse < 2.18.0
# new autoinst_files_finish call
Conflicts:      autoyast2 < 4.3.26

Obsoletes:      yast2-installation-devel-doc

Recommends:     yast2-online-update
Recommends:     yast2-firewall
Recommends:     yast2-add-on

Supplements:    autoyast(deploy_image:ssh_import)

BuildArch:      noarch

%description
System installation code as present on installation media.

%prep
%setup -q

%check
%yast_check

%build

%install
%yast_install
%yast_metainfo

for f in `find %{buildroot}%{_datadir}/autoinstall/modules -name "*.desktop"`; do
    %suse_update_desktop_file $f
done

mkdir -p %{buildroot}%{yast_vardir}/hooks/installation
mkdir -p %{buildroot}%{yast_ystartupdir}/startup/hooks/preFirstCall
mkdir -p %{buildroot}%{yast_ystartupdir}/startup/hooks/preSecondCall
mkdir -p %{buildroot}%{yast_ystartupdir}/startup/hooks/postFirstCall
mkdir -p %{buildroot}%{yast_ystartupdir}/startup/hooks/postSecondCall
mkdir -p %{buildroot}%{yast_ystartupdir}/startup/hooks/preFirstStage
mkdir -p %{buildroot}%{yast_ystartupdir}/startup/hooks/preSecondStage
mkdir -p %{buildroot}%{yast_ystartupdir}/startup/hooks/postFirstStage
mkdir -p %{buildroot}%{yast_ystartupdir}/startup/hooks/postSecondStage

mkdir -p %{buildroot}%{_unitdir}
install -m 644 %{SOURCE1} %{buildroot}%{_unitdir}
install -m 644 %{SOURCE2} %{buildroot}%{_unitdir}


%post
%{fillup_only -ns security checksig}

%if 0%{suse_version} > 1140

%service_add_post YaST2-Second-Stage.service YaST2-Firstboot.service

# bsc#924278 Always enable these services by default, they are already listed
# in systemd-presets-branding package, but that works for new installations
# only, it does not work for upgrades from SLE 11 where scripts had different
# name and were not handled by systemd.
# When we upgrade/update from systemd-based system, scripts are always enabled
# by the service_add_post macro.
systemctl enable YaST2-Second-Stage.service
systemctl enable YaST2-Firstboot.service

%pre
%service_add_pre YaST2-Second-Stage.service YaST2-Firstboot.service

%preun
%service_del_preun YaST2-Second-Stage.service YaST2-Firstboot.service

%postun
%service_del_postun YaST2-Second-Stage.service YaST2-Firstboot.service

#suse_version
%endif

%files

# systemd service files
%{_unitdir}
# yupdate script
%{_bindir}/
%{yast_clientdir}
%{yast_moduledir}
%{yast_desktopdir}
%{yast_metainfodir}
%{_datadir}/autoinstall/
%{yast_schemadir}
%{yast_yncludedir}
%{yast_libdir}
# agents
%{yast_scrconfdir}
# fillup
%{_fillupdir}/sysconfig.security-checksig
# programs and scripts
%{yast_ystartupdir}/startup
# installation hooks
%{yast_vardir}
%doc %{yast_docdir}
%license COPYING
%{yast_icondir}

%changelog<|MERGE_RESOLUTION|>--- conflicted
+++ resolved
@@ -16,11 +16,7 @@
 #
 
 Name:           yast2-installation
-<<<<<<< HEAD
-Version:        4.3.19
-=======
-Version:        4.2.47
->>>>>>> db236230
+Version:        4.3.20
 Release:        0
 Group:          System/YaST
 License:        GPL-2.0-only
