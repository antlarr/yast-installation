--- conflicted
+++ resolved
@@ -17,11 +17,7 @@
 
 
 Name:           yast2-installation
-<<<<<<< HEAD
-Version:        3.1.53
-=======
-Version:        3.1.54
->>>>>>> 9c0ef7b5
+Version:        3.1.55
 Release:        0
 
 BuildRoot:      %{_tmppath}/%{name}-%{version}-build
