--- conflicted
+++ resolved
@@ -16,11 +16,7 @@
 #
 
 Name:           yast2-installation
-<<<<<<< HEAD
-Version:        4.4.2
-=======
-Version:        4.3.37
->>>>>>> 1cc83c04
+Version:        4.4.3
 Release:        0
 Group:          System/YaST
 License:        GPL-2.0-only
