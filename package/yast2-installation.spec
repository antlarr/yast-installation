--- conflicted
+++ resolved
@@ -17,11 +17,7 @@
 
 
 Name:           yast2-installation
-<<<<<<< HEAD
-Version:        3.1.77
-=======
-Version:        3.1.86
->>>>>>> 56eedd20
+Version:        3.1.87
 Release:        0
 
 BuildRoot:      %{_tmppath}/%{name}-%{version}-build
