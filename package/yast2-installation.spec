#
# spec file for package yast2-installation
#
# Copyright (c) 2021 SUSE LLC
#
# All modifications and additions to the file contributed by third parties
# remain the property of their copyright owners, unless otherwise agreed
# upon. The license for this file, and modifications and additions to the
# file, is the same license as for the pristine package itself (unless the
# license for the pristine package is not an Open Source License, in which
# case the license is the MIT License). An "Open Source License" is a
# license that conforms to the Open Source Definition (Version 1.9)
# published by the Open Source Initiative.

# Please submit bugfixes or comments via https://bugs.opensuse.org/
#


Name:           yast2-installation
<<<<<<< HEAD
Version:        4.4.17
=======
Version:        4.3.42
>>>>>>> 238328de
Release:        0
Summary:        YaST2 - Installation Parts
License:        GPL-2.0-only
Group:          System/YaST
URL:            https://github.com/yast/yast-installation
Source0:        %{name}-%{version}.tar.bz2
Source1:        YaST2-Second-Stage.service
Source2:        YaST2-Firstboot.service

BuildRequires:  update-desktop-files
# Yast2::FsSnapshotStore::IOError
BuildRequires:  yast2 >= 4.3.53
# CIOIgnore
BuildRequires:  yast2-bootloader
# storage-ng based version
BuildRequires:  yast2-country >= 3.3.1
BuildRequires:  yast2-devtools >= 3.1.10
# For firewall widgets
BuildRequires:  yast2-firewall
# Y2Network::ProposalSettings #modify_defaults and #apply_defaults (forwarding configurable)
BuildRequires:  yast2-network >= 4.4.12
# Y2Packager::InstallationData
BuildRequires:  yast2-packager >= 4.4.2
# for AbortException and handle direct abort
BuildRequires:  yast2-ruby-bindings >= 4.0.6
# For selinux classes
BuildRequires:  yast2-security
# using /usr/bin/udevadm
BuildRequires:  yast2-storage-ng >= 4.2.71
# Y2Users
BuildRequires:  yast2-users >= 4.4.2
# needed for xml agent reading about products
BuildRequires:  yast2-xml
BuildRequires:  rubygem(%{rb_default_ruby_abi}:rspec)
BuildRequires:  rubygem(%{rb_default_ruby_abi}:yast-rake)
# Augeas lenses
Requires:       augeas-lenses
Requires:       coreutils
Requires:       gzip
# use in startup scripts
Requires:       initviocons
# Needed call /sbin/ip in vnc.sh/network.sh
Requires:       iproute2
# for the first/second stage of installation
# currently not used
# bugzilla #208307
#Requires:      /usr/bin/jpegtopnm
#Requires:      /usr/bin/pnmtopng
# BNC 446533, /sbin/lspci called but not installed
Requires:       pciutils
# tar-gzip some system files and untar-ungzip them after the installation (FATE #300421, #120103)
Requires:       tar
# Installation::InstallationInfo
Requires:       yast2 >= 4.4.4
# CIOIgnore
Requires:       yast2-bootloader
Requires:       yast2-country >= 3.3.1
# Language::GetLanguageItems and other API
# Language::Set (handles downloading the translation extensions)
Requires:       yast2-country-data >= 2.16.11
# Y2Network::ProposalSettings #modify_defaults and #apply_defaults (forwarding configurable)
Requires:       yast2-network >= 4.4.12
# Y2Packager::InstallationData
Requires:       yast2-packager >= 4.4.2
# Pkg::ProvidePackage
Requires:       yast2-pkg-bindings >= 3.1.33
# Proxy settings for 2nd stage (bnc#764951)
Requires:       yast2-proxy >= 4.4.1
# for AbortException and handle direct abort
Requires:       yast2-ruby-bindings >= 4.0.6
# Systemd default target and services. This version supports
# writing settings in the first installation stage.
Requires:       yast2-services-manager >= 3.2.1
# Only in inst-sys
Requires:       yast2-storage-ng >= 4.0.175
# Y2Users
Requires:       yast2-users >= 4.4.2
PreReq:         %fillup_prereq
Recommends:     yast2-add-on
Recommends:     yast2-firewall
Recommends:     yast2-online-update
Supplements:    autoyast(deploy_image:ssh_import)
# new autoinst_files_finish call
Conflicts:      autoyast2 < 4.3.26
# SingleItemSelector not enforcing an initial selection
Conflicts:      libyui < 3.8.2
# InstError
Conflicts:      yast2 < 2.18.6
# storage-ng based version
Conflicts:      yast2-bootloader < 3.3.1
# Added new function WFM::ClientExists
Conflicts:      yast2-core < 2.17.10
# Mouse-related scripts moved to yast2-mouse
Conflicts:      yast2-mouse < 2.18.0
# Pkg::SourceProvideSignedFile Pkg::SourceProvideDigestedFile
# pkg-bindings are not directly required
Conflicts:      yast2-pkg-bindings < 2.17.25
# Registration#get_updates_list does not handle exceptions
Conflicts:      yast2-registration < 3.2.3
# moved security_finish client
Conflicts:      yast2-security < 4.3.11
# Top bar with logo
Conflicts:      yast2-ycp-ui-bindings < 3.1.7
Obsoletes:      yast2-installation-devel-doc
BuildArch:      noarch
%if 0%{?suse_version} >= 1210
%{systemd_requires}
%endif

%description
System installation code as present on installation media.

%prep
%setup -q

%check
%yast_check

%build

%install
%yast_install
%yast_metainfo

for f in `find %{buildroot}%{_datadir}/autoinstall/modules -name "*.desktop"`; do
    %suse_update_desktop_file $f
done

mkdir -p %{buildroot}%{yast_vardir}/hooks/installation
mkdir -p %{buildroot}%{yast_ystartupdir}/startup/hooks/preFirstCall
mkdir -p %{buildroot}%{yast_ystartupdir}/startup/hooks/preSecondCall
mkdir -p %{buildroot}%{yast_ystartupdir}/startup/hooks/postFirstCall
mkdir -p %{buildroot}%{yast_ystartupdir}/startup/hooks/postSecondCall
mkdir -p %{buildroot}%{yast_ystartupdir}/startup/hooks/preFirstStage
mkdir -p %{buildroot}%{yast_ystartupdir}/startup/hooks/preSecondStage
mkdir -p %{buildroot}%{yast_ystartupdir}/startup/hooks/postFirstStage
mkdir -p %{buildroot}%{yast_ystartupdir}/startup/hooks/postSecondStage

mkdir -p %{buildroot}%{_unitdir}
install -m 644 %{SOURCE1} %{buildroot}%{_unitdir}
install -m 644 %{SOURCE2} %{buildroot}%{_unitdir}

%post
%{fillup_only -ns security checksig}

%service_add_post YaST2-Second-Stage.service YaST2-Firstboot.service

# bsc#924278 Always enable these services by default, they are already listed
# in systemd-presets-branding package, but that works for new installations
# only, it does not work for upgrades from SLE 11 where scripts had different
# name and were not handled by systemd.
# When we upgrade/update from systemd-based system, scripts are always enabled
# by the service_add_post macro.
systemctl enable YaST2-Second-Stage.service
systemctl enable YaST2-Firstboot.service

%pre
%service_add_pre YaST2-Second-Stage.service YaST2-Firstboot.service

%preun
%service_del_preun YaST2-Second-Stage.service YaST2-Firstboot.service

%postun
%service_del_postun YaST2-Second-Stage.service YaST2-Firstboot.service

%files
%license COPYING
%doc %{yast_docdir}
# systemd service files
%{_unitdir}/YaST2-Firstboot.service
%{_unitdir}/YaST2-Second-Stage.service
%{_bindir}/memsample
%{_bindir}/memsample-archive-to-csv
%{_bindir}/memsample-csv-plot
# yupdate script
%{_bindir}/yupdate
%{yast_clientdir}
%{yast_moduledir}
%{yast_desktopdir}
%{_datadir}/autoinstall/
%{yast_schemadir}
%{yast_yncludedir}
%{yast_libdir}
# agents
%{yast_scrconfdir}
# fillup
%{_fillupdir}/sysconfig.security-checksig
# programs and scripts
%{yast_ystartupdir}/startup
# installation hooks
%{yast_vardir}
%{_datadir}/metainfo/org.*yast.*xml
%{_datadir}/icons/hicolor/*/apps/yast-*

%changelog<|MERGE_RESOLUTION|>--- conflicted
+++ resolved
@@ -17,11 +17,7 @@
 
 
 Name:           yast2-installation
-<<<<<<< HEAD
-Version:        4.4.17
-=======
-Version:        4.3.42
->>>>>>> 238328de
+Version:        4.4.18
 Release:        0
 Summary:        YaST2 - Installation Parts
 License:        GPL-2.0-only
