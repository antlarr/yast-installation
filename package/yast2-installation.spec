--- conflicted
+++ resolved
@@ -16,11 +16,7 @@
 #
 
 Name:           yast2-installation
-<<<<<<< HEAD
-Version:        4.1.1
-=======
-Version:        4.0.65
->>>>>>> 480803e2
+Version:        4.1.2
 Release:        0
 
 BuildRoot:      %{_tmppath}/%{name}-%{version}-build
