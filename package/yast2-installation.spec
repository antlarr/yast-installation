#
# spec file for package yast2-installation
#
# Copyright (c) 2015 SUSE LINUX GmbH, Nuernberg, Germany.
#
# All modifications and additions to the file contributed by third parties
# remain the property of their copyright owners, unless otherwise agreed
# upon. The license for this file, and modifications and additions to the
# file, is the same license as for the pristine package itself (unless the
# license for the pristine package is not an Open Source License, in which
# case the license is the MIT License). An "Open Source License" is a
# license that conforms to the Open Source Definition (Version 1.9)
# published by the Open Source Initiative.

# Please submit bugfixes or comments via http://bugs.opensuse.org/
#


Name:           yast2-installation
<<<<<<< HEAD
Version:        3.2.25
=======
Version:        3.1.217.27
>>>>>>> 9f7e7ccc
Release:        0

BuildRoot:      %{_tmppath}/%{name}-%{version}-build
Source0:        %{name}-%{version}.tar.bz2

Group:          System/YaST
License:        GPL-2.0
Url:            http://github.com/yast/yast-installation
Requires:       yast2-ruby-bindings >= 3.1.8

Summary:        YaST2 - Installation Parts

Source1:	YaST2-Second-Stage.service
Source2:	YaST2-Firstboot.service

BuildRequires:  update-desktop-files
BuildRequires:  yast2-devtools >= 3.1.10
# needed for xml agent reading about products
BuildRequires:  yast2-xml
BuildRequires:  rubygem(rspec)
BuildRequires:  rubygem(yast-rake)

# UI::Widgets
BuildRequires: yast2 >= 3.2.8

# AutoinstSoftware.SavePackageSelection()
Requires:       autoyast2-installation >= 3.1.105

# Needs UI:Widgets
Requires:       yast2 >= 3.2.8

# Language::GetLanguageItems and other API
# Language::Set (handles downloading the translation extensions)
Requires:	yast2-country-data >= 2.16.11

# Pkg::ProvidePackage
Requires:	yast2-pkg-bindings >= 3.1.33

# Mouse-related scripts moved to yast2-mouse
Conflicts:	yast2-mouse < 2.18.0

# Lazy loading in ProductLicense
Requires:	yast2-packager >= 3.1.113

# Storage::GetDetectedDiskPaths
Requires:	yast2-storage >= 2.24.1

# use in startup scripts
Requires:	initviocons

# Proxy settings for 2nd stage (bnc#764951)
Requires:       yast2-proxy

# Systemd default target and services. This version supports
# writing settings in the first installation stage.
Requires: yast2-services-manager >= 3.2.1

# Network service setup moved into yast2-network
Requires: yast2-network >= 3.1.143

# Augeas lenses
Requires:       augeas-lenses

# Only in inst-sys
# Requires:	yast2-add-on
# Requires:	yast2-update

# new root password cwm widget
BuildRequires:	yast2-users >= 3.2.8
Requires:	yast2-users >= 3.2.8
# new keyboard layout cwm widget
BuildRequires:	yast2-country >= 3.2.7
Requires:	yast2-country >= 3.2.7

# Pkg::SourceProvideSignedFile Pkg::SourceProvideDigestedFile
# pkg-bindings are not directly required
Conflicts:	yast2-pkg-bindings < 2.17.25

# InstError
Conflicts:	yast2 < 2.18.6

# lower version requires perl-Bootloader-YAML no longer installed
Conflicts:	yast2-bootloader < 3.1.166

# Added new function WFM::ClientExists
Conflicts:	yast2-core < 2.17.10

# Top bar with logo
Conflicts:	yast2-ycp-ui-bindings < 3.1.7

# Registration#get_updates_list does not handle exceptions
Conflicts:  yast2-registration < 3.2.3

Obsoletes:	yast2-installation-devel-doc

# tar-gzip some system files and untar-ungzip them after the installation (FATE #300421, #120103)
Requires:	tar gzip
Requires:	coreutils

%if 0%{?suse_version} >= 1210
%{systemd_requires}
%endif

# for the first/second stage of installation
# currently not used
# bugzilla #208307
#Requires:	/usr/bin/jpegtopnm
#Requires:	/usr/bin/pnmtopng

# BNC 446533, /sbin/lspci called but not installed
Requires:	pciutils

Recommends:	yast2-registration
Recommends:	yast2-online-update
Recommends:	yast2-firewall
Recommends:	release-notes
Recommends:	curl
Recommends:	yast2-update
Recommends:	yast2-add-on

PreReq:		%fillup_prereq

BuildArch: noarch

%description
System installation code as present on installation media.

%prep
%setup -n %{name}-%{version}

%check
rake test:unit

%build

%install
rake install DESTDIR="%{buildroot}"

for f in `find %{buildroot}%{_datadir}/autoinstall/modules -name "*.desktop"`; do
    %suse_update_desktop_file $f
done

mkdir -p %{buildroot}%{yast_vardir}/hooks/installation
mkdir -p %{buildroot}%{yast_ystartupdir}/startup/hooks/preFirstCall
mkdir -p %{buildroot}%{yast_ystartupdir}/startup/hooks/preSecondCall
mkdir -p %{buildroot}%{yast_ystartupdir}/startup/hooks/postFirstCall
mkdir -p %{buildroot}%{yast_ystartupdir}/startup/hooks/postSecondCall
mkdir -p %{buildroot}%{yast_ystartupdir}/startup/hooks/preFirstStage
mkdir -p %{buildroot}%{yast_ystartupdir}/startup/hooks/preSecondStage
mkdir -p %{buildroot}%{yast_ystartupdir}/startup/hooks/postFirstStage
mkdir -p %{buildroot}%{yast_ystartupdir}/startup/hooks/postSecondStage

mkdir -p %{buildroot}%{_unitdir}
install -m 644 %{SOURCE1} %{buildroot}%{_unitdir}
install -m 644 %{SOURCE2} %{buildroot}%{_unitdir}


%post
%{fillup_only -ns security checksig}

%if 0%{suse_version} > 1140

%service_add_post YaST2-Second-Stage.service YaST2-Firstboot.service

# bsc#924278 Always enable these services by default, they are already listed
# in systemd-presets-branding package, but that works for new installations
# only, it does not work for upgrades from SLE 11 where scripts had different
# name and were not handled by systemd.
# When we upgrade/update from systemd-based system, scripts are always enabled
# by the service_add_post macro.
systemctl enable YaST2-Second-Stage.service
systemctl enable YaST2-Firstboot.service

%pre
%service_add_pre YaST2-Second-Stage.service YaST2-Firstboot.service

%preun
%service_del_preun YaST2-Second-Stage.service YaST2-Firstboot.service

%postun
%service_del_postun YaST2-Second-Stage.service YaST2-Firstboot.service

%endif #suse_version

%files
%defattr(-,root,root)

# systemd service files
%{_unitdir}/YaST2-Second-Stage.service
%{_unitdir}/YaST2-Firstboot.service

%{yast_clientdir}/*.rb
%{yast_moduledir}/*.rb
%{yast_desktopdir}/*.desktop
/usr/share/autoinstall/modules/*.desktop
/usr/share/YaST2/schema/autoyast/rnc/deploy_image.rnc
/usr/share/YaST2/schema/autoyast/rnc/ssh_import.rnc
%dir /usr/share/autoinstall
%dir /usr/share/autoinstall/modules
%dir %{yast_yncludedir}/installation
%{yast_yncludedir}/installation/*
%{yast_libdir}/installation
%{yast_libdir}/transfer

# agents
%{yast_scrconfdir}/etc_passwd.scr
%{yast_scrconfdir}/cfg_boot.scr
%{yast_scrconfdir}/cfg_windowmanager.scr
%{yast_scrconfdir}/cfg_fam.scr
%{yast_scrconfdir}/etc_install_inf.scr
%{yast_scrconfdir}/etc_install_inf_alias.scr
%{yast_scrconfdir}/etc_install_inf_options.scr
%{yast_scrconfdir}/run_df.scr
# fillup
/var/adm/fillup-templates/sysconfig.security-checksig

# programs and scripts
%{yast_ystartupdir}/startup

# installation hooks
%dir %{yast_vardir}/hooks
%dir %{yast_vardir}/hooks/installation

%dir %{yast_docdir}
%doc %{yast_docdir}/COPYING
%doc %{yast_docdir}/README.md
%doc %{yast_docdir}/CONTRIBUTING.md<|MERGE_RESOLUTION|>--- conflicted
+++ resolved
@@ -17,11 +17,7 @@
 
 
 Name:           yast2-installation
-<<<<<<< HEAD
-Version:        3.2.25
-=======
-Version:        3.1.217.27
->>>>>>> 9f7e7ccc
+Version:        3.2.26
 Release:        0
 
 BuildRoot:      %{_tmppath}/%{name}-%{version}-build
