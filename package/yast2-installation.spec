--- conflicted
+++ resolved
@@ -17,11 +17,7 @@
 
 
 Name:           yast2-installation
-<<<<<<< HEAD
-Version:        3.3.5
-=======
-Version:        3.4.0
->>>>>>> 35f38471
+Version:        3.3.6
 Release:        0
 
 BuildRoot:      %{_tmppath}/%{name}-%{version}-build
@@ -86,8 +82,8 @@
 # writing settings in the first installation stage.
 Requires: yast2-services-manager >= 3.2.1
 
-## Moved inst_install_inf from yast2-network to this package
-Requires: yast2-network >= 3.2.25
+## storage-ng based version
+Requires: yast2-network >= 3.3.7
 
 # Augeas lenses
 Requires:       augeas-lenses
@@ -99,9 +95,9 @@
 # new root password cwm widget
 BuildRequires:	yast2-users >= 3.2.8
 Requires:	yast2-users >= 3.2.8
-# new keyboard layout cwm widget
-BuildRequires:	yast2-country >= 3.2.7
-Requires:	yast2-country >= 3.2.7
+# storage-ng based version
+BuildRequires:	yast2-country >= 3.3.1
+Requires:	yast2-country >= 3.3.1
 
 # Pkg::SourceProvideSignedFile Pkg::SourceProvideDigestedFile
 # pkg-bindings are not directly required
@@ -110,8 +106,8 @@
 # InstError
 Conflicts:	yast2 < 2.18.6
 
-# lower version requires perl-Bootloader-YAML no longer installed
-Conflicts:	yast2-bootloader < 3.1.166
+# storage-ng based version
+Conflicts:	yast2-bootloader < 3.3.1
 
 # Added new function WFM::ClientExists
 Conflicts:	yast2-core < 2.17.10
