#
# spec file for package yast2-installation
#
# Copyright (c) 2015 SUSE LINUX GmbH, Nuernberg, Germany.
#
# All modifications and additions to the file contributed by third parties
# remain the property of their copyright owners, unless otherwise agreed
# upon. The license for this file, and modifications and additions to the
# file, is the same license as for the pristine package itself (unless the
# license for the pristine package is not an Open Source License, in which
# case the license is the MIT License). An "Open Source License" is a
# license that conforms to the Open Source Definition (Version 1.9)
# published by the Open Source Initiative.

# Please submit bugfixes or comments via http://bugs.opensuse.org/
#


Name:           yast2-installation
<<<<<<< HEAD
Version:        3.1.217.32
=======
Version:        3.1.222
>>>>>>> 32a943bf
Release:        0

BuildRoot:      %{_tmppath}/%{name}-%{version}-build
Source0:        %{name}-%{version}.tar.bz2

Group:          System/YaST
License:        GPL-2.0
Url:            http://github.com/yast/yast-installation
Requires:       yast2-ruby-bindings >= 3.1.8

Summary:        YaST2 - Installation Parts

Source1:	YaST2-Second-Stage.service
Source2:	YaST2-Firstboot.service

BuildRequires:  docbook-xsl-stylesheets libxslt update-desktop-files yast2-core-devel
BuildRequires:  yast2-packager >= 3.1.113
BuildRequires:  yast2-devtools >= 3.1.10
BuildRequires:  rubygem(rspec)

# UI::Widgets
BuildRequires: yast2 >= 3.1.210.1

# Yast::Remote
BuildRequires: yast2-network

# AutoinstSoftware.SavePackageSelection()
Requires:       autoyast2-installation >= 3.1.105

# UI::Widgets
Requires:       yast2 >= 3.1.210.1

# Language::GetLanguageItems and other API
# Language::Set (handles downloading the translation extensions)
Requires:	yast2-country-data >= 2.16.11

# Pkg::ProvidePackage
Requires:	yast2-pkg-bindings >= 3.1.33

# Mouse-related scripts moved to yast2-mouse
Conflicts:	yast2-mouse < 2.18.0

# Lazy loading in ProductLicense
Requires:	yast2-packager >= 3.1.113

# Storage::GetDetectedDiskPaths
Requires:	yast2-storage >= 2.24.1

# use in startup scripts
Requires:	initviocons

# Proxy settings for 2nd stage (bnc#764951)
Requires:       yast2-proxy

<<<<<<< HEAD
# Systemd default target and services. This version supports
# writing settings in the first installation stage.
Requires: yast2-services-manager >= 3.1.43.1
=======
# Systemd default target and services.  This version supports
# writing settings in the first installation stage.
Requires: yast2-services-manager >= 3.1.45
>>>>>>> 32a943bf

# Network service setup moved into yast2-network
Requires: yast2-network >= 3.1.143

# Augeas lenses
Requires:       augeas-lenses

# Only in inst-sys
# Requires:	yast2-add-on
# Requires:	yast2-update

# new root password cwm widget
BuildRequires:	yast2-users >= 3.1.57.4
Requires:	yast2-users >= 3.1.57.4
# new keyboard layout cwm widget
BuildRequires:	yast2-country >= 3.1.33.1
Requires:	yast2-country >= 3.1.33.1

# SlpServices.find
Requires:      yast2-slp
BuildRequires: yast2-slp

# Pkg::SourceProvideSignedFile Pkg::SourceProvideDigestedFile
# pkg-bindings are not directly required
Conflicts:	yast2-pkg-bindings < 2.17.25

# InstError
Conflicts:	yast2 < 2.18.6

# lower version requires perl-Bootloader-YAML no longer installed
Conflicts:	yast2-bootloader < 3.1.166

# Added new function WFM::ClientExists
Conflicts:	yast2-core < 2.17.10

# Top bar with logo
Conflicts:	yast2-ycp-ui-bindings < 3.1.7

# new registration widget
Conflicts:  yast2-registration <= 3.1.190

Obsoletes:	yast2-installation-devel-doc

# tar-gzip some system files and untar-ungzip them after the installation (FATE #300421, #120103)
Requires:	tar gzip
Requires:	coreutils

%if 0%{?suse_version} >= 1210
BuildRequires: systemd-devel
%{systemd_requires}
%endif

# for the first/second stage of installation
# currently not used
# bugzilla #208307
#Requires:	/usr/bin/jpegtopnm
#Requires:	/usr/bin/pnmtopng

# BNC 446533, /sbin/lspci called but not installed
Requires:	pciutils

Recommends:	yast2-registration
Recommends:	yast2-online-update
Recommends:	yast2-firewall
Recommends:	release-notes
Recommends:	curl
Recommends:	yast2-update
Recommends:	yast2-add-on

PreReq:		%fillup_prereq

BuildArch: noarch

%description
System installation code as present on installation media.

%prep
%setup -n %{name}-%{version}

%build
%yast_build

%install
%yast_install

for f in `find %{buildroot}%{_datadir}/autoinstall/modules -name "*.desktop"`; do
    %suse_update_desktop_file $f
done 

mkdir -p %{buildroot}%{yast_vardir}/hooks/installation

mkdir -p %{buildroot}%{_unitdir}
install -m 644 %{SOURCE1} %{buildroot}%{_unitdir}
install -m 644 %{SOURCE2} %{buildroot}%{_unitdir}


%post
%{fillup_only -ns security checksig}

%if 0%{suse_version} > 1140

%service_add_post YaST2-Second-Stage.service YaST2-Firstboot.service

# bsc#924278 Always enable these services by default, they are already listed
# in systemd-presets-branding package, but that works for new installations
# only, it does not work for upgrades from SLE 11 where scripts had different
# name and were not handled by systemd.
# When we upgrade/update from systemd-based system, scripts are always enabled
# by the service_add_post macro.
systemctl enable YaST2-Second-Stage.service
systemctl enable YaST2-Firstboot.service

%pre
%service_add_pre YaST2-Second-Stage.service YaST2-Firstboot.service

%preun
%service_del_preun YaST2-Second-Stage.service YaST2-Firstboot.service

%postun
%service_del_postun YaST2-Second-Stage.service YaST2-Firstboot.service

%endif #suse_version

%files
%defattr(-,root,root)

# systemd service files
%{_unitdir}/YaST2-Second-Stage.service
%{_unitdir}/YaST2-Firstboot.service

%{yast_clientdir}/*.rb
%{yast_moduledir}/*.rb
%{yast_desktopdir}/*.desktop
/usr/share/autoinstall/modules/*.desktop
/usr/share/YaST2/schema/autoyast/rnc/deploy_image.rnc
/usr/share/YaST2/schema/autoyast/rnc/ssh_import.rnc
%dir /usr/share/autoinstall
%dir /usr/share/autoinstall/modules
%dir %{yast_yncludedir}/installation
%{yast_yncludedir}/installation/*
%{yast_libdir}/installation
%{yast_libdir}/transfer

# agents
%{yast_scrconfdir}/etc_passwd.scr
%{yast_scrconfdir}/cfg_boot.scr
%{yast_scrconfdir}/cfg_windowmanager.scr
%{yast_scrconfdir}/cfg_fam.scr
%{yast_scrconfdir}/etc_install_inf.scr
%{yast_scrconfdir}/etc_install_inf_alias.scr
%{yast_scrconfdir}/etc_install_inf_options.scr
%{yast_scrconfdir}/run_df.scr
# fillup
/var/adm/fillup-templates/sysconfig.security-checksig

# programs and scripts
%{yast_ystartupdir}/startup

# installation hooks
%dir %{yast_vardir}/hooks
%dir %{yast_vardir}/hooks/installation

%dir %{yast_docdir}
%{yast_docdir}/COPYING<|MERGE_RESOLUTION|>--- conflicted
+++ resolved
@@ -17,11 +17,7 @@
 
 
 Name:           yast2-installation
-<<<<<<< HEAD
-Version:        3.1.217.32
-=======
-Version:        3.1.222
->>>>>>> 32a943bf
+Version:        3.1.217.33
 Release:        0
 
 BuildRoot:      %{_tmppath}/%{name}-%{version}-build
@@ -76,15 +72,9 @@
 # Proxy settings for 2nd stage (bnc#764951)
 Requires:       yast2-proxy
 
-<<<<<<< HEAD
 # Systemd default target and services. This version supports
 # writing settings in the first installation stage.
 Requires: yast2-services-manager >= 3.1.43.1
-=======
-# Systemd default target and services.  This version supports
-# writing settings in the first installation stage.
-Requires: yast2-services-manager >= 3.1.45
->>>>>>> 32a943bf
 
 # Network service setup moved into yast2-network
 Requires: yast2-network >= 3.1.143
