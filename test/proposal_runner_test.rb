--- conflicted
+++ resolved
@@ -171,10 +171,7 @@
             .and_call_original
 
           # we need ProposalStore#make_proposal to call the callback
-<<<<<<< HEAD
-=======
           # for some reason mocking using expect do not work in this case
->>>>>>> b4185494
           allow(Yast::WFM)
             .to receive(:CallFunction)
             .and_return(
