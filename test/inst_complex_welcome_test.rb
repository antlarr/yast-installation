#!/usr/bin/env rspec

require_relative "test_helper"
require "installation/clients/inst_complex_welcome"

describe Yast::InstComplexWelcomeClient do
  textdomain "installation"

  let(:product) do
    instance_double(
      Y2Packager::Product,
      license_confirmation_required?: license_needed?,
      license?:                       license?,
      license:                        "license content",
      license_confirmed?:             license_confirmed?
    )
  end
  let(:license_needed?) { true }
  let(:license_confirmed?) { false }
  let(:license?) { true }
  let(:other_product) { instance_double(Y2Packager::Product) }
  let(:products) { [product, other_product] }
<<<<<<< HEAD
  let(:autoinst) { false }
  let(:config_mode) { false }
  let(:update_mode) { false }
  let(:language) { "en_US" }

  let(:language_mock) do
    double(
      language:                   language,
      languages:                  "en_US,de_DE",
      GetLanguageItems:           [], 
      CheckIncompleteTranslation: true,
      Save:                       nil,
      SetDefault:                 nil
    )
  end

  let(:keyboard_mock) do
    double(current_kbd: "english-us", GetKeyboardItems: [], user_decision: true, Save: nil)
  end

  let(:mode_mock) do
    double(
      autoinst: autoinst, normal: false, config: config_mode,
      update: update_mode, live_installation: false
    )
  end
=======

  let(:auto) { false }
>>>>>>> e4b1ff19

  before do
    # fake yast2-country, to avoid additional build dependencies
    stub_const("Yast::Console", double.as_null_object)
    stub_const("Yast::Keyboard", keyboard_mock)
    stub_const("Yast::Timezone", double.as_null_object)
    stub_const("Yast::Language", language_mock)
    stub_const("Yast::Wizard", double.as_null_object)
    stub_const("Yast::ProductLicense", double.as_null_object)
<<<<<<< HEAD
    stub_const("Yast::Mode", mode_mock)

=======
    stub_const("Yast::Mode", double(auto: auto))
>>>>>>> e4b1ff19
    # stub complete UI, as if it goes thrue component system it will get one of
    # null object returned above as parameter and it raise exception from
    # component system

    allow(Y2Packager::Product).to receive(:selected_base).and_return(product)
    allow(Y2Packager::Product).to receive(:available_base_products).and_return(products)
  end

  describe "#main" do
    let(:restarting) { false }
    let(:dialog_results) { [:back] }

    before do
      allow(Installation::Dialogs::ComplexWelcome).to receive(:run).and_return(*dialog_results)
    end

    context "when README.BETA file exists" do
      before do
        allow(Yast::FileUtils).to receive(:Exists).with("/README.BETA")
          .and_return(true)
        allow(Yast::GetInstArgs).to receive(:going_back).and_return(false)
        allow(subject).to receive(:event_loop)
        allow(Yast::ProductLicense).to receive(:AcceptanceNeeded).and_return(false)
      end

      it "shows the information contained in the file" do
        expect(Yast::InstShowInfo).to receive(:show_info_txt).with("/README.BETA")
        subject.main
      end
    end

    context "when installation Mode is auto" do
      let(:auto) { true }

      it "returns :auto" do
        expect(subject.main).to eql(:auto)
      end
    end

    it "runs the dialog" do
      expect(Installation::Dialogs::ComplexWelcome).to receive(:run)
        .and_return(:back)
      subject.main
    end

    context "release notes" do
      before do
        allow(Yast::InstData).to receive(:release_notes).and_return(release_notes)
      end

      context "when release notes have been downloaded" do
        let(:release_notes) { "release notes" }

        it "show release notes" do
          expect(Yast::Wizard).to receive(:ShowReleaseNotesButton)
          subject.main
        end
      end

      context "when release notes have not been downloaded" do
        let(:release_notes) { "" }

        it "does not download release notes again" do
          expect(Yast::Wizard).to_not receive(:ShowReleaseNotesButton)
          subject.main
        end
      end
    end

    context "when back is pressed" do
      let(:dialog_results) { [:back] }

      it "returns :back" do
        expect(subject.main).to eq(:back)
      end
    end

    context "when language changes" do
      let(:dialog_results) { [:language_changed] }

      it "returns :again" do
        allow(subject).to receive(:change_language)
        expect(subject.main).to eq(:again)
      end

      it "changes the language" do
        expect(subject).to receive(:change_language)
        subject.main
      end

      context "and running in config mode" do
        let(:config_mode) { true }
        let(:dialog_results) { [:language_changed, :back] }

        before do
        end

        it "does not change the language" do
          expect(subject).to_not receive(:change_language)
          subject.main
        end
      end
    end

    context "when keyboard changes" do
      let(:dialog_results) { [:keyboard_changed, :back] }

      it "sets the selection as user selected" do
        expect(Yast::Keyboard).to receive(:user_decision=).with(true)
        subject.main
      end

      it "reruns the dialog" do
        expect(Installation::Dialogs::ComplexWelcome).to receive(:run).twice
          .and_return(:keyboard_changed, :back)
        allow(Yast::Keyboard).to receive(:user_decision=)
        subject.main
      end
    end

    context "when :next is pressed" do
      let(:dialog_results) { [:next] }
      let(:selected_product) { product }

      before do
        allow(subject).to receive(:setup_final_choice)
        allow(subject).to receive(:selected_product).and_return(selected_product)
        allow(Yast::WorkflowManager).to receive(:merge_product_workflow)
        allow(Yast::ProductControl).to receive(:RunFrom)
      end

      it "sets up according to chosen values" do
        expect(subject).to receive(:setup_final_choice)
        subject.main
      end

      it "returns nil" do
        expect(subject.main).to be_nil
      end

      it "executes from next step" do
        expect(Yast::ProductControl).to receive(:RunFrom)
          .with(Yast::ProductControl.CurrentStep + 1, true)
        subject.main
      end

      context "when no product was selected" do
        let(:dialog_results) { [:next, :back] }
        let(:selected_product) { nil }

        it "reports an error" do
          expect(Yast::Popup).to receive(:Error)
          subject.main
        end
      end

      context "when language support is incomplete" do
        let(:dialog_results) { [:next, :back] }

        it "warns the user" do
          expect(Yast::Language).to receive(:CheckIncompleteTranslation).and_return(true)
          subject.main
        end

        context "and user accepts" do
          before do
            allow(Yast::Language).to receive(:CheckIncompleteTranslation).and_return(true)
          end

          it "returns nil" do
            expect(subject.main).to be_nil
          end

          it "executes from next step" do
            expect(Yast::ProductControl).to receive(:RunFrom)
              .with(Yast::ProductControl.CurrentStep + 1, true)
            subject.main
          end
        end

        context "and user does not accept" do
          before do
            allow(Yast::Language).to receive(:CheckIncompleteTranslation).and_return(false)
          end

          it "returns to the dialog" do
            expect(::Installation::Dialogs::ComplexWelcome).to receive(:run).twice
            expect(subject.main).to eq(:back)
          end

          it "does not execute from next step" do
            expect(Yast::ProductControl).to_not receive(:RunFrom)
            subject.main
          end
        end
      end

      context "when running in config mode" do
        let(:dialog_results) { [:next, :back] }
        let(:config_mode) { true }

        it "returns nil" do
          expect(::Installation::Dialogs::ComplexWelcome).to receive(:run).twice
          subject.main
        end
      end
    end

    context "when :abort is pressed" do
      let(:dialog_results) { [:abort] }

      it "asks for confirmation" do
        expect(Yast::Popup).to receive(:ConfirmAbort).with(:painless).and_return(true)
        subject.main
      end

      context "and user confirms" do
        it "returns :abort" do
          allow(Yast::Popup).to receive(:ConfirmAbort).with(:painless).and_return(true)
          expect(Installation::Dialogs::ComplexWelcome).to receive(:run).and_return(:abort)
          expect(subject.main).to eq(:abort)
        end
      end

      context "and user does not confirm" do
        it "reruns the dialog" do
          allow(Yast::Popup).to receive(:ConfirmAbort).with(:painless).and_return(false, true)
          expect(Installation::Dialogs::ComplexWelcome).to receive(:run).twice.and_return(:abort, :abort)
          subject.main
        end
      end
    end
  end

  describe "#change_language" do
    # NOTE: we are using #send in order to simplify tests.
    let(:switch_to_english) { false }

    before do
      allow(Yast::Console).to receive(:SelectFont)
      allow(Yast::Language).to receive(:WfmSetGivenLanguage)
      allow(Yast::Language).to receive(:WfmSetLanguage)
      allow(Yast::Language).to receive(:SwitchToEnglishIfNeeded)
        .and_return(switch_to_english)
    end

    it "sets the console font" do
      expect(Yast::Console).to receive(:SelectFont).with(language)
      subject.send(:change_language)
    end

    it "sets the workflow manager language" do
      expect(Yast::Language).to receive(:WfmSetLanguage)
      subject.send(:change_language)
    end

    context "when language is 'nn_NO'" do
      let(:language) { "nn_NO" }

      it "falls back to 'nb_NO'" do
        allow(Yast::Language).to receive(:WfmSetGivenLanguage).with("nb_NO")
        subject.send(:change_language)
      end
    end

    context "when switching to english is needed" do
      let(:switch_to_english) { true }

      it "does not change anything" do
        expect(Yast::Console).to_not receive(:SelectFont)
        expect(Yast::Language).to_not receive(:WfmSetGivenLanguage)
        expect(Yast::Language).to_not receive(:WfmSetLanguage)
        subject.send(:change_language)
      end
    end
  end

  describe "#setup_final_choice" do
    let(:initial_stage) { false }

    before do
      allow(Yast::Stage).to receive(:initial).and_return(initial_stage)
    end

    it "sets user decision as default" do
      expect(Yast::Language).to receive(:SetDefault)
      subject.send(:setup_final_choice)
    end

    it "sets the timezone to match the selected language" do
      expect(Yast::Timezone).to receive(:SetTimezoneForLanguage).with(language)
      subject.send(:setup_final_choice)
    end

    it "sets packager locale" do
      expect(Yast::Pkg).to receive(:SetPackageLocale).with(language)
      expect(Yast::Pkg).to receive(:SetTextLocale).with(language)
      subject.send(:setup_final_choice)
    end

    it "saves keyboard and timezone" do
      expect(Yast::Keyboard).to receive(:Save)
      expect(Yast::Timezone).to receive(:Save)
      subject.send(:setup_final_choice)
    end

    context "when running on update mode" do
      let(:update_mode) { true }
      let(:initial_stage) { false }

      it "does not save keyboard nor timezone" do
        expect(Yast::Keyboard).to_not receive(:Save)
        expect(Yast::Timezone).to_not receive(:Save)
        subject.send(:setup_final_choice)
      end
    end

    context "when running on first stage" do
      let(:update_mode) { false }
      let(:initial_stage) { true }

      it "does not save keyboard nor timezone" do
        expect(Yast::Keyboard).to_not receive(:Save)
        expect(Yast::Timezone).to_not receive(:Save)
        subject.send(:setup_final_choice)
      end
    end

    context "when running on live installer" do
      before do
        allow(Yast::Mode).to receive(:live_installation).and_return(true)
        allow(Yast::Language).to receive(:PackagesModified).and_return(lang_packages_needed)
      end

      context "and additional packages are needed for the given language" do
        let(:lang_packages_needed) { true }

        it "adds the packages for installation" do
          expect(Yast::Language).to receive(:PackagesInit).with(["en_US", "de_DE", "en_US"])
          subject.send(:setup_final_choice)
        end
      end

      context "and additional packages are not needed for the given language" do
        let(:lang_packages_needed) { false }

        it "does not add the packages for installation" do
          expect(Yast::Language).to_not receive(:PackagesInit)
          subject.send(:setup_final_choice)
        end
      end
    end
  end
end<|MERGE_RESOLUTION|>--- conflicted
+++ resolved
@@ -20,8 +20,7 @@
   let(:license?) { true }
   let(:other_product) { instance_double(Y2Packager::Product) }
   let(:products) { [product, other_product] }
-<<<<<<< HEAD
-  let(:autoinst) { false }
+  let(:auto) { false }
   let(:config_mode) { false }
   let(:update_mode) { false }
   let(:language) { "en_US" }
@@ -43,14 +42,10 @@
 
   let(:mode_mock) do
     double(
-      autoinst: autoinst, normal: false, config: config_mode,
+      auto: auto, normal: false, config: config_mode,
       update: update_mode, live_installation: false
     )
   end
-=======
-
-  let(:auto) { false }
->>>>>>> e4b1ff19
 
   before do
     # fake yast2-country, to avoid additional build dependencies
@@ -60,15 +55,7 @@
     stub_const("Yast::Language", language_mock)
     stub_const("Yast::Wizard", double.as_null_object)
     stub_const("Yast::ProductLicense", double.as_null_object)
-<<<<<<< HEAD
     stub_const("Yast::Mode", mode_mock)
-
-=======
-    stub_const("Yast::Mode", double(auto: auto))
->>>>>>> e4b1ff19
-    # stub complete UI, as if it goes thrue component system it will get one of
-    # null object returned above as parameter and it raise exception from
-    # component system
 
     allow(Y2Packager::Product).to receive(:selected_base).and_return(product)
     allow(Y2Packager::Product).to receive(:available_base_products).and_return(products)
