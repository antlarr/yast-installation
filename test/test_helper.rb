srcdir = File.expand_path("../../src", __FILE__)
y2dirs = ENV.fetch("Y2DIR", "").split(":")
ENV["Y2DIR"] = y2dirs.unshift(srcdir).join(":")

# make sure we run the tests in English locale
# (some tests check the output which is marked for translation)
ENV["LC_ALL"] = "en_US.UTF-8"

require "yast"
require "yast/rspec"
require "pathname"
require_relative "helpers"

FIXTURES_DIR = Pathname.new(__FILE__).dirname.join("fixtures")

<<<<<<< HEAD
# stub module to prevent its Import
# Useful for modules from different yast packages, to avoid build dependencies
def stub_module(name)
  Yast.const_set name.to_sym, Class.new { def self.fake_method; end }
=======
# mock some dependencies, to not increase built dependencies
$LOAD_PATH.unshift(File.join(FIXTURES_DIR.to_s, "stub_libs"))

# fake AutoinstConfigClass class which is not supported by Ubuntu
module Yast
  # Faked AutoinstConfigClass module
  class AutoinstConfigClass
    # we need at least one non-default methods, otherwise ruby-bindings thinks
    # it is just namespace
    def cio_ignore
    end

    def second_stage
    end
  end

  AutoinstConfig = AutoinstConfigClass.new

  class AutoinstGeneralClass
    # we need at least one non-default methods, otherwise ruby-bindings thinks
    # it is just namespace
    def SetSignatureHandling
    end

    def Import(profile)
    end
  end

  AutoinstGeneral = AutoinstGeneralClass.new

  # Faked Profile module
  class ProfileClass
    def current
    end
  end
  Profile = ProfileClass.new

  class ProfileLocationClass
    def Process
    end
  end

  ProfileLocation = ProfileLocationClass.new
>>>>>>> 69ae3830
end

# stub classes from other modules to speed up a build
stub_module("Packages")
stub_module("InstURL")
stub_module("Language")
stub_module("Keyboard")
stub_module("AddOnProduct")
stub_module("ProductLicense")
stub_module("AutoinstGeneral")
stub_module("AutoinstConfig")
stub_module("Profile")
stub_module("ProfileLocation")

if ENV["COVERAGE"]
  require "simplecov"
  SimpleCov.start do
    add_filter "/test/"
  end

  # For coverage we need to load all ruby files
  SimpleCov.track_files("#{srcdir}/**/*.rb")

  # use coveralls for on-line code coverage reporting at Travis CI
  if ENV["TRAVIS"]
    require "coveralls"
    SimpleCov.formatter = SimpleCov::Formatter::MultiFormatter[
      SimpleCov::Formatter::HTMLFormatter,
      Coveralls::SimpleCov::Formatter
    ]
  end
end

RSpec.configure do |config|
  config.extend Yast::I18n  # available in context/describe
  config.include Yast::I18n # available in it/let/before/...
  config.include Helpers    # custom helpers
end<|MERGE_RESOLUTION|>--- conflicted
+++ resolved
@@ -13,56 +13,13 @@
 
 FIXTURES_DIR = Pathname.new(__FILE__).dirname.join("fixtures")
 
-<<<<<<< HEAD
+# mock some dependencies, to not increase built dependencies
+$LOAD_PATH.unshift(File.join(FIXTURES_DIR.to_s, "stub_libs"))
+
 # stub module to prevent its Import
 # Useful for modules from different yast packages, to avoid build dependencies
 def stub_module(name)
   Yast.const_set name.to_sym, Class.new { def self.fake_method; end }
-=======
-# mock some dependencies, to not increase built dependencies
-$LOAD_PATH.unshift(File.join(FIXTURES_DIR.to_s, "stub_libs"))
-
-# fake AutoinstConfigClass class which is not supported by Ubuntu
-module Yast
-  # Faked AutoinstConfigClass module
-  class AutoinstConfigClass
-    # we need at least one non-default methods, otherwise ruby-bindings thinks
-    # it is just namespace
-    def cio_ignore
-    end
-
-    def second_stage
-    end
-  end
-
-  AutoinstConfig = AutoinstConfigClass.new
-
-  class AutoinstGeneralClass
-    # we need at least one non-default methods, otherwise ruby-bindings thinks
-    # it is just namespace
-    def SetSignatureHandling
-    end
-
-    def Import(profile)
-    end
-  end
-
-  AutoinstGeneral = AutoinstGeneralClass.new
-
-  # Faked Profile module
-  class ProfileClass
-    def current
-    end
-  end
-  Profile = ProfileClass.new
-
-  class ProfileLocationClass
-    def Process
-    end
-  end
-
-  ProfileLocation = ProfileLocationClass.new
->>>>>>> 69ae3830
 end
 
 # stub classes from other modules to speed up a build
