# encoding: utf-8

# ------------------------------------------------------------------------------
# Copyright (c) 2006-2012 Novell, Inc. All Rights Reserved.
#
#
# This program is free software; you can redistribute it and/or modify it under
# the terms of version 2 of the GNU General Public License as published by the
# Free Software Foundation.
#
# This program is distributed in the hope that it will be useful, but WITHOUT
# ANY WARRANTY; without even the implied warranty of MERCHANTABILITY or FITNESS
# FOR A PARTICULAR PURPOSE.  See the GNU General Public License for more details.
#
# You should have received a copy of the GNU General Public License along with
# this program; if not, contact Novell, Inc.
#
# To contact Novell about this file by physical or electronic mail, you may find
# current contact information at www.novell.com.
# ------------------------------------------------------------------------------

# File:
#	ImageInstallation.ycp
#
# Module:
#	ImageInstallation
#
# Summary:
#	Support functions for installation via images
#
# Authors:
#	Jiri Srain <jsrain@suse.cz>
#	Lukas Ocilka <locilka@suse.cz>
#
require "yast"

module Yast
  class ImageInstallationClass < Module
    include Yast::Logger

    IMAGE_COMPRESS_RATIO = 3.6
    MEGABYTE = 2**20

    def main
      Yast.import "UI"
      Yast.import "Pkg"

      Yast.import "Installation"
      Yast.import "XML"
      Yast.import "Progress"
      Yast.import "Report"
      Yast.import "String"
      Yast.import "Arch"
      Yast.import "PackageCallbacks"
      Yast.import "Popup"
      Yast.import "SlideShow"
      Yast.import "ProductControl"
      Yast.import "ProductFeatures"
      Yast.import "Packages"
      Yast.import "PackagesUI"

      textdomain "installation"

      # Repository holding all images
      @_repo = nil

      # Description of all available images
      @_images = {}

      # Order of images
      @_image_order = []

      # Image with software management metadata
      @_metadata_image = ""

      # Template for the path for an image on the media
      @_image_path = "/images"

      # List of already mounted images
      @_mounted_images = []

      #
      # **Structure:**
      #
      #     $[
      #        "image_filaname" : $[
      #          // size of an unpacked image in bytes
      #          "size" : integer,
      #          // number of files and directories in an image
      #          "files" : integer,
      #        ]
      #      ]
      @images_details = {}

      # Image currently being deployed
      @_current_image = {}

      # display progress messages every NUMBERth record
      @_checkpoint = 400

      # NUMBER of bytes per record, multiple of 512
      @_record_size = 10_240

      @last_patterns_selected = []

      @changed_by_user = false

      # Defines whether some installation images are available
      @image_installation_available = nil

      @debug_mode = nil

      @tar_image_progress = nil

      @download_image_progress = nil

      @start_download_handler = nil

      @generic_set_progress = nil

      @_current_image_from_imageset = -1

      # --> Storing and restoring states

      # List of all handled types.
      # list <symbol> all_supported_types = [`product, `pattern, `language, `package, `patch];
      # Zypp currently counts [ `product, `pattern, `language ]
      @all_supported_types = [:package, :patch]

      # Map that stores all the requested states of all handled/supported types.
      @objects_state = {}

      @progress_layout = {
        "storing_user_prefs"   => {
          "steps_start_at" => 0,
          "steps_reserved" => 6
        },
        "deploying_images"     => {
          "steps_start_at" => 6,
          "steps_reserved" => 84
        },
        "restoring_user_prefs" => {
          "steps_start_at" => 90,
          "steps_reserved" => 10
        }
      }

      # Images selected by FindImageSet()
      @selected_images = {}
    end

    # Set the repository to get images from
    # @param [Fixnum] repo integer the repository identification
    def SetRepo(repo)
      @_repo = repo
      Builtins.y2milestone("New images repo: %1", @_repo)

      nil
    end

    # Adjusts the repository for images
    def InitRepo
      return if !@_repo.nil?

      SetRepo(Ops.get(Packages.theSources, 0, 0))

      nil
    end

    def ThisIsADebugMode
      if @debug_mode.nil?
        @debug_mode = ProductFeatures.GetBooleanFeature(
          "globals",
          "debug_deploying"
        ) == true
        Builtins.y2milestone("ImageInstallation debug mode: %1", @debug_mode)
      end

      @debug_mode
    end

    # Order of images to be deployed
    # @return a list of images definint the order
    def ImageOrder
      deep_copy(@_image_order)
    end

    # Returns list of currently selected images.
    #
    # @return [Hash <String,Hash{String => Object>}] images
    # @see #AddImage
    #
    #
    # **Structure:**
    #
    #     $[
    #        "image_id":$[
    #          "file":filename,
    #          "type":type
    #        ], ...
    #      ]
    def GetCurrentImages
      deep_copy(@_images)
    end

    # Add information about new image
    # @param [String] name string the name/id of the image
    # @param [String] file string the file name of the image
    # @param [String] type string the type of the image, one of "tar" and "fs"
    def AddImage(name, file, type)
      Ops.set(
        @_images,
        file,
        "file" => file, "type" => type, "name" => name
      )

      nil
    end

    # Removes the downloaded image. If the file is writable, releases
    # all sources because only libzypp knows which files are copies
    # and which are just symlinks to sources (e.g., nfs://, smb://).
    def RemoveTemporaryImage(image)
      out = Convert.to_map(
        SCR.Execute(
          path(".target.bash_output"),
          Builtins.sformat(
            "test -w '%1' && echo -n writable",
            String.Quote(image)
          )
        )
      )

      # Command has either failed or file is writable (non-empty stdout)
      if Ops.get_integer(out, "exit", -1) != 0 ||
          Ops.get_string(out, "stdout", "") != ""
        Builtins.y2milestone("Releasing sources to remove temporary files")
        Pkg.SourceReleaseAll
      end

      nil
    end

    def SetDeployTarImageProgress(tip)
      tip = deep_copy(tip)
      @tar_image_progress = deep_copy(tip)
      Builtins.y2milestone("New tar_image_progress: %1", @tar_image_progress)

      nil
    end

    def SetDownloadTarImageProgress(tip)
      tip = deep_copy(tip)
      @download_image_progress = deep_copy(tip)
      Builtins.y2milestone(
        "New download_image_progress: %1",
        @download_image_progress
      )

      nil
    end

    # BNC #449792
    def SetStartDownloadImageProgress(sdi)
      sdi = deep_copy(sdi)
      @start_download_handler = deep_copy(sdi)
      Builtins.y2milestone(
        "New start_download_handler: %1",
        @start_download_handler
      )

      nil
    end

    def SetOverallDeployingProgress(odp)
      odp = deep_copy(odp)
      @generic_set_progress = deep_copy(odp)
      Builtins.y2milestone(
        "New generic_set_progress: %1",
        @generic_set_progress
      )

      nil
    end

    # Deploy an image of the filesystem type
    # @param [String] id string the id of the image
    # @param [String] target string the directory to deploy the image to
    # @return [Boolean] true on success
    def DeployTarImage(id, target)
      InitRepo()

      file = Ops.get_string(@_images, [id, "file"], "")
      Builtins.y2milestone("Untarring image %1 (%2) to %3", id, file, target)
      file = Builtins.sformat("%1/%2", @_image_path, file)
      # BNC #409927
      # Checking files for signatures
      image = Pkg.SourceProvideDigestedFile(@_repo, 1, file, false)

      if image.nil?
        Builtins.y2error("File %1 not found on media", file)
        return false
      end

      # reset, adjust labels, etc.
      @tar_image_progress.call(0) if !@tar_image_progress.nil?

      Builtins.y2milestone("Creating target directory")
      cmd = Builtins.sformat("test -d %1 || mkdir -p %1", target)
      out = Convert.to_map(SCR.Execute(path(".target.bash_output"), cmd))
      Builtins.y2milestone("Executing %1 returned %2", cmd, out)

      if Ops.get_integer(out, "exit", -1) != 0
        Builtins.y2error("no directory to extract into, aborting")
        return false
      end

      Builtins.y2milestone("Untarring the image")

      # lzma
      if Builtins.regexpmatch(image, ".lzma$")
        cmd = Builtins.sformat(
          "lzmadec < '%1' | tar --numeric-owner --totals --checkpoint=%3 --record-size=%4 -C '%2' -xf -",
          String.Quote(image),
          String.Quote(target),
          @_checkpoint,
          @_record_size
        )
        # xzdec
        # BNC #476079
      elsif Builtins.regexpmatch(image, ".xz$")
        cmd = Builtins.sformat(
          "xzdec < '%1' | tar --numeric-owner --totals --checkpoint=%3 --record-size=%4 -C '%2' -xf -",
          String.Quote(image),
          String.Quote(target),
          @_checkpoint,
          @_record_size
        )
        # bzip2, gzip
      else
        cmd = Builtins.sformat(
          "tar --numeric-owner --checkpoint=%3 --record-size=%4 --totals -C '%2' -xf '%1'",
          String.Quote(image),
          String.Quote(target),
          @_checkpoint,
          @_record_size
        )
      end
      Builtins.y2milestone("Calling: %1", cmd)

      pid = Convert.to_integer(SCR.Execute(path(".process.start_shell"), cmd))

      read_checkpoint_str = "^tar: Read checkpoint ([0123456789]+)$"

      # Otherwise it will never make 100%
      better_feeling_constant = @_checkpoint

      ret = nil
      aborted = false

      while SCR.Read(path(".process.running"), pid) == true
        newline = Convert.to_string(
          SCR.Read(path(".process.read_line_stderr"), pid)
        )

        if !newline.nil?
          if !Builtins.regexpmatch(newline, read_checkpoint_str)
            Builtins.y2milestone("Deploying image: %1", newline)
            next
          end

          newline = Builtins.regexpsub(newline, read_checkpoint_str, "\\1")

          next if newline.nil? || newline == ""

          if !@tar_image_progress.nil?
            @tar_image_progress.call(
              Ops.add(Builtins.tointeger(newline), better_feeling_constant)
            )
          end
        else
          ret = UI.PollInput
          if ret == :abort || ret == :cancel
            if Popup.ConfirmAbort(:unusable)
              Builtins.y2warning("Aborted!")
              aborted = true
              break
            end
          else
            SlideShow.HandleInput(ret)
            Builtins.sleep(200)
          end
        end
      end

      # BNC #456337
      # Checking the exit code (0 = OK, nil = still running, 'else' = error)
      exitcode = Convert.to_integer(SCR.Read(path(".process.status"), pid))

      if !exitcode.nil? && exitcode != 0
        Builtins.y2milestone(
          "Deploying has failed, exit code was: %1, stderr: %2",
          exitcode,
          SCR.Read(path(".process.read_stderr"), pid)
        )
        aborted = true
      end

      Builtins.y2milestone("Finished")

      return false if aborted

      # adjust labels etc.
      @tar_image_progress.call(100) if !@tar_image_progress.nil?

      RemoveTemporaryImage(image)

      true
    end

    # Deploy an image of the filesystem type
    # @param [String] id string the id of the image
    # @param [String] target string the directory to deploy the image to
    # @return [Boolean] true on success
    def DeployFsImage(id, target)
      InitRepo()

      file = Ops.get_string(@_images, [id, "file"], "")
      Builtins.y2milestone("Deploying FS image %1 (%2) on %3", id, file, target)
      file = Builtins.sformat("%1/%2", @_image_path, file)
      # BNC #409927
      # Checking files for signatures
      image = Pkg.SourceProvideDigestedFile(@_repo, 1, file, false)

      if image.nil?
        Builtins.y2error("File %1 not found on media", file)
        return false
      end

      Builtins.y2milestone("Creating temporary directory")
      tmpdir = Ops.add(
        Convert.to_string(SCR.Read(path(".target.tmpdir"))),
        Builtins.sformat("/images/%1", id)
      )
      cmd = Builtins.sformat("test -d %1 || mkdir -p %1", tmpdir)
      out = Convert.to_map(SCR.Execute(path(".target.bash_output"), cmd))
      Builtins.y2milestone("Executing %1 returned %2", cmd, out)

      Builtins.y2milestone("Mounting the image")
      cmd = Builtins.sformat("mount -o noatime,loop %1 %2", image, tmpdir)
      out = Convert.to_map(SCR.Execute(path(".target.bash_output"), cmd))
      Builtins.y2milestone("Executing %1 returned %2", cmd, out)

      Builtins.y2milestone("Creating target directory")
      cmd = Builtins.sformat("test -d %1 || mkdir -p %1", target)
      out = Convert.to_map(SCR.Execute(path(".target.bash_output"), cmd))
      Builtins.y2milestone("Executing %1 returned %2", cmd, out)

      Builtins.y2milestone("Copying contents of the image")
      cmd = Builtins.sformat("cp -a %1/* %2", tmpdir, target)
      out = Convert.to_map(SCR.Execute(path(".target.bash_output"), cmd))
      Builtins.y2milestone("Executing %1 returned %2", cmd, out)

      Builtins.y2milestone("Unmounting image from temporary directory")
      cmd = Builtins.sformat("umount -d -f -l %1", tmpdir)
      out = Convert.to_map(SCR.Execute(path(".target.bash_output"), cmd))
      Builtins.y2milestone("Executing %1 returned %2", cmd, out)

      RemoveTemporaryImage(image)

      Ops.get_integer(out, "exit", -1) == 0
      # FIXME: error checking
    end

    def DeployDiskImage(id, target)
      InitRepo()

      file = Ops.get_string(@_images, [id, "file"], "")
      Builtins.y2milestone("Deploying disk image %1 (%2) on %3", id, file, target)
      file = Builtins.sformat("%1/%2", @_image_path, file)
      # BNC #409927
      # Checking files for signatures
      image = Pkg.SourceProvideDigestedFile(@_repo, 1, file, false)

      if image.nil?
        Builtins.y2error("File %1 not found on media", file)
        return false
      end

      Builtins.y2milestone("Copying the image")
      cmd = Builtins.sformat("dd bs=1048576 if=%1 of=%2", image, target) # 1MB of block size
      out = SCR.Execute(path(".target.bash_output"), cmd)
      Builtins.y2milestone("Executing %1 returned %2", cmd, out)

      RemoveTemporaryImage(image)

      out["exit"] == 0
    end

    # Mount an image of the filesystem type
    # Does not integrate to the system, mounts on target
    # @param [String] id string the id of the image
    # @param [String] target string the directory to deploy the image to
    # @return [Boolean] true on success
    def MountFsImage(id, target)
      InitRepo()

      file = Ops.get_string(@_images, [id, "file"], "")
      Builtins.y2milestone("Mounting image %1 (%2) on %3", id, file, target)
      file = Builtins.sformat("%1/%2", @_image_path, file)
      # BNC #409927
      # Checking files for signatures
      image = Pkg.SourceProvideDigestedFile(@_repo, 1, file, false)

      if image.nil?
        Builtins.y2error("File %1 not found on media", file)
        return false
      end
      cmd = Builtins.sformat("test -d %1 || mkdir -p %1", target)
      out = Convert.to_map(SCR.Execute(path(".target.bash_output"), cmd))
      Builtins.y2milestone("Executing %1 returned %2", cmd, out)
      cmd = Builtins.sformat("mount -o noatime,loop %1 %2", image, target)
      out = Convert.to_map(SCR.Execute(path(".target.bash_output"), cmd))
      Builtins.y2milestone("Executing %1 returned %2", cmd, out)
      Ops.get_integer(out, "exit", -1) == 0
      # FIXME: error checking
      # FIXME: unmounting
    end

    def TotalSize
      sum = 0

      Builtins.y2milestone(
        "Computing total images size from [%1], data %2",
        @_image_order,
        @images_details
      )
      Builtins.foreach(@_image_order) do |image|
        # 128 MB as a fallback size
        # otherwise progress would not move at all
        sum = Ops.add(sum, Ops.get(@images_details, [image, "size"], 134_217_728))
      end

      Builtins.y2milestone("Total images size: %1", sum)
      sum
    end

    def SetCurrentImageDetails(img)
      img = deep_copy(img)
      @_current_image_from_imageset = Ops.add(@_current_image_from_imageset, 1)

      if Builtins.size(@images_details) == 0
        Builtins.y2warning("Images details are empty")
      end

      @_current_image = {
        "file"         => Ops.get_string(img, "file", ""),
        "name"         => Ops.get_string(img, "name", ""),
        "size"         => Ops.get(
          @images_details,
          [Ops.get_string(img, "file", ""), "size"],
          0
        ),
        "files"        => Ops.get(
          @images_details,
          [Ops.get_string(img, "file", ""), "files"],
          0
        ),
        # 100% progress
        "max_progress" => Builtins.tointeger(
          Ops.divide(
            Ops.get(
              @images_details,
              [Ops.get_string(img, "file", ""), "size"],
              0
            ),
            @_record_size
          )
        ),
        "image_nr"     => @_current_image_from_imageset
      }

      nil
    end

    def GetCurrentImageDetails
      deep_copy(@_current_image)
    end

    # Deploy an image (internal implementation)
    # @param [String] id string the id of the image
    # @param [String] target string the directory to deploy the image to
    # @param [Boolean] temporary boolean true to only mount if possible (no copy)
    # @return [Boolean] true on success
    def _DeployImage(id, target, temporary)
      img = Ops.get(@_images, id, {})
      Builtins.y2error("Image %1 does not exist", id) if img == {}

      type = Ops.get_string(img, "type", "")

      SetCurrentImageDetails(img)

      if type == "fs"
        return temporary ? MountFsImage(id, target) : DeployFsImage(id, target)
      elsif type == "tar"
        return DeployTarImage(id, target)
      elsif type == "raw"
        return DeployDiskImage(id, target)
      end

      Builtins.y2error("Unknown type of image: %1", type)
      false
    end

    # Deploy an image
    # @param [String] id string the id of the image
    # @param [String] target string the directory to deploy the image to
    # @return [Boolean] true on success
    def DeployImage(id, target)
      Builtins.y2milestone("Deploying image %1 to %2", id, target)
      _DeployImage(id, target, false)
    end

    # Deploy an image temporarily (just mount if possible)
    # @param [String] id string the id of the image
    # @param [String] target string the directory to deploy the image to,
    # @return [Boolean] true on success
    def DeployImageTemporarily(id, target)
      Builtins.y2milestone("Temporarily delploying image %1 to %2", id, target)
      _DeployImage(id, target, true)
    end

    # UnDeploy an image temporarily (if possible, only for the FS images)
    # @param [String] id string the id of the image
    # @param [String] target string the directory to deploy the image to,
    # @return [Boolean] true on success
    def CleanTemporaryImage(id, target)
      Builtins.y2milestone(
        "UnDelploying temporary image %1 from %2",
        id,
        target
      )
      if Ops.get_string(@_images, [id, "type"], "") == "fs"
        cmd = Builtins.sformat("umount %1", target)
        out = Convert.to_map(SCR.Execute(path(".target.bash_output"), cmd))
        Builtins.y2milestone("Executing %1 returned %2", cmd, out)
        return Ops.get_integer(out, "exit", -1) == 0
      end
      Builtins.y2milestone(
        "Cannot undeploy image of type %1",
        Ops.get_string(@_images, [id, "type"], "")
      )
      true
    end

    # Loads non-mandatory details for every single selected image.
    def FillUpImagesDetails
      InitRepo()

      # bnc #439104
      if @_repo.nil?
        Builtins.y2warning("No images-repository defined")
        return true
      end

      # ppc (covers also ppc64), i386, x86_64 ...
      filename = nil

      possible_files = [
        Builtins.sformat("%1/details-%2.xml", @_image_path, Arch.arch_short),
        Builtins.sformat("%1/details.xml", @_image_path)
      ]

      Builtins.foreach(possible_files) do |try_file|
        # BNC #409927
        # Checking files for signatures
        filename = Pkg.SourceProvideDigestedFile(@_repo, 1, try_file, true)
        if !filename.nil? && filename != ""
          Builtins.y2milestone(
            "Using details file: %1 (%2)",
            filename,
            try_file
          )
          raise Break
        end
      end

      if filename.nil?
        Builtins.y2milestone("No image installation details found")
        return false
      end

      read_details = XML.XMLToYCPFile(filename)
      if read_details.nil?
        Builtins.y2error("Cannot parse imagesets details")
        return false
      end

      if !Builtins.haskey(read_details, "details")
        Builtins.y2warning("No images details in details.xml")
        return false
      end

      @images_details = {}

      Builtins.foreach(Ops.get_list(read_details, "details", [])) do |image_detail|
        file = Ops.get_string(image_detail, "file", "")
        next if file.nil? || file == ""
        files = Builtins.tointeger(Ops.get_string(image_detail, "files", "0"))
        isize = Builtins.tointeger(Ops.get_string(image_detail, "size", "0"))
        Ops.set(@images_details, file,  "files" => files, "size" => isize)
      end

      # FIXME: y2debug
      Builtins.y2milestone("Details: %1", @images_details)
      true
    end

    # Deploy all images
    # @param [Array<String>] images a list of images to deploy
    # @param [String] target string directory where to deploy the images
    # @param [void (integer, integer)] progress a function to report overal progress
    def DeployImages(images, target, progress)
      images = deep_copy(images)
      progress = deep_copy(progress)
      # unregister callbacks
      PackageCallbacks.RegisterEmptyProgressCallbacks

      # downloads details*.xml file
      FillUpImagesDetails()

      # register own callback for downloading
      if !@download_image_progress.nil?
        Pkg.CallbackProgressDownload(@download_image_progress)
      end

      # register own callback for start downloading
      if !@start_download_handler.nil?
        Pkg.CallbackStartDownload(@start_download_handler)
      end

      num = -1
      @_current_image_from_imageset = -1
      aborted = nil

      Builtins.foreach(images) do |img|
        num = Ops.add(num, 1)
        progress.call(num, 0) if !progress.nil?
        if !DeployImage(img, target)
          aborted = true
          Builtins.y2milestone("Aborting...")
          raise Break
        end
        progress.call(num, 100) if !progress.nil?
      end

      return nil if aborted == true

      # unregister downloading progress
      Pkg.CallbackProgressDownload(nil) if !@download_image_progress.nil?

      # reregister callbacks
      PackageCallbacks.RestorePreviousProgressCallbacks

      true
      # TODO: error checking
    end

    # Returns the intersection of both patterns supported by the imageset
    # and patterns going to be installed.
    def CountMatchingPatterns(imageset_patterns, installed_patterns)
      imageset_patterns = deep_copy(imageset_patterns)
      installed_patterns = deep_copy(installed_patterns)
      ret = 0

      Builtins.foreach(installed_patterns) do |one_installed_pattern|
        if Builtins.contains(imageset_patterns, one_installed_pattern)
          ret = Ops.add(ret, 1)
        end
      end

      ret
    end

    def EnoughPatternsMatching(matching_patterns, patterns_in_imagesets)
      if matching_patterns.nil? || Ops.less_than(matching_patterns, 0)
        return false
      end

      if patterns_in_imagesets.nil? || Ops.less_than(patterns_in_imagesets, 0)
        return false
      end

      # it's actually matching_patterns = patterns_in_imagesets
      Ops.greater_or_equal(matching_patterns, patterns_in_imagesets)
    end

    def PrepareOEMImage(path)
      AddImage(
        "OEM", path, "raw"
      )
      @_image_order = [path]
    end

    # Find a set of images which suites selected patterns
    # @param [Array<String>] patterns a list of patterns which are selected
    # @return [Boolean] true on success or when media does not contain any images
    def FindImageSet(patterns)
      patterns = deep_copy(patterns)
      InitRepo()

      # reset all data
      @_images = {}
      @_image_order = []
      @_metadata_image = ""

      # checking whether images are supported
      # BNC #409927
      # Checking files for signatures
      filename = Pkg.SourceProvideDigestedFile(
        @_repo,
        1,
        Builtins.sformat("%1/images.xml", @_image_path),
        false
      )

      if filename.nil?
        @image_installation_available = false
        Installation.image_installation = false
        Installation.image_only = false
        Builtins.y2milestone("Image list for installation not found")
        return true
      end

      image_descr = XML.XMLToYCPFile(filename)
      if image_descr.nil?
        @image_installation_available = false
        Installation.image_installation = false
        Installation.image_only = false
        Report.Error(_("Failed to read information about installation images"))
        return false
      end

      # images are supported
      # bnc #492745: Do not offer images if there are none
      @image_installation_available = true

      image_sets = Ops.get_list(image_descr, "image_sets", [])
      Builtins.y2debug("Image set descriptions: %1", image_sets)
      result = {}

      # more patterns could match at once
      # as we can't merge the meta image, only one can be selected
      possible_patterns = {}
      matching_patterns = {}
      patterns_in_imagesets = {}

      # ppc (covers also ppc64), i386, x86_64 ...
      arch_short = Arch.arch_short
      Builtins.y2milestone("Current architecture is: %1", arch_short)

      # filter out imagesets for another architecture
      image_sets = Builtins.filter(image_sets) do |image|
        imageset_archs = Builtins.splitstring(
          Ops.get_string(image, "archs", ""),
          " ,"
        )
        # no architecture defined == noarch
        if Builtins.size(imageset_archs) == 0
          next true
          # does architecture match?
        else
          if Builtins.contains(imageset_archs, arch_short)
            next true
          else
            # For debugging purpose
            Builtins.y2milestone(
              "Filtered-out, Patterns: %1, Archs: %2",
              Ops.get_string(image, "patterns", ""),
              Ops.get_string(image, "archs", "")
            )
            next false
          end
        end
      end

      # trying to find all matching patterns
      Builtins.foreach(image_sets) do |image|
        pattern = image["patterns"]
        imageset_patterns = Builtins.splitstring(pattern, ", ")
        Ops.set(
          patterns_in_imagesets,
          pattern,
          Builtins.size(imageset_patterns)
        )
        # no image-pattern defined, matches all patterns
        if Builtins.size(imageset_patterns) == 0
          Ops.set(possible_patterns, pattern, image)
          # image-patterns matches to patterns got as parameter
        else
          Ops.set(
            matching_patterns,
            pattern,
            CountMatchingPatterns(imageset_patterns, patterns)
          )

          if Ops.greater_than(Ops.get(matching_patterns, pattern, 0), 0)
            Ops.set(possible_patterns, pattern, image)
          else
            # For debugging purpose
            Builtins.y2milestone(
              "Filtered-out, Patterns: %1, Matching: %2",
              Ops.get_string(image, "patterns", ""),
              Ops.get(matching_patterns, pattern, -1)
            )
          end
        end
      end

      log.info "Matching patterns: #{possible_patterns}, sizes: #{matching_patterns}"

      # selecting the best imageset
      last_pattern = ""

      if Ops.greater_than(Builtins.size(possible_patterns), 0)
        last_number_of_matching_patterns = -1
        last_pattern = ""

        Builtins.foreach(possible_patterns) do |pattern, image|
          if Ops.greater_than(
            Ops.get(
              # imageset matches more patterns than the currently best-one
              matching_patterns,
              pattern,
              0
            ),
            last_number_of_matching_patterns
            ) &&
              # enough patterns matches the selected imageset
              EnoughPatternsMatching(
                Ops.get(matching_patterns, pattern, 0),
                Ops.get(patterns_in_imagesets, pattern, 0)
              )
            last_number_of_matching_patterns = Ops.get(
              matching_patterns,
              pattern,
              0
            )
            result = deep_copy(image)
            last_pattern = pattern
          end
        end
      end

      Builtins.y2milestone("Result: %1/%2", last_pattern, result)
      @selected_images = result

      # No matching pattern
      if result == {}
        Installation.image_installation = false
        Installation.image_only = false
        Builtins.y2milestone("No image for installation found")
        return true
      end

      # We've selected one
      Installation.image_installation = true

      if Builtins.haskey(result, "pkg_image")
        @_metadata_image = Ops.get_string(result, "pkg_image", "")
      else
        Installation.image_only = true
      end

      # Adding images one by one into the pool
      Builtins.foreach(Ops.get_list(result, "images", [])) do |img|
        # image must have unique <file>...</file> defined
        if Ops.get(img, "file", "") == ""
          Builtins.y2error("No file defined for %1", img)
          next
        end
        @_image_order = Builtins.add(@_image_order, Ops.get(img, "file", ""))
        AddImage(
          Ops.get(img, "name", ""),
          Ops.get(img, "file", ""),
          Ops.get(img, "type", "")
        )
      end

      Builtins.y2milestone(
        "Image-only installation: %1",
        Installation.image_only
      )
      Builtins.y2milestone("Images: %1", @_images)
      Builtins.y2milestone("Image installation order: %1", @_image_order)

      if !Installation.image_only
        Builtins.y2milestone(
          "Image with software management metadata: %1",
          @_metadata_image
        )
      end

      true
    end

    # Returns map with description which images will be used
    #
    # @return [Hash] with description
    #
    #
    # **Structure:**
    #
    #     $[
    #        "deploying_enabled" : boolean,
    #        "images" : returned by GetCurrentImages()
    #      ]
    #
    # @see #GetCurrentImages()
    def ImagesToUse
      ret = {}

      if Installation.image_installation == true
        ret = { "deploying_enabled" => true, "images" => GetCurrentImages() }
      else
        Ops.set(ret, "deploying_enabled", false)
      end

      deep_copy(ret)
    end

<<<<<<< HEAD
    def calculate_fs_size(mountpoint)
      cmd = Builtins.sformat("df -P -k %1", mountpoint)
=======
    # Copy a subtree, limit to a single filesystem
    # @param [String] from string source directory
    # @param [String] to string target directory
    # @return [Boolean] true on success
    def FileSystemCopy(from, to, progress_start, progress_finish)
      cmd = Builtins.sformat("df -P -k %1", from)
>>>>>>> 375a8579
      Builtins.y2milestone("Executing %1", cmd)
      out = Convert.to_map(SCR.Execute(path(".target.bash_output"), cmd))
      Builtins.y2milestone("Output: %1", out)
      total_str = Ops.get_string(out, "stdout", "")
      total_str = Ops.get(Builtins.splitstring(total_str, "\n"), 1, "")
      return Ops.divide(
        Builtins.tointeger(
          Ops.get(Builtins.filter(Builtins.splitstring(total_str, " ")) do |s|
            s != ""
          end, 2, "0")
        ),
        1024
      )
    end

    # Copy a subtree, limit to a single filesystem
    # @param [String] from string source directory
    # @param [String] to string target directory
    # @return [Boolean] true on success
    def FileSystemCopy(from, to, progress_start, progress_finish)
      if from == "/"
        # root is a merge of two filesystems, df returns only one part for /
        total_mb = calculate_fs_size("/read-write") + calculate_fs_size("/read-only")
      else
        total_mb = 0
      end
      total_mb = calculate_fs_size(from) if total_mb == 0
      # Using df-based progress estimation, is rather faster
      #    may be less precise
      #    see bnc#555288
      #     string cmd = sformat ("du -x -B 1048576 -s %1", from);
      #     y2milestone ("Executing %1", cmd);
      #     map out = (map)SCR::Execute (.target.bash_output, cmd);
      #     y2milestone ("Output: %1", out);
      #     string total_str = out["stdout"]:"";
      #     integer total_mb = tointeger (total_str);
      total_mb = (total_mb * IMAGE_COMPRESS_RATIO).to_i #compression ratio - rough estimate
      total_mb = 4096 if total_mb == 0 # should be big enough

      tmp_pipe1 = Ops.add(
        Convert.to_string(SCR.Read(path(".target.tmpdir"))),
        "/system_clone_fifo_1"
      )
      tmp_pipe2 = Ops.add(
        Convert.to_string(SCR.Read(path(".target.tmpdir"))),
        "/system_clone_fifo_2"
      )
      # FIXME: this does not copy pipes in filesystem (usually not an issue)
      cmd = Builtins.sformat(
        "mkfifo %3 ;\n" \
          "\t mkfifo %4 ;\n" \
          "\t tar -C %1 --hard-dereference --numeric-owner -cSf %3 --one-file-system . &\n" \
          "\t dd bs=1048576 if=%3 of=%4 >&2 &\n" \
          "\t jobs -l >&2;\n" \
          "\t tar -C %2 --numeric-owner -xSf %4",
        from,
        to,
        tmp_pipe1,
        tmp_pipe2
      )
      Builtins.y2milestone("Executing %1", cmd)
      process = Convert.to_integer(
        SCR.Execute(path(".process.start_shell"), cmd, {})
      )
      pid = ""

      while Convert.to_boolean(SCR.Read(path(".process.running"), process))
        done = nil
        line = Convert.to_string(
          SCR.Read(path(".process.read_line_stderr"), process)
        )
        until line.nil?
          if pid == ""
            if !Builtins.regexpmatch(
              line,
              Builtins.sformat(
                "dd bs=1048576 if=%1 of=%2",
                tmp_pipe1,
                tmp_pipe2
              )
              )
              pid = ""
            else
              pid = Builtins.regexpsub(line, "([0-9]+) [^ 0-9]+ +dd", "\\1")
              Builtins.y2milestone("DD's pid: %1", pid)
              # sleep in order not to kill -USR1 to dd too early, otherwise it finishes
              Builtins.sleep(5000)
            end
          elsif Builtins.regexpmatch(line, "^[0-9]+ ")
            done = Builtins.regexpsub(line, "^([0-9]+) ", "\\1")
          end
          Builtins.y2debug("Done: %1", done)
          line = Convert.to_string(
            SCR.Read(path(".process.read_line_stderr"), process)
          )
        end
        if pid != ""
          cmd = Builtins.sformat("/bin/kill -USR1 %1", pid)
          Builtins.y2debug("Executing %1", cmd)
          SCR.Execute(path(".target.bash"), cmd)
        end
        Builtins.sleep(300)
        next if done.nil?

        progress = Ops.add(
          progress_start,
          Ops.divide(
            Ops.divide(
              Ops.divide(
<<<<<<< HEAD
                Ops.divide(
                  Ops.multiply(
                    Ops.subtract(progress_finish, progress_start),
                    Builtins.tointeger(done) / MEGABYTE #count megabytes
                  ),
                  total_mb
=======
                Ops.multiply(
                  Ops.subtract(progress_finish, progress_start),
                  Builtins.tointeger(done)
>>>>>>> 375a8579
                ),
                total_mb
              ),
              1024
            ),
            1024
          )
        )
        Builtins.y2debug("Setting progress to %1", progress)
        SlideShow.StageProgress(progress, nil)
        SlideShow.SubProgress(
          Ops.divide(
            Ops.divide(
              Ops.divide(
                Ops.multiply(
                  Ops.subtract(progress_finish, progress_start),
                  Builtins.tointeger(done)
                ),
                total_mb
              ),
              1024
            ),
            1024
          ),
          nil
        )
      end

      copy_result = Convert.to_integer(
        SCR.Read(path(".process.status"), process)
      )
      Builtins.y2milestone("Result: %1", copy_result)
      SCR.Execute(path(".target.remove"), tmp_pipe1)
      SCR.Execute(path(".target.remove"), tmp_pipe2)
      cmd = Builtins.sformat(
        "chown --reference=%1 %2; chmod --reference=%1 %2",
        from,
        to
      )
      Builtins.y2milestone("Executing %1", cmd)
      out = Convert.to_map(SCR.Execute(path(".target.bash_output"), cmd))
      Builtins.y2milestone("Result: %1", out)
      Ops.get_integer(out, "exit", -1) == 0 && copy_result == 0
    end

    def GetProgressLayoutDetails(id, details)
      Ops.get_integer(@progress_layout, [id, details], 0)
    end

    def GetProgressLayoutLabel(id)
      Ops.get_locale(@progress_layout, [id, "label"], _("Deploying..."))
    end

    def AdjustProgressLayout(id, steps_total, label)
      if !Builtins.haskey(@progress_layout, id)
        Builtins.y2error("Unknown key: %1", id)
        return
      end

      Ops.set(@progress_layout, [id, "label"], label)
      Ops.set(@progress_layout, [id, "steps_total"], steps_total)

      nil
    end

    # Function stores all new/requested states of all handled/supported types.
    #
    # @see #all_supported_types
    # @see #objects_state
    def StoreAllChanges
      nr_steps = Ops.multiply(4, Builtins.size(@all_supported_types))
      id = "storing_user_prefs"

      AdjustProgressLayout(id, nr_steps, _("Storing user preferences..."))

      @generic_set_progress.call(id, 0) if !@generic_set_progress.nil?

      # Query for changed state of all knwon types
      # 'changed' means that they were 'installed' and 'not locked' before
      Builtins.foreach(@all_supported_types) do |one_type|
        # list of $[ "name":string, "version":string, "arch":string, "source":integer, "status":symbol, "locked":boolean ]
        # status is `installed, `removed, `selected or `available, source is source ID or -1 if the resolvable is installed in the target
        # if status is `available and locked is true then the object is set to taboo
        # if status is `installed and locked is true then the object locked
        resolvable_properties = Pkg.ResolvableProperties("", one_type, "")
        # FIXME: Store only those keys we need (arch, name, version?)
        Ops.set(@objects_state, one_type, {})
        remove_resolvables = Builtins.filter(resolvable_properties) do |one_object|
          Ops.get_symbol(one_object, "status", :unknown) == :removed
        end
        Ops.set(@objects_state, [one_type, "remove"], remove_resolvables)
        @generic_set_progress.call(id, nil) if !@generic_set_progress.nil?
        install_resolvables = Builtins.filter(resolvable_properties) do |one_object|
          Ops.get_symbol(one_object, "status", :unknown) == :selected
        end
        Ops.set(@objects_state, [one_type, "install"], install_resolvables)
        @generic_set_progress.call(id, nil) if !@generic_set_progress.nil?
        taboo_resolvables = Builtins.filter(resolvable_properties) do |one_object|
          Ops.get_symbol(one_object, "status", :unknown) == :available &&
            Ops.get_boolean(one_object, "locked", false) == true
        end
        Ops.set(@objects_state, [one_type, "taboo"], taboo_resolvables)
        @generic_set_progress.call(id, nil) if !@generic_set_progress.nil?
        lock_resolvables = Builtins.filter(resolvable_properties) do |one_object|
          Ops.get_symbol(one_object, "status", :unknown) == :installed &&
            Ops.get_boolean(one_object, "locked", false) == true
        end
        Ops.set(@objects_state, [one_type, "lock"], lock_resolvables)
        @generic_set_progress.call(id, nil) if !@generic_set_progress.nil?
      end

      if ThisIsADebugMode()
        # map <symbol, map <string, list <map> > > objects_state = $[];
        Builtins.foreach(@objects_state) do |object_type, objects_status|
          Builtins.foreach(objects_status) do |one_status, list_of_objects|
            Builtins.y2milestone(
              "Object type: %1, New status: %2, List of objects: %3",
              object_type,
              one_status,
              list_of_objects
            )
          end
        end
      end

      nil
    end

    # @return [Boolean] whether the package should be additionally installed
    def ProceedWithSelected(one_object, one_type)
      # This package has been selected to be installed

      arch = Ops.get_string(one_object.value, "arch", "")
      # Query for all packages of the same version
      resolvable_properties = Pkg.ResolvableProperties(
        Ops.get_string(one_object.value, "name", "-x-"),
        one_type.value,
        Ops.get_string(one_object.value, "version", "-x-")
      )

      if ThisIsADebugMode()
        Builtins.y2milestone(
          "Looking for %1 returned %2",
          one_object.value,
          resolvable_properties
        )
      end

      # Leave only already installed (and matching the same architecture)
      resolvable_properties = Builtins.filter(resolvable_properties) do |one_resolvable|
        Ops.get_symbol(one_resolvable, "status", :unknown) == :installed &&
          Ops.get_string(one_resolvable, "arch", "") == arch
      end

      if ThisIsADebugMode()
        Builtins.y2milestone("Resolvables installed: %1", resolvable_properties)
      end

      ret = nil

      # There are some installed (matching the same arch, version, and name)
      if Ops.greater_than(Builtins.size(resolvable_properties), 0)
        Builtins.y2milestone(
          "Resolvable type: %1, name: %2 already installed",
          one_type.value,
          Ops.get_string(one_object.value, "name", "-x-")
        )
        # Let's keep the installed version
        Pkg.ResolvableNeutral(
          Ops.get_string(one_object.value, "name", "-x-"),
          one_type.value,
          true
        )
        # is already installed
        ret = false
        # They are not installed
      else
        Builtins.y2milestone(
          "Installing type: %1, details: %2,%3,%4",
          one_type.value,
          Ops.get_string(one_object.value, "name", ""),
          Ops.get_string(one_object.value, "arch", ""),
          Ops.get_string(one_object.value, "version", "")
        )
        # Confirm we want to install them (they might have been added as dependencies)
        Pkg.ResolvableInstallArchVersion(
          Ops.get_string(one_object.value, "name", ""),
          one_type.value,
          Ops.get_string(one_object.value, "arch", ""),
          Ops.get_string(one_object.value, "version", "")
        )
        # should be installed
        ret = true
      end

      ret
    end

    # Restores packages statuses from 'objects_state': Selects packages for removal, installation, upgrade.
    #
    # @return [Boolean] if successful
    def RestoreAllChanges
      nr_steps = Ops.multiply(4, Builtins.size(@all_supported_types))
      id = "restoring_user_prefs"

      AdjustProgressLayout(id, nr_steps, _("Restoring user preferences..."))

      @generic_set_progress.call(id, 0) if !@generic_set_progress.nil?

      Builtins.foreach(@all_supported_types) do |one_type|
        resolvable_properties = Pkg.ResolvableProperties("", one_type, "")
        # All packages selected for installation
        # both `to-install and `to-upgrade (already) installed
        to_install = Builtins.filter(resolvable_properties) do |one_resolvable|
          Ops.get_symbol(one_resolvable, "status", :unknown) == :selected
        end
        @generic_set_progress.call(id, nil) if !@generic_set_progress.nil?
        # List of all packages selected for installation (just names)
        selected_for_installation_pkgnames = Builtins.maplist(
          Ops.get(@objects_state, [one_type, "install"], [])
        ) do |one_resolvable|
          Ops.get_string(one_resolvable, "name", "")
        end
        # All packages selected to be installed
        # [ $[ "arch" : ... , "name" : ... , "version" : ... ], ... ]
        selected_for_installation = Builtins.maplist(
          Ops.get(@objects_state, [one_type, "install"], [])
        ) do |one_resolvable|
          {
            "arch"    => Ops.get_string(one_resolvable, "arch", ""),
            "name"    => Ops.get_string(one_resolvable, "name", ""),
            "version" => Ops.get_string(one_resolvable, "version", "")
          }
        end
        @generic_set_progress.call(id, nil) if !@generic_set_progress.nil?
        # Delete all packages that are installed but should not be
        one_already_installed_resolvable = {}
        Builtins.foreach(resolvable_properties) do |one_resolvable|
          # We are interested in the already installed resolvables only
          if Ops.get_symbol(one_resolvable, "status", :unknown) != :installed &&
              Ops.get_symbol(one_resolvable, "status", :unknown) != :selected
            next
          end
          one_already_installed_resolvable = {
            "arch"    => Ops.get_string(one_resolvable, "arch", ""),
            "name"    => Ops.get_string(one_resolvable, "name", ""),
            "version" => Ops.get_string(one_resolvable, "version", "")
          }
          # Already installed resolvable but not in list of resolvables to be installed
          if !Builtins.contains(
            selected_for_installation,
            one_already_installed_resolvable
            )
            # BNC #489448: Do not remove package which is installed in different version and/or arch
            # It will be upgraded later
            if Builtins.contains(
              selected_for_installation_pkgnames,
              Ops.get_string(one_resolvable, "name", "-x-")
              )
              Builtins.y2milestone(
                "Not Removing type: %1, name: %2 version: %3",
                one_type,
                Ops.get_string(one_resolvable, "name", "-x-"),
                Ops.get_string(one_resolvable, "version", "-x-")
              )
              # Package is installed or selected but should not be, remove it
            else
              Builtins.y2milestone(
                "Removing type: %1, name: %2 version: %3",
                one_type,
                Ops.get_string(one_resolvable, "name", "-x-"),
                Ops.get_string(one_resolvable, "version", "-x-")
              )
              Pkg.ResolvableRemove(
                Ops.get_string(one_resolvable, "name", "-x-"),
                one_type
              )
            end
          end
        end
        @generic_set_progress.call(id, nil) if !@generic_set_progress.nil?
        # Install all packages that aren't yet
        Builtins.foreach(to_install) do |one_to_install|
          one_to_install_ref = arg_ref(one_to_install)
          one_type_ref = arg_ref(one_type)
          ProceedWithSelected(one_to_install_ref, one_type_ref)
          one_type = one_type_ref.value
        end
        @generic_set_progress.call(id, nil) if !@generic_set_progress.nil?
      end

      # Free the memory
      @objects_state = {}

      # Return 'true' if YaST can solve deps. automatically
      if Pkg.PkgSolve(true) == true
        Builtins.y2milestone("Dependencies solved atomatically")
        return true
      end

      # Error message
      Report.Error(
        _(
          "Installation was unable to solve package dependencies automatically.\nSoftware manager will be opened for you to solve them manually."
        )
      )

      ret = false

      # BNC #Trying to solve deps. manually
      loop do
        Builtins.y2warning(
          "Cannot solve dependencies automatically, opening Packages UI"
        )
        diaret = PackagesUI.RunPackageSelector(
           "enable_repo_mgr" => false, "mode" => :summaryMode
        )
        Builtins.y2milestone("RunPackageSelector returned %1", diaret)

        # User didn't solve the deps manually
        if diaret == :cancel
          ret = false
          if Popup.ConfirmAbort(:unusable)
            Builtins.y2warning("User abort...")
            break
          end
          # Aborting not confirmed, next round
          next
          # Solved! (somehow)
        else
          ret = true
          break
        end
      end

      Builtins.y2milestone("Dependencies solved: %1", ret)
      ret
    end

    # <-- Storing and restoring states

    def FreeInternalVariables
      @last_patterns_selected = []
      @_images = {}
      @_image_order = []
      @images_details = {}
      @_mounted_images = []
      @selected_images = {}

      nil
    end

    # Only for checking in tests now
    attr_reader :selected_images

    publish function: :SetRepo, type: "void (integer)"
    publish variable: :last_patterns_selected, type: "list <string>"
    publish variable: :changed_by_user, type: "boolean"
    publish variable: :image_installation_available, type: "boolean"
    publish function: :ImageOrder, type: "list <string> ()"
    publish function: :SetDeployTarImageProgress, type: "void (void (integer))"
    publish function: :SetDownloadTarImageProgress, type: "void (boolean (integer, integer, integer))"
    publish function: :SetStartDownloadImageProgress, type: "void (void (string, string))"
    publish function: :SetOverallDeployingProgress, type: "void (void (string, integer))"
    publish function: :TotalSize, type: "integer ()"
    publish function: :GetCurrentImageDetails, type: "map <string, any> ()"
    publish function: :DeployImage, type: "boolean (string, string)"
    publish function: :DeployImageTemporarily, type: "boolean (string, string)"
    publish function: :CleanTemporaryImage, type: "boolean (string, string)"
    publish function: :FillUpImagesDetails, type: "boolean ()"
    publish function: :DeployImages, type: "boolean (list <string>, string, void (integer, integer))"
    publish function: :FindImageSet, type: "boolean (list <string>)"
    publish function: :ImagesToUse, type: "map ()"
    publish function: :FileSystemCopy, type: "boolean (string, string, integer, integer)"
    publish function: :GetProgressLayoutDetails, type: "integer (string, string)"
    publish function: :GetProgressLayoutLabel, type: "string (string)"
    publish function: :AdjustProgressLayout, type: "void (string, integer, string)"
    publish function: :StoreAllChanges, type: "void ()"
    publish function: :RestoreAllChanges, type: "boolean ()"
    publish function: :FreeInternalVariables, type: "void ()"
    publish function: :PrepareOEMImage, type: "void ()"
  end

  ImageInstallation = ImageInstallationClass.new
  ImageInstallation.main
end<|MERGE_RESOLUTION|>--- conflicted
+++ resolved
@@ -1029,17 +1029,8 @@
       deep_copy(ret)
     end
 
-<<<<<<< HEAD
     def calculate_fs_size(mountpoint)
       cmd = Builtins.sformat("df -P -k %1", mountpoint)
-=======
-    # Copy a subtree, limit to a single filesystem
-    # @param [String] from string source directory
-    # @param [String] to string target directory
-    # @return [Boolean] true on success
-    def FileSystemCopy(from, to, progress_start, progress_finish)
-      cmd = Builtins.sformat("df -P -k %1", from)
->>>>>>> 375a8579
       Builtins.y2milestone("Executing %1", cmd)
       out = Convert.to_map(SCR.Execute(path(".target.bash_output"), cmd))
       Builtins.y2milestone("Output: %1", out)
@@ -1149,18 +1140,9 @@
           Ops.divide(
             Ops.divide(
               Ops.divide(
-<<<<<<< HEAD
-                Ops.divide(
-                  Ops.multiply(
-                    Ops.subtract(progress_finish, progress_start),
-                    Builtins.tointeger(done) / MEGABYTE #count megabytes
-                  ),
-                  total_mb
-=======
                 Ops.multiply(
                   Ops.subtract(progress_finish, progress_start),
-                  Builtins.tointeger(done)
->>>>>>> 375a8579
+                  Builtins.tointeger(done) / MEGABYTE #count megabytes
                 ),
                 total_mb
               ),
